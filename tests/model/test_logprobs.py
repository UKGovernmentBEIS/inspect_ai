--- conflicted
+++ resolved
@@ -2,11 +2,8 @@
 from test_helpers.utils import (
     skip_if_github_action,
     skip_if_no_accelerate,
-<<<<<<< HEAD
     skip_if_no_llama_cpp_python,
-=======
     skip_if_no_grok,
->>>>>>> 882ebf8e
     skip_if_no_openai,
     skip_if_no_together,
     skip_if_no_transformers,
