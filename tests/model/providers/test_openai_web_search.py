from unittest.mock import MagicMock, patch

import pytest

from inspect_ai.model._providers._openai_web_search import (
    _web_search_tool,
    maybe_web_search_tool,
)
from inspect_ai.tool._tool_info import ToolInfo


class TestOpenAIWebSearch:
    """Tests for the _openai_web_search.py module."""

    def test_maybe_web_search_tool_returns_none_for_non_web_search(self):
        assert (
            maybe_web_search_tool(
                "gpt-4o",
                ToolInfo(
                    name="not_web_search",
                    description="Not a web search tool",
                    options={"openai": {}},
                ),
            )
            is None
        )

    def test_maybe_web_search_tool_returns_none_for_no_options(self):
        assert (
            maybe_web_search_tool(
                "gpt-4o",
                ToolInfo(
                    name="web_search", description="A web search tool", options=None
                ),
            )
            is None
        )

    def test_maybe_web_search_tool_returns_none_for_no_openai_options(self):
        assert (
            maybe_web_search_tool(
                "gpt-4o",
                ToolInfo(
                    name="web_search",
                    description="A web search tool",
                    options={"not_openai": {}},
                ),
            )
            is None
        )

    def test_maybe_web_search_tool_returns_tool_param(self):
<<<<<<< HEAD
        assert maybe_web_search_tool(
            ToolInfo(
                name="web_search",
                description="A web search tool",
                options={"openai": {"key": "value"}},
=======
        openai_options = {"key": "value"}

        with patch("inspect_ai.model._openai_web_search._web_search_tool") as mock_tool:
            mock_tool.return_value = {"type": "web_search_preview", "key": "value"}
            result = maybe_web_search_tool(
                "gpt-4o",
                ToolInfo(
                    name="web_search",
                    description="A web search tool",
                    options={"openai": openai_options},
                ),
>>>>>>> e54a789c
            )
        ) == {"type": "web_search_preview", "key": "value"}

    def test_web_search_tool_raises_type_error(self):
        with pytest.raises(TypeError) as excinfo:
            _web_search_tool("not a dict")

        assert "Expected a dictionary for openai_options" in str(excinfo.value)

    def test_web_search_tool_with_options(self):
        options = {"key1": "value1", "key2": "value2"}

        with patch(
            "openai.types.responses.WebSearchTool.model_validate"
        ) as mock_validate:
            mock_tool = MagicMock()
            mock_tool.model_dump.return_value = {
                "type": "web_search_preview",
                **options,
            }
            mock_validate.return_value = mock_tool

            result = _web_search_tool(options)

            mock_validate.assert_called_once_with(
                {"type": "web_search_preview", **options}
            )
            assert result == {
                "type": "web_search_preview",
                "key1": "value1",
                "key2": "value2",
            }

    def test_web_search_tool_with_empty_options(self):
        assert _web_search_tool({}) == {"type": "web_search_preview"}

    def test_web_search_tool_with_none(self):
        assert _web_search_tool(None) == {"type": "web_search_preview"}<|MERGE_RESOLUTION|>--- conflicted
+++ resolved
@@ -50,26 +50,13 @@
         )
 
     def test_maybe_web_search_tool_returns_tool_param(self):
-<<<<<<< HEAD
         assert maybe_web_search_tool(
+            "gpt-4o",
             ToolInfo(
                 name="web_search",
                 description="A web search tool",
                 options={"openai": {"key": "value"}},
-=======
-        openai_options = {"key": "value"}
-
-        with patch("inspect_ai.model._openai_web_search._web_search_tool") as mock_tool:
-            mock_tool.return_value = {"type": "web_search_preview", "key": "value"}
-            result = maybe_web_search_tool(
-                "gpt-4o",
-                ToolInfo(
-                    name="web_search",
-                    description="A web search tool",
-                    options={"openai": openai_options},
-                ),
->>>>>>> e54a789c
-            )
+            ),
         ) == {"type": "web_search_preview", "key": "value"}
 
     def test_web_search_tool_raises_type_error(self):
