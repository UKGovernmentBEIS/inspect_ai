from inspect_ai import Task, eval, task
from inspect_ai.dataset import Sample
from inspect_ai.solver import (
    Generate,
    TaskState,
    fork,
    solver,
)
from inspect_ai.solver._chain import chain
from inspect_ai.util import store


def test_forking_solver():
    eval(forking_solver_task(), model="mockllm/model")


@task
def forking_solver_task():
    COOKIE = "cookie"
    MONSTER = "monster"

    @solver
    def forked_solver(cookie: str):
        async def solve(state: TaskState, generate: Generate):
            store().set(COOKIE, cookie)
            state.store.set(MONSTER, cookie)
            state.metadata[COOKIE] = cookie

            return await generate(state)

        return solve

    def check_state(state: TaskState, cookie: str):
        assert state.store.get(COOKIE) == cookie
        assert state.store.get(MONSTER) == cookie
        assert state.metadata[COOKIE] == cookie

    @solver
    def forking_solver():
        async def solve(state: TaskState, _generate: Generate):
            results = await fork(state, [forked_solver("foo"), forked_solver("bar")])
            check_state(results[0], "foo")
            check_state(results[1], "bar")

            state = await fork(state, forked_solver("foo"))
            check_state(state, "foo")

            state = await fork(
                state,
                chain(forked_solver("a"), forked_solver("b"), forked_solver("c")),
            )
            check_state(state, "c")

            return state

        return solve

<<<<<<< HEAD
    task = Task(
        dataset=[Sample(input="Say Hello", target="Hello")], solver=forking_solver()
    )

    eval(task, model="mockllm/model")
=======
    return Task(
        dataset=[Sample(input="Say Hello", target="Hello")], plan=forking_solver()
    )
>>>>>>> 99ff4f1f
<|MERGE_RESOLUTION|>--- conflicted
+++ resolved
@@ -55,14 +55,6 @@
 
         return solve
 
-<<<<<<< HEAD
-    task = Task(
+    return Task(
         dataset=[Sample(input="Say Hello", target="Hello")], solver=forking_solver()
-    )
-
-    eval(task, model="mockllm/model")
-=======
-    return Task(
-        dataset=[Sample(input="Say Hello", target="Hello")], plan=forking_solver()
-    )
->>>>>>> 99ff4f1f
+    )