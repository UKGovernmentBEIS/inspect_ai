--- conflicted
+++ resolved
@@ -7,11 +7,8 @@
 from .gaia import gaia, gaia_level1, gaia_level2, gaia_level3
 from .gpqa import gpqa_diamond
 from .hellaswag import hellaswag
-<<<<<<< HEAD
 from .humaneval import humaneval
-=======
 from .ifeval import ifeval
->>>>>>> f65e77c5
 from .mathvista import mathvista
 from .mmmu import mmmu_multiple_choice, mmmu_open
 from .race_h import race_h
