--- conflicted
+++ resolved
@@ -1,11 +1,8 @@
 # ruff: noqa: F401
 
 from .arc import arc_challenge, arc_easy
-<<<<<<< HEAD
 from .boolq import boolq
-=======
 from .commonsense_qa import commonsense_qa
->>>>>>> 808b1d56
 from .drop import drop
 from .gaia import gaia, gaia_level1, gaia_level2, gaia_level3
 from .gpqa import gpqa_diamond
