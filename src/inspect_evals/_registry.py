# ruff: noqa: F401

from .arc import arc_challenge, arc_easy
from .boolq import boolq
from .commonsense_qa import commonsense_qa
from .drop import drop
from .gaia import gaia, gaia_level1, gaia_level2, gaia_level3
from .gpqa import gpqa_diamond
from .hellaswag import hellaswag
from .humaneval import humaneval
from .ifeval import ifeval
from .mathvista import mathvista
from .mbpp import mbpp
from .mmmu import mmmu_multiple_choice, mmmu_open
<<<<<<< HEAD
from .pubmedqa import pubmedqa
=======
from .piqa import piqa
>>>>>>> 713493d9
from .race_h import race_h
from .swe_bench import swe_bench<|MERGE_RESOLUTION|>--- conflicted
+++ resolved
@@ -12,10 +12,7 @@
 from .mathvista import mathvista
 from .mbpp import mbpp
 from .mmmu import mmmu_multiple_choice, mmmu_open
-<<<<<<< HEAD
 from .pubmedqa import pubmedqa
-=======
 from .piqa import piqa
->>>>>>> 713493d9
 from .race_h import race_h
 from .swe_bench import swe_bench