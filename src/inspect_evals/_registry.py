--- conflicted
+++ resolved
@@ -1,10 +1,7 @@
 # ruff: noqa: F401
 
-<<<<<<< HEAD
+from .arc import arc_challenge, arc_easy
 from .boolq import boolq
-=======
-from .arc import arc_challenge, arc_easy
->>>>>>> b287de2d
 from .drop import drop
 from .gaia import gaia, gaia_level1, gaia_level2, gaia_level3
 from .gpqa import gpqa_diamond
