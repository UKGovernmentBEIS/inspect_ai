--- conflicted
+++ resolved
@@ -24,11 +24,8 @@
 from .mathematics import math
 from .mathvista import mathvista
 from .mbpp import mbpp
-<<<<<<< HEAD
+from .mmlu import mmlu
 from .mmlu_pro import mmlu_pro
-=======
-from .mmlu import mmlu
->>>>>>> c2724958
 from .mmmu import mmmu_multiple_choice, mmmu_open
 from .piqa import piqa
 from .pubmedqa import pubmedqa
