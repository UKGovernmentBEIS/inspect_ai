--- conflicted
+++ resolved
@@ -34,11 +34,7 @@
 def web_browser(interactive: bool = True) -> list[Tool]:
     """Tools used for web browser navigation.
 
-<<<<<<< HEAD
-     See documentation at <https://inspect.ai-safety-institute.org.uk/tools-standard.html#sec-web-browser>.
-=======
-     See documentation at <https://inspect.aisi.org.uk/tools.html#sec-web-browser>.
->>>>>>> 4ca28125
+     See documentation at <https://inspect.aisi.org.uk/tools-standard.html#sec-web-browser>.
 
     Args:
        interactive: Provide interactive tools (enable
