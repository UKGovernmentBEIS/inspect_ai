import json
<<<<<<< HEAD
from typing import Any, cast
=======
from typing import Any
>>>>>>> ea3dcb5d

from inspect_ai.model import (
    ChatMessage,
    ChatMessageAssistant,
    ChatMessageSystem,
    ChatMessageTool,
    ChatMessageUser,
)

from ._dataset import (
    DatasetRecord,
    FieldSpec,
    RecordToSample,
    Sample,
)


# determine how we will go from file records to samples. if there is
# no field spec, we assume the column names "input" and "target",
# otherwise use the provided field spec or custom converter function
def record_to_sample_fn(
    sample_fields: FieldSpec | RecordToSample | None,
) -> RecordToSample:
    if sample_fields is None:
        sample_fields = FieldSpec()

    if isinstance(sample_fields, FieldSpec):

        def record_to_sample(record: DatasetRecord) -> Sample:
            # collect metadata if specified
            metadata: dict[str, Any] | None = None
            if sample_fields.metadata:
                metadata = {}
                for name in sample_fields.metadata:
                    metadata[name] = record.get(name)
            elif "metadata" in record:
                metadata_field = record.get("metadata")
                if isinstance(metadata_field, str):
                    metadata = json.loads(metadata_field)
                elif isinstance(metadata_field, dict):
                    metadata = metadata_field
                else:
                    raise ValueError(
                        f"Unexpected type for 'metadata' field: {type(metadata_field)}"
                    )

            # return sample
            return Sample(
                input=read_input(record.get(sample_fields.input)),
                target=read_target(record.get(sample_fields.target)),
                choices=read_choices(record.get(sample_fields.choices)),
                id=record.get(sample_fields.id, None),
                metadata=metadata,
                files=read_files(record.get(sample_fields.files)),
                setup=read_setup(record.get(sample_fields.setup)),
            )

    else:

        def record_to_sample(record: DatasetRecord) -> Sample:
            return sample_fields(record)

    return record_to_sample


def read_input(input: Any | None) -> str | list[ChatMessage]:
    if not input:
        raise ValueError("No input in dataset")
    if not isinstance(input, str):
        return read_messages(input)
    else:
        return input


def read_messages(messages: list[dict[str, Any]]) -> list[ChatMessage]:
    chat_messages: list[ChatMessage] = []
    for message in messages:
        role = message.get("role", None)

        content = message.get("content", None)
        if content is None:
            raise ValueError("content not specified for chat input in dataset")

        match role:
            case "system":
                chat_messages.append(ChatMessageSystem(content=content, source="input"))
            case "user":
                chat_messages.append(ChatMessageUser(content=content, source="input"))
            case "assistant":
                chat_messages.append(
                    ChatMessageAssistant(
                        content=content,
                        source="input",
                        tool_calls=message.get("tool_calls", None),
                    )
                )
            case "tool":
                chat_messages.append(
                    ChatMessageTool(
                        content=content,
                        source="input",
                        tool_call_id=message.get("tool_call_id", None),
                        tool_error=message.get("tool_error", None),
                    )
                )
            case _:
                raise ValueError("role not specified for chat input in dataset")

    return chat_messages


def read_target(obj: Any | None) -> str | list[str]:
    if obj is not None:
        return [str(item) for item in obj] if isinstance(obj, list) else str(obj)
    else:
        return ""


def read_choices(obj: Any | None) -> list[str] | None:
    if obj is not None:
        if isinstance(obj, list):
            return [str(choice) for choice in obj]
        elif isinstance(obj, str):
            choices = obj.split(",")
            if len(choices) == 1:
                choices = obj.split()
            return [choice.strip() for choice in choices]
        else:
            return [str(obj)]
    else:
        return None


def read_setup(setup: Any | None) -> str | None:
    if setup is not None:
        return str(setup)
    else:
        return None


def read_files(files: Any | None) -> dict[str, str] | None:
    if files is not None:
        if isinstance(files, str):
            files = json.loads(files)
        if isinstance(files, dict):
            if all(isinstance(v, str) for v in files.values()):
                return cast(dict[str, str], files)

        # didn't find the right type
        raise ValueError(f"Unexpected type for 'files' field: {type(files)}")
    else:
        return None<|MERGE_RESOLUTION|>--- conflicted
+++ resolved
@@ -1,9 +1,5 @@
 import json
-<<<<<<< HEAD
 from typing import Any, cast
-=======
-from typing import Any
->>>>>>> ea3dcb5d
 
 from inspect_ai.model import (
     ChatMessage,
