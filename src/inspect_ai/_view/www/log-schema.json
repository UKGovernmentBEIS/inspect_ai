--- conflicted
+++ resolved
@@ -855,12 +855,8 @@
       "type": "object",
       "required": [
         "scores",
-<<<<<<< HEAD
-        "metadata"
-=======
         "metadata",
         "sample_reductions"
->>>>>>> dbe520c5
       ],
       "additionalProperties": false
     },
@@ -1941,7 +1937,6 @@
           "default": null
         }
       },
-<<<<<<< HEAD
       "required": [
         "timestamp",
         "event",
@@ -1996,8 +1991,6 @@
           "title": "Error"
         }
       },
-=======
->>>>>>> dbe520c5
       "title": "ModelOutput",
       "type": "object",
       "required": [
@@ -2035,23 +2028,15 @@
       ],
       "additionalProperties": false
     },
-<<<<<<< HEAD
     "Sample": {
       "description": "Sample to be used in an evaluation task.\n\nArgs:\n    input (str | list[ChatMessage]): The input to be submitted to the model.\n    choices (list[str] | None): Optional. List of available answer choices\n       (used only for multiple-choice evals).\n    target (str | list[str]): Optional. Ideal target output. May be a literal value\n        or narrative text to be used by a model grader.\n    id (int | str | None): Optional. Unique identifier for sample.\n    metadata (dict[str,Any] | None): Optional. Arbitrary metadata associated with the sample.\n    files (dict[str, str] | None): Optional. Files that go along with the sample (copied to\n      SandboxEnvironment). Files can be paths, inline text, or inline binary (base64 encoded data URL).\n    setup: (str | None): Optional. Setup script to run for sample (run\n      within default SandboxEnvironment).",
       "properties": {
         "input": {
-=======
-    "SampleScore": {
-      "description": "Score for a Sample\n\nArgs:\n   sample_id: (str | int | None) Unique id of a sample",
-      "properties": {
-        "value": {
->>>>>>> dbe520c5
-          "anyOf": [
-            {
-              "type": "string"
-            },
-            {
-<<<<<<< HEAD
+          "anyOf": [
+            {
+              "type": "string"
+            },
+            {
               "items": {
                 "anyOf": [
                   {
@@ -2065,35 +2050,10 @@
                   },
                   {
                     "$ref": "#/$defs/ChatMessageTool"
-=======
-              "type": "integer"
-            },
-            {
-              "type": "number"
-            },
-            {
-              "type": "boolean"
-            },
-            {
-              "items": {
-                "anyOf": [
-                  {
-                    "type": "string"
-                  },
-                  {
-                    "type": "integer"
-                  },
-                  {
-                    "type": "number"
-                  },
-                  {
-                    "type": "boolean"
->>>>>>> dbe520c5
                   }
                 ]
               },
               "type": "array"
-<<<<<<< HEAD
             }
           ],
           "title": "Input"
@@ -2114,41 +2074,11 @@
           "title": "Choices"
         },
         "target": {
-=======
-            },
-            {
-              "additionalProperties": {
-                "anyOf": [
-                  {
-                    "type": "string"
-                  },
-                  {
-                    "type": "integer"
-                  },
-                  {
-                    "type": "number"
-                  },
-                  {
-                    "type": "boolean"
-                  },
-                  {
-                    "type": "null"
-                  }
-                ]
-              },
-              "type": "object"
-            }
-          ],
-          "title": "Value"
-        },
-        "answer": {
->>>>>>> dbe520c5
-          "anyOf": [
-            {
-              "type": "string"
-            },
-            {
-<<<<<<< HEAD
+          "anyOf": [
+            {
+              "type": "string"
+            },
+            {
               "items": {
                 "type": "string"
               },
@@ -2164,29 +2094,14 @@
               "type": "integer"
             },
             {
-=======
-              "type": "null"
-            }
-          ],
-          "default": null,
-          "title": "Answer"
-        },
-        "explanation": {
-          "anyOf": [
-            {
->>>>>>> dbe520c5
-              "type": "string"
-            },
-            {
-              "type": "null"
-            }
-          ],
-          "default": null,
-<<<<<<< HEAD
+              "type": "string"
+            },
+            {
+              "type": "null"
+            }
+          ],
+          "default": null,
           "title": "Id"
-=======
-          "title": "Explanation"
->>>>>>> dbe520c5
         },
         "metadata": {
           "anyOf": [
@@ -2200,7 +2115,6 @@
           "default": null,
           "title": "Metadata"
         },
-<<<<<<< HEAD
         "files": {
           "anyOf": [
             {
@@ -2220,22 +2134,12 @@
           "anyOf": [
             {
               "type": "string"
-=======
-        "sample_id": {
-          "anyOf": [
-            {
-              "type": "string"
-            },
-            {
-              "type": "integer"
->>>>>>> dbe520c5
-            },
-            {
-              "type": "null"
-            }
-          ],
-          "default": null,
-<<<<<<< HEAD
+            },
+            {
+              "type": "null"
+            }
+          ],
+          "default": null,
           "title": "Setup"
         }
       },
@@ -2283,7 +2187,119 @@
         "state"
       ],
       "title": "SampleInitEvent",
-=======
+      "type": "object",
+      "additionalProperties": false
+    },
+    "SampleScore": {
+      "description": "Score for a Sample\n\nArgs:\n   sample_id: (str | int | None) Unique id of a sample",
+      "properties": {
+        "value": {
+          "anyOf": [
+            {
+              "type": "string"
+            },
+            {
+              "type": "integer"
+            },
+            {
+              "type": "number"
+            },
+            {
+              "type": "boolean"
+            },
+            {
+              "items": {
+                "anyOf": [
+                  {
+                    "type": "string"
+                  },
+                  {
+                    "type": "integer"
+                  },
+                  {
+                    "type": "number"
+                  },
+                  {
+                    "type": "boolean"
+                  }
+                ]
+              },
+              "type": "array"
+            },
+            {
+              "additionalProperties": {
+                "anyOf": [
+                  {
+                    "type": "string"
+                  },
+                  {
+                    "type": "integer"
+                  },
+                  {
+                    "type": "number"
+                  },
+                  {
+                    "type": "boolean"
+                  },
+                  {
+                    "type": "null"
+                  }
+                ]
+              },
+              "type": "object"
+            }
+          ],
+          "title": "Value"
+        },
+        "answer": {
+          "anyOf": [
+            {
+              "type": "string"
+            },
+            {
+              "type": "null"
+            }
+          ],
+          "default": null,
+          "title": "Answer"
+        },
+        "explanation": {
+          "anyOf": [
+            {
+              "type": "string"
+            },
+            {
+              "type": "null"
+            }
+          ],
+          "default": null,
+          "title": "Explanation"
+        },
+        "metadata": {
+          "anyOf": [
+            {
+              "type": "object"
+            },
+            {
+              "type": "null"
+            }
+          ],
+          "default": null,
+          "title": "Metadata"
+        },
+        "sample_id": {
+          "anyOf": [
+            {
+              "type": "string"
+            },
+            {
+              "type": "integer"
+            },
+            {
+              "type": "null"
+            }
+          ],
+          "default": null,
           "title": "Sample Id"
         }
       },
@@ -2295,7 +2311,6 @@
         "sample_id"
       ],
       "title": "SampleScore",
->>>>>>> dbe520c5
       "type": "object",
       "additionalProperties": false
     },
