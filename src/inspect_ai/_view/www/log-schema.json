{
  "$defs": {
    "ChatCompletionChoice": {
      "properties": {
        "message": {
          "$ref": "#/$defs/ChatMessageAssistant"
        },
        "stop_reason": {
          "default": "unknown",
          "enum": ["stop", "length", "tool_calls", "content_filter", "unknown"],
          "title": "Stop Reason",
          "type": "string"
        },
        "logprobs": {
          "anyOf": [
            {
              "$ref": "#/$defs/Logprobs"
            },
            {
              "type": "null"
            }
          ],
          "default": null
        }
      },
      "required": ["message", "stop_reason", "logprobs"],
      "title": "ChatCompletionChoice",
      "type": "object",
      "additionalProperties": false
    },
    "ChatMessageAssistant": {
      "properties": {
        "content": {
          "anyOf": [
            {
              "type": "string"
            },
            {
              "items": {
                "anyOf": [
                  {
                    "$ref": "#/$defs/ContentText"
                  },
                  {
                    "$ref": "#/$defs/ContentImage"
                  }
                ]
              },
              "type": "array"
            }
          ],
          "title": "Content"
        },
        "source": {
          "anyOf": [
            {
              "enum": ["input", "generate", "cache"],
              "type": "string"
            },
            {
              "type": "null"
            }
          ],
          "default": null,
          "title": "Source"
        },
        "role": {
          "const": "assistant",
          "default": "assistant",
          "title": "Role"
        },
        "tool_calls": {
          "anyOf": [
            {
              "items": {
                "$ref": "#/$defs/ToolCall"
              },
              "type": "array"
            },
            {
              "type": "null"
            }
          ],
          "default": null,
          "title": "Tool Calls"
        }
      },
      "required": ["content", "source", "role", "tool_calls"],
      "title": "ChatMessageAssistant",
      "type": "object",
      "additionalProperties": false
    },
    "ChatMessageSystem": {
      "properties": {
        "content": {
          "anyOf": [
            {
              "type": "string"
            },
            {
              "items": {
                "anyOf": [
                  {
                    "$ref": "#/$defs/ContentText"
                  },
                  {
                    "$ref": "#/$defs/ContentImage"
                  }
                ]
              },
              "type": "array"
            }
          ],
          "title": "Content"
        },
        "source": {
          "anyOf": [
            {
              "enum": ["input", "generate", "cache"],
              "type": "string"
            },
            {
              "type": "null"
            }
          ],
          "default": null,
          "title": "Source"
        },
        "role": {
          "const": "system",
          "default": "system",
          "title": "Role"
        },
        "tool": {
          "anyOf": [
            {
              "type": "string"
            },
            {
              "type": "null"
            }
          ],
          "default": null,
          "title": "Tool"
        }
      },
      "required": ["content", "source", "role", "tool"],
      "title": "ChatMessageSystem",
      "type": "object",
      "additionalProperties": false
    },
    "ChatMessageTool": {
      "properties": {
        "content": {
          "anyOf": [
            {
              "type": "string"
            },
            {
              "items": {
                "anyOf": [
                  {
                    "$ref": "#/$defs/ContentText"
                  },
                  {
                    "$ref": "#/$defs/ContentImage"
                  }
                ]
              },
              "type": "array"
            }
          ],
          "title": "Content"
        },
        "source": {
          "anyOf": [
            {
              "enum": ["input", "generate", "cache"],
              "type": "string"
            },
            {
              "type": "null"
            }
          ],
          "default": null,
          "title": "Source"
        },
        "role": {
          "const": "tool",
          "default": "tool",
          "title": "Role"
        },
        "tool_call_id": {
          "anyOf": [
            {
              "type": "string"
            },
            {
              "type": "null"
            }
          ],
          "default": null,
          "title": "Tool Call Id"
        },
        "error": {
          "anyOf": [
            {
              "$ref": "#/$defs/ToolCallError"
            },
            {
              "type": "null"
            }
          ],
          "default": null
        }
      },
      "required": ["content", "source", "role", "tool_call_id", "error"],
      "title": "ChatMessageTool",
      "type": "object",
      "additionalProperties": false
    },
    "ChatMessageUser": {
      "properties": {
        "content": {
          "anyOf": [
            {
              "type": "string"
            },
            {
              "items": {
                "anyOf": [
                  {
                    "$ref": "#/$defs/ContentText"
                  },
                  {
                    "$ref": "#/$defs/ContentImage"
                  }
                ]
              },
              "type": "array"
            }
          ],
          "title": "Content"
        },
        "source": {
          "anyOf": [
            {
              "enum": ["input", "generate", "cache"],
              "type": "string"
            },
            {
              "type": "null"
            }
          ],
          "default": null,
          "title": "Source"
        },
        "role": {
          "const": "user",
          "default": "user",
          "title": "Role"
        }
      },
      "required": ["content", "source", "role"],
      "title": "ChatMessageUser",
      "type": "object",
      "additionalProperties": false
    },
    "ContentImage": {
      "properties": {
        "type": {
          "const": "image",
          "default": "image",
          "title": "Type"
        },
        "image": {
          "title": "Image",
          "type": "string"
        },
        "detail": {
          "default": "auto",
          "enum": ["auto", "low", "high"],
          "title": "Detail",
          "type": "string"
        }
      },
      "required": ["type", "image", "detail"],
      "title": "ContentImage",
      "type": "object",
      "additionalProperties": false
    },
    "ContentText": {
      "properties": {
        "type": {
          "const": "text",
          "default": "text",
          "title": "Type"
        },
        "text": {
          "title": "Text",
          "type": "string"
        }
      },
      "required": ["type", "text"],
      "title": "ContentText",
      "type": "object",
      "additionalProperties": false
    },
    "EvalConfig": {
      "properties": {
        "limit": {
          "anyOf": [
            {
              "type": "integer"
            },
            {
              "maxItems": 2,
              "minItems": 2,
              "prefixItems": [
                {
                  "type": "integer"
                },
                {
                  "type": "integer"
                }
              ],
              "type": "array"
            },
            {
              "type": "null"
            }
          ],
          "default": null,
          "title": "Limit"
        },
        "epochs": {
          "anyOf": [
            {
              "type": "integer"
            },
            {
              "type": "null"
            }
          ],
          "default": null,
          "title": "Epochs"
        },
        "max_messages": {
          "anyOf": [
            {
              "type": "integer"
            },
            {
              "type": "null"
            }
          ],
          "default": null,
          "title": "Max Messages"
        },
        "max_samples": {
          "anyOf": [
            {
              "type": "integer"
            },
            {
              "type": "null"
            }
          ],
          "default": null,
          "title": "Max Samples"
        },
        "max_tasks": {
          "anyOf": [
            {
              "type": "integer"
            },
            {
              "type": "null"
            }
          ],
          "default": null,
          "title": "Max Tasks"
        },
        "max_subprocesses": {
          "anyOf": [
            {
              "type": "integer"
            },
            {
              "type": "null"
            }
          ],
          "default": null,
          "title": "Max Subprocesses"
        },
        "sandbox_cleanup": {
          "anyOf": [
            {
              "type": "boolean"
            },
            {
              "type": "null"
            }
          ],
          "default": null,
          "title": "Sandbox Cleanup"
        },
        "log_samples": {
          "anyOf": [
            {
              "type": "boolean"
            },
            {
              "type": "null"
            }
          ],
          "default": null,
          "title": "Log Samples"
        },
        "log_images": {
          "anyOf": [
            {
              "type": "boolean"
            },
            {
              "type": "null"
            }
          ],
          "default": null,
          "title": "Log Images"
        },
        "log_buffer": {
          "anyOf": [
            {
              "type": "integer"
            },
            {
              "type": "null"
            }
          ],
          "default": null,
          "title": "Log Buffer"
        }
      },
      "title": "EvalConfig",
      "type": "object",
      "required": [
        "limit",
        "epochs",
        "max_messages",
        "max_samples",
        "max_tasks",
        "max_subprocesses",
        "sandbox_cleanup",
        "log_samples",
        "log_images",
        "log_buffer"
      ],
      "additionalProperties": false
    },
    "EvalDataset": {
      "properties": {
        "name": {
          "anyOf": [
            {
              "type": "string"
            },
            {
              "type": "null"
            }
          ],
          "default": null,
          "title": "Name"
        },
        "location": {
          "anyOf": [
            {
              "type": "string"
            },
            {
              "type": "null"
            }
          ],
          "default": null,
          "title": "Location"
        },
        "samples": {
          "anyOf": [
            {
              "type": "integer"
            },
            {
              "type": "null"
            }
          ],
          "default": null,
          "title": "Samples"
        },
        "shuffled": {
          "anyOf": [
            {
              "type": "boolean"
            },
            {
              "type": "null"
            }
          ],
          "default": null,
          "title": "Shuffled"
        }
      },
      "title": "EvalDataset",
      "type": "object",
      "required": ["name", "location", "samples", "shuffled"],
      "additionalProperties": false
    },
    "EvalError": {
      "properties": {
        "message": {
          "title": "Message",
          "type": "string"
        },
        "traceback": {
          "title": "Traceback",
          "type": "string"
        },
        "traceback_ansi": {
          "title": "Traceback Ansi",
          "type": "string"
        }
      },
      "required": ["message", "traceback", "traceback_ansi"],
      "title": "EvalError",
      "type": "object",
      "additionalProperties": false
    },
    "EvalMetric": {
      "properties": {
        "name": {
          "title": "Name",
          "type": "string"
        },
        "value": {
          "anyOf": [
            {
              "type": "integer"
            },
            {
              "type": "number"
            }
          ],
          "title": "Value"
        },
        "options": {
          "default": {},
          "title": "Options",
          "type": "object"
        },
        "metadata": {
          "anyOf": [
            {
              "type": "object"
            },
            {
              "type": "null"
            }
          ],
          "default": null,
          "title": "Metadata"
        }
      },
      "required": ["name", "value", "options", "metadata"],
      "title": "EvalMetric",
      "type": "object",
      "additionalProperties": false
    },
    "EvalPlan": {
      "properties": {
        "name": {
          "default": "plan",
          "title": "Name",
          "type": "string"
        },
        "steps": {
          "default": [],
          "items": {
            "$ref": "#/$defs/EvalPlanStep"
          },
          "title": "Steps",
          "type": "array"
        },
        "finish": {
          "anyOf": [
            {
              "$ref": "#/$defs/EvalPlanStep"
            },
            {
              "type": "null"
            }
          ],
          "default": null
        },
        "config": {
          "allOf": [
            {
              "$ref": "#/$defs/GenerateConfig"
            }
          ],
          "default": {
            "max_retries": null,
            "timeout": null,
            "max_connections": null,
            "system_message": null,
            "max_tokens": null,
            "top_p": null,
            "temperature": null,
            "stop_seqs": null,
            "best_of": null,
            "frequency_penalty": null,
            "presence_penalty": null,
            "logit_bias": null,
            "seed": null,
            "suffix": null,
            "top_k": null,
            "num_choices": null,
            "logprobs": null,
            "top_logprobs": null,
            "parallel_tool_calls": null
          }
        }
      },
      "title": "EvalPlan",
      "type": "object",
      "required": ["name", "steps", "finish", "config"],
      "additionalProperties": false
    },
    "EvalPlanStep": {
      "properties": {
        "solver": {
          "title": "Solver",
          "type": "string"
        },
        "params": {
          "default": {},
          "title": "Params",
          "type": "object"
        }
      },
      "required": ["solver", "params"],
      "title": "EvalPlanStep",
      "type": "object",
      "additionalProperties": false
    },
    "EvalResults": {
      "properties": {
        "scores": {
          "default": [],
          "items": {
            "$ref": "#/$defs/EvalScore"
          },
          "title": "Scores",
          "type": "array"
        },
        "metadata": {
          "anyOf": [
            {
              "type": "object"
            },
            {
              "type": "null"
            }
          ],
          "default": null,
          "title": "Metadata"
        }
      },
      "title": "EvalResults",
      "type": "object",
      "required": ["scores", "metadata"],
      "additionalProperties": false
    },
    "EvalRevision": {
      "properties": {
        "type": {
          "const": "git",
          "title": "Type"
        },
        "origin": {
          "title": "Origin",
          "type": "string"
        },
        "commit": {
          "title": "Commit",
          "type": "string"
        }
      },
      "required": ["type", "origin", "commit"],
      "title": "EvalRevision",
      "type": "object",
      "additionalProperties": false
    },
    "EvalSample": {
      "properties": {
        "id": {
          "anyOf": [
            {
              "type": "integer"
            },
            {
              "type": "string"
            }
          ],
          "title": "Id"
        },
        "epoch": {
          "title": "Epoch",
          "type": "integer"
        },
        "input": {
          "anyOf": [
            {
              "type": "string"
            },
            {
              "items": {
                "anyOf": [
                  {
                    "$ref": "#/$defs/ChatMessageSystem"
                  },
                  {
                    "$ref": "#/$defs/ChatMessageUser"
                  },
                  {
                    "$ref": "#/$defs/ChatMessageAssistant"
                  },
                  {
                    "$ref": "#/$defs/ChatMessageTool"
                  }
                ]
              },
              "type": "array"
            }
          ],
          "title": "Input"
        },
        "choices": {
          "anyOf": [
            {
              "items": {
                "type": "string"
              },
              "type": "array"
            },
            {
              "type": "null"
            }
          ],
          "default": null,
          "title": "Choices"
        },
        "target": {
          "anyOf": [
            {
              "type": "string"
            },
            {
              "items": {
                "type": "string"
              },
              "type": "array"
            }
          ],
          "title": "Target"
        },
        "messages": {
          "items": {
            "anyOf": [
              {
                "$ref": "#/$defs/ChatMessageSystem"
              },
              {
                "$ref": "#/$defs/ChatMessageUser"
              },
              {
                "$ref": "#/$defs/ChatMessageAssistant"
              },
              {
                "$ref": "#/$defs/ChatMessageTool"
              }
            ]
          },
          "title": "Messages",
          "type": "array"
        },
        "output": {
          "$ref": "#/$defs/ModelOutput"
        },
        "scores": {
          "anyOf": [
            {
              "additionalProperties": {
                "$ref": "#/$defs/Score"
              },
              "type": "object"
            },
            {
              "type": "null"
            }
          ],
          "default": null,
          "title": "Scores"
        },
        "metadata": {
          "title": "Metadata",
          "type": "object"
        },
        "store": {
          "default": {},
          "title": "Store",
          "type": "object"
        },
        "transcript": {
          "default": [],
          "items": {
            "anyOf": [
              {
                "$ref": "#/$defs/StateEvent"
              },
              {
                "$ref": "#/$defs/StoreEvent"
              },
              {
                "$ref": "#/$defs/ModelEvent"
              },
              {
                "$ref": "#/$defs/LoggerEvent"
              },
              {
                "$ref": "#/$defs/InfoEvent"
              },
              {
                "$ref": "#/$defs/StepEvent"
              },
              {
                "$ref": "#/$defs/SubtaskEvent"
              }
            ]
          },
          "title": "Transcript",
          "type": "array"
        }
      },
      "required": [
        "id",
        "epoch",
        "input",
        "choices",
        "target",
        "messages",
        "output",
        "scores",
        "metadata",
        "store",
        "transcript"
      ],
      "title": "EvalSample",
      "type": "object",
      "additionalProperties": false
    },
    "EvalScore": {
      "properties": {
        "name": {
          "title": "Name",
          "type": "string"
        },
        "scorer": {
          "title": "Scorer",
          "type": "string"
        },
        "params": {
          "default": {},
          "title": "Params",
          "type": "object"
        },
        "metrics": {
          "additionalProperties": {
            "$ref": "#/$defs/EvalMetric"
          },
          "default": [],
          "title": "Metrics",
          "type": "object"
        },
        "metadata": {
          "anyOf": [
            {
              "type": "object"
            },
            {
              "type": "null"
            }
          ],
          "default": null,
          "title": "Metadata"
        }
      },
      "required": ["name", "scorer", "params", "metrics", "metadata"],
      "title": "EvalScore",
      "type": "object",
      "additionalProperties": false
    },
    "EvalSpec": {
      "properties": {
        "task": {
          "title": "Task",
          "type": "string"
        },
        "task_version": {
          "default": 0,
          "title": "Task Version",
          "type": "integer"
        },
        "task_file": {
          "anyOf": [
            {
              "type": "string"
            },
            {
              "type": "null"
            }
          ],
          "default": null,
          "title": "Task File"
        },
        "task_id": {
          "default": "",
          "title": "Task Id",
          "type": "string"
        },
        "run_id": {
          "default": "",
          "title": "Run Id",
          "type": "string"
        },
        "created": {
          "title": "Created",
          "type": "string"
        },
        "dataset": {
          "$ref": "#/$defs/EvalDataset"
        },
        "sandbox": {
          "anyOf": [
            {
              "maxItems": 2,
              "minItems": 2,
              "prefixItems": [
                {
                  "type": "string"
                },
                {
                  "anyOf": [
                    {
                      "type": "string"
                    },
                    {
                      "type": "null"
                    }
                  ]
                }
              ],
              "type": "array"
            },
            {
              "type": "null"
            }
          ],
          "default": null,
          "title": "Sandbox"
        },
        "model": {
          "title": "Model",
          "type": "string"
        },
        "model_base_url": {
          "anyOf": [
            {
              "type": "string"
            },
            {
              "type": "null"
            }
          ],
          "default": null,
          "title": "Model Base Url"
        },
        "task_attribs": {
          "default": {},
          "title": "Task Attribs",
          "type": "object"
        },
        "task_args": {
          "default": {},
          "title": "Task Args",
          "type": "object"
        },
        "model_args": {
          "default": {},
          "title": "Model Args",
          "type": "object"
        },
        "config": {
          "$ref": "#/$defs/EvalConfig"
        },
        "revision": {
          "anyOf": [
            {
              "$ref": "#/$defs/EvalRevision"
            },
            {
              "type": "null"
            }
          ],
          "default": null
        },
        "packages": {
          "additionalProperties": {
            "type": "string"
          },
          "default": {},
          "title": "Packages",
          "type": "object"
        },
        "metadata": {
          "anyOf": [
            {
              "type": "object"
            },
            {
              "type": "null"
            }
          ],
          "default": null,
          "title": "Metadata"
        }
      },
      "required": [
        "task",
        "task_version",
        "task_file",
        "task_id",
        "run_id",
        "created",
        "dataset",
        "sandbox",
        "model",
        "model_base_url",
        "task_attribs",
        "task_args",
        "model_args",
        "config",
        "revision",
        "packages",
        "metadata"
      ],
      "title": "EvalSpec",
      "type": "object",
      "additionalProperties": false
    },
    "EvalStats": {
      "properties": {
        "started_at": {
          "default": "",
          "title": "Started At",
          "type": "string"
        },
        "completed_at": {
          "default": "",
          "title": "Completed At",
          "type": "string"
        },
        "model_usage": {
          "additionalProperties": {
            "$ref": "#/$defs/ModelUsage"
          },
          "default": {},
          "title": "Model Usage",
          "type": "object"
        }
      },
      "title": "EvalStats",
      "type": "object",
      "required": ["started_at", "completed_at", "model_usage"],
      "additionalProperties": false
    },
    "GenerateConfig": {
      "description": "Base class for model generation configs.",
      "properties": {
        "max_retries": {
          "anyOf": [
            {
              "type": "integer"
            },
            {
              "type": "null"
            }
          ],
          "default": null,
          "title": "Max Retries"
        },
        "timeout": {
          "anyOf": [
            {
              "type": "integer"
            },
            {
              "type": "null"
            }
          ],
          "default": null,
          "title": "Timeout"
        },
        "max_connections": {
          "anyOf": [
            {
              "type": "integer"
            },
            {
              "type": "null"
            }
          ],
          "default": null,
          "title": "Max Connections"
        },
        "system_message": {
          "anyOf": [
            {
              "type": "string"
            },
            {
              "type": "null"
            }
          ],
          "default": null,
          "title": "System Message"
        },
        "max_tokens": {
          "anyOf": [
            {
              "type": "integer"
            },
            {
              "type": "null"
            }
          ],
          "default": null,
          "title": "Max Tokens"
        },
        "top_p": {
          "anyOf": [
            {
              "type": "number"
            },
            {
              "type": "null"
            }
          ],
          "default": null,
          "title": "Top P"
        },
        "temperature": {
          "anyOf": [
            {
              "type": "number"
            },
            {
              "type": "null"
            }
          ],
          "default": null,
          "title": "Temperature"
        },
        "stop_seqs": {
          "anyOf": [
            {
              "items": {
                "type": "string"
              },
              "type": "array"
            },
            {
              "type": "null"
            }
          ],
          "default": null,
          "title": "Stop Seqs"
        },
        "best_of": {
          "anyOf": [
            {
              "type": "integer"
            },
            {
              "type": "null"
            }
          ],
          "default": null,
          "title": "Best Of"
        },
        "frequency_penalty": {
          "anyOf": [
            {
              "type": "number"
            },
            {
              "type": "null"
            }
          ],
          "default": null,
          "title": "Frequency Penalty"
        },
        "presence_penalty": {
          "anyOf": [
            {
              "type": "number"
            },
            {
              "type": "null"
            }
          ],
          "default": null,
          "title": "Presence Penalty"
        },
        "logit_bias": {
          "anyOf": [
            {
              "additionalProperties": {
                "type": "number"
              },
              "type": "object"
            },
            {
              "type": "null"
            }
          ],
          "default": null,
          "title": "Logit Bias"
        },
        "seed": {
          "anyOf": [
            {
              "type": "integer"
            },
            {
              "type": "null"
            }
          ],
          "default": null,
          "title": "Seed"
        },
        "suffix": {
          "anyOf": [
            {
              "type": "string"
            },
            {
              "type": "null"
            }
          ],
          "default": null,
          "title": "Suffix"
        },
        "top_k": {
          "anyOf": [
            {
              "type": "integer"
            },
            {
              "type": "null"
            }
          ],
          "default": null,
          "title": "Top K"
        },
        "num_choices": {
          "anyOf": [
            {
              "type": "integer"
            },
            {
              "type": "null"
            }
          ],
          "default": null,
          "title": "Num Choices"
        },
        "logprobs": {
          "anyOf": [
            {
              "type": "boolean"
            },
            {
              "type": "null"
            }
          ],
          "default": null,
          "title": "Logprobs"
        },
        "top_logprobs": {
          "anyOf": [
            {
              "type": "integer"
            },
            {
              "type": "null"
            }
          ],
          "default": null,
          "title": "Top Logprobs"
        },
        "parallel_tool_calls": {
          "anyOf": [
            {
              "type": "boolean"
            },
            {
              "type": "null"
            }
          ],
          "default": null,
          "title": "Parallel Tool Calls"
        }
      },
      "title": "GenerateConfig",
      "type": "object",
      "required": [
        "max_retries",
        "timeout",
        "max_connections",
        "system_message",
        "max_tokens",
        "top_p",
        "temperature",
        "stop_seqs",
        "best_of",
        "frequency_penalty",
        "presence_penalty",
        "logit_bias",
        "seed",
        "suffix",
        "top_k",
        "num_choices",
        "logprobs",
        "top_logprobs",
        "parallel_tool_calls"
      ],
      "additionalProperties": false
    },
    "InfoEvent": {
      "properties": {
        "timestamp": {
          "format": "date-time",
          "title": "Timestamp",
          "type": "string"
        },
        "event": {
          "const": "info",
          "default": "info",
          "title": "Event"
        },
        "data": {
          "$ref": "#/$defs/JsonValue"
        }
      },
      "required": ["timestamp", "event", "data"],
      "title": "InfoEvent",
      "type": "object",
      "additionalProperties": false
    },
    "JsonChange": {
      "properties": {
        "op": {
          "enum": ["remove", "add", "replace", "move", "test", "copy"],
          "title": "Op",
          "type": "string"
        },
        "path": {
          "title": "Path",
          "type": "string"
        },
        "from": {
          "anyOf": [
            {
              "type": "string"
            },
            {
              "type": "null"
            }
          ],
          "default": null,
          "title": "From"
        },
        "value": {
          "allOf": [
            {
              "$ref": "#/$defs/JsonValue"
            }
          ],
          "default": null
        }
      },
      "required": ["op", "path", "from", "value"],
      "title": "JsonChange",
      "type": "object",
      "additionalProperties": false
    },
    "JsonValue": {},
    "LoggerEvent": {
      "properties": {
        "timestamp": {
          "format": "date-time",
          "title": "Timestamp",
          "type": "string"
        },
        "event": {
          "const": "logger",
          "default": "logger",
          "title": "Event"
        },
        "level": {
          "title": "Level",
          "type": "string"
        },
        "message": {
          "title": "Message",
          "type": "string"
        }
      },
      "required": ["timestamp", "event", "level", "message"],
      "title": "LoggerEvent",
      "type": "object",
      "additionalProperties": false
    },
    "LoggingMessage": {
      "properties": {
        "level": {
          "enum": [
            "debug",
            "http",
            "tools",
            "info",
            "warning",
            "error",
            "critical"
          ],
          "title": "Level",
          "type": "string"
        },
        "message": {
          "title": "Message",
          "type": "string"
        },
        "created": {
          "title": "Created",
          "type": "number"
        }
      },
      "required": ["level", "message", "created"],
      "title": "LoggingMessage",
      "type": "object",
      "additionalProperties": false
    },
    "Logprob": {
      "description": "Log probability for a token.",
      "properties": {
        "token": {
          "title": "Token",
          "type": "string"
        },
        "logprob": {
          "title": "Logprob",
          "type": "number"
        },
        "bytes": {
          "anyOf": [
            {
              "items": {
                "type": "integer"
              },
              "type": "array"
            },
            {
              "type": "null"
            }
          ],
          "title": "Bytes"
        },
        "top_logprobs": {
          "anyOf": [
            {
              "items": {
                "$ref": "#/$defs/TopLogprob"
              },
              "type": "array"
            },
            {
              "type": "null"
            }
          ],
          "title": "Top Logprobs"
        }
      },
      "required": ["token", "logprob", "bytes", "top_logprobs"],
      "title": "Logprob",
      "type": "object",
      "additionalProperties": false
    },
    "Logprobs": {
      "description": "Log probability information for a completion choice.",
      "properties": {
        "content": {
          "items": {
            "$ref": "#/$defs/Logprob"
          },
          "title": "Content",
          "type": "array"
        }
      },
      "required": ["content"],
      "title": "Logprobs",
      "type": "object",
      "additionalProperties": false
    },
    "ModelEvent": {
      "properties": {
        "timestamp": {
          "format": "date-time",
          "title": "Timestamp",
          "type": "string"
        },
        "event": {
          "default": "model",
          "title": "Event",
          "type": "string"
        },
        "model": {
          "title": "Model",
          "type": "string"
        },
        "input": {
          "items": {
            "anyOf": [
              {
                "$ref": "#/$defs/ChatMessageSystem"
              },
              {
                "$ref": "#/$defs/ChatMessageUser"
              },
              {
                "$ref": "#/$defs/ChatMessageAssistant"
              },
              {
                "$ref": "#/$defs/ChatMessageTool"
              }
            ]
          },
          "title": "Input",
          "type": "array"
        },
        "tools": {
          "items": {
            "$ref": "#/$defs/ToolInfo"
          },
          "title": "Tools",
          "type": "array"
        },
        "tool_choice": {
          "anyOf": [
            {
              "enum": ["auto", "any", "none"],
              "type": "string"
            },
            {
              "$ref": "#/$defs/ToolFunction"
            }
          ],
          "title": "Tool Choice"
        },
        "config": {
          "$ref": "#/$defs/GenerateConfig"
        },
        "output": {
          "$ref": "#/$defs/ModelOutput"
        }
      },
      "required": [
        "timestamp",
        "event",
        "model",
        "input",
        "tools",
        "tool_choice",
        "config",
        "output"
      ],
      "title": "ModelEvent",
      "type": "object",
      "additionalProperties": false
    },
    "ModelOutput": {
      "properties": {
        "model": {
          "default": "",
          "title": "Model",
          "type": "string"
        },
        "choices": {
          "default": [],
          "items": {
            "$ref": "#/$defs/ChatCompletionChoice"
          },
          "title": "Choices",
          "type": "array"
        },
        "usage": {
          "anyOf": [
            {
              "$ref": "#/$defs/ModelUsage"
            },
            {
              "type": "null"
            }
          ],
          "default": null
        },
        "error": {
          "anyOf": [
            {
              "type": "string"
            },
            {
              "type": "null"
            }
          ],
          "default": null,
          "title": "Error"
        }
      },
      "title": "ModelOutput",
      "type": "object",
      "required": ["model", "choices", "usage", "error"],
      "additionalProperties": false
    },
    "ModelUsage": {
      "properties": {
        "input_tokens": {
          "default": 0,
          "title": "Input Tokens",
          "type": "integer"
        },
        "output_tokens": {
          "default": 0,
          "title": "Output Tokens",
          "type": "integer"
        },
        "total_tokens": {
          "default": 0,
          "title": "Total Tokens",
          "type": "integer"
        }
      },
      "title": "ModelUsage",
      "type": "object",
      "required": ["input_tokens", "output_tokens", "total_tokens"],
      "additionalProperties": false
    },
    "Score": {
      "description": "Score generated by a scorer.\n\nArgs:\n   value (Value): Score value.\n   answer (str | None): Answer extracted from model output (optional).\n   explanation (str | None): Explanation of score (optional).\n   metadata (dict[str,Any]): Additional metadata related to the score.",
      "properties": {
        "value": {
          "anyOf": [
            {
              "type": "string"
            },
            {
              "type": "integer"
            },
            {
              "type": "number"
            },
            {
              "type": "boolean"
            },
            {
              "items": {
                "anyOf": [
                  {
                    "type": "string"
                  },
                  {
                    "type": "integer"
                  },
                  {
                    "type": "number"
                  },
                  {
                    "type": "boolean"
                  }
                ]
              },
              "type": "array"
            },
            {
              "additionalProperties": {
                "anyOf": [
                  {
                    "type": "string"
                  },
                  {
                    "type": "integer"
                  },
                  {
                    "type": "number"
                  },
                  {
                    "type": "boolean"
                  },
                  {
                    "type": "null"
                  }
                ]
              },
              "type": "object"
            }
          ],
          "title": "Value"
        },
        "answer": {
          "anyOf": [
            {
              "type": "string"
            },
            {
              "type": "null"
            }
          ],
          "default": null,
          "title": "Answer"
        },
        "explanation": {
          "anyOf": [
            {
              "type": "string"
            },
            {
              "type": "null"
            }
          ],
          "default": null,
          "title": "Explanation"
        },
        "metadata": {
          "anyOf": [
            {
              "type": "object"
            },
            {
              "type": "null"
            }
          ],
          "default": null,
          "title": "Metadata"
        }
      },
      "required": ["value", "answer", "explanation", "metadata"],
      "title": "Score",
      "type": "object",
      "additionalProperties": false
    },
    "StateEvent": {
      "properties": {
        "timestamp": {
          "format": "date-time",
          "title": "Timestamp",
          "type": "string"
        },
        "event": {
          "const": "state",
          "default": "state",
          "title": "Event"
        },
        "changes": {
          "items": {
            "$ref": "#/$defs/JsonChange"
          },
          "title": "Changes",
          "type": "array"
        }
      },
      "required": ["timestamp", "event", "changes"],
      "title": "StateEvent",
      "type": "object",
      "additionalProperties": false
    },
    "StepEvent": {
      "properties": {
        "timestamp": {
          "format": "date-time",
          "title": "Timestamp",
          "type": "string"
        },
        "event": {
          "const": "step",
          "default": "step",
          "title": "Event"
        },
        "action": {
          "enum": ["begin", "end"],
          "title": "Action",
          "type": "string"
        },
        "type": {
          "anyOf": [
            {
              "type": "string"
            },
            {
              "type": "null"
            }
          ],
          "default": null,
          "title": "Type"
        },
        "name": {
          "title": "Name",
          "type": "string"
        }
      },
      "required": ["timestamp", "event", "action", "type", "name"],
      "title": "StepEvent",
      "type": "object",
      "additionalProperties": false
    },
    "StoreEvent": {
      "properties": {
        "timestamp": {
          "format": "date-time",
          "title": "Timestamp",
          "type": "string"
        },
        "event": {
          "const": "store",
          "default": "store",
          "title": "Event"
        },
        "changes": {
          "items": {
            "$ref": "#/$defs/JsonChange"
          },
          "title": "Changes",
          "type": "array"
        }
      },
      "required": ["timestamp", "event", "changes"],
      "title": "StoreEvent",
      "type": "object",
      "additionalProperties": false
    },
    "SubtaskEvent": {
      "properties": {
        "timestamp": {
          "format": "date-time",
          "title": "Timestamp",
          "type": "string"
        },
        "event": {
          "const": "subtask",
          "default": "subtask",
          "title": "Event"
        },
        "name": {
          "title": "Name",
          "type": "string"
        },
        "input": {
          "title": "Input",
          "type": "object"
        },
        "result": {
          "title": "Result"
        },
        "transcript": {
          "$ref": "#/$defs/Transcript"
        }
      },
      "required": [
        "timestamp",
        "event",
        "name",
        "input",
        "result",
        "transcript"
      ],
      "title": "SubtaskEvent",
      "type": "object",
      "additionalProperties": false
    },
    "ToolCall": {
      "properties": {
        "id": {
          "title": "Id",
          "type": "string"
        },
        "function": {
          "title": "Function",
          "type": "string"
        },
        "arguments": {
          "title": "Arguments",
          "type": "object"
        },
        "type": {
          "const": "function",
          "title": "Type"
        },
        "parse_error": {
          "anyOf": [
            {
              "type": "string"
            },
            {
              "type": "null"
            }
          ],
          "default": null,
          "title": "Parse Error"
        }
      },
      "required": ["id", "function", "arguments", "type", "parse_error"],
      "title": "ToolCall",
      "type": "object",
      "additionalProperties": false
    },
<<<<<<< HEAD
    "ToolFunction": {
      "properties": {
        "name": {
          "title": "Name",
          "type": "string"
        }
      },
      "required": ["name"],
      "title": "ToolFunction",
      "type": "object",
      "additionalProperties": false
    },
    "ToolInfo": {
      "properties": {
        "name": {
          "title": "Name",
          "type": "string"
        },
        "description": {
          "title": "Description",
          "type": "string"
        },
        "params": {
          "items": {
            "$ref": "#/$defs/ToolParam"
          },
          "title": "Params",
          "type": "array"
        }
      },
      "required": ["name", "description", "params"],
      "title": "ToolInfo",
      "type": "object",
      "additionalProperties": false
    },
    "ToolParam": {
      "properties": {
        "name": {
          "title": "Name",
          "type": "string"
        },
        "type": {
          "enum": [
            "string",
            "integer",
            "number",
            "boolean",
            "array",
            "object",
            "null"
=======
    "ToolCallError": {
      "properties": {
        "type": {
          "enum": [
            "parsing",
            "timeout",
            "unicode_decode",
            "permission",
            "file_not_found",
            "unknown"
>>>>>>> aceb1edb
          ],
          "title": "Type",
          "type": "string"
        },
<<<<<<< HEAD
        "description": {
          "title": "Description",
          "type": "string"
        },
        "optional": {
          "title": "Optional",
          "type": "boolean"
        }
      },
      "required": ["name", "type", "description", "optional"],
      "title": "ToolParam",
=======
        "message": {
          "title": "Message",
          "type": "string"
        }
      },
      "required": ["type", "message"],
      "title": "ToolCallError",
>>>>>>> aceb1edb
      "type": "object",
      "additionalProperties": false
    },
    "TopLogprob": {
      "description": "List of the most likely tokens and their log probability, at this token position.",
      "properties": {
        "token": {
          "title": "Token",
          "type": "string"
        },
        "logprob": {
          "title": "Logprob",
          "type": "number"
        },
        "bytes": {
          "anyOf": [
            {
              "items": {
                "type": "integer"
              },
              "type": "array"
            },
            {
              "type": "null"
            }
          ],
          "title": "Bytes"
        }
      },
      "required": ["token", "logprob", "bytes"],
      "title": "TopLogprob",
      "type": "object",
      "additionalProperties": false
    },
    "Transcript": {
      "properties": {
        "name": {
          "default": "",
          "title": "Name",
          "type": "string"
        },
        "events": {
          "default": [],
          "items": {
            "anyOf": [
              {
                "$ref": "#/$defs/StateEvent"
              },
              {
                "$ref": "#/$defs/StoreEvent"
              },
              {
                "$ref": "#/$defs/ModelEvent"
              },
              {
                "$ref": "#/$defs/LoggerEvent"
              },
              {
                "$ref": "#/$defs/InfoEvent"
              },
              {
                "$ref": "#/$defs/StepEvent"
              },
              {
                "$ref": "#/$defs/SubtaskEvent"
              }
            ]
          },
          "title": "Events",
          "type": "array"
        }
      },
      "title": "Transcript",
      "type": "object",
      "required": ["name", "events"],
      "additionalProperties": false
    }
  },
  "properties": {
    "version": {
      "default": 2,
      "title": "Version",
      "type": "integer"
    },
    "status": {
      "default": "started",
      "enum": ["started", "success", "cancelled", "error"],
      "title": "Status",
      "type": "string"
    },
    "eval": {
      "$ref": "#/$defs/EvalSpec"
    },
    "plan": {
      "allOf": [
        {
          "$ref": "#/$defs/EvalPlan"
        }
      ],
      "default": {
        "name": "plan",
        "steps": [],
        "finish": null,
        "config": {
          "best_of": null,
          "frequency_penalty": null,
          "logit_bias": null,
          "logprobs": null,
          "max_connections": null,
          "max_retries": null,
          "max_tokens": null,
          "num_choices": null,
          "parallel_tool_calls": null,
          "presence_penalty": null,
          "seed": null,
          "stop_seqs": null,
          "suffix": null,
          "system_message": null,
          "temperature": null,
          "timeout": null,
          "top_k": null,
          "top_logprobs": null,
          "top_p": null
        }
      }
    },
    "results": {
      "anyOf": [
        {
          "$ref": "#/$defs/EvalResults"
        },
        {
          "type": "null"
        }
      ],
      "default": null
    },
    "stats": {
      "allOf": [
        {
          "$ref": "#/$defs/EvalStats"
        }
      ],
      "default": {
        "started_at": "",
        "completed_at": "",
        "model_usage": {}
      }
    },
    "error": {
      "anyOf": [
        {
          "$ref": "#/$defs/EvalError"
        },
        {
          "type": "null"
        }
      ],
      "default": null
    },
    "samples": {
      "anyOf": [
        {
          "items": {
            "$ref": "#/$defs/EvalSample"
          },
          "type": "array"
        },
        {
          "type": "null"
        }
      ],
      "default": null,
      "title": "Samples"
    },
    "logging": {
      "default": [],
      "items": {
        "$ref": "#/$defs/LoggingMessage"
      },
      "title": "Logging",
      "type": "array"
    }
  },
  "required": ["eval"],
  "title": "EvalLog",
  "type": "object"
}<|MERGE_RESOLUTION|>--- conflicted
+++ resolved
@@ -833,6 +833,9 @@
                 "$ref": "#/$defs/ModelEvent"
               },
               {
+                "$ref": "#/$defs/ScoreEvent"
+              },
+              {
                 "$ref": "#/$defs/LoggerEvent"
               },
               {
@@ -1356,6 +1359,7 @@
       "additionalProperties": false
     },
     "InfoEvent": {
+      "description": "Event with custom info/data.",
       "properties": {
         "timestamp": {
           "format": "date-time",
@@ -1377,6 +1381,7 @@
       "additionalProperties": false
     },
     "JsonChange": {
+      "description": "Describes a change to data using JSON Patch format.",
       "properties": {
         "op": {
           "enum": ["remove", "add", "replace", "move", "test", "copy"],
@@ -1415,6 +1420,7 @@
     },
     "JsonValue": {},
     "LoggerEvent": {
+      "description": "Log message recorded with Python logger.",
       "properties": {
         "timestamp": {
           "format": "date-time",
@@ -1531,6 +1537,7 @@
       "additionalProperties": false
     },
     "ModelEvent": {
+      "description": "Call to a language model.",
       "properties": {
         "timestamp": {
           "format": "date-time",
@@ -1538,9 +1545,9 @@
           "type": "string"
         },
         "event": {
+          "const": "model",
           "default": "model",
-          "title": "Event",
-          "type": "string"
+          "title": "Event"
         },
         "model": {
           "title": "Model",
@@ -1776,7 +1783,30 @@
       "type": "object",
       "additionalProperties": false
     },
+    "ScoreEvent": {
+      "description": "Event with sample score.",
+      "properties": {
+        "timestamp": {
+          "format": "date-time",
+          "title": "Timestamp",
+          "type": "string"
+        },
+        "event": {
+          "const": "score",
+          "default": "score",
+          "title": "Event"
+        },
+        "score": {
+          "$ref": "#/$defs/Score"
+        }
+      },
+      "required": ["timestamp", "event", "score"],
+      "title": "ScoreEvent",
+      "type": "object",
+      "additionalProperties": false
+    },
     "StateEvent": {
+      "description": "Change to the current `TaskState`",
       "properties": {
         "timestamp": {
           "format": "date-time",
@@ -1802,6 +1832,7 @@
       "additionalProperties": false
     },
     "StepEvent": {
+      "description": "Step within current sample or subtask.",
       "properties": {
         "timestamp": {
           "format": "date-time",
@@ -1841,6 +1872,7 @@
       "additionalProperties": false
     },
     "StoreEvent": {
+      "description": "Change to data within the current `Store`.",
       "properties": {
         "timestamp": {
           "format": "date-time",
@@ -1866,6 +1898,7 @@
       "additionalProperties": false
     },
     "SubtaskEvent": {
+      "description": "Subtask spawned.",
       "properties": {
         "timestamp": {
           "format": "date-time",
@@ -1940,7 +1973,30 @@
       "type": "object",
       "additionalProperties": false
     },
-<<<<<<< HEAD
+    "ToolCallError": {
+      "properties": {
+        "type": {
+          "enum": [
+            "parsing",
+            "timeout",
+            "unicode_decode",
+            "permission",
+            "file_not_found",
+            "unknown"
+          ],
+          "title": "Type",
+          "type": "string"
+        },
+        "message": {
+          "title": "Message",
+          "type": "string"
+        }
+      },
+      "required": ["type", "message"],
+      "title": "ToolCallError",
+      "type": "object",
+      "additionalProperties": false
+    },
     "ToolFunction": {
       "properties": {
         "name": {
@@ -1991,23 +2047,10 @@
             "array",
             "object",
             "null"
-=======
-    "ToolCallError": {
-      "properties": {
-        "type": {
-          "enum": [
-            "parsing",
-            "timeout",
-            "unicode_decode",
-            "permission",
-            "file_not_found",
-            "unknown"
->>>>>>> aceb1edb
           ],
           "title": "Type",
           "type": "string"
         },
-<<<<<<< HEAD
         "description": {
           "title": "Description",
           "type": "string"
@@ -2019,15 +2062,6 @@
       },
       "required": ["name", "type", "description", "optional"],
       "title": "ToolParam",
-=======
-        "message": {
-          "title": "Message",
-          "type": "string"
-        }
-      },
-      "required": ["type", "message"],
-      "title": "ToolCallError",
->>>>>>> aceb1edb
       "type": "object",
       "additionalProperties": false
     },
@@ -2063,6 +2097,7 @@
       "additionalProperties": false
     },
     "Transcript": {
+      "description": "Transcript of events.",
       "properties": {
         "name": {
           "default": "",
@@ -2081,6 +2116,9 @@
               },
               {
                 "$ref": "#/$defs/ModelEvent"
+              },
+              {
+                "$ref": "#/$defs/ScoreEvent"
               },
               {
                 "$ref": "#/$defs/LoggerEvent"
