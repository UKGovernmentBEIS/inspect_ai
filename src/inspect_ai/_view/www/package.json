--- conflicted
+++ resolved
@@ -32,10 +32,7 @@
     "htm": "^3.1.1",
     "json": "^11.0.0",
     "json5": "^2.2.3",
-<<<<<<< HEAD
-=======
     "jsondiffpatch": "^0.6.0",
->>>>>>> c464ce67
     "postcss-url": "^10.1.3",
     "preact": "^10.22.1",
     "prismjs": "^1.29.0",
