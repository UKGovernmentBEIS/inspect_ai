--- conflicted
+++ resolved
@@ -282,12 +282,8 @@
     <div
       class="vertical-metric-value"
       style=${{
-<<<<<<< HEAD
         fontSize: FontSize.larger,
-=======
-        fontSize: "1.1rem",
         fontWeight: "500",
->>>>>>> 21dacd00
         textAlign: "center",
       }}
     >
