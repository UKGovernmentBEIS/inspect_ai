--- conflicted
+++ resolved
@@ -45,16 +45,7 @@
   const normalizedFile = file.replace(/\\/g, "/");
   const normalizedLogDir = dir.replace(/\\/g, "/");
 
-<<<<<<< HEAD
-  // Ensure log_dir ends with a trailing slash for prefix checking
-=======
-  // If file already contains path separators, treat it as a complete path
-  if (normalizedFile.includes("/")) {
-    return normalizedFile;
-  }
-
   // Ensure log_dir ends with a trailing slash
->>>>>>> 85d8b4ac
   const dirWithSlash = normalizedLogDir.endsWith("/")
     ? normalizedLogDir
     : normalizedLogDir + "/";
