// @ts-check
import { html } from "htm/preact";

/**
 * Converts an array or a single value to a comma-separated string.
 *
 * @param {(string|string[])} val - The value to be converted. Can be a string or an array of strings.
 * @returns {string} - A comma-separated string.
 */
export const arrayToString = (val) => {
  val = Array.isArray(val) ? val : [val];
  return val.join(", ");
};

const shorteners = [/^.*(\[.+\])$/m];

/**
 * Shortens a completion string based on predefined patterns.
 *
 * @param {string} completion - The completion string to be shortened.
 * @returns {string} - The shortened string or the original completion if no patterns match.
 */
export const shortenCompletion = (completion) => {
  if (!completion) {
    return completion;
  }

  let shortened = undefined;
  for (const shortenPattern of shorteners) {
    const shortMatch = completion.match(shortenPattern);
    if (shortMatch && shortMatch[1]) {
      shortened = shortMatch[1];
      break;
    }
  }
  return shortened || completion;
};

/**
 * Gets a string for a sample input.
 *
<<<<<<< HEAD
 * @param {(string|Array.<{content: string}>)} input - The input to process. Can be a string or an array of objects containing a content string.
 * @returns {(string|string[])} - The processed string or an array of strings.
=======
 * @param {(string|Array.<import("../types/log").ChatMessageUser | import("../types/log").ChatMessageSystem | import("../types/log").ChatMessageAssistant | import("../types/log").ChatMessageTool>)} input - The input to process. Can be a string or an array of objects containing a content string.
 * @returns {(string | string[])} - The processed string or an array of strings.
>>>>>>> c678a6f4
 */
export const inputString = (input) => {
  if (typeof input === "string") {
    return input;
  } else {
    return input.map((inp) => {
      if (typeof inp === "string") {
        return inp;
      } else {
        const content = inp.content;
        if (typeof content === "string") {
          return content;
        } else {
          const result = content.map((con) => {
            if (con.type === "text") {
              return con.text;
            } else {
              return "";
            }
          });
          return result.join("\n");
        }
      }
    });
  }
};

/**
 * Formats dataset information into a string.
 *
 * @param {string} name - The name of the dataset.
 * @param {number} samples - The total number of samples in the dataset.
 * @param {number} epochs - The number of epochs.
 * @returns {string} - A formatted string describing the dataset.
 */
export const formatDataset = (name, samples, epochs) => {
  const perEpochSamples = epochs > 0 ? samples / epochs : samples;
  return `${name ? "— " : ""}${perEpochSamples + " "}${epochs > 1 ? `x ${epochs} ` : ""}${samples === 1 ? "sample" : "samples"}`;
};

/**
 * Extracts and trims the user prompt from a sample input.
 *
 * @param {import("../types/log").EvalSample} sample - The sample containing input data.
 * @returns {(string | Array<string|import("preact").JSX.Element>)} - The trimmed user prompt or an array of contents if the input is an array.
 */
export const userPromptForSample = (sample) => {
  if (sample) {
    if (typeof sample.input == "string") {
      return sample.input.trim();
    } else if (Array.isArray(sample.input)) {
      const userPrompt = sample.input.find((message) => message.role == "user");
      if (userPrompt) {
        const contents = userPrompt.content;
        if (Array.isArray(contents)) {
          const results = [];
          for (const content of contents) {
            if (content.type === "text") {
              results.push(content.text);
            } else {
              results.push(
                html`<img
                  src="${content.image}"
                  style=${{
                    maxWidth: "400px",
                    border: "solid var(--bs-border-color) 1px",
                  }}
                />`,
              );
            }
          }
          return results;
        } else {
          return contents.trim();
        }
      }
    }
  }
  return "";
};

/**
 * Formats a score with specific HTML based on its value.
 *
 * @param {string} score - The score to format.
 * @returns {import("preact").JSX.Element|string} The formatted score as an HTML template or the original score if not "C" or "I".
 */
export const formatScore = (score) => {
  // Circle with single letter
  if (score === "C") {
    return html`<span class="circle-border score-green">C</span>`;
  } else if (score === "I") {
    return html`<span class="circle-border score-red">I</span>`;
  } else {
    return score;
  }
};

/**
 * Formats a duration given in seconds into a human-readable string.
 *
 * @param {number} seconds - The duration in seconds.
 * @returns {string} - The formatted time string.
 */
export const formatTime = (seconds) => {
  if (seconds < 60) {
    return `${seconds} sec`;
  } else if (seconds < 60 * 60) {
    return `${Math.floor(seconds / 60)} min ${seconds % 60} sec`;
  } else {
    return `${Math.floor((seconds / 60) * 60 * 24)} days ${Math.floor(
      seconds / 60,
    )} min ${seconds % 60} sec`;
  }
};

/**
 * Formats a number to a string with specific decimal places for prettiness.
 *
 * @param {number} num - The number to format.
 * @returns {string} - The formatted number as a string.
 */
export function formatPrettyDecimal(num) {
  const numDecimalPlaces = num.toString().includes(".")
    ? num.toString().split(".")[1].length
    : 0;

  if (numDecimalPlaces === 0) {
    return num.toFixed(1);
  } else if (numDecimalPlaces > 3) {
    return num.toFixed(3);
  } else {
    return num.toString();
  }
}

/**
 * Formats a number to a string without trailing zeroes after the decimal point.
 *
 * @param {number} num - The number to format.
 * @returns {string|number} - The formatted number as a string, or the original input if it's not a number.
 */
export function formatDecimalNoTrailingZeroes(num) {
  // This isn't a number, continue
  if (typeof num !== "number") {
    return num;
  }

  if (num.toString().includes(".")) {
    const decimal = num.toString().split(".")[1];
    const trimmed = decimal.replace(/\.?0+$/, "");
    return num.toFixed(trimmed.length);
  } else {
    return num.toFixed(0);
  }
}

/**
 * Converts a string to title case.
 *
 * @param {string} str - The string to convert.
 * @returns {string} - The string in title case.
 */
export function toTitleCase(str) {
  return str
    .split(" ")
    .map((w) => w[0].toUpperCase() + w.substr(1).toLowerCase())
    .join(" ");
}<|MERGE_RESOLUTION|>--- conflicted
+++ resolved
@@ -39,13 +39,8 @@
 /**
  * Gets a string for a sample input.
  *
-<<<<<<< HEAD
- * @param {(string|Array.<{content: string}>)} input - The input to process. Can be a string or an array of objects containing a content string.
- * @returns {(string|string[])} - The processed string or an array of strings.
-=======
  * @param {(string|Array.<import("../types/log").ChatMessageUser | import("../types/log").ChatMessageSystem | import("../types/log").ChatMessageAssistant | import("../types/log").ChatMessageTool>)} input - The input to process. Can be a string or an array of objects containing a content string.
  * @returns {(string | string[])} - The processed string or an array of strings.
->>>>>>> c678a6f4
  */
 export const inputString = (input) => {
   if (typeof input === "string") {
