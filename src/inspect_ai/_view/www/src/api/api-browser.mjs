--- conflicted
+++ resolved
@@ -1,9 +1,5 @@
-<<<<<<< HEAD
-import { asyncJsonParse } from "../utils/json.mjs";
-=======
 import { asyncJsonParse } from "../utils/Json.mjs";
 import { download_file } from "./api-shared.mjs";
->>>>>>> a265f89a
 
 const loaded_time = Date.now();
 let last_eval_time = 0;
