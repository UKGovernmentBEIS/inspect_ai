--- conflicted
+++ resolved
@@ -1,11 +1,6 @@
-<<<<<<< HEAD
-import { asyncJsonParse } from "../utils/json.mjs";
-=======
-import JSON5 from "json5";
+import { asyncJsonParse } from "../utils/Json.mjs";
+import * as JSON5 from "json5";
 
-import { asyncJsonParse } from "../utils/Json.mjs";
-
->>>>>>> 1f256caa
 import {
   webViewJsonRpcClient,
   kMethodEvalLog,
