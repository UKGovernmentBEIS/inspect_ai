//@ts-check

/**
 * @typedef {Object} EvalSummary
 * @property {import("../types/log").Version} [version]
 * @property {import("../types/log").Status} [status]
 * @property {import("../types/log").EvalSpec} eval
 * @property {import("../types/log").EvalPlan} [plan]
 * @property {import("../types/log").EvalResults | null } [results]
 * @property {import("../types/log").EvalStats} [stats]
 * @property {import("../types/log").EvalError | null } [error]
 * @property {SampleSummary[]} sampleSummaries
 */

/**
 * @typedef {Object} EvalLogHeader
 * @property {import("../types/log").Version} [version]
 * @property {import("../types/log").Status} [status]
 * @property {import("../types/log").EvalSpec} eval
 * @property {import("../types/log").EvalPlan} [plan]
 * @property {import("../types/log").EvalResults} [results]
 * @property {import("../types/log").EvalStats} [stats]
 * @property {import("../types/log").EvalError} [error]
 */

/**
 * @typedef {Object} SampleSummary
 * @property { number | string } id
 * @property { number } epoch
 * @property { import("../types/log").Input } input
 * @property { import("../types/log").Target } target
 * @property { import("../types/log").Scores1 } scores
 */

/**
* @typedef {Object} Capabilities
* @property {boolean} downloadFiles - Indicates if file downloads are supported.
* @property {boolean} webWorkers - Indicates if web workers are supported.
*


/**
 * @typedef {Object} LogViewAPI
 * @property { () => Promise<any[]> } client_events - A function which can be polled to check for client events.
 * @property { () => Promise<LogFiles>} eval_logs - Read the list of files
<<<<<<< HEAD
 * @property { (log_file: string, headerOnly?: boolean, capabilities?: Capabilities) => Promise<LogContents> } eval_log - Read the log contents
 * @property { (log_file: string) => Promise<number>} eval_log_size - Get log size
=======
 * @property { (log_file: string, headerOnly?: number, capabilities?: Capabilities) => Promise<LogContents> } eval_log - Read the log contents
>>>>>>> 991a1652
 * @property { (log_file: string, start: number, end: number) => Promise<Uint8Array>} eval_log_bytes - Read bytes
 * @property { (log_files: string[]) => Promise<import("../types/log").EvalLog[]>} eval_log_headers - Read the log headers
 * @property { (logFile: string, downloadFiles?: boolean, webWorkers?: boolean) => Promise<void> } download_file - Execute a file download
 * @property { (logFile: string, log_dir: string) => Promise<void> } open_log_file - Execute a file open
 */

/**
 * @typedef {Object} ClientAPI
 * @property { () => Promise<string[]> } client_events - A function which can be polled to check for client events.
 * @property { () => Promise<LogFiles>} get_log_paths - Get the list of files
 * @property { (log_files: string[]) => Promise<import("../types/log").EvalLog[]>} get_log_headers - Get the log headers
 * @property { (log_file: string) => Promise<EvalSummary>} get_log_summary - Get the log summary
 * @property { (log_file: string, id: string | number, epoch: number) => Promise<import("../types/log").EvalSample | undefined>} get_log_sample - Get a sample
 * @property { (log_file: string, download_files?: boolean, web_workers?: boolean) => Promise<void> } download_log_file - Execute a file download
 * @property { (log_file: string, log_dir: string) => Promise<void> } open_log_file - Execute a file open
 */

/**
 * @typedef {Object} FetchResponse
 * @property {string} raw - The raw string content of the fetched file.
 * @property {Object} parsed - The parsed content of the file as an object.
 */

/**
 * @typedef {Object} EvalHeader
 * @property {import("../types/log").Version | undefined} version - The raw string content of the fetched file.
 * @property {import("../types/log").Status | undefined} status - The raw string content of the fetched file.
 * @property {import("../types/log").EvalSpec } eval - The raw string content of the fetched file.
 * @property {import("../types/log").EvalPlan | undefined } plan - The raw string content of the fetched file.
 * @property {import("../types/log").EvalResults | undefined | null } results - The raw string content of the fetched file.
 * @property {import("../types/log").EvalStats | undefined } stats - The raw string content of the fetched file.
 * @property {import("../types/log").EvalError | undefined | null } error - The raw string content of the fetched file.
 */

/**
 * @typedef {Object} LogFiles
 * @property {LogFile[]} files - The log files
 * @property {string} log_dir - The log dir
 */

/**
 * @typedef {Object} LogFile
 * @property {string} name - The path to this log file
 * @property {string} task - The name of the task
 * @property {string} task_id - The the id of the task
 */

/**
 * @typedef {Object} LogContents
 * @property {string} raw - The raw string content of the fetched file.
 * @property {import("../types/log").EvalLog} parsed - The parsed content of the file as an object.
 */

/**
 * @typedef {Object} LogFilesFetchResponse
 * @property {string} raw - The raw string content of the fetched file.
 * @property {Record<string, EvalHeader>} parsed - The parsed content of the file as an object.
 */<|MERGE_RESOLUTION|>--- conflicted
+++ resolved
@@ -43,12 +43,8 @@
  * @typedef {Object} LogViewAPI
  * @property { () => Promise<any[]> } client_events - A function which can be polled to check for client events.
  * @property { () => Promise<LogFiles>} eval_logs - Read the list of files
-<<<<<<< HEAD
- * @property { (log_file: string, headerOnly?: boolean, capabilities?: Capabilities) => Promise<LogContents> } eval_log - Read the log contents
+ * @property { (log_file: string, headerOnly?: number, capabilities?: Capabilities) => Promise<LogContents> } eval_log - Read the log contents
  * @property { (log_file: string) => Promise<number>} eval_log_size - Get log size
-=======
- * @property { (log_file: string, headerOnly?: number, capabilities?: Capabilities) => Promise<LogContents> } eval_log - Read the log contents
->>>>>>> 991a1652
  * @property { (log_file: string, start: number, end: number) => Promise<Uint8Array>} eval_log_bytes - Read bytes
  * @property { (log_files: string[]) => Promise<import("../types/log").EvalLog[]>} eval_log_headers - Read the log headers
  * @property { (logFile: string, downloadFiles?: boolean, webWorkers?: boolean) => Promise<void> } download_file - Execute a file download
