//@ts-check
import { asyncJsonParse } from "../utils/Json.mjs";
import { download_file } from "./api-shared.mjs";
<<<<<<< HEAD
import { fetchRange, fetchSize } from '../utils/remoteZipFile.mjs'
=======
import { fetchRange } from "../utils/http.mjs";
>>>>>>> 991a1652

/**
 * This provides an API implementation that will serve a single
 * file using an http parameter, designed to be deployed
 * to a webserver without inspect or the ability to enumerate log
 * files
 *
 * @param { string } log_dir - The log directory for this API.
 * @param { string } [log_file] - The log file for this API.
 * @returns { import("./Types.mjs").LogViewAPI } A Log Viewer API
 */
export default function simpleHttpApi(log_dir, log_file) {
  const resolved_log_dir = log_dir.replace(" ", "+");
  const resolved_log_path = log_file ? log_file.replace(" ", "+") : undefined;
  return simpleHttpAPI({
    log_file: resolved_log_path,
    log_dir: resolved_log_dir,
  });
}

/**
 * Fetches a file from the specified URL and parses its content.
 *
 * @param {{ log_file?: string, log_dir: string }} logInfo - The logInfo for this API.
 * @returns { import("./Types.mjs").LogViewAPI } An object containing the parsed data and the raw text of the file.
 */
function simpleHttpAPI(logInfo) {
  const log_file = logInfo.log_file;
  const log_dir = logInfo.log_dir;

  // Use a cache for the single file case
  // since we just use the log file that we already read
  const cache = log_file_cache(log_file);

  async function open_log_file() {
    // No op
  }
  return {
    client_events: async () => {
      return Promise.resolve([]);
    },
    eval_logs: async () => {
      const headers = await fetchLogHeaders(log_dir);
      if (headers) {
        const logRecord = headers.parsed;
        const logs = Object.keys(logRecord).map((key) => {
          return {
            name: joinURI(log_dir, key),
            task: logRecord[key].eval.task,
            task_id: logRecord[key].eval.task_id,
          };
        });
        return Promise.resolve({
          files: logs,
        });
      } else if (log_file) {
        // Check the cache
        let evalLog = cache.get();
        if (!evalLog) {
          const response = await fetchLogFile(log_file);
          cache.set(response.parsed);
          evalLog = response.parsed;
        }

        // Since no log directory manifest was found, just use
        // the log file to generate a single file manifest
        const result = {
          name: log_file,
          task: evalLog.eval.task,
          task_id: evalLog.eval.task_id,
        };

        return {
          files: [result],
        };
      } else {
        // No log.json could be found, and there isn't a log file,
        throw new Error(
          `Failed to load a manifest files using the directory: ${log_dir}. Please be sure you have deployed a manifest file (logs.json).`,
        );
      }
    },
    eval_log: async (file) => {
      const response = await fetchLogFile(file);
      cache.set(response.parsed);
      return response;
    },
    eval_log_size: async (log_file) => {
      return await fetchSize(log_file)
    },
    eval_log_bytes: async (log_file, start, end) => {
      return await fetchRange(log_file, start, end);
    },
    eval_log_headers: async (files) => {
      const headers = await fetchLogHeaders(log_dir);
      if (headers) {
        const keys = Object.keys(headers.parsed);
        const result = [];
        files.forEach((file) => {
          const fileKey = keys.find((key) => {
            return file.endsWith(key);
          });
          if (fileKey) {
            result.push(headers.parsed[fileKey]);
          }
        });
        return result;
      } else if (log_file) {
        // Check the cache
        let evalLog = cache.get();
        if (!evalLog) {
          const response = await fetchLogFile(log_file);
          cache.set(response.parsed);
          evalLog = response.parsed;
        }
        return [evalLog];
      } else {
        // No log.json could be found, and there isn't a log file,
        throw new Error(
          `Failed to load a manifest files using the directory: ${log_dir}. Please be sure you have deployed a manifest file (logs.json).`,
        );
      }
    },
    download_file,
    open_log_file,
  };
}

/**
 * Fetches a file from the specified URL and parses its content.
 *
 * @param {string} url - The URL to fetch the file from.
 * @param {(text: string) => Promise<Object>} parse - A function that takes the raw file text and returns a parsed object.
 * @param {(response: Response) => boolean } [handleError] - A function that may process the error and determine whether to throw
 * @returns {Promise<import("./Types.mjs").FetchResponse | undefined> } An object containing the parsed data and the raw text of the file.
 * @throws {Error} Will throw an error if the HTTP request fails or the response is not OK (status code not 200).
 */
async function fetchFile(url, parse, handleError) {
  const safe_url = encodePathParts(url);
  const response = await fetch(`${safe_url}`, { method: "GET" });
  if (response.ok) {
    const text = await response.text();
    return {
      parsed: await parse(text),
      raw: text,
    };
  } else if (response.status !== 200) {
    if (handleError && handleError(response)) {
      return undefined;
    }
    const message = (await response.text()) || response.statusText;
    const error = new Error(`${response.status}: ${message})`);
    throw error;
  } else {
    throw new Error(`${response.status} - ${response.statusText} `);
  }
}

/**
 * Fetches a log file and parses its content, updating the log structure if necessary.
 *
 * @param {string} file - The path or URL of the log file to fetch.
 * @returns {Promise<import("./Types.mjs").LogContents | undefined>} The parsed log file, potentially updated to version 2 format.
 * @throws {Error} Will throw an error if the fetching or parsing fails.
 */
const fetchLogFile = async (file) => {
  return fetchFile(file, async (text) => {
    const log = await asyncJsonParse(text);
    if (log.version === 1) {
      // Update log structure to v2 format
      if (log.results) {
        log.results.scores = [];
        log.results.scorer.scorer = log.results.scorer.name;
        log.results.scores.push(log.results.scorer);
        delete log.results.scorer;
        log.results.scores[0].metrics = log.results.metrics;
        delete log.results.metrics;

        // migrate samples
        const scorerName = log.results.scores[0].name;
        log.samples.forEach((sample) => {
          sample.scores = { [scorerName]: sample.score };
          delete sample.score;
        });
      }
    }
    return log;
  });
};

/**
 * Fetches a log file and parses its content, updating the log structure if necessary.
 *
 * @param {string} log_dir - The path to the log directory
 * @returns {Promise<import("./Types.mjs").LogFilesFetchResponse | undefined>} The parsed log file, potentially updated to version 2 format.
 * @throws {Error} Will throw an error if the fetching or parsing fails.
 */
const fetchLogHeaders = async (log_dir) => {
  const logs = await fetchFile(
    log_dir + "/logs.json",
    async (text) => {
      return await asyncJsonParse(text);
    },
    (response) => {
      if (response.status === 404) {
        // Couldn't find a header file
        return true;
      }
    },
  );
  return logs;
};

/**
 * Joins multiple URI segments into a single URI string.
 *
 * This function removes any leading or trailing slashes from each segment
 * and then joins them with a single slash (`/`).
 *
 * @param {...string} segments - The URI segments to join.
 * @returns {string} The joined URI string.
 */
function joinURI(...segments) {
  return segments
    .map((segment) => segment.replace(/(^\/+|\/+$)/g, "")) // Remove leading/trailing slashes from each segment
    .join("/");
}

/**
 * Creates a cache mechanism for a log file. If no log file is provided,
 * a no-op cache is returned. Otherwise, it allows caching of a single log file.
 *
 * @param {string | undefined} log_file - The log file to be cached. If null or undefined, a no-op cache is used.
 * @returns {{ set: function(import("../types/log").EvalLog): void, get: function(): (import("../types/log").EvalLog|undefined) }}
 *          An object with `set` and `get` methods for caching the log file.
 */
const log_file_cache = (log_file) => {
  // Use a no-op cache for non-single file
  // cases
  if (!log_file) {
    return {
      set: () => { },
      get: () => {
        return undefined;
      },
    };
  }

  // For a single file request, cache the log file request
  let cache_file;
  return {
    set: (log_file) => {
      cache_file = log_file;
    },
    get: () => {
      return cache_file;
    },
  };
};

/**
 * Encodes the path segments of a URL or relative path to ensure special characters
 * (like `+`, spaces, etc.) are properly encoded without affecting legal characters like `/`.
 *
 * This function will encode file names and path portions of both absolute URLs and
 * relative paths. It ensures that components of a full URL, such as the protocol and
 * query parameters, remain intact, while only encoding the path.
 *
 * @param {string} url - The URL or relative path to encode.
 * @returns {string} - The URL or path with the path segments properly encoded.
 */
function encodePathParts(url) {
  if (!url) return url; // Handle empty strings

  try {
    // Parse a full Uri
    const fullUrl = new URL(url);
    fullUrl.pathname = fullUrl.pathname
      .split("/")
      .map((segment) =>
        segment ? encodeURIComponent(decodeURIComponent(segment)) : "",
      )
      .join("/");
    return fullUrl.toString();
  } catch {
    // This is a relative path that isn't parseable as Uri
    return url
      .split("/")
      .map((segment) =>
        segment ? encodeURIComponent(decodeURIComponent(segment)) : "",
      )
      .join("/");
  }
}<|MERGE_RESOLUTION|>--- conflicted
+++ resolved
@@ -1,11 +1,7 @@
 //@ts-check
 import { asyncJsonParse } from "../utils/Json.mjs";
 import { download_file } from "./api-shared.mjs";
-<<<<<<< HEAD
 import { fetchRange, fetchSize } from '../utils/remoteZipFile.mjs'
-=======
-import { fetchRange } from "../utils/http.mjs";
->>>>>>> 991a1652
 
 /**
  * This provides an API implementation that will serve a single
