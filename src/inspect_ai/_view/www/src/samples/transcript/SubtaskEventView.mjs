--- conflicted
+++ resolved
@@ -16,30 +16,7 @@
  * @param { Object } props.depth - The depth of this event.
  * @returns {import("preact").JSX.Element} The component.
  */
-<<<<<<< HEAD
 export const SubtaskEventView = ({ id, event, style, depth }) => {
-  return html`
-    <${EventPanel} id=${id} title="Subtask: ${event.name}" icon=${ApplicationIcons.subtask} style=${style} collapse=${false}>
-      <${SubtaskSummary} name="Summary"  input=${event.input} result=${event.result}/>
-      ${
-        event.events.length > 0
-          ? html`<${TranscriptView}
-              id="${id}-subtask"
-              name="Transcript"
-              events=${event.events}
-              depth=${depth + 1}
-            />`
-          : ""
-      }
-=======
-export const SubtaskEventView = ({
-  id,
-  event,
-  style,
-  stateManager,
-  storeManager,
-  depth,
-}) => {
   // Render Forks specially
 
   const transcript =
@@ -48,8 +25,6 @@
           id="${id}-subtask"
           name="Transcript"
           events=${event.events}
-          stateManager=${stateManager}
-          storeManager=${storeManager}
           depth=${depth + 1}
         />`
       : "";
@@ -80,7 +55,6 @@
   return html`
     <${EventPanel} id=${id} title="${type}: ${event.name}" style=${style} collapse=${false}>
       ${body}
->>>>>>> 3e35e919
     </${EventPanel}>`;
 };
 
