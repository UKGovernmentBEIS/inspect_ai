// @ts-check
/// <reference path="../../types/prism.d.ts" />
import Prism from "prismjs";
import "prismjs/components/prism-python";
import "prismjs/components/prism-bash";
import "prismjs/components/prism-json";

import { html } from "htm/preact";
import { useRef } from "preact/hooks";
import { ChatView } from "../../components/ChatView.mjs";
import { EventPanel } from "./EventPanel.mjs";
import { EventSection } from "./EventSection.mjs";
import { ApplicationIcons } from "../../appearance/Icons.mjs";
import { MetaDataGrid } from "../../components/MetaDataGrid.mjs";
import { FontSize, TextStyle } from "../../appearance/Fonts.mjs";
<<<<<<< HEAD
import { ModelUsagePanel } from "../../usage/UsageCard.mjs";
=======
import { formatNumber } from "../../utils/Format.mjs";
>>>>>>> 5667bf84

/**
 * Renders the StateEventView component.
 *
 * @param {Object} props - The properties passed to the component.
 * @param { string  } props.id - The id of this event.
 * @param { number } props.depth - The depth of this event.
 * @param {import("../../types/log").ModelEvent} props.event - The event object to display.
 * @param {string} props.baseId - The baseId of the event.
 * @returns {import("preact").JSX.Element} The component.
 */
export const ModelEventView = ({ id, depth, event }) => {
  const totalUsage = event.output.usage?.total_tokens;
  const subtitle = totalUsage ? `(${formatNumber(totalUsage)} tokens)` : "";

  // Note: despite the type system saying otherwise, this has appeared empircally
  // to sometimes be undefined
  const outputMessages = event.output.choices?.map((choice) => {
    return choice.message;
  });

  const entries = { ...event.config };
  entries["tool_choice"] = event.tool_choice;
  delete entries["max_connections"];

  const tableSectionStyle = {
    width: "fit-content",
    alignSelf: "start",
    justifySelf: "start",
  };

  return html`
  <${EventPanel} id=${id} depth=${depth} title="Model Call: ${event.model} ${subtitle}" icon=${ApplicationIcons.model}>
  
    <div name="Completion">
    <${ChatView}
      id="${id}-model-output"
      messages=${[...(outputMessages || [])]}
      style=${{ paddingTop: "1em" }}
      />
    </div>

    <div name="All" style=${{ margin: "1em 0" }}>

      <div style=${{ display: "grid", gridTemplateColumns: "1fr 1fr", columnGap: "1em" }}>
      <${EventSection} title="Configuration" style=${tableSectionStyle}>
        <${MetaDataGrid} entries=${entries} plain=${true}/>
      </${EventSection}>

      <${EventSection} title="Usage" style=${tableSectionStyle}>
        <${ModelUsagePanel} usage=${event.output.usage}/>
      </${EventSection}>

      <${EventSection} title="Tools" style=${{ gridColumn: "-1/1", ...tableSectionStyle }}>
        <${ToolsConfig} tools=${event.tools}/>
      </${EventSection}>

      </div>

      <${EventSection} title="Messages">
        <${ChatView}
          id="${id}-model-input-full"
          messages=${[...event.input, ...(outputMessages || [])]}
          />      
      </${EventSection}>

    </div>

    ${event.call ? html`<${APIView} name="API" call=${event.call} style=${{ margin: "1em 0", width: "100%" }} />` : ""}
   
  </${EventPanel}>`;
};

export const APIView = ({ call, style }) => {
  if (!call) {
    return "";
  }

  return html`<div style=${style}>

    <${EventSection} title="Request">
      <${APICodeCell} contents=${call.request} />
    </${EventSection}>
    <${EventSection} title="Response">
      <${APICodeCell} contents=${call.response} />
    </${EventSection}>

    </div>`;
};

export const APICodeCell = ({ id, contents }) => {
  if (!contents) {
    return "";
  }

  const sourceCode = JSON.stringify(contents, undefined, 2);
  const codeRef = useRef();

  if (codeRef.current) {
    // @ts-ignore
    codeRef.current.innerHTML = Prism.highlight(
      sourceCode,
      Prism.languages.javascript,
      "javacript",
    );
  }

  return html`<div>
    <pre
      style=${{
        background: "var(--bs-light)",
        width: "100%",
        padding: "0.5em",
        borderRadius: "3px",
      }}
    >
      <code 
        id=${id} 
        ref=${codeRef}
        class="sourceCode-js" 
        style=${{
      fontSize: FontSize.small,
      whiteSpace: "pre-wrap",
      wordWrap: "anywhere",
    }}>
      </code>
      </pre>
  </div>`;
};

const ToolsConfig = ({ tools }) => {
  const toolEls = tools.map((tool) => {
    return html`<div style=${{ ...TextStyle.label, ...TextStyle.secondary }}>
        ${tool.name}
      </div>
      <div>${tool.description}</div>`;
  });

  return html`<div
    style=${{
      display: "grid",
      gridTemplateColumns: "max-content max-content",
      columnGap: "1em",
    }}
  >
    ${toolEls}
  </div>`;
};<|MERGE_RESOLUTION|>--- conflicted
+++ resolved
@@ -13,11 +13,8 @@
 import { ApplicationIcons } from "../../appearance/Icons.mjs";
 import { MetaDataGrid } from "../../components/MetaDataGrid.mjs";
 import { FontSize, TextStyle } from "../../appearance/Fonts.mjs";
-<<<<<<< HEAD
 import { ModelUsagePanel } from "../../usage/UsageCard.mjs";
-=======
 import { formatNumber } from "../../utils/Format.mjs";
->>>>>>> 5667bf84
 
 /**
  * Renders the StateEventView component.
