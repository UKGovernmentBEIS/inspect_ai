--- conflicted
+++ resolved
@@ -60,11 +60,7 @@
             paddingLeft: "0.5em",
             display: "grid",
             gridTemplateColumns:
-<<<<<<< HEAD
-              "max-content max-content auto minmax(0, max-content) minmax(0, max-content)",
-=======
               "max-content minmax(0, max-content) auto minmax(0, max-content) minmax(0, max-content)",
->>>>>>> b7f90fb0
             columnGap: "0.5em",
             fontSize: FontSize.small,
             cursor: hasCollapse ? "pointer" : undefined,
