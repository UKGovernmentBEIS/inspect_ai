<<<<<<< HEAD
// @ts-check
/// <reference path="../types/prism.d.ts" />
=======
import Prism from "prismjs";
>>>>>>> 1f256caa
import { html } from "htm/preact";
import { useMemo, useRef } from "preact/hooks";

import { ApplicationIcons } from "../appearance/Icons.mjs";

import { MessageContent } from "./MessageContent.mjs";
import { ExpandablePanel } from "./ExpandablePanel.mjs";
import { FontSize, TextStyle } from "../appearance/Fonts.mjs";
import { resolveToolInput } from "./Tools.mjs";

/**
 * Renders the ChatView component.
 *
 * @param {Object} props - The properties passed to the component.
 * @param {string} props.id - The ID for the chat view.
 * @param {import("../types/log").Messages} props.messages - The array of chat messages.
 * @param {Object} [props.style] - Inline styles for the chat view.
 * @returns {import("preact").JSX.Element} The component.
 */
export const ChatView = ({ id, messages, style }) => {
  // Filter tool messages into a sidelist that the chat stream
  // can use to lookup the tool responses
  const toolMessages = {};
  const nonToolMessages = messages
    .map((msg) => {
      if (msg.role === "tool") {
        toolMessages[msg.tool_call_id] = msg;
      }
      return msg;
    })
    .filter((msg) => {
      return msg.role !== "tool";
    });

  // Capture system messages (there could be multiple)
  const systemMessages = [];
  const collapsedMessages = nonToolMessages
    .map((msg) => {
      if (msg.role === "system") {
        systemMessages.push(msg);
      }
      return msg;
    })
    .filter((msg) => {
      return msg.role !== "system";
    });

  // Collapse system messages
  const systemMessage = systemMessages.reduce(
    (reduced, message) => {
      const systemContents = Array.isArray(message.content)
        ? message.content
        : [message.content];
      reduced.content.push(...systemContents.map(normalizeContent));
      return reduced;
    },
    { role: "system", content: [] },
  );

  // Converge them
  if (systemMessage && systemMessage.content.length > 0) {
    collapsedMessages.unshift(systemMessage);
  }

  return html`
    <div style=${{ paddingTop: "1em", ...style }}>
      ${collapsedMessages.map((msg) => {
        return html`<${ChatMessage}
          id=${`${id}-chat-messages`}
          message=${msg}
          toolMessages=${toolMessages}
        />`;
      })}
    </div>
  `;
};

const normalizeContent = (content) => {
  if (typeof content === "string") {
    return {
      type: "text",
      text: content,
    };
  } else {
    return content;
  }
};

const ChatMessage = ({ id, message, toolMessages }) => {
  const iconCls = iconForMsg(message);
  const icon = iconCls ? html`<i class="${iconCls}"></i>` : "";
  const collapse = message.role === "system";
  return html`
    <div
      class="container-fluid ${message.role}"
      style=${{
        fontSize: FontSize.base,
        fontWeight: "300",
        paddingBottom: ".5em",
        justifyContent: "flex-start",
        marginLeft: "0",
        marginRight: "0",
        opacity: message.role === "system" ? "0.7" : "1",
        whiteSpace: "normal",
      }}
    >
      <div class="row row-cols-2">
        <div
          class="col"
          style=${{
            flex: "0 1 1em",
            paddingLeft: "0",
            paddingRight: "0.5em",
            marginLeft: "0",
            fontWeight: "500",
          }}
        >
          ${icon}
        </div>
        <div
          class="col"
          style=${{
            flex: "1 0 auto",
            marginLeft: ".3rem",
            paddingLeft: "0",
          }}
        >
          <div style=${{ fontWeight: "500", ...TextStyle.label }}>${message.role}</div>
          <${ExpandablePanel} collapse=${collapse}>
            <${MessageContents}
              key=${`${id}-contents`}
              message=${message}
              toolMessages=${toolMessages}
            />
          </${ExpandablePanel}>
        </div>
      </div>
    </div>
  `;
};

const MessageContents = ({ message, toolMessages }) => {
  if (message.tool_calls && message.tool_calls.length) {
    const result = [];

    // If the message contains content, render that.
    if (message.content) {
      result.push(
        html`<div style=${{ marginBottom: "1em" }}>
          <${MessageContent} contents=${message.content} />
        </div>`,
      );
    }

    // Render the tool calls made by this message
    const toolCalls = message.tool_calls.map((tool_call) => {
      // Get the basic tool data
      const toolMessage = toolMessages[tool_call.id];

      // Extract tool input
      const { input, functionCall, inputType } = resolveToolInput(tool_call);

      // Resolve the tool output
      const resolvedToolOutput = resolveToolMessage(toolMessage);

      return html`<p>
        <i class="bi bi-tools" style=${{
          marginRight: "0.2rem",
          opacity: "0.4",
        }}></i>
        <code style=${{ fontSize: FontSize.small }}>${functionCall}</code>
        <div>
          ${
            toolMessage
              ? html`
              <div style=${{ marginLeft: "1.5em" }}>
              <${ToolInput} type=${inputType} contents=${input}/>
              <${ExpandablePanel} collapse=${true} border=${true} lines=10>
              <${MessageContent} contents=${resolvedToolOutput} />
              </${ExpandablePanel}>
              </div>
              `
              : ""
          }
        </div>
        </p>`;
    });

    if (toolCalls) {
      result.push(...toolCalls);
    }
    return result;
  } else {
    return html`<${MessageContent} contents=${message.content} />`;
  }
};

export const ToolInput = ({ type, contents }) => {
  if (!contents) {
    return "";
  }

  const toolInputRef = useRef(/** @type {HTMLElement|null} */ (null));

  if (typeof contents === "object" || Array.isArray(contents)) {
    contents = JSON.stringify(contents);
  }

  useMemo(() => {
    const tokens = Prism.languages[type];
    if (toolInputRef.current && tokens) {
      const html = Prism.highlight(contents, tokens, type);
      toolInputRef.current.innerHTML = html;
    }
  }, [toolInputRef.current, type, contents]);

  return html` <pre
    class="tool-output"
    style=${{
      padding: "0.5em",
      marginTop: "0.25em",
      marginBottom: "1rem",
    }}
  >
      <code ref=${toolInputRef} class="sourceCode${type
    ? ` language-${type}`
    : ""}" style=${{
    overflowWrap: "anywhere",
    whiteSpace: "pre-wrap",
  }}>
        ${contents}
        </code>
    </pre>`;
};

export const iconForMsg = (msg) => {
  let iconCls = ApplicationIcons.role.assistant;
  if (msg.role === "user") {
    iconCls = ApplicationIcons.role.user;
  } else if (msg.role === "system") {
    iconCls = ApplicationIcons.role.system;
  } else if (msg.role === "tool") {
    iconCls = ApplicationIcons.role.tool;
  }
  return iconCls;
};

const resolveToolMessage = (toolMessage) => {
  if (!toolMessage) {
    return undefined;
  }

  const content =
    toolMessage.error?.message || toolMessage.tool_error || toolMessage.content;
  if (typeof content === "string") {
    return [
      {
        type: "tool",
        text: content,
      },
    ];
  } else {
    return content.map((con) => {
      if (typeof content === "string") {
        return {
          type: "tool",
          text: content,
        };
      } else if (con.type === "text") {
        return {
          ...con,
          type: "tool",
        };
      }
    });
  }
};<|MERGE_RESOLUTION|>--- conflicted
+++ resolved
@@ -1,9 +1,6 @@
-<<<<<<< HEAD
 // @ts-check
 /// <reference path="../types/prism.d.ts" />
-=======
 import Prism from "prismjs";
->>>>>>> 1f256caa
 import { html } from "htm/preact";
 import { useMemo, useRef } from "preact/hooks";
 
