// @ts-check
/// <reference path="../types/prism.d.ts" />
import { html } from "htm/preact";
import { useMemo, useRef } from "preact/hooks";

import { ApplicationIcons } from "../appearance/Icons.mjs";

import { MessageContent } from "./MessageContent.mjs";
import { ExpandablePanel } from "./ExpandablePanel.mjs";

/**
 * Renders the ChatView component.
 *
 * @param {Object} props - The properties passed to the component.
 * @param {string} props.id - The ID for the chat view.
 * @param {import("../types/log").Messages} props.messages - The array of chat messages.
 * @param {Object} [props.style] - Inline styles for the chat view.
 * @returns {import("preact").JSX.Element} The component.
 */
export const ChatView = ({ id, messages, style }) => {
  // Filter tool messages into a sidelist that the chat stream
  // can use to lookup the tool responses
  const toolMessages = {};
  const nonToolMessages = messages
    .map((msg) => {
      if (msg.role === "tool") {
        toolMessages[msg.tool_call_id] = msg;
      }
      return msg;
    })
    .filter((msg) => {
      return msg.role !== "tool";
    });

  // Capture system messages (there could be multiple)
  const systemMessages = [];
  const collapsedMessages = nonToolMessages
    .map((msg) => {
      if (msg.role === "system") {
        systemMessages.push(msg);
      }
      return msg;
    })
    .filter((msg) => {
      return msg.role !== "system";
    });

  // Collapse system messages
  const systemMessage = systemMessages.reduce(
    (reduced, message) => {
      const systemContents = Array.isArray(message.content)
        ? message.content
        : [message.content];
      reduced.content.push(...systemContents.map(normalizeContent));
      return reduced;
    },
    { role: "system", content: [] },
  );

  // Converge them
  if (systemMessage && systemMessage.content.length > 0) {
    collapsedMessages.unshift(systemMessage);
  }

  return html`
    <div style=${{ paddingTop: "0.5em", ...style }}>
      ${collapsedMessages.map((msg) => {
        return html`<${ChatMessage}
          id=${`${id}-chat-messages`}
          message=${msg}
          toolMessages=${toolMessages}
        />`;
      })}
    </div>
  `;
};

const normalizeContent = (content) => {
  if (typeof content === "string") {
    return {
      type: "text",
      text: content,
    };
  } else {
    return content;
  }
};

const ChatMessage = ({ id, message, toolMessages }) => {
  const iconCls = iconForMsg(message);
  const icon = iconCls ? html`<i class="${iconCls}"></i>` : "";
  const collapse = message.role === "system";
  return html`
    <div
      class="container-fluid ${message.role}"
      style=${{
        fontSize: "0.9rem",
        fontWeight: "300",
        paddingBottom: ".5em",
        justifyContent: "flex-start",
        marginLeft: "0",
        marginRight: "0",
        opacity: message.role === "system" ? "0.7" : "1",
        whiteSpace: "normal",
      }}
    >
      <div class="row row-cols-2">
        <div
          class="col"
          style=${{
            flex: "0 1 1em",
            paddingLeft: "0",
            paddingRight: "0.5em",
            marginLeft: "0",
            fontWeight: "500",
          }}
        >
          ${icon}
        </div>
        <div
          class="col"
          style=${{
            flex: "1 0 auto",
            marginLeft: ".3rem",
            paddingLeft: "0",
          }}
        >
          <div style=${{ fontWeight: "500" }}>${message.role}</div>
          <${ExpandablePanel} collapse=${collapse}>
            <${MessageContents}
              key=${`${id}-contents`}
              message=${message}
              toolMessages=${toolMessages}
            />
          </${ExpandablePanel}>
        </div>
      </div>
    </div>
  `;
};

const MessageContents = ({ message, toolMessages }) => {
  if (message.tool_calls && message.tool_calls.length) {
    const result = [];

    // If the message contains content, render that.
    if (message.content) {
      result.push(
        html`<div style=${{ marginBottom: "1em" }}>
          <${MessageContent} contents=${message.content} />
        </div>`,
      );
    }

    // Render the tool calls made by this message
    const toolCalls = message.tool_calls.map((tool_call) => {
      // Get the basic tool data
      const toolMessage = toolMessages[tool_call.id];

      // Extract tool input
      const { input, functionCall, inputType } = resolveToolInput(tool_call);

      // Resolve the tool output
      const resolvedToolOutput = resolveToolMessage(toolMessage);

      return html`<p>
        <i class="bi bi-tools" style=${{
          marginRight: "0.2rem",
          opacity: "0.4",
        }}></i>
        <code style=${{ fontSize: "0.7rem" }}>${functionCall}</code>
        <div>
          ${
            toolMessage
              ? html`
              <div style=${{ marginLeft: "1.5em" }}>
              <${ToolInput} type=${inputType} contents=${input}/>
              <${ExpandablePanel} collapse=${true} border=${true} lines=10>
              <${MessageContent} contents=${resolvedToolOutput} />
              </${ExpandablePanel}>
              </div>
              `
              : ""
          }
        </div>
        </p>`;
    });

    if (toolCalls) {
      result.push(...toolCalls);
    }
    return result;
  } else {
    return html`<${MessageContent} contents=${message.content} />`;
  }
};

export const ToolInput = ({ type, contents }) => {
  if (!contents) {
    return "";
  }

<<<<<<< HEAD
  const toolInputRef = useRef(/** @type {HTMLElement|null} */ (null));
=======
  if (typeof contents === "object" || Array.isArray(contents)) {
    contents = JSON.stringify(contents);
  }

  const toolInputRef = useRef();
>>>>>>> 7aec7c65
  useMemo(() => {
    const tokens = Prism.languages[type];
    if (toolInputRef.current && tokens) {
      const html = Prism.highlight(contents, tokens, type);
      toolInputRef.current.innerHTML = html;
    }
  }, [toolInputRef.current, type, contents]);

  return html` <pre
    class="tool-output"
    style=${{
      padding: "0.5em",
      marginTop: "0.25em",
      marginBottom: "1rem",
    }}
  >
      <code ref=${toolInputRef} class="sourceCode${type
    ? ` language-${type}`
    : ""}" style=${{
    overflowWrap: "anywhere",
    whiteSpace: "pre-wrap",
  }}>
        ${contents}
        </code>
    </pre>`;
};

export const iconForMsg = (msg) => {
  let iconCls = ApplicationIcons.role.assistant;
  if (msg.role === "user") {
    iconCls = ApplicationIcons.role.user;
  } else if (msg.role === "system") {
    iconCls = ApplicationIcons.role.system;
  } else if (msg.role === "tool") {
    iconCls = ApplicationIcons.role.tool;
  }
  return iconCls;
};

const resolveToolMessage = (toolMessage) => {
  if (!toolMessage) {
    return undefined;
  }

  const content = toolMessage.tool_error || toolMessage.content;
  if (typeof content === "string") {
    return [
      {
        type: "tool",
        text: content,
      },
    ];
  } else {
    return content.map((con) => {
      if (typeof content === "string") {
        return {
          type: "tool",
          text: content,
        };
      } else if (con.type === "text") {
        return {
          ...con,
          type: "tool",
        };
      }
    });
  }
};

const resolveToolInput = (tool_call) => {
  const toolName = tool_call.function;

  const extractInputMetadata = () => {
    if (toolName === "bash") {
      return ["cmd", "bash"];
    } else if (toolName === "python") {
      return ["code", "python"];
    } else if (toolName === "web_search") {
      return ["query", "text"];
    } else {
      return [undefined, undefined];
    }
  };
  const [inputKey, inputType] = extractInputMetadata();

  const extractInput = (inputKey, tool_call) => {
    const formatArg = (key, value) => {
      const quotedValue = typeof value === "string" ? `"${value}"` : value;
      return `${key}: ${quotedValue}`;
    };

    if (tool_call.arguments) {
      if (Object.keys(tool_call.arguments).length === 1) {
        return {
          input: tool_call.arguments[Object.keys(tool_call.arguments)[0]],
          args: [],
        };
      } else if (tool_call.arguments[inputKey]) {
        const input = tool_call.arguments[inputKey];
        const args = Object.keys(tool_call.arguments)
          .filter((key) => {
            return key !== inputKey;
          })
          .map((key) => {
            return formatArg(key, tool_call.arguments[key]);
          });
        return {
          input,
          args,
        };
      } else {
        const args = Object.keys(tool_call.arguments).map((key) => {
          return formatArg(key, tool_call.arguments[key]);
        });

        return {
          input: undefined,
          args: args,
        };
      }
    }
    return {
      input: undefined,
      args: [],
    };
  };
  const { input, args } = extractInput(inputKey, tool_call);

  const functionCall =
    args.length > 0 ? `${toolName}(${args.join(",")})` : toolName;
  return {
    functionCall,
    input,
    inputType,
  };
};<|MERGE_RESOLUTION|>--- conflicted
+++ resolved
@@ -200,15 +200,12 @@
     return "";
   }
 
-<<<<<<< HEAD
   const toolInputRef = useRef(/** @type {HTMLElement|null} */ (null));
-=======
+
   if (typeof contents === "object" || Array.isArray(contents)) {
     contents = JSON.stringify(contents);
   }
 
-  const toolInputRef = useRef();
->>>>>>> 7aec7c65
   useMemo(() => {
     const tokens = Prism.languages[type];
     if (toolInputRef.current && tokens) {
