import { asyncJsonParse } from "../../utils/json-worker";
import { download_file } from "./api-shared";
import {
  Capabilities,
  LogContents,
  LogViewAPI,
  PendingSampleResponse,
  SampleDataResponse,
} from "./types";

/* global __API_URL__ */
const API_BASE_URL = __API_URL__ || "";
const loaded_time = Date.now();
let last_eval_time = 0;

function buildApiUrl(path: string): string {
  if (!API_BASE_URL) {
    return path;
  }
  const base = API_BASE_URL.endsWith("/")
    ? API_BASE_URL.slice(0, -1)
    : API_BASE_URL;
  const cleanPath = path.startsWith("/") ? path : `/${path}`;
  return base + cleanPath;
}

function isApiCrossOrigin(): boolean {
  return Boolean(
    API_BASE_URL && new URL(API_BASE_URL).origin !== window.location.origin,
  );
}

async function client_events() {
  const params = new URLSearchParams();
  params.append("loaded_time", String(loaded_time.valueOf()));
  params.append("last_eval_time", String(last_eval_time.valueOf()));
  return (await api("GET", `/events?${params.toString()}`)).parsed;
}

<<<<<<< HEAD
async function eval_logs() {
  const logs = await api("GET", `/logs`);
  last_eval_time = Date.now();
  return logs.parsed;
}

=======
>>>>>>> bf096fbe
async function eval_log(
  file: string,
  headerOnly?: number,
  _capabilities?: Capabilities,
): Promise<LogContents> {
  return await api(
    "GET",
    `/logs/${encodeURIComponent(file)}?header-only=${headerOnly}`,
  );
}

async function eval_log_size(file: string): Promise<number> {
  return (await api("GET", `/log-size/${encodeURIComponent(file)}`)).parsed;
}

async function eval_log_bytes(file: string, start: number, end: number) {
  return await api_bytes(
    "GET",
    `/log-bytes/${encodeURIComponent(file)}?start=${start}&end=${end}`,
  );
}

async function eval_log_headers(files: string[]) {
  const params = new URLSearchParams();
  for (const file of files) {
    params.append("file", file);
  }
  return (await api("GET", `/log-headers?${params.toString()}`)).parsed;
}

async function eval_pending_samples(
  log_file: string,
  etag?: string,
): Promise<PendingSampleResponse> {
  // Attach the log file
  const params = new URLSearchParams();
  params.append("log", log_file);

  // Send the etag along
  const headers: Record<string, string> = {};
  if (etag) {
    headers["If-None-Match"] = etag;
  }

  // Build up the request
  const request: Request<PendingSampleResponse> = {
    headers,
    parse: async (text: string) => {
      const pendingSamples = await asyncJsonParse(text);
      return {
        status: "OK",
        pendingSamples,
      };
    },
    handleError: (status: number) => {
      if (status === 404) {
        return {
          status: "NotFound",
        };
      } else if (status === 304) {
        return {
          status: "NotModified",
        };
      }
    },
  };
  // Fetch the result
  const result = (
    await apiRequest<PendingSampleResponse>(
      "GET",
      `/pending-samples?${params.toString()}`,
      request,
    )
  ).parsed;

  return result;
}

async function eval_log_sample_data(
  log_file: string,
  id: string | number,
  epoch: number,
  last_event?: number,
  last_attachment?: number,
): Promise<SampleDataResponse | undefined> {
  const params = new URLSearchParams();
  params.append("log", log_file);
  params.append("id", String(id));
  params.append("epoch", String(epoch));
  if (last_event !== undefined) {
    params.append("last-event-id", String(last_event));
  }

  if (last_attachment !== undefined) {
    params.append("after-attachment-id", String(last_attachment));
  }

  // Build up the request
  const request: Request<SampleDataResponse> = {
    headers: {},
    parse: async (text: string) => {
      const pendingSamples = await asyncJsonParse(text);
      return {
        status: "OK",
        sampleData: pendingSamples,
      };
    },
    handleError: (status: number) => {
      if (status === 404) {
        return {
          status: "NotFound",
        };
      } else if (status === 304) {
        return {
          status: "NotModified",
        };
      }
    },
  };
  // Fetch the result
  const result = (
    await apiRequest<SampleDataResponse>(
      "GET",
      `/pending-sample-data?${params.toString()}`,
      request,
    )
  ).parsed;

  return result;
}

async function log_message(log_file: string, message: string) {
  const params = new URLSearchParams();
  params.append("log_file", log_file);
  params.append("message", message);

  const request: Request<void> = {
    headers: {
      "Content-Type": "text/plain",
    },
    parse: async (text: string) => {
      if (text !== "") {
        throw new Error(`Unexpected response from log_message: ${text}`);
      }
      return;
    },
  };
  await apiRequest<void>("GET", `/log-message?${params.toString()}`, request);
}

interface Request<T> {
  headers?: Record<string, string>;
  body?: string;
  parse?: (text: string) => Promise<T>;
  handleError?: (status: number) => T | undefined;
}

async function apiRequest<T>(
  method: "GET" | "POST" | "PUT" | "DELETE",
  path: string,
  request: Request<T>,
): Promise<{ raw: string; parsed: T }> {
  const url = buildApiUrl(path);

  // build headers
  const responseHeaders: HeadersInit = {
    Accept: "application/json",
    Pragma: "no-cache",
    Expires: "0",
    ["Cache-Control"]: "no-cache",
    ...request.headers,
  };
  if (request.body) {
    responseHeaders["Content-Type"] = "application/json";
  }

  // make request
  const response = await fetch(url, {
    method,
    headers: responseHeaders,
    body: request.body,
    credentials: isApiCrossOrigin() ? "include" : "same-origin",
  });
  if (response.ok) {
    const text = await response.text();
    const parse = request.parse || asyncJsonParse;
    return {
      parsed: (await parse(text)) as T,
      raw: text,
    };
  } else if (response.status !== 200) {
    // See if the request handler wants to handle this
    const errorResponse = request.handleError
      ? request.handleError(response.status)
      : undefined;
    if (errorResponse) {
      return {
        raw: response.statusText,
        parsed: errorResponse,
      };
    }

    const message = (await response.text()) || response.statusText;
    const error = new Error(`Error: ${response.status}: ${message})`);
    throw error;
  } else {
    throw new Error(`${response.status} - ${response.statusText} `);
  }
}

async function api(
  method: "GET" | "POST" | "PUT" | "DELETE",
  path: string,
  headers?: Record<string, string>,
  body?: string,
) {
  const url = buildApiUrl(path);

  // build headers
  const responseHeaders: HeadersInit = {
    Accept: "application/json",
    Pragma: "no-cache",
    Expires: "0",
    ["Cache-Control"]: "no-cache",
    ...headers,
  };
  if (body) {
    responseHeaders["Content-Type"] = "application/json";
  }

  // make request
  const response = await fetch(url, {
    method,
    headers: responseHeaders,
    body,
    credentials: isApiCrossOrigin() ? "include" : "same-origin",
  });
  if (response.ok) {
    const text = await response.text();
    return {
      parsed: await asyncJsonParse(text),
      raw: text,
    };
  } else if (response.status !== 200) {
    const message = (await response.text()) || response.statusText;
    const error = new Error(`${message}`);
    throw error;
  } else {
    throw new Error(`${response.status} - ${response.statusText} `);
  }
}

async function api_bytes(
  method: "GET" | "POST" | "PUT" | "DELETE",
  path: string,
) {
  const url = buildApiUrl(path);

  // build headers
  const headers: HeadersInit = {
    Accept: "application/octet-stream",
    Pragma: "no-cache",
    Expires: "0",
    ["Cache-Control"]: "no-cache",
  };

  // make request
  const response = await fetch(url, {
    method,
    headers,
    credentials: isApiCrossOrigin() ? "include" : "same-origin",
  });
  if (response.ok) {
    const buffer = await response.arrayBuffer();
    return new Uint8Array(buffer);
  } else if (response.status !== 200) {
    const message = (await response.text()) || response.statusText;
    const error = new Error(`Error: ${response.status}: ${message})`);
    throw error;
  } else {
    throw new Error(`${response.status} - ${response.statusText} `);
  }
}

async function open_log_file() {
  // No op
}

/**
 * Create a browser API with optional server-side log listing
 */
export function createBrowserApi(
  options: { log_dir?: string } = {},
): LogViewAPI {
  const { log_dir } = options;

  return {
    client_events,
    eval_logs: async () => {
      const path = log_dir
        ? `/api/logs?log_dir=${encodeURIComponent(log_dir)}`
        : "/api/logs";
      const logs = await api("GET", path);
      last_eval_time = Date.now();
      return logs.parsed;
    },
    eval_log,
    eval_log_size,
    eval_log_bytes,
    eval_log_overviews: eval_log_headers,
    log_message,
    download_file,

    open_log_file,
    eval_pending_samples,
    eval_log_sample_data,
  };
}<|MERGE_RESOLUTION|>--- conflicted
+++ resolved
@@ -37,15 +37,6 @@
   return (await api("GET", `/events?${params.toString()}`)).parsed;
 }
 
-<<<<<<< HEAD
-async function eval_logs() {
-  const logs = await api("GET", `/logs`);
-  last_eval_time = Date.now();
-  return logs.parsed;
-}
-
-=======
->>>>>>> bf096fbe
 async function eval_log(
   file: string,
   headerOnly?: number,
@@ -346,8 +337,8 @@
     client_events,
     eval_logs: async () => {
       const path = log_dir
-        ? `/api/logs?log_dir=${encodeURIComponent(log_dir)}`
-        : "/api/logs";
+        ? `/logs?log_dir=${encodeURIComponent(log_dir)}`
+        : "/logs";
       const logs = await api("GET", path);
       last_eval_time = Date.now();
       return logs.parsed;
