--- conflicted
+++ resolved
@@ -152,25 +152,12 @@
     return rows;
   }, [filteredLogDetails]);
 
-<<<<<<< HEAD
   const resizeGridColumns = useCallback(
     debounce(() => {
       // Trigger column sizing after grid is ready
       gridRef.current?.api?.sizeColumnsToFit();
     }, 10),
     [],
-=======
-  // Compute the columns
-  const columns = useSampleColumns(data, filteredLogDetails);
-
-  const resizeGridColumns = useMemo(
-    () =>
-      debounce(() => {
-        // Trigger column sizing after grid is ready
-        gridRef.current?.api?.sizeColumnsToFit();
-      }, 10),
-    [gridRef],
->>>>>>> 9f12f655
   );
 
   const handleRowClick = useCallback(
