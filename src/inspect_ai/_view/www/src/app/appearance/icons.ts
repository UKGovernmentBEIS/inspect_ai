const loggingIcons: Record<string, string> = {
  notset: "bi bi-card-text",
  debug: "bi bi-bug",
  http: "bi bi-download",
  info: "bi bi-info-square",
  warning: "bi bi-exclamation-triangle",
  error: "bi bi-x-circle",
  critical: "bi bi-fire",
};

export const iconForMimeType = (mimeType: string): string => {
  if (mimeType === "application/pdf") {
    return "bi bi-file-pdf";
  } else if (mimeType.startsWith("image/")) {
    return "bi bi-file-image";
  } else {
    return "bi bi-file-earmark";
  }
};

export const ApplicationIcons = {
  agent: "bi bi-grid", // bi bi-x-diamond
  approve: "bi bi-shield",
  approvals: {
    approve: "bi bi-shield-check",
    reject: "bi bi-shield-x",
    terminate: "bi bi-shield-exclamation",
    escalate: "bi bi-box-arrow-up",
    modify: "bi bi-pencil-square",
  },
  arrows: {
    right: "bi bi-arrow-right",
    down: "bi bi-arrow-down",
    up: "bi bi-arrow-up",
  },
  cancelled: "bi bi-x-circle",
  caret: {
    right: "bi bi-caret-right",
    down: "bi bi-caret-down",
  },
  changes: {
    add: "bi bi-plus",
    remove: "bi bi-dash",
    replace: "bi bi-plus-slash-minus",
  },
  checkbox: {
    checked: "bi bi-check-circle",
    unchecked: "bi bi-circle",
  },
  chevron: {
    right: "bi bi-chevron-right",
    down: "bi bi-chevron-down",
  },
  "clear-text": "bi bi-x-circle-fill",
  close: "bi bi-x",
  collapse: {
    all: "bi bi-arrows-collapse",
    up: "bi bi-chevron-up",
  },
  config: "bi bi-gear",
  confirm: "bi bi-check",
  copy: "bi bi-copy",
  display: "bi bi-card-text",
  epoch: (epoch: string) => {
    return `bi bi-${epoch}-circle`;
  },
  error: "bi bi-exclamation-circle-fill",
  eval: "bi bi-info-circle-fill",
<<<<<<< HEAD
  expand: {
    all: "bi bi-arrows-expand",
    down: "bi bi-chevron-down",
  },
=======
  "eval-set": "bi bi-list-task",
  "expand-all": "bi bi-arrows-expand",
  "expand-down": "bi bi-chevron-down",
>>>>>>> de20019d
  file: "bi bi-file-code",
  filter: "bi bi-funnel",
  folder: "bi bi-folder",
  fork: "bi bi-signpost-split",
  home: "bi bi-house",
  info: "bi bi-info-circle",
  input: "bi bi-terminal",
  inspect: "ii inspect-icon-16",
  inspectFile: "ii inspect-icon-file",
  json: "bi bi-filetype-json",
  limits: {
    messages: "bi bi-chat-right-text",
    custom: "bi bi-exclamation-triangle",
    operator: "bi bi-person-workspace",
    tokens: "bi bi-list",
    time: "bi bi-clock",
    execution: "bi bi-stopwatch",
  },
  link: "bi bi-link-45deg",
  logging: loggingIcons,
  menu: "bi bi-list",
  messages: "bi bi-chat-right-text",
  metadata: "bi bi-table",
  metrics: "bi bi-clipboard-data",
  model: "bi bi-grid-3x3-gap",
  "toggle-right": "bi bi-chevron-right",
  more: "bi bi-zoom-in",
  "multiple-choice": "bi bi-card-list",
  navbar: {
    home: "ii inspect-icon-home",
    back: "ii inspect-icon-back",
    forward: "ii inspect-icon-forward",
    inspectLogo: "ii inspect-icon-16",
  },

  next: "bi bi-chevron-right",
  noSamples: "bi bi-ban",
  options: "bi bi-gear",
  pendingTask: "bi bi-clock",
  play: "bi bi-play-fill",
  previous: "bi bi-chevron-left",
  refresh: "bi bi-arrow-clockwise",
  retry: "bi bi-arrow-repeat",
  role: {
    user: "bi bi-person",
    system: "bi bi-cpu",
    assistant: "bi bi-robot",
    tool: "bi bi-tools",
    unknown: "bi bi-patch-question",
  },
  running: "bi bi-stars",
  sample: "bi bi-database",
  samples: "bi bi-file-spreadsheet",
  sandbox: "bi bi-box-seam",
  scorer: "bi bi-calculator",
  search: "bi bi-search",
  sidebar: "bi bi-list",
  solvers: {
    default: "bi bi-arrow-return-right",
    generate: "bi bi-share",
    chain_of_thought: "bi bi-link",
    self_critique: "bi bi-arrow-left-right",
    system_message: "bi bi-cpu",
    use_tools: "bi bi-tools",
  },
  step: "bi bi-fast-forward-btn",
  subtask: "bi bi-subtract",
  success: "bi bi-check-circle-fill",
  transcript: "bi bi-list-columns-reverse",
  tree: {
    open: "bi bi-caret-down-fill",
    closed: "bi bi-caret-right-fill",
  },
  turns: "bi bi-chat-left-text", // bi bi-repeat
  usage: "bi bi-stopwatch",
};<|MERGE_RESOLUTION|>--- conflicted
+++ resolved
@@ -66,16 +66,11 @@
   },
   error: "bi bi-exclamation-circle-fill",
   eval: "bi bi-info-circle-fill",
-<<<<<<< HEAD
+  "eval-set": "bi bi-list-task",
   expand: {
     all: "bi bi-arrows-expand",
     down: "bi bi-chevron-down",
   },
-=======
-  "eval-set": "bi bi-list-task",
-  "expand-all": "bi bi-arrows-expand",
-  "expand-down": "bi bi-chevron-down",
->>>>>>> de20019d
   file: "bi bi-file-code",
   filter: "bi bi-funnel",
   folder: "bi bi-folder",
