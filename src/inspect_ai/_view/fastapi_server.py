--- conflicted
+++ resolved
@@ -28,11 +28,6 @@
 from inspect_ai._view import notify
 from inspect_ai._view.common import (
     delete_log,
-<<<<<<< HEAD
-    download_log,
-    get_log_bytes,
-=======
->>>>>>> a2d336f6
     get_log_dir,
     get_log_file,
     get_log_files,
@@ -160,7 +155,7 @@
         file = normalize_uri(log)
         await _validate_read(request, file)
 
-        response = await download_log(await _map_file(request, file))
+        response = await stream_log_bytes(await _map_file(request, file))
 
         base_name = Path(file).stem
         filename = f"{base_name}.eval"
