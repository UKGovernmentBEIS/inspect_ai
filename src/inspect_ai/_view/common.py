import asyncio
import contextlib
import os
import urllib.parse
from collections.abc import AsyncIterable
from io import BytesIO
from logging import getLogger
from typing import Any, AsyncIterator, Literal, Tuple, cast

import fsspec  # type: ignore
from aiobotocore.response import StreamingBody
from fsspec.asyn import AsyncFileSystem  # type: ignore
from fsspec.core import split_protocol  # type: ignore
from s3fs import S3FileSystem  # type: ignore
from s3fs.core import _error_wrapper, version_id_kw  # type: ignore

from inspect_ai._util.file import default_fs_options, dirname, filesystem, size_in_mb
from inspect_ai.log._file import (
    EvalLogInfo,
    eval_log_json,
    is_log_file,
    list_eval_logs,
    log_file_info,
    log_files_from_ls,
    read_eval_log_async,
    write_eval_log_async,
)

logger = getLogger(__name__)


def normalize_uri(uri: str) -> str:
    """Normalize incoming URIs to a consistent format."""
    # Decode any URL-encoded characters
    parsed = urllib.parse.urlparse(urllib.parse.unquote(uri))

    if parsed.scheme != "file":
        # If this isn't a file uri, just unquote it
        return urllib.parse.unquote(uri)

    else:
        # If this is a file uri, see whether we should process triple slashes
        # down to double slashes
        path = parsed.path

        # Detect and normalize Windows-style file URIs
        if path.startswith("/") and len(path) > 3 and path[2] == ":":
            # Strip leading `/` before drive letter
            path = path[1:]

        return f"file://{path}"


def get_log_dir(log_dir: str) -> dict[str, Any]:
    response = dict(
        log_dir=aliased_path(log_dir),
    )
    return response


async def get_log_files(
    request_log_dir: str,
    recursive: bool,
    fs_options: dict[str, Any],
    mtime: float,
    file_count: int,
) -> dict[str, Any]:
    # list logs
    logs = await list_eval_logs_async(
        log_dir=request_log_dir, recursive=recursive, fs_options=fs_options
    )

    if len(logs) != file_count:
        # have the number of files changed? could be a delete
        # so send a complete list
        return log_files_response(logs, response_type="full")
    else:
        # send only the changed files (captures edits)
        logs = [log for log in logs if (log.mtime is None or log.mtime > mtime)]
        return log_files_response(logs, response_type="incremental")


def parse_log_token(log_token: str) -> Tuple[float, int]:
    # validate basic format
    if log_token.find("-") == -1:
        raise RuntimeError(f"Invalid log token: {log_token}")

    # strip weak etag markers if present
    if log_token.startswith('W/"') and log_token.endswith('"'):
        log_token = log_token[3:-1]

    parts = log_token.split("-", 1)
    return float(parts[0]), int(parts[1])


def log_files_response(
    logs: list[EvalLogInfo], response_type: Literal["incremental", "full"]
) -> dict[str, Any]:
    response = dict(
        response_type=response_type,
        files=[
            dict(
                name=log.name,
                size=log.size,
                mtime=log.mtime,
                task=log.task,
                task_id=log.task_id,
            )
            for log in logs
        ],
    )
    return response


async def get_log_file(file: str, header_only_param: str | None) -> bytes:
    # resolve header_only
    header_only_mb = int(header_only_param) if header_only_param is not None else None
    header_only = resolve_header_only(file, header_only_mb)

    contents: bytes | None = None
    if header_only:
        try:
            log = await read_eval_log_async(file, header_only=True)
            contents = eval_log_json(log)
        except ValueError as ex:
            logger.info(
                f"Unable to read headers from log file {file}: {ex}. "
                + "The file may include a NaN or Inf value. Falling back to reading entire file."
            )

    if contents is None:  # normal read
        log = await read_eval_log_async(file, header_only=False)
        contents = eval_log_json(log)

    return contents


async def get_log_size(log_file: str) -> int:
    fs = filesystem(log_file)
    if fs.is_async():
        info = fs._file_info(await async_connection(log_file)._info(log_file))
    else:
        info = fs.info(log_file)
    return info.size


async def delete_log(log_file: str) -> None:
    fs = filesystem(log_file)
    fs.rm(log_file)


async def get_log_bytes(
    log_file: str, start: int | None = None, end: int | None = None
) -> bytes:
    # fetch bytes
    adjusted_end = end + 1 if end is not None else None
    fs = filesystem(log_file)
    if fs.is_async():
        res: bytes = await async_connection(log_file)._cat_file(
            log_file, start=start, end=adjusted_end
        )
    else:
        res = fs.read_bytes(log_file, start, adjusted_end)

    return res


<<<<<<< HEAD
async def download_log(log_file: str) -> bytes:
    """Download a log file in eval format.

    Args:
        log_file: Path to the log file

    Returns:
        bytes: The log file contents in eval format
    """
    import tempfile

    from inspect_ai._util.path import chdir_python

    # Read the log file
    log = await read_eval_log_async(log_file, header_only=False)

    # Write in eval format to temp file and read back
    with tempfile.NamedTemporaryFile(
        mode="wb", suffix=".eval", delete=False
    ) as temp_file:
        temp_path = temp_file.name

    try:
        # Write in eval format to temp file
        with chdir_python(os.getcwd()):
            await write_eval_log_async(log, temp_path, format="eval")

        # Read the bytes back
        with open(temp_path, "rb") as f:
            return f.read()
    finally:
        # Clean up temp file
        if os.path.exists(temp_path):
            os.unlink(temp_path)
=======
async def stream_log_bytes(
    log_file: str, start: int | None = None, end: int | None = None
) -> AsyncIterable[bytes] | BytesIO:
    if (start is None) != (end is None):
        raise ValueError("start and end must be both specified or both None")

    # fetch bytes
    fs = filesystem(log_file)
    if not fs.is_async() or not fs.is_s3():
        # We only implement streaming for s3:
        bs = await get_log_bytes(log_file, start, end)
        return BytesIO(bs)

    connection = async_connection(log_file)

    if not isinstance(connection, S3FileSystem):
        raise ValueError("Expected S3FileSystem")

    bucket, key, vers = connection.split_path(log_file)

    if start is not None and end is not None:
        head = {"Range": f"bytes={start}-{end}"}
    else:
        head = {}

    async def _call_and_read() -> AsyncIterable[bytes]:
        resp = await connection._call_s3(
            "get_object",
            Bucket=bucket,
            Key=key,
            **version_id_kw(vers),
            **head,
            **connection.req_kw,
        )
        return cast(StreamingBody, resp["Body"])

    return cast(
        StreamingBody, await _error_wrapper(_call_and_read, retries=connection.retries)
    )
>>>>>>> a2d336f6


async def get_logs(
    request_log_dir: str, recursive: bool, fs_options: dict[str, Any]
) -> dict[str, Any] | None:
    # if the log_dir contains the path to a specific file
    # then just return that file
    if is_log_file(request_log_dir, [".json"]):
        file_info = await eval_log_info_async(request_log_dir)
        if file_info is not None:
            return get_log_listing(logs=[file_info], log_dir=dirname(request_log_dir))
        else:
            return None

    # list logs
    logs = await list_eval_logs_async(
        log_dir=request_log_dir, recursive=recursive, fs_options=fs_options
    )
    return get_log_listing(logs, request_log_dir)


def get_log_listing(logs: list[EvalLogInfo], log_dir: str) -> dict[str, Any]:
    listing = dict(
        log_dir=aliased_path(log_dir),
        files=[
            dict(
                name=log.name,
                size=log.size,
                mtime=log.mtime,
                task=log.task,
                task_id=log.task_id,
            )
            for log in logs
        ],
    )
    return listing


_async_connections: dict[str, AsyncFileSystem] = {}


def async_connection(log_file: str) -> AsyncFileSystem:
    # determine protocol
    protocol, _ = split_protocol(log_file)
    protocol = protocol or "file"

    # create connection if required
    if protocol not in _async_connections.keys():
        _async_connections[protocol] = fsspec.filesystem(
            protocol, asynchronous=True, loop=asyncio.get_event_loop()
        )

    # return async file-system
    return _async_connections.get(protocol)


@contextlib.asynccontextmanager
async def async_filesystem(
    location: str, fs_options: dict[str, Any] = {}
) -> AsyncIterator[AsyncFileSystem]:
    # determine protocol
    protocol, _ = split_protocol(location)
    protocol = protocol or "file"

    # build options
    options = default_fs_options(location)
    options.update(fs_options)

    if protocol == "s3":
        options["skip_instance_cache"] = True
        s3 = S3FileSystem(asynchronous=True, **options)
        session = await s3.set_session()
        try:
            yield s3
        finally:
            await session.close()
    else:
        options.update({"asynchronous": True, "loop": asyncio.get_event_loop()})
        yield fsspec.filesystem(protocol, **options)


async def list_eval_logs_async(
    log_dir: str = os.environ.get("INSPECT_LOG_DIR", "./logs"),
    formats: list[Literal["eval", "json"]] | None = None,
    recursive: bool = True,
    descending: bool = True,
    fs_options: dict[str, Any] = {},
) -> list[EvalLogInfo]:
    """List all eval logs in a directory.

    Will be async for filesystem providers that support async (e.g. s3, gcs, etc.)
    otherwise will fallback to sync implementation.

    Args:
      log_dir (str): Log directory (defaults to INSPECT_LOG_DIR)
      formats (Literal["eval", "json"]): Formats to list (default
        to listing all formats)
      recursive (bool): List log files recursively (defaults to True).
      descending (bool): List in descending order.
      fs_options (dict[str, Any]): Optional. Additional arguments to pass through
          to the filesystem provider (e.g. `S3FileSystem`).

    Returns:
       List of EvalLog Info.
    """
    # async filesystem if we can
    fs = filesystem(log_dir, fs_options)
    if fs.is_async():
        async with async_filesystem(log_dir, fs_options=fs_options) as async_fs:
            try:
                # prevent caching of listings
                async_fs.invalidate_cache(log_dir)
                # list logs
                if recursive:
                    files: list[dict[str, Any]] = []
                    async for _, _, filenames in async_fs._walk(log_dir, detail=True):
                        files.extend(filenames.values())
                else:
                    files = cast(
                        list[dict[str, Any]],
                        await async_fs._ls(log_dir, detail=True),
                    )
                logs = [fs._file_info(file) for file in files]
                # resolve to eval logs
                return log_files_from_ls(logs, formats, descending)
            except FileNotFoundError:
                return []
    else:
        return list_eval_logs(
            log_dir=log_dir,
            formats=formats,
            recursive=recursive,
            descending=descending,
            fs_options=fs_options,
        )


def resolve_header_only(path: str, header_only: int | None) -> bool:
    # if there is a max_size passed, respect that and switch to
    # header_only mode if the file is too large
    if header_only == 0:
        return True
    if header_only is not None and size_in_mb(path) > int(header_only):
        return True
    else:
        return False


async def eval_log_info_async(
    log_file: str,
    fs_options: dict[str, Any] = {},
) -> EvalLogInfo | None:
    """Get EvalLogInfo for a specific log file asynchronously.

    Args:
        log_file (str): The complete path to the log file
        fs_options (dict[str, Any]): Optional. Additional arguments to pass through

    Returns:
        EvalLogInfo or None: The EvalLogInfo object if the file exists and is valid, otherwise None.
    """
    fs = filesystem(log_file, fs_options)
    if fs.exists(log_file):
        info = fs.info(log_file)
        return log_file_info(info)
    else:
        return None


def aliased_path(path: str) -> str:
    home_dir = os.path.expanduser("~")
    if path.startswith(home_dir):
        return path.replace(home_dir, "~", 1)
    else:
        return path<|MERGE_RESOLUTION|>--- conflicted
+++ resolved
@@ -165,42 +165,6 @@
     return res
 
 
-<<<<<<< HEAD
-async def download_log(log_file: str) -> bytes:
-    """Download a log file in eval format.
-
-    Args:
-        log_file: Path to the log file
-
-    Returns:
-        bytes: The log file contents in eval format
-    """
-    import tempfile
-
-    from inspect_ai._util.path import chdir_python
-
-    # Read the log file
-    log = await read_eval_log_async(log_file, header_only=False)
-
-    # Write in eval format to temp file and read back
-    with tempfile.NamedTemporaryFile(
-        mode="wb", suffix=".eval", delete=False
-    ) as temp_file:
-        temp_path = temp_file.name
-
-    try:
-        # Write in eval format to temp file
-        with chdir_python(os.getcwd()):
-            await write_eval_log_async(log, temp_path, format="eval")
-
-        # Read the bytes back
-        with open(temp_path, "rb") as f:
-            return f.read()
-    finally:
-        # Clean up temp file
-        if os.path.exists(temp_path):
-            os.unlink(temp_path)
-=======
 async def stream_log_bytes(
     log_file: str, start: int | None = None, end: int | None = None
 ) -> AsyncIterable[bytes] | BytesIO:
@@ -240,7 +204,6 @@
     return cast(
         StreamingBody, await _error_wrapper(_call_and_read, retries=connection.retries)
     )
->>>>>>> a2d336f6
 
 
 async def get_logs(
