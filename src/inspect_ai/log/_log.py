import abc
import asyncio
import logging
import os
import sys
import traceback
from types import TracebackType
from typing import Any, Literal, Type

import click
import tenacity
from pydantic import BaseModel, ConfigDict, Field, model_validator
from rich.console import Console, RenderableType
from rich.traceback import Traceback

from inspect_ai._util.constants import PKG_NAME
from inspect_ai._util.error import exception_message
from inspect_ai.model import (
    ChatMessage,
    GenerateConfig,
    ModelOutput,
    ModelUsage,
)
from inspect_ai.scorer import Score
<<<<<<< HEAD
from inspect_ai.solver._subtask.transcript import EvalEvents
=======
from inspect_ai.scorer._metric import SampleScore
>>>>>>> dbe520c5

SCORER_PLACEHOLDER = "88F74D2C"


class EvalConfig(BaseModel):
    limit: int | tuple[int, int] | None = Field(default=None)
    """Sample limit (number of samples or range of samples)."""

    epochs: int | None = Field(default=None)
    """Number of epochs to run samples over."""

    epochs_reducer: list[str] | None = Field(default=None)
    """Reducers for aggregating per-sample scores."""

    max_messages: int | None = Field(default=None)
    """Maximum messages to allow in a chat conversation."""

    max_samples: int | None = Field(default=None)
    """Maximum number of samples to run in parallel."""

    max_tasks: int | None = Field(default=None)
    """Maximum number of tasks to run in parallel."""

    max_subprocesses: int | None = Field(default=None)
    """Maximum number of subprocesses to run concurrently."""

    sandbox_cleanup: bool | None = Field(default=None)
    """Cleanup sandbox environments after task completes."""

    log_samples: bool | None = Field(default=None)
    """Log detailed information on each sample."""

    log_images: bool | None = Field(default=None)
    """Log base64 encoded versions of images."""

    log_buffer: int | None = Field(default=None)
    """Number of samples to buffer before writing log file."""


class EvalSample(BaseModel):
    id: int | str
    """Unique id for sample."""

    epoch: int
    """Epoch number for sample."""

    input: str | list[ChatMessage]
    """Sample input."""

    choices: list[str] | None = Field(default=None)
    """Sample choices."""

    target: str | list[str]
    """Sample target value(s)"""

    messages: list[ChatMessage]
    """Chat conversation history for sample."""

    output: ModelOutput
    """Model output from sample."""

    @property
    def score(self) -> Score | None:
        """Score for sample (deprecated)."""
        logging.warning(
            "The 'score' field is deprecated. Access sample scores through 'scores' instead."
        )
        return list(self.scores.values())[0] if self.scores else None

    scores: dict[str, Score] | None = Field(default=None)
    """Scores for sample."""

    metadata: dict[str, Any]
    """Additional sample metadata."""

    store: dict[str, Any] = Field(default={})
    """State at end of sample execution."""

    transcript: EvalEvents = Field(default_factory=EvalEvents)
    """Transcript of sample events."""

    @model_validator(mode="before")
    @classmethod
    def convert_score_to_scores(
        cls: Type["EvalSample"], values: dict[str, Any]
    ) -> dict[str, Any]:
        if "score" in values:
            # There cannot be a scorers property too
            if "scores" in values:
                raise TypeError(
                    "Unexpected value `scores` present when `score` has already been specified."
                )

            # Convert the scorer to the new schema
            score = values["score"]
            values["scores"] = {SCORER_PLACEHOLDER: score}

            # Get rid of the 'scorer' property
            del values["score"]

        return values


class EvalPlanStep(BaseModel):
    solver: str
    """Name of solver."""

    params: dict[str, Any] = Field(default={})
    """Parameters used to instantiate solver."""


class EvalPlan(BaseModel):
    name: str = Field(default="plan")
    """Plan name."""

    steps: list[EvalPlanStep] = Field(default=[])
    """Steps in plan."""

    finish: EvalPlanStep | None = Field(default=None)
    """Step to always run at the end."""

    config: GenerateConfig = Field(default=GenerateConfig())
    """Generation config."""


class EvalMetric(BaseModel):
    name: str
    """Metric name."""

    value: int | float
    """Metric value."""

    options: dict[str, Any] = Field(default={})
    """Options specified when creating metric."""

    metadata: dict[str, Any] | None = Field(default=None)
    """Additional metadata associated with metric."""


class EvalScore(BaseModel):
    name: str
    """Score name."""

    scorer: str
    """Scorer name."""

    reducer: str | None = Field(default=None)
    """Reducer name."""

    params: dict[str, Any] = Field(default={})
    """Parameters specified when creating scorer."""

    metrics: dict[str, EvalMetric] = Field(default=[])
    """Metrics computed for this scorer."""

    metadata: dict[str, Any] | None = Field(default=None)
    """Additional scorer metadata."""


class EvalSampleReductions(BaseModel):
    scorer: str
    """Name the of scorer"""

    reducer: str | None = Field(default=None)
    """Name the of reducer"""

    samples: list[SampleScore]
    """List of reduced scores"""


class EvalResults(BaseModel):
    @property
    def scorer(self) -> EvalScore | None:
        """Scorer used to compute results (deprecated)."""
        logging.warning(
            "The 'scorer' field is deprecated. Use 'scorers' instead.",
        )
        return self.scores[0] if self.scores else None

    @property
    def metrics(self) -> dict[str, EvalMetric]:
        """Metrics computed (deprecated)."""
        logging.warning(
            "The 'metrics' field is deprecated. Access metrics through 'scorers' instead."
        )
        return self.scores[0].metrics if self.scores else {}

    scores: list[EvalScore] = Field(default=[])
    """Scorers used to compute results"""

    metadata: dict[str, Any] | None = Field(default=None)
    """Additional results metadata."""

    sample_reductions: list[EvalSampleReductions] | None = Field(default=None)
    """List of per sample scores reduced across epochs"""

    @model_validator(mode="before")
    @classmethod
    def convert_scorer_to_scorers(
        cls: Type["EvalResults"], values: dict[str, Any]
    ) -> dict[str, Any]:
        if "scorer" in values:
            # There cannot be a scorers property too
            if "scores" in values:
                raise TypeError(
                    "Unexpected value `scores` present when `scorer` has already been specified."
                )

            # Gather metrics
            if "metrics" in values:
                metrics = values["metrics"]
                del values["metrics"]
            # Convert the scorer to the new schema
            score = values["scorer"]
            if metrics:
                score["metrics"] = metrics
            score["scorer"] = score["name"]
            values["scores"] = [score]

            # Get rid of the 'scorer' property
            del values["scorer"]

        return values


class EvalDataset(BaseModel):
    name: str | None = Field(default=None)
    """Dataset name."""

    location: str | None = Field(default=None)
    """Dataset location (file path or remote URL)"""

    samples: int | None = Field(default=None)
    """Number of samples in the dataset."""

    shuffled: bool | None = Field(default=None)
    """Was the dataset shuffled after reading."""


class EvalRevision(BaseModel):
    type: Literal["git"]
    """Type of revision (currently only "git")"""

    origin: str
    """Revision origin server"""

    commit: str
    """Revision commit."""


class EvalSpec(BaseModel):
    task: str
    """Task name."""

    task_version: int = Field(default=0)
    """Task version."""

    task_file: str | None = Field(default=None)
    """Task source file."""

    task_id: str = Field(default="")
    """Unique task id."""

    run_id: str = Field(default="")
    """Unique run id"""

    created: str
    """Time created."""

    dataset: EvalDataset
    """Dataset used for eval."""

    sandbox: tuple[str, str | None] | None = Field(default=None)
    """Sandbox environment type and optional config file."""

    model: str
    """Model used for eval."""

    model_base_url: str | None = Field(default=None)
    """Optional override of model base url"""

    task_attribs: dict[str, Any] = Field(default={})
    """Attributes of the @task decorator."""

    task_args: dict[str, Any] = Field(default={})
    """Arguments used for invoking the task."""

    model_args: dict[str, Any] = Field(default={})
    """Model specific arguments."""

    config: EvalConfig
    """Configuration values for eval."""

    revision: EvalRevision | None = Field(default=None)
    """Source revision of eval."""

    packages: dict[str, str] = Field(default={})
    """Package versions for eval."""

    metadata: dict[str, Any] | None = Field(default=None)
    """Additional eval metadata."""

    # allow field model_args
    model_config = ConfigDict(protected_namespaces=())


class EvalError(BaseModel):
    message: str
    """Error message."""

    traceback: str
    """Error traceback."""

    traceback_ansi: str
    """Error traceback with ANSI color codes."""


def eval_error(
    exception: BaseException,
    exc_type: Type[Any],
    exc_value: BaseException,
    exc_traceback: TracebackType | None,
) -> EvalError:
    # get text traceback
    traceback_text = "\n".join(
        traceback.format_exception(exc_type, exc_value, exc_traceback)
    )

    with open(os.devnull, "w") as f:
        console = Console(record=True, file=f, legacy_windows=True)
        console.print(rich_traceback(exc_type, exc_value, exc_traceback))
        traceback_ansi = console.export_text(styles=True)

    # return error
    return EvalError(
        message=exception_message(exception),
        traceback=traceback_text,
        traceback_ansi=traceback_ansi,
    )


def rich_traceback(
    exc_type: Type[Any], exc_value: BaseException, exc_traceback: TracebackType | None
) -> RenderableType:
    rich_tb = Traceback.from_exception(
        exc_type=exc_type,
        exc_value=exc_value,
        traceback=exc_traceback,
        suppress=[click, asyncio, tenacity, sys.modules[PKG_NAME]],
        show_locals=False,
    )
    return rich_tb


class EvalStats(BaseModel):
    started_at: str = Field(default="")
    """Evaluation start time."""

    completed_at: str = Field(default="")
    """Evaluation completion time."""

    model_usage: dict[str, ModelUsage] = Field(default={})
    """Model token usage for evaluation."""

    # allow field model_usage
    model_config = ConfigDict(protected_namespaces=())


class EvalLog(BaseModel):
    version: int = Field(default=2)
    """Eval log file format version."""

    status: Literal["started", "success", "cancelled", "error"] = Field(
        default="started"
    )
    """Status of evaluation (did it succeed or fail)."""

    eval: EvalSpec
    """Eval identity and configuration."""

    plan: EvalPlan = Field(default=EvalPlan())
    """Eval plan (solvers and config)"""

    results: EvalResults | None = None
    """Eval results (scores and metrics)."""

    stats: EvalStats = Field(default=EvalStats())
    """Eval stats (runtime, model usage)"""

    error: EvalError | None = Field(default=None)
    """Error that halted eval (if status=="error")"""

    samples: list[EvalSample] | None = Field(default=None)
    """Samples processed by eval."""

    @model_validator(mode="after")
    def populate_scorer_name_for_samples(self) -> "EvalLog":
        if self.samples and self.results and self.results.scores:
            scorer_name = self.results.scores[0].name
            for sample in self.samples:
                if sample.scores and SCORER_PLACEHOLDER in sample.scores:
                    sample.scores[scorer_name] = sample.scores[SCORER_PLACEHOLDER]
                    del sample.scores[SCORER_PLACEHOLDER]

        return self


LogType = Literal["plan", "sample", "score", "results", "scorer"]


class Recorder(abc.ABC):
    @abc.abstractmethod
    def log_start(self, eval: EvalSpec) -> str: ...

    @abc.abstractmethod
    def log(
        self,
        spec: EvalSpec,
        type: LogType,
        data: EvalSample | EvalPlan | EvalResults,
        flush: bool = False,
    ) -> None:
        pass

    @abc.abstractmethod
    def log_cancelled(self, eval: EvalSpec, stats: EvalStats) -> EvalLog: ...

    @abc.abstractmethod
    def log_success(self, eval: EvalSpec, stats: EvalStats) -> EvalLog: ...

    @abc.abstractmethod
    def log_failure(
        self, eval: EvalSpec, stats: EvalStats, error: EvalError
    ) -> EvalLog: ...

    @abc.abstractmethod
    def read_log(self, location: str) -> EvalLog: ...

    @abc.abstractmethod
    def write_log(self, location: str, log: EvalLog) -> None: ...

    @abc.abstractmethod
    def read_latest_log(self) -> EvalLog: ...<|MERGE_RESOLUTION|>--- conflicted
+++ resolved
@@ -22,11 +22,8 @@
     ModelUsage,
 )
 from inspect_ai.scorer import Score
-<<<<<<< HEAD
+from inspect_ai.scorer._metric import SampleScore
 from inspect_ai.solver._subtask.transcript import EvalEvents
-=======
-from inspect_ai.scorer._metric import SampleScore
->>>>>>> dbe520c5
 
 SCORER_PLACEHOLDER = "88F74D2C"
 
