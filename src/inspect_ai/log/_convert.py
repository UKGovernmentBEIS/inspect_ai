import os
from typing import Literal

import anyio

from inspect_ai._util._async import run_coroutine
from inspect_ai._util.error import PrerequisiteError
from inspect_ai._util.file import exists, filesystem
from inspect_ai.log import resolve_sample_attachments
from inspect_ai.log._file import (
    log_files_from_ls,
    read_eval_log,
    read_eval_log_async,
    write_eval_log,
)
from inspect_ai.log._recorders import create_recorder_for_location
from inspect_ai.log._recorders.create import recorder_type_for_location


def convert_eval_logs(
    path: str,
    to: Literal["eval", "json"],
    output_dir: str,
    overwrite: bool = False,
    resolve_attachments: bool | Literal["full", "core"] = False,
    stream: int | bool = False,
) -> None:
    """Convert between log file formats.

    Convert log file(s) to a target format. If a file is already in the target
    format it will just be copied to the output dir.

    Args:
        path (str): Path to source log file(s). Should be either a single
            log file or a directory containing log files.
        to (Literal["eval", "json"]): Format to convert to. If a file is
            already in the target format it will just be copied to the output dir.
        output_dir (str): Output directory to write converted log file(s) to.
        overwrite (bool): Overwrite existing log files (defaults to `False`,
            raising an error if the output file path already exists).
        resolve_attachments (bool): Resolve attachments (duplicated content blocks)
            to their full content.
        stream (int | bool): Stream samples through the conversion process instead of
            reading the entire log into memory. Useful for large logs.
    """
    from inspect_ai._display import display

    # confirm that path exists
    fs = filesystem(path)
    if not fs.exists(path):
        raise PrerequisiteError(f"Error: path '{path}' does not exist.")

    # normalise output dir and ensure it exists
    output_fs = filesystem(output_dir)
    if output_dir.endswith(fs.sep):
        output_dir = output_dir[:-1]
    output_fs.mkdir(output_dir, exist_ok=True)

    # convert a single file (input file is relative to the 'path')
    def convert_file(input_file: str) -> None:
        # compute input and ensure output dir exists
        input_name, _ = os.path.splitext(input_file)
        input_dir = os.path.dirname(input_name.replace("\\", "/"))

        # Compute paths, handling directories being converted
        # and files being converted specially
        path_is_dir = fs.info(path).type == "directory"
        if path_is_dir:
            target_dir = f"{output_dir}{output_fs.sep}{input_dir}"
            input_file = f"{path}{fs.sep}{input_file}"
            output_file_basename = input_name
        else:
            target_dir = output_dir
            output_file_basename = os.path.basename(input_name)

        output_fs.mkdir(target_dir, exist_ok=True)

        # compute full output file and enforce overwrite
        output_file = f"{output_dir}{output_fs.sep}{output_file_basename}.{to}"
        if exists(output_file) and not overwrite:
            raise FileExistsError(
                f"Output file {output_file} already exists (use --overwrite to overwrite existing files)"
            )

        # do a full read/write (normalized deprecated constructs and adds sample summaries)
        if stream:
            run_coroutine(
                _stream_convert_file(
                    input_file,
                    output_file,
                    output_dir,
                    resolve_attachments,
                    stream,
                )
            )
        else:
            write_eval_log(
                read_eval_log(input_file, resolve_attachments=resolve_attachments),
                output_file,
            )

    if fs.info(path).type == "file":
        convert_file(path)
    else:
        root_dir = fs.info(path).name
        eval_logs = log_files_from_ls(fs.ls(path, recursive=True), None, True)
        input_files = [
            eval_log.name.replace(f"{root_dir}/", "", 1) for eval_log in eval_logs
        ]
        display().print("Converting log files...")
        with display().progress(total=len(input_files)) as p:
            for input_file in input_files:
                convert_file(input_file)
                p.update()


async def _stream_convert_file(
    input_file: str,
    output_file: str,
    output_dir: str,
<<<<<<< HEAD
    resolve_attachments: bool | Literal["full", "core"],
    stream: int | bool,
=======
    resolve_attachments: bool,
    stream: int | Literal[True],
>>>>>>> 0de5995a
) -> None:
    input_recorder = recorder_type_for_location(input_file)
    output_recorder = create_recorder_for_location(output_file, output_dir)

    sample_map = await input_recorder.read_log_sample_ids(input_file)

    concurrent_limit = len(sample_map) if stream is True else stream
    semaphore = anyio.Semaphore(concurrent_limit)
    samples_processed = 0

    async def _convert_sample(sample_id: str | int, epoch: int) -> None:
        async with semaphore:
            sample = await input_recorder.read_log_sample(input_file, sample_id, epoch)
            if resolve_attachments:
                sample = resolve_sample_attachments(sample, resolve_attachments)
            await output_recorder.log_sample(
                log_header.eval,
                sample,
            )

            nonlocal samples_processed
            samples_processed += 1
            # Flush periodically to avoid too much buffering
            if samples_processed % concurrent_limit == 0:
                await output_recorder.flush(log_header.eval)

    log_header = await read_eval_log_async(
        input_file, header_only=True, resolve_attachments=resolve_attachments
    )
    await output_recorder.log_init(log_header.eval, location=output_file)
    await output_recorder.log_start(log_header.eval, log_header.plan)

    async with anyio.create_task_group() as tg:
        for sample_id, epoch in sample_map:
            tg.start_soon(_convert_sample, sample_id, epoch)

    await output_recorder.log_finish(
        log_header.eval,
        log_header.status,
        log_header.stats,
        log_header.results,
        log_header.reductions,
    )<|MERGE_RESOLUTION|>--- conflicted
+++ resolved
@@ -118,13 +118,8 @@
     input_file: str,
     output_file: str,
     output_dir: str,
-<<<<<<< HEAD
     resolve_attachments: bool | Literal["full", "core"],
-    stream: int | bool,
-=======
-    resolve_attachments: bool,
     stream: int | Literal[True],
->>>>>>> 0de5995a
 ) -> None:
     input_recorder = recorder_type_for_location(input_file)
     output_recorder = create_recorder_for_location(output_file, output_dir)
