import contextlib
from contextvars import ContextVar
from logging import getLogger
from typing import (
    Callable,
    Iterator,
    Sequence,
    TypeVar,
    overload,
)

from pydantic import (
    JsonValue,
)

from inspect_ai._util.logger import warn_once
from inspect_ai.event._base import BaseEvent
from inspect_ai.event._event import Event
from inspect_ai.event._info import InfoEvent
from inspect_ai.event._model import ModelEvent
from inspect_ai.event._store import StoreEvent
from inspect_ai.log._condense import (
<<<<<<< HEAD
    WalkContext,
    condense_event,
=======
>>>>>>> 48812835
    events_attachment_fn,
    walk_model_call,
)
from inspect_ai.util._store import store, store_changes, store_jsonable

logger = getLogger(__name__)


ET = TypeVar("ET", bound=BaseEvent)


class Transcript:
    """Transcript of events."""

    _event_logger: Callable[[Event], None] | None
    _context: WalkContext

    @overload
    def __init__(self) -> None: ...

    @overload
    def __init__(self, events: list[Event]) -> None: ...

    def __init__(self, events: list[Event] | None = None) -> None:
        self._event_logger = None
        self._context = WalkContext(message_cache={}, only_core=False)
        self._events: list[Event] = events if events is not None else []
        self._attachments: dict[str, str] = {}

    def info(self, data: JsonValue, *, source: str | None = None) -> None:
        """Add an `InfoEvent` to the transcript.

        Args:
           data: Data associated with the event.
           source: Optional event source.
        """
        self._event(InfoEvent(source=source, data=data))

    @contextlib.contextmanager
    def step(self, name: str, type: str | None = None) -> Iterator[None]:
        """Context manager for recording StepEvent.

        The `step()` context manager is deprecated and will be removed in a future version.
        Please use the `span()` context manager instead.

        Args:
            name (str): Step name.
            type (str | None): Optional step type.
        """
        warn_once(
            logger,
            "The `transcript().step()` context manager is deprecated and will "
            + "be removed in a future version. Please replace the call to step() "
            + "with a call to span().",
        )
        yield

    @property
    def events(self) -> Sequence[Event]:
        return self._events

    @property
    def attachments(self) -> dict[str, str]:
        return self._attachments

    def _event(self, event: Event) -> None:
        if self._event_logger:
            self._event_logger(event)

        # condense model event calls immediately to prevent O(N) memory usage
        if isinstance(event, ModelEvent):
            event_fn = events_attachment_fn(self.attachments)
            event.call = walk_model_call(event.call, event_fn, context=self._context)

        self._events.append(event)

    def _event_updated(self, event: Event) -> None:
        if self._event_logger:
            self._event_logger(event)

        # condense model event call immediately to prevent O(N) memory usage (call is the only changed fields
        if isinstance(event, ModelEvent):
<<<<<<< HEAD
            ev_condensed = cast(
                ModelEvent,
                condense_event(
                    event, self.attachments, log_images=True, context=self._context
                ),
            )
            event.call = ev_condensed.call
            event.output = ev_condensed.output
=======
            event_fn = events_attachment_fn(self.attachments)
            event.call = walk_model_call(event.call, event_fn)
>>>>>>> 48812835

    def _subscribe(self, event_logger: Callable[[Event], None]) -> None:
        self._event_logger = event_logger


def transcript() -> Transcript:
    """Get the current `Transcript`."""
    return _transcript.get()


@contextlib.contextmanager
def track_store_changes() -> Iterator[None]:
    before = store_jsonable(store())
    yield
    after = store_jsonable(store())

    changes = store_changes(before, after)
    if changes:
        transcript()._event(StoreEvent(changes=changes))


def init_transcript(transcript: Transcript) -> None:
    _transcript.set(transcript)


_transcript: ContextVar[Transcript] = ContextVar(
    "subtask_transcript", default=Transcript()
)<|MERGE_RESOLUTION|>--- conflicted
+++ resolved
@@ -20,11 +20,7 @@
 from inspect_ai.event._model import ModelEvent
 from inspect_ai.event._store import StoreEvent
 from inspect_ai.log._condense import (
-<<<<<<< HEAD
     WalkContext,
-    condense_event,
-=======
->>>>>>> 48812835
     events_attachment_fn,
     walk_model_call,
 )
@@ -97,7 +93,7 @@
         # condense model event calls immediately to prevent O(N) memory usage
         if isinstance(event, ModelEvent):
             event_fn = events_attachment_fn(self.attachments)
-            event.call = walk_model_call(event.call, event_fn, context=self._context)
+            event.call = walk_model_call(event.call, event_fn, self._context)
 
         self._events.append(event)
 
@@ -107,19 +103,8 @@
 
         # condense model event call immediately to prevent O(N) memory usage (call is the only changed fields
         if isinstance(event, ModelEvent):
-<<<<<<< HEAD
-            ev_condensed = cast(
-                ModelEvent,
-                condense_event(
-                    event, self.attachments, log_images=True, context=self._context
-                ),
-            )
-            event.call = ev_condensed.call
-            event.output = ev_condensed.output
-=======
             event_fn = events_attachment_fn(self.attachments)
-            event.call = walk_model_call(event.call, event_fn)
->>>>>>> 48812835
+            event.call = walk_model_call(event.call, event_fn, self._context)
 
     def _subscribe(self, event_logger: Callable[[Event], None]) -> None:
         self._event_logger = event_logger
