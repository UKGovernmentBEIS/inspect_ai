from logging import getLogger
from typing import Literal, Sequence, cast

from inspect_ai._util._async import is_callable_coroutine
from inspect_ai.model._call_tools import execute_tools
from inspect_ai.model._chat_message import (
    ChatMessage,
    ChatMessageAssistant,
    ChatMessageSystem,
    ChatMessageTool,
    ChatMessageUser,
)
from inspect_ai.model._model import Model, get_model
from inspect_ai.model._trim import trim_messages
from inspect_ai.scorer._score import score
from inspect_ai.tool._mcp.connection import mcp_connection
from inspect_ai.tool._tool import Tool, ToolResult, ToolSource, tool
from inspect_ai.tool._tool_def import ToolDef
from inspect_ai.tool._tool_info import parse_tool_info
<<<<<<< HEAD
from inspect_ai.tool._tool_with import tool_with
from inspect_ai.util._limit import LimitExceededError
=======
>>>>>>> 645a7108

from ._agent import Agent, AgentState, agent, agent_with
from ._filter import MessageFilter
from ._handoff import has_handoff
from ._types import (
    DEFAULT_CONTINUE_PROMPT,
    AgentAttempts,
    AgentContinue,
    AgentPrompt,
    AgentSubmit,
)

logger = getLogger(__name__)


@agent
def react(
    *,
    name: str | None = None,
    description: str | None = None,
    prompt: str | AgentPrompt | None = AgentPrompt(),
    tools: Sequence[Tool | ToolDef | ToolSource] | None = None,
    model: str | Model | Agent | None = None,
    attempts: int | AgentAttempts = 1,
    submit: AgentSubmit = AgentSubmit(),
    on_continue: str | AgentContinue | None = None,
    truncation: Literal["auto", "disabled"] | MessageFilter = "disabled",
) -> Agent:
    """Extensible ReAct agent based on the paper [ReAct: Synergizing Reasoning and Acting in Language Models](https://arxiv.org/abs/2210.03629).

    Provide a `name` and `description` for the agent if you plan on using it
    in a multi-agent system (this is so other agents can clearly identify
    its name and purpose). These fields are not required when using `react()`
    as a top-level solver.

    The agent runs a tool use loop until the model submits an answer using the
    `submit()` tool. Use `instructions` to tailor the agent's system message
    (the default `instructions` provides a basic ReAct prompt).

    Use the `attempts` option to enable additional submissions if the initial
    submission(s) are incorrect (by default, no additional attempts are permitted).

    By default, the model will be urged to continue if it fails to call
    a tool. Customise this behavior using the `on_continue` option.

    Args:
       name: Agent name (required when using with `handoff()` or `as_tool()`)
       description: Agent description (required when using with `handoff()` or `as_tool()`)
       prompt: Prompt for agent. Includes agent-specific contextual `instructions`
          as well as an optional `assistant_prompt` and `handoff_prompt` (for agents
          that use handoffs). both are provided by default but can be removed or
          customized). Pass `str` to specify the instructions and use the defaults
          for handoff and prompt messages.
       tools: Tools available for the agent.
       model: Model to use for agent (defaults to currently evaluated model).
       attempts: Configure agent to make multiple attempts.
       submit: Configure submit tool used by agent.
       on_continue: Message to play back to the model to urge it to continue.
          Use the placeholder {submit} to refer to the submit tool within the message.
          Alternatively, an async function to call to determine whether the loop
          should continue and what message to play back. Note that this function
          is called on _every_ iteration of the loop so if you only want to send
          a message back when the model fails to call tools you need to code
          that behavior explicitly.
       truncation: Truncate the conversation history in the event of a context
          window overflow. Defaults to "disabled" which does no truncation. Pass
          "auto" to use `trim_messages()` to reduce the context size. Pass a
          `MessageFilter` function to do custom truncation.

    Returns:
        ReAct agent.
    """

    # default submit tool
    @tool(name="submit")
    def default_submit_tool() -> Tool:
        async def execute(answer: str) -> ToolResult:
            """Submit an answer for evaluation.

            Args:
              answer (str): Submitted answer
            """
            return answer

        return execute

    # resolve tools
    tools = list(tools) if tools is not None else []

    # resolve submit tool
    submit_tool = ToolDef(
        submit.tool or default_submit_tool(),
        name=submit.name,
        description=submit.description,
    )
    tools.append(submit_tool)

    # resolve prompt / system message
    prompt = AgentPrompt(prompt) if isinstance(prompt, str) else prompt
    if prompt:
        prompt_lines: list[str] = []
        if prompt.instructions:
            prompt_lines.append(prompt.instructions)
        if prompt.handoff_prompt and has_handoff(tools):
            prompt_lines.append(prompt.handoff_prompt)
        if prompt.assistant_prompt:
            prompt_lines.append(prompt.assistant_prompt)
        prompt_content = "\n\n".join(prompt_lines).format(submit=submit_tool.name)
        system_message: ChatMessage | None = ChatMessageSystem(content=prompt_content)
    else:
        system_message = None

    # resolve attempts
    attempts = AgentAttempts(attempts) if isinstance(attempts, int) else attempts

    def submission(tool_results: list[ChatMessage]) -> str | None:
        return next(
            (
                result.text
                for result in tool_results
                if isinstance(result, ChatMessageTool)
                and result.function == submit_tool.name
            ),
            None,
        )

    async def execute(state: AgentState) -> AgentState:
<<<<<<< HEAD
        # prepend system message if we have one
        if system_message:
            state.messages.insert(0, system_message)

        # resolve overflow handling
        if truncation == "auto":
            overflow = cast(MessageFilter | None, trim_messages)
        elif truncation == "disabled":
            overflow = None
        else:
            overflow = truncation

        # track attempts
        attempt_count = 0

        try:
=======
        async with mcp_connection(tools):
            # prepend system message if we have one
            if system_message:
                state.messages.insert(0, system_message)

            # resolve overflow handling
            if truncation == "auto":
                overflow = cast(MessageFilter | None, trim_messages)
            elif truncation == "disabled":
                overflow = None
            else:
                overflow = truncation

            # track attempts
            attempt_count = 0

>>>>>>> 645a7108
            # main loop = will terminate after submit (subject to max_attempts)
            # or if a message or token limit is hit
            while True:
                # generate output and append assistant message
                state = await _agent_generate(model, state, tools)

                # check for context window overflow
                if state.output.stop_reason == "model_length":
                    from inspect_ai.log._transcript import transcript

                    if overflow is not None:
                        previous_messages = state.messages[:-1]
                        state.messages = await overflow(previous_messages)
                        if len(state.messages) < len(previous_messages):
                            transcript().info(
                                "Agent exceeded model context window, truncating messages and continuing."
                            )
                            continue
<<<<<<< HEAD

                    # no overflow policy or overflow didn't reduce conversation length
                    transcript().info("Agent terminated: model context window exceeded")
                    break

                # check for a submission
                answer = submitted_answer(state.output.message.tool_calls)
                if answer is not None:
                    # remove the tool call and set the output to the answer for scoring
                    state.output.message.tool_calls = None
                    state.output.completion = (
                        f"{state.output.completion}\n\n{answer}".strip()
                    )

                    # exit if we are at max_attempts
                    attempt_count += 1
                    if attempt_count >= attempts.attempts:
                        break

                    # exit if the submission is successful
                    answer_scores = await score(state)
                    if attempts.score_value(answer_scores[0].value) == 1.0:
                        break

                    # otherwise notify the model that it was incorrect and continue
                    else:
                        if callable(attempts.incorrect_message):
                            if not is_callable_coroutine(attempts.incorrect_message):
                                raise ValueError(
                                    "The incorrect_message function must be async."
                                )
                            response_message: str = await attempts.incorrect_message(
                                state, answer_scores
                            )
                        else:
                            response_message = attempts.incorrect_message

                        state.messages.append(ChatMessageUser(content=response_message))

                # no submitted answer, call tools and evaluate whether we should continue
                else:
                    if state.output.message.tool_calls:
                        # call tool functions
                        messages, output = await execute_tools(state.messages, tools)
                        state.messages.extend(messages)
                        if output:
                            state.output = output

                    # check if we should continue....
                    do_continue = await on_continue(state)
                    if isinstance(do_continue, str):
                        state.messages.append(ChatMessageUser(content=do_continue))
                    elif do_continue is False:
                        break
        except LimitExceededError as ex:
            raise ex.with_conversation(state)
=======

                    # no overflow policy or overflow didn't reduce conversation length
                    transcript().info("Agent terminated: model context window exceeded")
                    break

                # resolve tool calls (if any)
                if state.output.message.tool_calls:
                    # call tool functions
                    messages, output = await execute_tools(state.messages, tools)
                    state.messages.extend(messages)
                    if output:
                        state.output = output

                    # check for a submission
                    answer = submission(messages)
                    if answer is not None:
                        # set the output to the answer for scoring
                        state.output.completion = (
                            f"{state.output.completion}\n\n{answer}".strip()
                        )
>>>>>>> 645a7108

                        # exit if we are at max_attempts
                        attempt_count += 1
                        if attempt_count >= attempts.attempts:
                            break

                        # exit if the submission is successful
                        answer_scores = await score(state)
                        if attempts.score_value(answer_scores[0].value) == 1.0:
                            break

                        # otherwise notify the model that it was incorrect and continue
                        else:
                            if callable(attempts.incorrect_message):
                                if not is_callable_coroutine(
                                    attempts.incorrect_message
                                ):
                                    raise ValueError(
                                        "The incorrect_message function must be async."
                                    )
                                response_message: str = (
                                    await attempts.incorrect_message(
                                        state, answer_scores
                                    )
                                )
                            else:
                                response_message = attempts.incorrect_message

                            state.messages.append(
                                ChatMessageUser(content=response_message)
                            )

                # call the on_continue hook (if any)
                if callable(on_continue):
                    if not is_callable_coroutine(on_continue):
                        raise ValueError("The on_continue function must be async.")
                    do_continue = await cast(AgentContinue, on_continue)(state)
                    if do_continue is True:
                        # if there were no tool calls we need to send back a user message
                        if not state.output.message.tool_calls:
                            state.messages.append(
                                ChatMessageUser(
                                    content=DEFAULT_CONTINUE_PROMPT.format(
                                        submit=submit_tool.name
                                    )
                                )
                            )
                    elif isinstance(do_continue, str):
                        state.messages.append(
                            ChatMessageUser(
                                content=do_continue.format(submit=submit_tool.name)
                            )
                        )
                    else:  # do_continue is False
                        break

                # if there is no on_continue hook then add a user message if there were no tool calls
                elif not state.output.message.tool_calls:
                    continue_msg = (
                        DEFAULT_CONTINUE_PROMPT
                        if on_continue is None
                        else str(on_continue)
                    )
                    state.messages.append(
                        ChatMessageUser(
                            content=continue_msg.format(submit=submit_tool.name)
                        )
                    )

            # once we are complete, remove submit tool calls from the history
            # (as they will potentially confuse parent agents who also have
            # their own submit tools that they are 'watching' for)
            state.messages = _remove_submit_tool(state.messages, submit_tool.name)
            return state

    if name is not None or description is not None:
        return agent_with(execute, name=name, description=description)
    else:
        return execute


async def _agent_generate(
    model: str | Model | Agent | None,
    state: AgentState,
    tools: Sequence[Tool | ToolDef | ToolSource],
) -> AgentState:
    # convert model to agent
    if isinstance(model, str | Model) or model is None:
        model = _model_generate(model)

    # resolve tools
    resolved_tools: list[Tool] = []
    for t in tools:
        if isinstance(t, ToolSource):
            resolved_tools.extend(await t.tools())
        elif isinstance(t, ToolDef):
            resolved_tools.append(t.as_tool())
        else:
            resolved_tools.append(t)

    # confirm we have a tools param
    agent_tool_info = parse_tool_info(model)
    if "tools" not in agent_tool_info.parameters.properties:
        raise ValueError(
            "Agent passed as model for react agent must have a tools parameter."
        )

    # call the agent
    return await model(state, resolved_tools)


def _model_generate(model: str | Model | None) -> Agent:
    async def generate(state: AgentState, tools: list[Tool]) -> AgentState:
        state.output = await get_model(model).generate(state.messages, tools)
        state.messages.append(state.output.message)
        return state

    return generate


def _remove_submit_tool(
    messages: list[ChatMessage], submit_name: str
) -> list[ChatMessage]:
    filtered: list[ChatMessage] = []
    for message in messages:
        # skip submit tool messages
        if isinstance(message, ChatMessageTool) and message.function == submit_name:
            continue

        # remove submit tool from assistant messages
        if isinstance(message, ChatMessageAssistant) and message.tool_calls:
            tools_calls = [
                tool_call
                for tool_call in message.tool_calls
                if tool_call.function != submit_name
            ]
            message = message.model_copy(update=dict(tool_calls=tools_calls))

        # always append message
        filtered.append(message)

    return filtered<|MERGE_RESOLUTION|>--- conflicted
+++ resolved
@@ -17,11 +17,7 @@
 from inspect_ai.tool._tool import Tool, ToolResult, ToolSource, tool
 from inspect_ai.tool._tool_def import ToolDef
 from inspect_ai.tool._tool_info import parse_tool_info
-<<<<<<< HEAD
-from inspect_ai.tool._tool_with import tool_with
 from inspect_ai.util._limit import LimitExceededError
-=======
->>>>>>> 645a7108
 
 from ._agent import Agent, AgentState, agent, agent_with
 from ._filter import MessageFilter
@@ -149,24 +145,6 @@
         )
 
     async def execute(state: AgentState) -> AgentState:
-<<<<<<< HEAD
-        # prepend system message if we have one
-        if system_message:
-            state.messages.insert(0, system_message)
-
-        # resolve overflow handling
-        if truncation == "auto":
-            overflow = cast(MessageFilter | None, trim_messages)
-        elif truncation == "disabled":
-            overflow = None
-        else:
-            overflow = truncation
-
-        # track attempts
-        attempt_count = 0
-
-        try:
-=======
         async with mcp_connection(tools):
             # prepend system message if we have one
             if system_message:
@@ -183,67 +161,33 @@
             # track attempts
             attempt_count = 0
 
->>>>>>> 645a7108
-            # main loop = will terminate after submit (subject to max_attempts)
-            # or if a message or token limit is hit
-            while True:
-                # generate output and append assistant message
-                state = await _agent_generate(model, state, tools)
-
-                # check for context window overflow
-                if state.output.stop_reason == "model_length":
-                    from inspect_ai.log._transcript import transcript
-
-                    if overflow is not None:
-                        previous_messages = state.messages[:-1]
-                        state.messages = await overflow(previous_messages)
-                        if len(state.messages) < len(previous_messages):
-                            transcript().info(
-                                "Agent exceeded model context window, truncating messages and continuing."
-                            )
-                            continue
-<<<<<<< HEAD
-
-                    # no overflow policy or overflow didn't reduce conversation length
-                    transcript().info("Agent terminated: model context window exceeded")
-                    break
-
-                # check for a submission
-                answer = submitted_answer(state.output.message.tool_calls)
-                if answer is not None:
-                    # remove the tool call and set the output to the answer for scoring
-                    state.output.message.tool_calls = None
-                    state.output.completion = (
-                        f"{state.output.completion}\n\n{answer}".strip()
-                    )
-
-                    # exit if we are at max_attempts
-                    attempt_count += 1
-                    if attempt_count >= attempts.attempts:
+            try:
+                # main loop = will terminate after submit (subject to max_attempts)
+                # or if a message or token limit is hit
+                while True:
+                    # generate output and append assistant message
+                    state = await _agent_generate(model, state, tools)
+
+                    # check for context window overflow
+                    if state.output.stop_reason == "model_length":
+                        from inspect_ai.log._transcript import transcript
+
+                        if overflow is not None:
+                            previous_messages = state.messages[:-1]
+                            state.messages = await overflow(previous_messages)
+                            if len(state.messages) < len(previous_messages):
+                                transcript().info(
+                                    "Agent exceeded model context window, truncating messages and continuing."
+                                )
+                                continue
+
+                        # no overflow policy or overflow didn't reduce conversation length
+                        transcript().info(
+                            "Agent terminated: model context window exceeded"
+                        )
                         break
 
-                    # exit if the submission is successful
-                    answer_scores = await score(state)
-                    if attempts.score_value(answer_scores[0].value) == 1.0:
-                        break
-
-                    # otherwise notify the model that it was incorrect and continue
-                    else:
-                        if callable(attempts.incorrect_message):
-                            if not is_callable_coroutine(attempts.incorrect_message):
-                                raise ValueError(
-                                    "The incorrect_message function must be async."
-                                )
-                            response_message: str = await attempts.incorrect_message(
-                                state, answer_scores
-                            )
-                        else:
-                            response_message = attempts.incorrect_message
-
-                        state.messages.append(ChatMessageUser(content=response_message))
-
-                # no submitted answer, call tools and evaluate whether we should continue
-                else:
+                    # resolve tool calls (if any)
                     if state.output.message.tool_calls:
                         # call tool functions
                         messages, output = await execute_tools(state.messages, tools)
@@ -251,109 +195,90 @@
                         if output:
                             state.output = output
 
-                    # check if we should continue....
-                    do_continue = await on_continue(state)
-                    if isinstance(do_continue, str):
-                        state.messages.append(ChatMessageUser(content=do_continue))
-                    elif do_continue is False:
-                        break
-        except LimitExceededError as ex:
-            raise ex.with_conversation(state)
-=======
-
-                    # no overflow policy or overflow didn't reduce conversation length
-                    transcript().info("Agent terminated: model context window exceeded")
-                    break
-
-                # resolve tool calls (if any)
-                if state.output.message.tool_calls:
-                    # call tool functions
-                    messages, output = await execute_tools(state.messages, tools)
-                    state.messages.extend(messages)
-                    if output:
-                        state.output = output
-
-                    # check for a submission
-                    answer = submission(messages)
-                    if answer is not None:
-                        # set the output to the answer for scoring
-                        state.output.completion = (
-                            f"{state.output.completion}\n\n{answer}".strip()
-                        )
->>>>>>> 645a7108
-
-                        # exit if we are at max_attempts
-                        attempt_count += 1
-                        if attempt_count >= attempts.attempts:
-                            break
-
-                        # exit if the submission is successful
-                        answer_scores = await score(state)
-                        if attempts.score_value(answer_scores[0].value) == 1.0:
-                            break
-
-                        # otherwise notify the model that it was incorrect and continue
-                        else:
-                            if callable(attempts.incorrect_message):
-                                if not is_callable_coroutine(
-                                    attempts.incorrect_message
-                                ):
-                                    raise ValueError(
-                                        "The incorrect_message function must be async."
+                        # check for a submission
+                        answer = submission(messages)
+                        if answer is not None:
+                            # set the output to the answer for scoring
+                            state.output.completion = (
+                                f"{state.output.completion}\n\n{answer}".strip()
+                            )
+
+                            # exit if we are at max_attempts
+                            attempt_count += 1
+                            if attempt_count >= attempts.attempts:
+                                break
+
+                            # exit if the submission is successful
+                            answer_scores = await score(state)
+                            if attempts.score_value(answer_scores[0].value) == 1.0:
+                                break
+
+                            # otherwise notify the model that it was incorrect and continue
+                            else:
+                                if callable(attempts.incorrect_message):
+                                    if not is_callable_coroutine(
+                                        attempts.incorrect_message
+                                    ):
+                                        raise ValueError(
+                                            "The incorrect_message function must be async."
+                                        )
+                                    response_message: str = (
+                                        await attempts.incorrect_message(
+                                            state, answer_scores
+                                        )
                                     )
-                                response_message: str = (
-                                    await attempts.incorrect_message(
-                                        state, answer_scores
+                                else:
+                                    response_message = attempts.incorrect_message
+
+                                state.messages.append(
+                                    ChatMessageUser(content=response_message)
+                                )
+
+                    # call the on_continue hook (if any)
+                    if callable(on_continue):
+                        if not is_callable_coroutine(on_continue):
+                            raise ValueError("The on_continue function must be async.")
+                        do_continue = await cast(AgentContinue, on_continue)(state)
+                        if do_continue is True:
+                            # if there were no tool calls we need to send back a user message
+                            if not state.output.message.tool_calls:
+                                state.messages.append(
+                                    ChatMessageUser(
+                                        content=DEFAULT_CONTINUE_PROMPT.format(
+                                            submit=submit_tool.name
+                                        )
                                     )
                                 )
-                            else:
-                                response_message = attempts.incorrect_message
-
-                            state.messages.append(
-                                ChatMessageUser(content=response_message)
-                            )
-
-                # call the on_continue hook (if any)
-                if callable(on_continue):
-                    if not is_callable_coroutine(on_continue):
-                        raise ValueError("The on_continue function must be async.")
-                    do_continue = await cast(AgentContinue, on_continue)(state)
-                    if do_continue is True:
-                        # if there were no tool calls we need to send back a user message
-                        if not state.output.message.tool_calls:
+                        elif isinstance(do_continue, str):
                             state.messages.append(
                                 ChatMessageUser(
-                                    content=DEFAULT_CONTINUE_PROMPT.format(
-                                        submit=submit_tool.name
-                                    )
+                                    content=do_continue.format(submit=submit_tool.name)
                                 )
                             )
-                    elif isinstance(do_continue, str):
+                        else:  # do_continue is False
+                            break
+
+                    # if there is no on_continue hook then add a user message if there were no tool calls
+                    elif not state.output.message.tool_calls:
+                        continue_msg = (
+                            DEFAULT_CONTINUE_PROMPT
+                            if on_continue is None
+                            else str(on_continue)
+                        )
                         state.messages.append(
                             ChatMessageUser(
-                                content=do_continue.format(submit=submit_tool.name)
+                                content=continue_msg.format(submit=submit_tool.name)
                             )
                         )
-                    else:  # do_continue is False
-                        break
-
-                # if there is no on_continue hook then add a user message if there were no tool calls
-                elif not state.output.message.tool_calls:
-                    continue_msg = (
-                        DEFAULT_CONTINUE_PROMPT
-                        if on_continue is None
-                        else str(on_continue)
-                    )
-                    state.messages.append(
-                        ChatMessageUser(
-                            content=continue_msg.format(submit=submit_tool.name)
-                        )
-                    )
-
-            # once we are complete, remove submit tool calls from the history
-            # (as they will potentially confuse parent agents who also have
-            # their own submit tools that they are 'watching' for)
-            state.messages = _remove_submit_tool(state.messages, submit_tool.name)
+
+                # once we are complete, remove submit tool calls from the history
+                # (as they will potentially confuse parent agents who also have
+                # their own submit tools that they are 'watching' for)
+                state.messages = _remove_submit_tool(state.messages, submit_tool.name)
+
+            except LimitExceededError as ex:
+                raise ex.with_conversation(state)
+
             return state
 
     if name is not None or description is not None:
