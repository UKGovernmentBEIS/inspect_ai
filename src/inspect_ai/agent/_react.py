from logging import getLogger
from typing import Literal, Sequence, cast

from inspect_ai._util._async import is_callable_coroutine
from inspect_ai.model._call_tools import execute_tools
from inspect_ai.model._chat_message import (
    ChatMessage,
    ChatMessageAssistant,
    ChatMessageSystem,
    ChatMessageTool,
    ChatMessageUser,
)
from inspect_ai.model._model import Model, get_model
from inspect_ai.model._trim import trim_messages
from inspect_ai.scorer._score import score
<<<<<<< HEAD
from inspect_ai.tool._mcp.connection import mcp_connection
from inspect_ai.tool._tool import Tool, ToolResult, ToolSource, tool
from inspect_ai.tool._tool_call import ToolCall
from inspect_ai.tool._tool_def import ToolDef
=======
from inspect_ai.tool._tool import Tool, ToolResult, tool
>>>>>>> dd4835a8
from inspect_ai.tool._tool_info import parse_tool_info
from inspect_ai.tool._tool_with import tool_with

from ._agent import Agent, AgentState, agent, agent_with
from ._filter import MessageFilter
from ._handoff import has_handoff
from ._types import (
    DEFAULT_CONTINUE_PROMPT,
    AgentAttempts,
    AgentContinue,
    AgentPrompt,
    AgentSubmit,
)

logger = getLogger(__name__)


@agent
def react(
    *,
    name: str | None = None,
    description: str | None = None,
    prompt: str | AgentPrompt | None = AgentPrompt(),
    tools: Sequence[Tool | ToolDef | ToolSource] | None = None,
    model: str | Model | Agent | None = None,
    attempts: int | AgentAttempts = 1,
    submit: AgentSubmit = AgentSubmit(),
    on_continue: str | AgentContinue | None = None,
    truncation: Literal["auto", "disabled"] | MessageFilter = "disabled",
) -> Agent:
    """Extensible ReAct agent based on the paper [ReAct: Synergizing Reasoning and Acting in Language Models](https://arxiv.org/abs/2210.03629).

    Provide a `name` and `description` for the agent if you plan on using it
    in a multi-agent system (this is so other agents can clearly identify
    its name and purpose). These fields are not required when using `react()`
    as a top-level solver.

    The agent runs a tool use loop until the model submits an answer using the
    `submit()` tool. Use `instructions` to tailor the agent's system message
    (the default `instructions` provides a basic ReAct prompt).

    Use the `attempts` option to enable additional submissions if the initial
    submission(s) are incorrect (by default, no additional attempts are permitted).

    By default, the model will be urged to continue if it fails to call
    a tool. Customise this behavior using the `on_continue` option.

    Args:
       name: Agent name (required when using with `handoff()` or `as_tool()`)
       description: Agent description (required when using with `handoff()` or `as_tool()`)
       prompt: Prompt for agent. Includes agent-specific contextual `instructions`
          as well as an optional `assistant_prompt` and `handoff_prompt` (for agents
          that use handoffs). both are provided by default but can be removed or
          customized). Pass `str` to specify the instructions and use the defaults
          for handoff and prompt messages.
       tools: Tools available for the agent.
       model: Model to use for agent (defaults to currently evaluated model).
       attempts: Configure agent to make multiple attempts.
       submit: Configure submit tool used by agent.
       on_continue: Message to play back to the model to urge it to continue.
          Use the placeholder {submit} to refer to the submit tool within the message.
          Alternatively, an async function to call to determine whether the loop
          should continue and what message to play back. Note that this function
          is called on _every_ iteration of the loop so if you only want to send
          a message back when the model fails to call tools you need to code
          that behavior explicitly.
       truncation: Truncate the conversation history in the event of a context
          window overflow. Defaults to "disabled" which does no truncation. Pass
          "auto" to use `trim_messages()` to reduce the context size. Pass a
          `MessageFilter` function to do custom truncation.

    Returns:
        ReAct agent.
    """
    # resolve prompt / system message
    prompt = AgentPrompt(prompt) if isinstance(prompt, str) else prompt
    if prompt:
        prompt_lines: list[str] = []
        if prompt.instructions:
            prompt_lines.append(prompt.instructions)
        if prompt.handoff_prompt and has_handoff(tools):
            prompt_lines.append(prompt.handoff_prompt)
        if prompt.assistant_prompt:
            prompt_lines.append(prompt.assistant_prompt)
        prompt_content = "\n\n".join(prompt_lines).format(submit=submit.name)
        system_message: ChatMessage | None = ChatMessageSystem(content=prompt_content)
    else:
        system_message = None

    # resolve attempts
    attempts = AgentAttempts(attempts) if isinstance(attempts, int) else attempts

    # submission tool
    @tool
    def submit_tool() -> Tool:
        async def execute(answer: str) -> ToolResult:
            """Submit an answer for evaluation.

            Args:
              answer (str): Submitted answer
            """
            return answer

        return execute

    # helper to extract a submitted answer
    def submission(tool_results: list[ChatMessage]) -> str | None:
        return next(
            (
                result.text
                for result in tool_results
                if isinstance(result, ChatMessageTool)
                and result.function == submit.name
            ),
            None,
        )

    # resolve tools
    tools = list(tools) if tools is not None else []
    tools.append(tool_with(submit_tool(), submit.name, submit.description))

    async def execute(state: AgentState) -> AgentState:
<<<<<<< HEAD
        async with mcp_connection(tools):
            # prepend system message if we have one
            if system_message:
                state.messages.insert(0, system_message)

            # resolve overflow handling
            if truncation == "auto":
                overflow = cast(MessageFilter | None, trim_messages)
            elif truncation == "disabled":
                overflow = None
            else:
                overflow = truncation

            # track attempts
            attempt_count = 0

            # main loop = will terminate after submit (subject to max_attempts)
            # or if a message or token limit is hit
            while True:
                # generate output and append assistant message
                state = await _agent_generate(model, state, tools)

                # check for context window overflow
                if state.output.stop_reason == "model_length":
                    from inspect_ai.log._transcript import transcript

                    if overflow is not None:
                        previous_messages = state.messages[:-1]
                        state.messages = await overflow(previous_messages)
                        if len(state.messages) < len(previous_messages):
                            transcript().info(
                                "Agent exceeded model context window, truncating messages and continuing."
                            )
                            continue

                    # no overflow policy or overflow didn't reduce conversation length
                    transcript().info("Agent terminated: model context window exceeded")
                    break

                # check for a submission
                answer = submitted_answer(state.output.message.tool_calls)
                if answer is not None:
                    # remove the tool call and set the output to the answer for scoring
                    state.output.message.tool_calls = None
=======
        # prepend system message if we have one
        if system_message:
            state.messages.insert(0, system_message)

        # resolve overflow handling
        if truncation == "auto":
            overflow = cast(MessageFilter | None, trim_messages)
        elif truncation == "disabled":
            overflow = None
        else:
            overflow = truncation

        # track attempts
        attempt_count = 0

        # main loop = will terminate after submit (subject to max_attempts)
        # or if a message or token limit is hit
        while True:
            # generate output and append assistant message
            state = await _agent_generate(model, state, tools)

            # check for context window overflow
            if state.output.stop_reason == "model_length":
                from inspect_ai.log._transcript import transcript

                if overflow is not None:
                    previous_messages = state.messages[:-1]
                    state.messages = await overflow(previous_messages)
                    if len(state.messages) < len(previous_messages):
                        transcript().info(
                            "Agent exceeded model context window, truncating messages and continuing."
                        )
                        continue

                # no overflow policy or overflow didn't reduce conversation length
                transcript().info("Agent terminated: model context window exceeded")
                break

            # resolve tool calls (if any)
            if state.output.message.tool_calls:
                # call tool functions
                messages, output = await execute_tools(state.messages, tools)
                state.messages.extend(messages)
                if output:
                    state.output = output

                # check for a submission
                answer = submission(messages)
                if answer is not None:
                    # set the output to the answer for scoring
>>>>>>> dd4835a8
                    state.output.completion = (
                        f"{state.output.completion}\n\n{answer}".strip()
                    )

                    # exit if we are at max_attempts
                    attempt_count += 1
                    if attempt_count >= attempts.attempts:
                        break

                    # exit if the submission is successful
                    answer_scores = await score(state)
                    if attempts.score_value(answer_scores[0].value) == 1.0:
                        break

                    # otherwise notify the model that it was incorrect and continue
                    else:
                        if callable(attempts.incorrect_message):
                            if not is_callable_coroutine(attempts.incorrect_message):
                                raise ValueError(
                                    "The incorrect_message function must be async."
                                )
                            response_message: str = await attempts.incorrect_message(
                                state, answer_scores
                            )
                        else:
                            response_message = attempts.incorrect_message

                        state.messages.append(ChatMessageUser(content=response_message))

<<<<<<< HEAD
                # no submitted answer, call tools and evaluate whether we should continue
                else:
                    if state.output.message.tool_calls:
                        # call tool functions
                        messages, output = await execute_tools(state.messages, tools)
                        state.messages.extend(messages)
                        if output:
                            state.output = output

                    # check if we should continue....
                    do_continue = await on_continue(state)
                    if isinstance(do_continue, str):
                        state.messages.append(ChatMessageUser(content=do_continue))
                    elif do_continue is False:
                        break
=======
            # call the on_continue hook (if any)
            if callable(on_continue):
                if not is_callable_coroutine(on_continue):
                    raise ValueError("The on_continue function must be async.")
                do_continue = await cast(AgentContinue, on_continue)(state)
                if do_continue is True:
                    # if there were no tool calls we need to send back a user message
                    if not state.output.message.tool_calls:
                        state.messages.append(
                            ChatMessageUser(
                                content=DEFAULT_CONTINUE_PROMPT.format(
                                    submit=submit.name
                                )
                            )
                        )
                elif isinstance(do_continue, str):
                    state.messages.append(
                        ChatMessageUser(content=do_continue.format(submit=submit.name))
                    )
                else:  # do_continue is False
                    break
>>>>>>> dd4835a8

            # if there is no on_continue hook then add a user message if there were no tool calls
            elif not state.output.message.tool_calls:
                continue_msg = (
                    DEFAULT_CONTINUE_PROMPT if on_continue is None else str(on_continue)
                )
                state.messages.append(
                    ChatMessageUser(content=continue_msg.format(submit=submit.name))
                )

        # once we are complete, remove submit tool calls from the history
        # (as they will potentially confuse parent agents who also have
        # their own submit tools that they are 'watching' for)
        state.messages = _remove_submit_tool(state.messages, submit.name)
        return state

    if name is not None or description is not None:
        return agent_with(execute, name=name, description=description)
    else:
        return execute


async def _agent_generate(
    model: str | Model | Agent | None,
    state: AgentState,
    tools: Sequence[Tool | ToolDef | ToolSource],
) -> AgentState:
    # convert model to agent
    if isinstance(model, str | Model) or model is None:
        model = _model_generate(model)

    # resolve tools
    resolved_tools: list[Tool] = []
    for t in tools:
        if isinstance(t, ToolSource):
            resolved_tools.extend(await t.tools())
        elif isinstance(t, ToolDef):
            resolved_tools.append(t.as_tool())
        else:
            resolved_tools.append(t)

    # confirm we have a tools param
    agent_tool_info = parse_tool_info(model)
    if "tools" not in agent_tool_info.parameters.properties:
        raise ValueError(
            "Agent passed as model for react agent must have a tools parameter."
        )

    # call the agent
    return await model(state, resolved_tools)


def _model_generate(model: str | Model | None) -> Agent:
    async def generate(state: AgentState, tools: list[Tool]) -> AgentState:
        state.output = await get_model(model).generate(state.messages, tools)
        state.messages.append(state.output.message)
        return state

    return generate


def _remove_submit_tool(
    messages: list[ChatMessage], submit_name: str
) -> list[ChatMessage]:
    filtered: list[ChatMessage] = []
    for message in messages:
        # skip submit tool messages
        if isinstance(message, ChatMessageTool) and message.function == submit_name:
            continue

        # remove submit tool from assistant messages
        if isinstance(message, ChatMessageAssistant) and message.tool_calls:
            tools_calls = [
                tool_call
                for tool_call in message.tool_calls
                if tool_call.function != submit_name
            ]
            message = message.model_copy(update=dict(tool_calls=tools_calls))

        # always append message
        filtered.append(message)

    return filtered<|MERGE_RESOLUTION|>--- conflicted
+++ resolved
@@ -13,14 +13,9 @@
 from inspect_ai.model._model import Model, get_model
 from inspect_ai.model._trim import trim_messages
 from inspect_ai.scorer._score import score
-<<<<<<< HEAD
 from inspect_ai.tool._mcp.connection import mcp_connection
 from inspect_ai.tool._tool import Tool, ToolResult, ToolSource, tool
-from inspect_ai.tool._tool_call import ToolCall
 from inspect_ai.tool._tool_def import ToolDef
-=======
-from inspect_ai.tool._tool import Tool, ToolResult, tool
->>>>>>> dd4835a8
 from inspect_ai.tool._tool_info import parse_tool_info
 from inspect_ai.tool._tool_with import tool_with
 
@@ -143,7 +138,6 @@
     tools.append(tool_with(submit_tool(), submit.name, submit.description))
 
     async def execute(state: AgentState) -> AgentState:
-<<<<<<< HEAD
         async with mcp_connection(tools):
             # prepend system message if we have one
             if system_message:
@@ -183,146 +177,93 @@
                     transcript().info("Agent terminated: model context window exceeded")
                     break
 
-                # check for a submission
-                answer = submitted_answer(state.output.message.tool_calls)
-                if answer is not None:
-                    # remove the tool call and set the output to the answer for scoring
-                    state.output.message.tool_calls = None
-=======
-        # prepend system message if we have one
-        if system_message:
-            state.messages.insert(0, system_message)
-
-        # resolve overflow handling
-        if truncation == "auto":
-            overflow = cast(MessageFilter | None, trim_messages)
-        elif truncation == "disabled":
-            overflow = None
-        else:
-            overflow = truncation
-
-        # track attempts
-        attempt_count = 0
-
-        # main loop = will terminate after submit (subject to max_attempts)
-        # or if a message or token limit is hit
-        while True:
-            # generate output and append assistant message
-            state = await _agent_generate(model, state, tools)
-
-            # check for context window overflow
-            if state.output.stop_reason == "model_length":
-                from inspect_ai.log._transcript import transcript
-
-                if overflow is not None:
-                    previous_messages = state.messages[:-1]
-                    state.messages = await overflow(previous_messages)
-                    if len(state.messages) < len(previous_messages):
-                        transcript().info(
-                            "Agent exceeded model context window, truncating messages and continuing."
+                # resolve tool calls (if any)
+                if state.output.message.tool_calls:
+                    # call tool functions
+                    messages, output = await execute_tools(state.messages, tools)
+                    state.messages.extend(messages)
+                    if output:
+                        state.output = output
+
+                    # check for a submission
+                    answer = submission(messages)
+                    if answer is not None:
+                        # set the output to the answer for scoring
+                        state.output.completion = (
+                            f"{state.output.completion}\n\n{answer}".strip()
                         )
-                        continue
-
-                # no overflow policy or overflow didn't reduce conversation length
-                transcript().info("Agent terminated: model context window exceeded")
-                break
-
-            # resolve tool calls (if any)
-            if state.output.message.tool_calls:
-                # call tool functions
-                messages, output = await execute_tools(state.messages, tools)
-                state.messages.extend(messages)
-                if output:
-                    state.output = output
-
-                # check for a submission
-                answer = submission(messages)
-                if answer is not None:
-                    # set the output to the answer for scoring
->>>>>>> dd4835a8
-                    state.output.completion = (
-                        f"{state.output.completion}\n\n{answer}".strip()
-                    )
-
-                    # exit if we are at max_attempts
-                    attempt_count += 1
-                    if attempt_count >= attempts.attempts:
-                        break
-
-                    # exit if the submission is successful
-                    answer_scores = await score(state)
-                    if attempts.score_value(answer_scores[0].value) == 1.0:
-                        break
-
-                    # otherwise notify the model that it was incorrect and continue
-                    else:
-                        if callable(attempts.incorrect_message):
-                            if not is_callable_coroutine(attempts.incorrect_message):
-                                raise ValueError(
-                                    "The incorrect_message function must be async."
+
+                        # exit if we are at max_attempts
+                        attempt_count += 1
+                        if attempt_count >= attempts.attempts:
+                            break
+
+                        # exit if the submission is successful
+                        answer_scores = await score(state)
+                        if attempts.score_value(answer_scores[0].value) == 1.0:
+                            break
+
+                        # otherwise notify the model that it was incorrect and continue
+                        else:
+                            if callable(attempts.incorrect_message):
+                                if not is_callable_coroutine(
+                                    attempts.incorrect_message
+                                ):
+                                    raise ValueError(
+                                        "The incorrect_message function must be async."
+                                    )
+                                response_message: str = (
+                                    await attempts.incorrect_message(
+                                        state, answer_scores
+                                    )
                                 )
-                            response_message: str = await attempts.incorrect_message(
-                                state, answer_scores
+                            else:
+                                response_message = attempts.incorrect_message
+
+                            state.messages.append(
+                                ChatMessageUser(content=response_message)
                             )
-                        else:
-                            response_message = attempts.incorrect_message
-
-                        state.messages.append(ChatMessageUser(content=response_message))
-
-<<<<<<< HEAD
-                # no submitted answer, call tools and evaluate whether we should continue
-                else:
-                    if state.output.message.tool_calls:
-                        # call tool functions
-                        messages, output = await execute_tools(state.messages, tools)
-                        state.messages.extend(messages)
-                        if output:
-                            state.output = output
-
-                    # check if we should continue....
-                    do_continue = await on_continue(state)
-                    if isinstance(do_continue, str):
-                        state.messages.append(ChatMessageUser(content=do_continue))
-                    elif do_continue is False:
-                        break
-=======
-            # call the on_continue hook (if any)
-            if callable(on_continue):
-                if not is_callable_coroutine(on_continue):
-                    raise ValueError("The on_continue function must be async.")
-                do_continue = await cast(AgentContinue, on_continue)(state)
-                if do_continue is True:
-                    # if there were no tool calls we need to send back a user message
-                    if not state.output.message.tool_calls:
+
+                # call the on_continue hook (if any)
+                if callable(on_continue):
+                    if not is_callable_coroutine(on_continue):
+                        raise ValueError("The on_continue function must be async.")
+                    do_continue = await cast(AgentContinue, on_continue)(state)
+                    if do_continue is True:
+                        # if there were no tool calls we need to send back a user message
+                        if not state.output.message.tool_calls:
+                            state.messages.append(
+                                ChatMessageUser(
+                                    content=DEFAULT_CONTINUE_PROMPT.format(
+                                        submit=submit.name
+                                    )
+                                )
+                            )
+                    elif isinstance(do_continue, str):
                         state.messages.append(
                             ChatMessageUser(
-                                content=DEFAULT_CONTINUE_PROMPT.format(
-                                    submit=submit.name
-                                )
+                                content=do_continue.format(submit=submit.name)
                             )
                         )
-                elif isinstance(do_continue, str):
+                    else:  # do_continue is False
+                        break
+
+                # if there is no on_continue hook then add a user message if there were no tool calls
+                elif not state.output.message.tool_calls:
+                    continue_msg = (
+                        DEFAULT_CONTINUE_PROMPT
+                        if on_continue is None
+                        else str(on_continue)
+                    )
                     state.messages.append(
-                        ChatMessageUser(content=do_continue.format(submit=submit.name))
+                        ChatMessageUser(content=continue_msg.format(submit=submit.name))
                     )
-                else:  # do_continue is False
-                    break
->>>>>>> dd4835a8
-
-            # if there is no on_continue hook then add a user message if there were no tool calls
-            elif not state.output.message.tool_calls:
-                continue_msg = (
-                    DEFAULT_CONTINUE_PROMPT if on_continue is None else str(on_continue)
-                )
-                state.messages.append(
-                    ChatMessageUser(content=continue_msg.format(submit=submit.name))
-                )
-
-        # once we are complete, remove submit tool calls from the history
-        # (as they will potentially confuse parent agents who also have
-        # their own submit tools that they are 'watching' for)
-        state.messages = _remove_submit_tool(state.messages, submit.name)
-        return state
+
+            # once we are complete, remove submit tool calls from the history
+            # (as they will potentially confuse parent agents who also have
+            # their own submit tools that they are 'watching' for)
+            state.messages = _remove_submit_tool(state.messages, submit.name)
+            return state
 
     if name is not None or description is not None:
         return agent_with(execute, name=name, description=description)
