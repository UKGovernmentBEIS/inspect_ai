--- conflicted
+++ resolved
@@ -30,12 +30,8 @@
     *,
     model: str | None = None,
     filter: GenerateFilter | None = None,
-<<<<<<< HEAD
     retry_refusals: int | None = None,
-    sandbox: SandboxEnvironment | None = None,
-=======
     sandbox: str | None = None,
->>>>>>> 9ac08122
     port: int = 13131,
     web_search: WebSearchProviders | None = None,
 ) -> AsyncIterator[SandboxAgentBridge]:
