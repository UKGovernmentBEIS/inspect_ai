--- conflicted
+++ resolved
@@ -56,6 +56,7 @@
         "--log-dir",
         type=str,
         default="./logs",
+        callback=clean_log_dir,
         envvar="INSPECT_LOG_DIR",
         help="Directory for log files.",
     )
@@ -101,12 +102,10 @@
         debugpy.listen(options["debug_port"])
         print("Waiting for debugger attach")
         debugpy.wait_for_client()
-<<<<<<< HEAD
-        print("Debugger attached")
-=======
         print("Debugger attached")
 
-    # return resolved options
-    log_dir = options["log_dir"].rstrip("/\\")
-    return (log_dir, options["log_level"], options["log_level_transcript"])
->>>>>>> a3ebbf58
+
+def clean_log_dir(ctx: click.Context, param: str, value: str | None) -> str:
+    if value is not None:
+        value = value.rstrip("/\\")
+    return value