--- conflicted
+++ resolved
@@ -7,11 +7,7 @@
 
 from inspect_ai._util.constants import (
     ALL_LOG_LEVELS,
-<<<<<<< HEAD
     DEFAULT_DISPLAY,
-    DEFAULT_LOG_FORMAT,
-=======
->>>>>>> 25ede3fe
     DEFAULT_LOG_LEVEL,
     DEFAULT_LOG_LEVEL_TRANSCRIPT,
 )
