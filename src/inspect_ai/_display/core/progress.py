--- conflicted
+++ resolved
@@ -124,20 +124,9 @@
         return f"[{theme.meta}]⠿[{theme.meta}]"
 
 
-<<<<<<< HEAD
-def progress_count(complete: int, total: int) -> str:
-    # Pad the display to keep it stable
-=======
-def progress_time(time: float) -> str:
-    minutes, seconds = divmod(time, 60)
-    hours, minutes = divmod(minutes, 60)
-    return f"{hours:2.0f}:{minutes:02.0f}:{seconds:02.0f}"
-
-
 def progress_count(complete: int, total: int, width: int | None = None) -> str:
     # Pad the display to keep it stable as the
     # complete metrics
->>>>>>> 7794959e
     total_str = f"{total:,}"
     complete_str = f"{complete:,}"
     padding = max(0, len(total_str) - len(complete_str))
