--- conflicted
+++ resolved
@@ -316,11 +316,7 @@
 
         def set_unread(unread: int | None) -> None:
             if unread is not None:
-<<<<<<< HEAD
-                console_tab.label = "Console ({unread}"  # type: ignore[assignment]
-=======
-                console_tab.label = f"Console ({unread}"  # type: ignore[assignment]
->>>>>>> 6ab728a0
+                console_tab.label = f"Console ({unread})"  # type: ignore[assignment]
             else:
                 console_tab.label = "Console"  # type: ignore[assignment]
 
