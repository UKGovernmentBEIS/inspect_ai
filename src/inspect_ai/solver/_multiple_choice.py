--- conflicted
+++ resolved
@@ -223,19 +223,9 @@
 
     Note that due to the way this solver works, it has some constraints:
 
-<<<<<<< HEAD
     1. The `Sample` must have the `choices` attribute set.
     2. The only built-in compatible scorer is the `choice` scorer.
     3. It calls `generate()` internally, so you don't need to call it again
-=======
-        1. The `Sample` must have the `choices` attribute set.
-        2. The only built-in compatible scorer is the `choice` scorer.
-        3. It calls `generate()` internally, so you don't need to call it again
-
-    ### Shuffling
-
-    You can shuffle choices when you load your dataset by using the `shuffle_choices` method or parameter of the datasets API.
->>>>>>> b5ffbeb7
 
     Args:
       template: Template to use for the multiple choice question.
@@ -253,20 +243,11 @@
         squares? A) 3, B) 4, C) 9" has multiple correct answers, B and C. Leave
         as `False` if there's exactly one correct answer from the choices
         available. NOTE: this has no effect if you provide a custom template.
-<<<<<<< HEAD
-      shuffle: Default `False`. Whether to shuffle the choices
-        in the multiple.  Passing a `Random` instance will use that for shuffling,
-        if `True` a new `Random` instance will be created.
+      **kwargs (Any): Deprecated arguments for backward compatibility.
 
     #### Shuffling
 
-    If the choices are shuffled, we will unshuffle them in the message history
-    after the model has been called, essentially rewriting history. It is
-    something to be aware of if writing custom scorers or solvers that interact
-    with this scorer.
-=======
-      **kwargs (Any): Deprecated arguments for backward compatibility.
->>>>>>> b5ffbeb7
+    You can shuffle choices when you load your dataset by using the `shuffle_choices` method or parameter of the datasets API.
     """
     shuffle: bool | Random = False
     if "shuffle" in kwargs:
