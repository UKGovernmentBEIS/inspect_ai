--- conflicted
+++ resolved
@@ -39,35 +39,20 @@
 )
 relocated_module_attribute(
     "ToolEnvironment",
-<<<<<<< HEAD
-    "inspect_ai.tool.ToolEnvironment",
+    "inspect_ai.util.SandboxEnvironment",
     _TOOL_MODULE_VERSION_3_18,
-=======
-    "inspect_ai.util.SandboxEnvironment",
-    _TOOL_MODULE_VERSION,
->>>>>>> f36a165c
     _REMOVED_IN,
 )
 relocated_module_attribute(
     "ToolEnvironments",
-<<<<<<< HEAD
-    "inspect_ai.tool.ToolEnvironments",
+    "inspect_ai.util.SandboxEnvironments",
     _TOOL_MODULE_VERSION_3_18,
-=======
-    "inspect_ai.util.SandboxEnvironments",
-    _TOOL_MODULE_VERSION,
->>>>>>> f36a165c
     _REMOVED_IN,
 )
 relocated_module_attribute(
     "ToolEnvironmentSpec",
-<<<<<<< HEAD
-    "inspect_ai.tool.ToolEnvironmentSpec",
+    "inspect_ai.util.SandboxEnvironmentSpec",
     _TOOL_MODULE_VERSION_3_18,
-=======
-    "inspect_ai.util.SandboxEnvironmentSpec",
-    _TOOL_MODULE_VERSION,
->>>>>>> f36a165c
     _REMOVED_IN,
 )
 relocated_module_attribute(
@@ -81,13 +66,12 @@
 )
 relocated_module_attribute(
     "tool_environment",
-<<<<<<< HEAD
-    "inspect_ai.tool.tool_environment",
+    "inspect_ai.util.sandbox",
     _TOOL_MODULE_VERSION_3_18,
     _REMOVED_IN,
 )
 relocated_module_attribute(
-    "toolenv", "inspect_ai.tool.toolenv", _TOOL_MODULE_VERSION_3_18, _REMOVED_IN
+    "toolenv", "inspect_ai.util.sandboxenv", _TOOL_MODULE_VERSION_3_18, _REMOVED_IN
 )
 relocated_module_attribute(
     "bash", "inspect_ai.tool.bash", _TOOL_MODULE_VERSION_3_19, _REMOVED_IN
@@ -97,12 +81,4 @@
 )
 relocated_module_attribute(
     "web_search", "inspect_ai.tool.web_search", _TOOL_MODULE_VERSION_3_19, _REMOVED_IN
-=======
-    "inspect_ai.util.sandbox",
-    _TOOL_MODULE_VERSION,
-    _REMOVED_IN,
-)
-relocated_module_attribute(
-    "toolenv", "inspect_ai.util.sandboxenv", _TOOL_MODULE_VERSION, _REMOVED_IN
->>>>>>> f36a165c
 )