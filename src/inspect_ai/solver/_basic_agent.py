from logging import getLogger
from typing import Awaitable, Callable, cast

from typing_extensions import TypedDict, Unpack

from inspect_ai._util._async import is_callable_coroutine
from inspect_ai.model._cache import CachePolicy
from inspect_ai.model._call_tools import call_tools
from inspect_ai.model._chat_message import ChatMessageTool, ChatMessageUser
from inspect_ai.model._model import get_model
from inspect_ai.scorer._metric import Score, ValueToFloat, value_to_float
from inspect_ai.scorer._score import score
from inspect_ai.solver._chain import chain
from inspect_ai.tool._tool import Tool, ToolResult, tool
from inspect_ai.tool._tool_with import tool_with

from ._limit import SampleLimitExceededError
from ._prompt import system_message
from ._solver import Generate, Solver, solver
from ._task_state import TaskState
from ._use_tools import use_tools

logger = getLogger(__name__)

DEFAULT_SYSTEM_MESSAGE = """
You are a helpful assistant attempting to submit the correct answer. You have
several functions available to help with finding the answer. Each message may
may perform one function call. You will see the result of the function right
after sending the message. If you need to perform multiple actions, you can
always send more messages with subsequent function calls. Do some reasoning
before your actions, describing what function calls you are going to use and
how they fit into your plan.

When you have completed the task and have an answer, call the {submit}()
function to report it.
"""

DEFAULT_INCORRECT_MESSAGE = """
Your submission was incorrect. Please proceed and attempt to find the correct answer.
"""
DEFAULT_CONTINUE_MESSAGE = "Please proceed to the next step using your best judgement."
DEFAULT_SUBMIT_NAME = "submit"
DEFAULT_SUBMIT_DESCRIPTION = "Submit an answer for evaluation."


class BasicAgentDeprecatedArgs(TypedDict, total=False):
    max_messages: int | None


@solver
def basic_agent(
    *,
    init: Solver | list[Solver] | None = None,
    tools: list[Tool] | Solver | None = None,
    cache: bool | CachePolicy = False,
    max_attempts: int = 1,
    message_limit: int | None = None,
    token_limit: int | None = None,
    max_tool_output: int | None = None,
    score_value: ValueToFloat | None = None,
    incorrect_message: str
    | Callable[
        [TaskState, list[Score]], str | Awaitable[str]
    ] = DEFAULT_INCORRECT_MESSAGE,
    continue_message: str = DEFAULT_CONTINUE_MESSAGE,
    submit_name: str = DEFAULT_SUBMIT_NAME,
    submit_description: str = DEFAULT_SUBMIT_DESCRIPTION,
    **kwargs: Unpack[BasicAgentDeprecatedArgs],
) -> Solver:
    """Basic ReAct agent.

    Agent that runs a tool use loop until the model submits an answer using the
    `submit()` tool. Tailor the model's instructions by passing a `system_message()`
    and/or other steps to `init` (if no `init` is specified then a default system
    message will be used). Use `max_attempts` to support additional submissions if
    the initial submission(s) are incorrect.

    Submissions are evaluated using the task's main scorer, with value of 1.0
    indicating a correct answer. Scorer values are converted to float (e.g.
    "C" becomes 1.0) using the standard value_to_float() function. Provide an
    alternate conversion scheme as required via `score_value`.

    Args:
       init: (Solver | list[Solver] | None): Agent initialisation
         (defaults to system_message with basic ReAct prompt)
       tools (list[Tool | ToolDef] | Solver | None): Tools available for the agent. Either a
         list of tools or a Solver that can yield dynamic tools per-sample.
       cache: (bool | CachePolicy): Caching behaviour for generate responses
         (defaults to no caching).
       max_attempts (int): Maximum number of submissions to accept before terminating.
       message_limit (int | None): Limit on messages in sample before terminating agent.
          If not specified, will use limit_messages defined for the task. If there is none
          defined for the task, 50 will be used as a default.
       token_limit (int | None): Limit on tokens used in sample before terminating agent.
       max_tool_output (int | None): Maximum output length (in bytes).
          Defaults to max_tool_output from active GenerateConfig.
       score_value (ValueToFloat): Function used to extract float from scores (defaults
         to standard value_to_float())
       incorrect_message (str | Callable[[TaskState, list[Score]], str | Awaitable[str]]):
         User message reply for an incorrect submission from the model. Alternatively,
         a function which returns a message (function may optionally be async)
       continue_message (str): User message to urge the model to continue when it
         doesn't make a tool call.
       submit_name (str): Name for tool used to make submissions
        (defaults to 'submit')
       submit_description (str): Description of submit tool (defaults to
        'Submit an answer for evaluation')
       **kwargs (Any): Deprecated arguments for backward compatibility.

    Returns:
        Plan for agent.
    """
    # resolve deprecated
    for arg, value in kwargs.items():
        if arg == "max_messages":
            # deprecated, don't warn yet
            message_limit = int(cast(int, value))

    # resolve init
    if init is None:
        init = system_message(DEFAULT_SYSTEM_MESSAGE, submit=submit_name)
    init = init if isinstance(init, list) else [init]

    # resolve tools
    if tools is None:
        tools = []
    tools = tools if isinstance(tools, Solver) else use_tools(tools, append=True)

    # resolve score_value function
    score_value_fn = score_value or value_to_float()

    # submission tool
    @tool
    def submit() -> Tool:
        async def execute(answer: str) -> ToolResult:
            """Submit an answer for evaluation.

            Args:
              answer (str): Submitted answer
            """
            return answer

        return execute

    # solver that adds submission tool
    @solver
    def submit_tool() -> Solver:
        async def solve(state: TaskState, generate: Generate) -> TaskState:
            state.tools.append(tool_with(submit(), submit_name, submit_description))
            return state

        return solve

    # helper to extract a submitted answer
    def submission(tool_results: list[ChatMessageTool]) -> str | None:
        return next(
            (result.text for result in tool_results if result.function == submit_name),
            None,
        )

    # main agent loop
    @solver
    def basic_agent_loop() -> Solver:
        async def solve(state: TaskState, generate: Generate) -> TaskState:
            # resolve message_limit -- prefer parameter then fall back to task
            # (if there is no message_limit then default to 50)
            state.message_limit = message_limit or state.message_limit or 50

            # resolve token limit
            state.token_limit = token_limit or state.token_limit

            # track attempts
            attempts = 0

            try:
                # main loop (state.completed checks message_limit and token_limit)
                while not state.completed:
                    # generate output and append assistant message
                    state.output = await get_model().generate(
                        input=state.messages, tools=state.tools, cache=cache
                    )
<<<<<<< HEAD
                    state.messages.extend(tool_results)

                    # was an answer submitted?
                    answer = submission(tool_results)
                    if answer:
                        # set the output to the answer for scoring
                        state.output.completion = answer

                        # exit if we are at max_attempts
                        attempts += 1
                        if attempts >= max_attempts:
                            state.completed = True
                            break

                        # exit if the submission is successful
                        answer_scores = await score(state)
                        if score_value_fn(answer_scores[0].value) == 1.0:
                            state.completed = True
                            break

                        # otherwise notify the model that it was incorrect and continue
                        else:
                            if is_callable_coroutine(incorrect_message):
                                response_message: str = await incorrect_message(
                                    state, answer_scores
                                )  # type: ignore[misc,operator]
                            elif callable(incorrect_message):
                                response_message = cast(
                                    str, incorrect_message(state, answer_scores)
                                )
                            else:
                                response_message = incorrect_message

                            state.messages.append(
                                ChatMessageUser(content=response_message)
                            )

                # no tool calls, urge the model to continue
                else:
                    state.messages.append(ChatMessageUser(content=continue_message))
=======
                    state.messages.append(state.output.message)

                    # check for context window overflow
                    if state.output.stop_reason == "model_length":
                        from inspect_ai.log._transcript import transcript

                        transcript().info(
                            "Agent terminated: model context window exceeded"
                        )
                        break

                    # resolve tools calls (if any)
                    if state.output.message.tool_calls:
                        # call tool functions
                        tool_results = await call_tools(
                            state.output.message,
                            state.tools,
                            max_output=max_tool_output,
                        )
                        state.messages.extend(tool_results)

                        # was an answer submitted?
                        answer = submission(tool_results)
                        if answer:
                            # set the output to the answer for scoring
                            state.output.completion = answer

                            # exit if we are at max_attempts
                            attempts += 1
                            if attempts >= max_attempts:
                                state.completed = True
                                break

                            # exit if the submission is successful
                            answer_scores = await score(state)
                            if score_value_fn(answer_scores[0].value) == 1.0:
                                state.completed = True
                                break

                            # otherwise notify the model that it was incorrect and continue
                            else:
                                response_message = (
                                    incorrect_message(state, answer_scores)
                                    if callable(incorrect_message)
                                    else incorrect_message
                                )
                                state.messages.append(
                                    ChatMessageUser(content=response_message)
                                )

                    # no tool calls, urge the model to continue
                    else:
                        state.messages.append(ChatMessageUser(content=continue_message))

            # propagate current state along with sample limit exceeded
            except SampleLimitExceededError as ex:
                raise ex.with_state(state)
>>>>>>> ae58ca4e

            return state

        return solve

    # return chain
    return chain(
        init
        + [
            tools,
            submit_tool(),
            basic_agent_loop(),
        ]
    )<|MERGE_RESOLUTION|>--- conflicted
+++ resolved
@@ -179,48 +179,6 @@
                     state.output = await get_model().generate(
                         input=state.messages, tools=state.tools, cache=cache
                     )
-<<<<<<< HEAD
-                    state.messages.extend(tool_results)
-
-                    # was an answer submitted?
-                    answer = submission(tool_results)
-                    if answer:
-                        # set the output to the answer for scoring
-                        state.output.completion = answer
-
-                        # exit if we are at max_attempts
-                        attempts += 1
-                        if attempts >= max_attempts:
-                            state.completed = True
-                            break
-
-                        # exit if the submission is successful
-                        answer_scores = await score(state)
-                        if score_value_fn(answer_scores[0].value) == 1.0:
-                            state.completed = True
-                            break
-
-                        # otherwise notify the model that it was incorrect and continue
-                        else:
-                            if is_callable_coroutine(incorrect_message):
-                                response_message: str = await incorrect_message(
-                                    state, answer_scores
-                                )  # type: ignore[misc,operator]
-                            elif callable(incorrect_message):
-                                response_message = cast(
-                                    str, incorrect_message(state, answer_scores)
-                                )
-                            else:
-                                response_message = incorrect_message
-
-                            state.messages.append(
-                                ChatMessageUser(content=response_message)
-                            )
-
-                # no tool calls, urge the model to continue
-                else:
-                    state.messages.append(ChatMessageUser(content=continue_message))
-=======
                     state.messages.append(state.output.message)
 
                     # check for context window overflow
@@ -262,11 +220,17 @@
 
                             # otherwise notify the model that it was incorrect and continue
                             else:
-                                response_message = (
-                                    incorrect_message(state, answer_scores)
-                                    if callable(incorrect_message)
-                                    else incorrect_message
-                                )
+                                if is_callable_coroutine(incorrect_message):
+                                    response_message: str = await incorrect_message(
+                                        state, answer_scores
+                                    )  # type: ignore[misc,operator]
+                                elif callable(incorrect_message):
+                                    response_message = cast(
+                                        str, incorrect_message(state, answer_scores)
+                                    )
+                                else:
+                                    response_message = incorrect_message
+
                                 state.messages.append(
                                     ChatMessageUser(content=response_message)
                                 )
@@ -278,7 +242,6 @@
             # propagate current state along with sample limit exceeded
             except SampleLimitExceededError as ex:
                 raise ex.with_state(state)
->>>>>>> ae58ca4e
 
             return state
 
