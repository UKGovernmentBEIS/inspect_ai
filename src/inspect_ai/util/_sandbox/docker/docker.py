import errno
import os
import tempfile
from logging import getLogger
from pathlib import Path, PurePosixPath
from typing import Literal, Union, cast, overload

from typing_extensions import override

from inspect_ai.util._subprocess import ExecResult

from ..environment import (
    SandboxConnection,
    SandboxEnvironment,
    SandboxEnvironmentConfigType,
)
from ..limits import (
    SandboxEnvironmentLimits,
    verify_exec_result_size,
    verify_read_file_size,
)
from ..registry import sandboxenv
from .cleanup import (
    cli_cleanup,
    project_cleanup,
    project_cleanup_shutdown,
    project_cleanup_startup,
    project_startup,
)
from .compose import (
    compose_build,
    compose_check_running,
    compose_cleanup_images,
    compose_command,
    compose_cp,
    compose_exec,
    compose_ps,
    compose_pull,
    compose_services,
    compose_up,
)
from .config import CONFIG_FILES, DOCKERFILE
from .internal import build_internal_image, is_internal_image
from .prereqs import validate_prereqs
from .util import ComposeProject, sandbox_log, task_project_name

logger = getLogger(__name__)


@sandboxenv(name="docker")
class DockerSandboxEnvironment(SandboxEnvironment):
    @classmethod
    def config_files(cls) -> list[str]:
        return CONFIG_FILES + [DOCKERFILE]

    @classmethod
    async def task_init(
        cls, task_name: str, config: SandboxEnvironmentConfigType | None
    ) -> None:
        # validate prereqs
        await validate_prereqs()

        # intialize project cleanup
        project_cleanup_startup()

        try:
            # create project
            project = await ComposeProject.create(
                name=task_project_name(task_name), config=config
            )

            # build containers which are out of date
            await compose_build(project)

            # cleanup images created during build
            await compose_cleanup_images(project)

            services = await compose_services(project)
            for name, service in services.items():
                # build internal images
                image = service.get("image", None)
                if image and is_internal_image(image):
                    await build_internal_image(image)
                # pull any remote images
                elif (
                    service.get("build", None) is None
                    and service.get("x-local", None) is None
                ):
                    pull_result = await compose_pull(name, project)
                    if not pull_result.success:
                        image = service.get("image", "(unknown)")
                        logger.error(
                            f"Failed to pull docker image '{image}' from remote registry. If this is a locally built image add 'x-local: true' to the the service definition to prevent this error."
                        )

            # provide some space above task display
            print("")

        except BaseException as ex:
            await project_cleanup_shutdown(True)
            raise ex

    @override
    @classmethod
    async def sample_init(
        cls,
        task_name: str,
        config: SandboxEnvironmentConfigType | None,
        metadata: dict[str, str],
    ) -> dict[str, SandboxEnvironment]:
        sandbox_log("setup")

        # create environment variables for sample metadata
        env: dict[str, str] = {}
        if isinstance(config, str) and Path(config).exists():
            # read the config file
            with open(config, "r") as f:
                config_text = f.read()

            # only add metadata files if the key is in the file
            for key, value in metadata.items():
                key = f"SAMPLE_METADATA_{key.replace(' ', '_').upper()}"
                if key in config_text:
                    env[key] = str(value)

        # create project
        project = await ComposeProject.create(
            name=task_project_name(task_name), config=config, env=env
        )

        try:
            # enumerate the services that will be created
            services = await compose_services(project)

            # start the services
            await compose_up(project)

            # note that the project is running
            project_startup(project)

            # check to ensure that the services are running
            await compose_check_running(list(services.keys()), project=project)

            # create sandbox environments
            default_service: str | None = None
            environments: dict[str, SandboxEnvironment] = {}
            for service, service_info in services.items():
                # update the project w/ the working directory
                working_dir = await container_working_dir(service, project)

                # create the docker sandbox environemnt
                docker_env = DockerSandboxEnvironment(service, project, working_dir)

                # save reference to default service if requested
                if service_info.get("x-default", False):
                    default_service = service

                # record service => environment
                environments[service] = docker_env

            # confirm that we have a 'default' environemnt
            if environments.get("default", None) is None and default_service is None:
                raise RuntimeError(
                    "No 'default' service found in Docker compose file. "
                    + "You should either name a service 'default' or add "
                    + "'x-default: true' to one of your service definitions."
                )

            # ensure that the default service is first in the dictionary
            default_service = default_service or "default"
            default_environment = environments[default_service]
            del environments[default_service]
            environments = {default_service: default_environment} | environments

        except BaseException as ex:
            await project_cleanup(project, True)
            raise ex

        return environments

    @override
    @classmethod
    async def sample_cleanup(
        cls,
        task_name: str,
        config: SandboxEnvironmentConfigType | None,
        environments: dict[str, SandboxEnvironment],
        interrupted: bool,
    ) -> None:
        # if we were interrupted then wait unil the end of the task to cleanup
        # (this enables us to show output for the cleanup operation)
        if not interrupted:
            # extract project from first environment
            project = cast(
                DockerSandboxEnvironment, next(iter(environments.values()))
            )._project
            # cleanup the project
            await project_cleanup(project=project, quiet=True)

    @classmethod
    async def task_cleanup(
        cls, task_name: str, config: SandboxEnvironmentConfigType | None, cleanup: bool
    ) -> None:
        await project_cleanup_shutdown(cleanup)

    @classmethod
    async def cli_cleanup(cls, id: str | None) -> None:
        await cli_cleanup(id)

    def __init__(self, service: str, project: ComposeProject, working_dir: str) -> None:
        super().__init__()
        self._service = service
        self._project = project
        self._working_dir = working_dir

    @override
    async def exec(
        self,
        cmd: list[str],
        input: str | bytes | None = None,
        cwd: str | None = None,
        env: dict[str, str] = {},
        user: str | None = None,
        timeout: int | None = None,
    ) -> ExecResult[str]:
        # additional args
        args = []

        final_cwd = PurePosixPath(self._working_dir if cwd is None else cwd)
        if not final_cwd.is_absolute():
            final_cwd = self._working_dir / final_cwd

        args.append("--workdir")
        args.append(str(final_cwd))

        if user:
            args.append("--user")
            args.append(user)

        # Forward environment commands to docker compose exec so they
        # will be available to the bash command
        if len(env.items()) > 0:
            for key, value in env.items():
                args.append("--env")
                args.append(f"{key}={value}")

        exec_result = await compose_exec(
            args + [self._service] + cmd,
            project=self._project,
            timeout=timeout,
            input=input,
            output_limit=SandboxEnvironmentLimits.MAX_EXEC_OUTPUT_SIZE,
        )
        verify_exec_result_size(exec_result)
        if exec_result.returncode == 126 and "permission denied" in exec_result.stdout:
            raise PermissionError(f"Permission denied executing command: {exec_result}")

        return exec_result

    @override
    async def write_file(self, file: str, contents: str | bytes) -> None:
        sandbox_log(f"write_file: {file}")

        # resolve relative file paths
        file = self.container_file(file)

        # We want to be able to write a file in the container,
        # but only if the container's user would be allowed to do that.
        # We need to avoid implicitly trusting the provided "file" string.
        # For example, it shouldn't be passed as part of a shell command,
        # because of the risk of shell injection.

        local_tmpfile = tempfile.NamedTemporaryFile()

        # write contents into a local tmp file (not in the container)
        if isinstance(contents, str):
            local_tmpfile.write(contents.encode("utf-8"))
        else:
            local_tmpfile.write(contents)

        local_tmpfile.flush()

        # Copy the local tmp file into a tmp file on the container.
        # Both tmp files have safe names as we created them ourselves

        # We write the tmp file in the default directory,
        # because of strangeness with /tmp on GitHub action runners.

        # We are reusing the generated local tmp file name within
        # the sandbox to save on a container roundtrip. There is a very slight
        # risk of collision if another write_file call happens
        # to get the same local tmp file name. But we assume tmp file
        # names have enough randomness for us to ignore that.

        container_tmpfile = (
            f".tmp_inspect_sandbox_{os.path.basename(local_tmpfile.name)}"
        )

        # compose cp will leave the file owned by root
        await compose_cp(
            src=local_tmpfile.name,
            dest=f"{self._service}:{self.container_file(container_tmpfile)}",
            project=self._project,
        )

        local_tmpfile.close()  # this will also delete the file

        if not hasattr(self, "_docker_user"):
            uid = (await self.exec(["id", "-u"])).stdout.strip()
            gid = (await self.exec(["id", "-g"])).stdout.strip()
            self._docker_user = (uid, gid)

        await compose_command(
            [
                "exec",
                "--user",
                "root",
                self._service,
                "chown",
                f"{self._docker_user[0]}:{self._docker_user[1]}",
                container_tmpfile,
            ],
            project=self._project,
        )

        parent = PurePosixPath(file).parent

        # We do these steps in a shell script for efficiency to avoid round-trips to docker.
        res_cp = await self.exec(
            [
                "sh",
                "-e",
                "-c",
                'mkdir -p -- "$1"; cp -T -- "$2" "$3"; rm -- "$2"',
                "copy_script",
                str(parent),
                container_tmpfile,
                file,
            ]
        )

        if res_cp.returncode != 0:
            if "Permission denied" in res_cp.stderr:
                ls_result = await self.exec(["ls", "-la", "."])
                error_string = f"Permission was denied. Error details: {res_cp.stderr}; ls -la: {ls_result.stdout}; {self._docker_user=}"
                raise PermissionError(error_string)
            elif (
                "cannot overwrite directory" in res_cp.stderr
                or "is a directory" in res_cp.stderr
            ):
                raise IsADirectoryError(
                    f"Failed to write file: {file} because it is a directory already"
                )
            else:
                raise RuntimeError(f"failed to copy during write_file: {res_cp}")

    @overload
    async def read_file(self, file: str, text: Literal[True] = True) -> str: ...

    @overload
    async def read_file(self, file: str, text: Literal[False]) -> bytes: ...

    @override
    async def read_file(self, file: str, text: bool = True) -> Union[str, bytes]:
        sandbox_log(f"read_file: {file}")

        # Write the contents to a temp file
        with tempfile.TemporaryDirectory(ignore_cleanup_errors=True) as temp_dir:
            # resolve relative file paths
            original_file = file
            file = self.container_file(file)

            # copy the file
            dest_file = os.path.join(temp_dir, os.path.basename(file))
            try:
                await compose_cp(
                    src=f"{self._service}:{file}",
                    dest=os.path.basename(dest_file),
                    project=self._project,
                    cwd=os.path.dirname(dest_file),
                    output_limit=SandboxEnvironmentLimits.MAX_READ_FILE_SIZE,
                )
            except RuntimeError as ex:
                # extract the message and normalise case
                message = str(ex).lower()

                # FileNotFoundError
                if "could not find the file" in message:
                    raise FileNotFoundError(
                        errno.ENOENT, "No such file or directory.", original_file
                    )

                # PermissionError
                elif "permission denied" in message:
                    raise PermissionError(
                        errno.EACCES, "Permission denied.", original_file
                    )
                else:
                    raise ex

            verify_read_file_size(dest_file)

            # read and return w/ appropriate encoding
            if text:
<<<<<<< HEAD
                async with aiofiles.open(
                    dest_file, "r", newline="", encoding="utf-8"
                ) as f:
                    return await f.read()
=======
                with open(dest_file, "r", encoding="utf-8") as f:
                    return f.read()
>>>>>>> e47724b1
            else:
                with open(dest_file, "rb") as f:
                    return f.read()

    @override
    async def connection(self) -> SandboxConnection:
        # find container for service
        services = await compose_ps(project=self._project)
        container = next(
            (
                service["Name"]
                for service in services
                if service["Service"] == self._service
            ),
            None,
        )

        # return container connection
        if container:
            return SandboxConnection(
                command=f"docker exec -it {container} bash -l",
                vscode_command=[
                    "remote-containers.attachToRunningContainer",
                    container,
                ],
                container=container,
            )
        # error (not currently running)
        else:
            raise ConnectionError(
                f"Service '{self._service} is not currently running.'"
            )

    def container_file(self, file: str) -> str:
        path = Path(file)
        if not path.is_absolute():
            path = Path(self._working_dir) / path
        return path.as_posix()


async def container_working_dir(
    service: str, project: ComposeProject, default: str = "/"
) -> str:
    result = await compose_exec([service, "sh", "-c", "pwd"], project)
    if result.success:
        return result.stdout.strip()
    else:
        logger.warning(
            f"Failed to get working directory for docker container '{service}': "
            + f"{result.stderr}"
        )
        return default<|MERGE_RESOLUTION|>--- conflicted
+++ resolved
@@ -402,15 +402,8 @@
 
             # read and return w/ appropriate encoding
             if text:
-<<<<<<< HEAD
-                async with aiofiles.open(
-                    dest_file, "r", newline="", encoding="utf-8"
-                ) as f:
-                    return await f.read()
-=======
-                with open(dest_file, "r", encoding="utf-8") as f:
+                with open(dest_file, "r", newline="", encoding="utf-8") as f:
                     return f.read()
->>>>>>> e47724b1
             else:
                 with open(dest_file, "rb") as f:
                     return f.read()
