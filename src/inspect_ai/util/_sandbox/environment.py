from __future__ import annotations

import abc
from dataclasses import dataclass, field
from typing import Any, Awaitable, Callable, Literal, NamedTuple, Union, overload

from pydantic import BaseModel, Field

from .._subprocess import ExecResult

TaskInit = Callable[[str, Union["SandboxEnvironmentConfigType", None]], Awaitable[None]]
TaskCleanup = Callable[
    [str, Union["SandboxEnvironmentConfigType", None], bool], Awaitable[None]
]

SampleInit = Callable[
    [str, Union["SandboxEnvironmentConfigType", None], dict[str, str]],
    Awaitable[dict[str, "SandboxEnvironment"]],
]
SampleCleanup = Callable[
    [
        str,
        Union["SandboxEnvironmentConfigType", None],
        dict[str, "SandboxEnvironment"],
        bool,
    ],
    Awaitable[None],
]


class HostMapping(BaseModel):
    host_ip: str
    host_port: int


class PortMapping(BaseModel):
    container_port: int
    protocol: Literal["tcp", "udp"]
    mappings: list[HostMapping]


class SandboxConnection(BaseModel):
    """Information required to connect to sandbox."""

    type: str
    """Sandbox type name (e.g. 'docker', 'local', etc.)"""

    command: str
    """Shell command to connect to sandbox."""

    vscode_command: list[Any] | None = Field(default=None)
    """Optional vscode command (+args) to connect to sandbox."""

<<<<<<< HEAD
    ports: list[PortMapping] | None = Field(default=None)
    """Optional list of port mappings into container"""
=======
    container: str | None = Field(default=None)
    """Optional container name (does not apply to all sandboxes)."""
>>>>>>> fe549b12


class SandboxEnvironment(abc.ABC):
    """Environment for executing arbitrary code from tools.

    Sandbox environments provide both an execution environment as well as a per-sample
    filesystem context to copy samples files into and resolve relative paths to.
    """

    @classmethod
    def config_files(cls) -> list[str]:
        """Standard config files for this provider (used for automatic discovery)"""
        return []

    @classmethod
    def default_concurrency(cls) -> int | None:
        """Default max_sandboxes for this provider (`None` means no maximum)"""
        return None

    @classmethod
    async def task_init(
        cls, task_name: str, config: SandboxEnvironmentConfigType | None
    ) -> None:
        """Called at task startup initialize resources.

        Args:
          task_name (str): Name of task using the sandbox environment.
          config (SandboxEnvironmentConfigType): Implementation defined configuration (optional).
        """
        pass

    @classmethod
    async def sample_init(
        cls,
        task_name: str,
        config: SandboxEnvironmentConfigType | None,
        metadata: dict[str, str],
    ) -> dict[str, "SandboxEnvironment"]:
        """Initialize sandbox environments for a sample.

        Args:
          task_name (str): Name of task using the sandbox environment.
          config (SandboxEnvironmentConfigType): Implementation defined configuration (optional).
          metadata (dict[str,str]): Sample `metadata` field

        Returns:
          Dictionary of named sandbox environments. The environment which represents
          the default environment (resolved by `sandbox("default")` or `sandbox()`) must
          be the first key/value pair in the dictionary.
        """
        return {}

    @classmethod
    @abc.abstractmethod
    async def sample_cleanup(
        cls,
        task_name: str,
        config: SandboxEnvironmentConfigType | None,
        environments: dict[str, "SandboxEnvironment"],
        interrupted: bool,
    ) -> None:
        """Cleanup sandbox environments.

        Args:
          task_name (str): Name of task using the sandbox environment.
          config (SandboxEnvironmentConfigType): Implementation defined configuration (optional).
          environments (dict[str,SandboxEnvironment]): Sandbox environments created for this sample.
          interrupted (bool): Was the task interrupted by an error or cancellation
        """
        ...

    @classmethod
    async def task_cleanup(
        cls, task_name: str, config: SandboxEnvironmentConfigType | None, cleanup: bool
    ) -> None:
        """Called at task exit as a last chance to cleanup resources.

        Args:
          task_name (str): Name of task using the sandbox environment.
          config (SandboxEnvironmentConfigType): Implementation defined configuration (optional).
          cleanup (bool): Whether to actually cleanup environment resources
            (False if `--no-sandbox-cleanup` was specified)
        """
        pass

    @classmethod
    async def cli_cleanup(cls, id: str | None) -> None:
        """Handle a cleanup invoked from the CLI (e.g. inspect sandbox cleanup).

        Args:
          id (str | None): Optional ID to limit scope of cleanup.
        """
        pass

    @abc.abstractmethod
    async def exec(
        self,
        cmd: list[str],
        input: str | bytes | None = None,
        cwd: str | None = None,
        env: dict[str, str] = {},
        user: str | None = None,
        timeout: int | None = None,
        timeout_retry: bool = True,
    ) -> ExecResult[str]:
        """Execute a command within a sandbox environment.

        The current working directory for execution will be the per-sample
        filesystem context.

        Each output stream (stdout and stderr) is limited to 10 MiB. If exceeded, an
        `OutputLimitExceededError` will be raised.

        Args:
          cmd (str | list[str]): Command or command and arguments to execute.
          input (str | bytes | None): Standard input (optional).
          cwd (str | None): Current working dir (optional). If relative, will be relative to the per-sample filesystem context.
          env (dict[str,str]): Environment variables for execution.
          user (str | None): Optional username or UID to run the command as.
          timeout (int | None): Optional execution timeout (seconds).
          timeout_retry (bool): Retry the command in the case that it times out.
            Commands will be retried up to twice, with a timeout of no greater
            than 60 seconds for the first retry and 30 for the second.


        Returns:
          Execution result (status code, stderr/stdout, etc.)

        Raises:
          TimeoutError: If the specified `timeout` expires
            (and `timeout_retry` attempts also timeout).
          UnicodeDecodeError: If an error occurs while
            decoding the command output.
          PermissionError: If the user does not have
            permission to execute the command.
          OutputLimitExceededError: If an output stream
            exceeds the 10 MiB limit.
        """
        ...

    @abc.abstractmethod
    async def write_file(self, file: str, contents: str | bytes) -> None:
        """Write a file into the sandbox environment.

        If the parent directories of the file path do not exist they
        should be automatically created.

        Args:
          file (str): Path to file (relative file paths will resolve to the
            per-sample working directory).
          contents (str | bytes): Text or binary file contents.

        Raises:
          PermissionError: If the current user does not have permission to
            write to the specified path.
          IsADirectoryError: If the file exists already and
            is a directory.
        """
        ...

    @overload
    async def read_file(self, file: str, text: Literal[True] = True) -> str: ...

    @overload
    async def read_file(self, file: str, text: Literal[False]) -> bytes: ...

    @abc.abstractmethod
    async def read_file(self, file: str, text: bool = True) -> Union[str | bytes]:
        """Read a file from the sandbox environment.

        File size is limited to 100 MiB.

        When reading text files, implementations should preserve newline constructs
        (e.g. crlf should be preserved not converted to lf). This is equivalent
        to specifying `newline=""` in a call to the Python `open()` function.

        Args:
          file (str): Path to file (relative file paths will resolve to the
            per-sample working directory).
          text (bool): Read as a utf-8 encoded text file.

        Returns:
          Contents of file (as str or bytes for binary files)

        Raises:
          FileNotFoundError: If the file does not exist.
          UnicodeDecodeError: If an encoding error occurs
            while reading the file.
            (only applicable when `text = True`)
          PermissionError: If the user does not have
            permission to read from the specified path.
          IsADirectoryError: If the file is a directory.
          OutputLimitExceededError: If the file size
            exceeds the 100 MiB limit.
        """
        ...

    async def connection(self) -> SandboxConnection:
        """Information required to connect to sandbox environment.

        Returns:
           SandboxConnection: connection information

        Raises:
           NotImplementedError: For sandboxes that don't provide connections
           ConnectionError: If sandbox is not currently running.
        """
        raise NotImplementedError("connection not implemented")


@dataclass
class SandboxEnvironments:
    """Collection of sandbox environments used for an evaluation."""

    environments: dict[str, SandboxEnvironment]
    """Sandbox environments by name."""

    cleanup: Callable[[bool], Awaitable[None]] | None = field(default=None)
    """Optional global cleanup function.

    Called with a boolean indicating whether the sample was cancelled.
    """


class SandboxEnvironmentSpec(NamedTuple):
    """Specification of a SandboxEnvironment."""

    type: str
    config: SandboxEnvironmentConfigType | None = None


SandboxEnvironmentConfigType = BaseModel | str

SandboxEnvironmentType = SandboxEnvironmentSpec | str | tuple[str, str]
"""SandboxEnvironmentSpec and str and tuple shorthands for it.

A plain str, e.g. "docker", is equivalent to SandboxEnvironmentSpec("docker")
A tuple, e.g. ("docker", "compose.yaml"), is equivalent to SandboxEnvironmentSpec("docker", "compose.yaml")
"""


def resolve_sandbox_environment(
    sandbox: SandboxEnvironmentType | None,
) -> SandboxEnvironmentSpec | None:
    # do the resolution
    if isinstance(sandbox, str):
        return SandboxEnvironmentSpec(type=sandbox)
    elif isinstance(sandbox, SandboxEnvironmentSpec):
        return sandbox
    elif isinstance(sandbox, tuple):
        return SandboxEnvironmentSpec(sandbox[0], sandbox[1])
    else:
        return None<|MERGE_RESOLUTION|>--- conflicted
+++ resolved
@@ -51,13 +51,11 @@
     vscode_command: list[Any] | None = Field(default=None)
     """Optional vscode command (+args) to connect to sandbox."""
 
-<<<<<<< HEAD
     ports: list[PortMapping] | None = Field(default=None)
     """Optional list of port mappings into container"""
-=======
+
     container: str | None = Field(default=None)
     """Optional container name (does not apply to all sandboxes)."""
->>>>>>> fe549b12
 
 
 class SandboxEnvironment(abc.ABC):
