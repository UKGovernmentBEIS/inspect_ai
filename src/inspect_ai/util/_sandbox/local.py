import tempfile
import warnings
from pathlib import Path
from typing import Literal, Union, cast, overload

from typing_extensions import override

from .._subprocess import ExecResult, subprocess
from .environment import (
    SandboxEnvironment,
    SandboxEnvironmentConfigType,
)
from .limits import (
    SandboxEnvironmentLimits,
    verify_exec_result_size,
    verify_read_file_size,
)
from .registry import sandboxenv


@sandboxenv(name="local")
class LocalSandboxEnvironment(SandboxEnvironment):
    @override
    @classmethod
    async def sample_init(
        cls,
        task_name: str,
        config: SandboxEnvironmentConfigType | None,
        metadata: dict[str, str],
    ) -> dict[str, SandboxEnvironment]:
        return {"default": LocalSandboxEnvironment()}

    @override
    @classmethod
    async def sample_cleanup(
        cls,
        task_name: str,
        config: SandboxEnvironmentConfigType | None,
        environments: dict[str, SandboxEnvironment],
        interrupted: bool,
    ) -> None:
        for environment in environments.values():
            env = cast(LocalSandboxEnvironment, environment)
            env.directory.cleanup()

    def __init__(self) -> None:
        self.directory = tempfile.TemporaryDirectory(ignore_cleanup_errors=True)

    @override
    async def exec(
        self,
        cmd: list[str],
        input: str | bytes | None = None,
        cwd: str | None = None,
        env: dict[str, str] = {},
        user: str | None = None,
        timeout: int | None = None,
    ) -> ExecResult[str]:
        if user is not None:
            warnings.warn(
                "The 'user' parameter is ignored in LocalSandboxEnvironment. Commands will run as the current user.",
                UserWarning,
            )

        final_cwd = Path(self.directory.name if cwd is None else cwd)
        if not final_cwd.is_absolute():
            final_cwd = self.directory.name / final_cwd

        result = await subprocess(
            args=cmd,
            input=input,
            cwd=final_cwd,
            env=env,
            timeout=timeout,
            output_limit=SandboxEnvironmentLimits.MAX_EXEC_OUTPUT_SIZE,
        )
        verify_exec_result_size(result)
        return result

    @override
    async def write_file(self, file: str, contents: str | bytes) -> None:
        # resolve file and ensure the parent dir exists
        file = self._resolve_file(file)
        Path(file).parent.mkdir(parents=True, exist_ok=True)

        if isinstance(contents, str):
            with open(file, "w", encoding="utf-8") as f:
                f.write(contents)
        else:
            with open(file, "wb") as f:
                f.write(contents)

    @overload
    async def read_file(self, file: str, text: Literal[True] = True) -> str: ...

    @overload
    async def read_file(self, file: str, text: Literal[False]) -> bytes: ...

    @override
    async def read_file(self, file: str, text: bool = True) -> Union[str | bytes]:
        file = self._resolve_file(file)
        verify_read_file_size(file)
        if text:
<<<<<<< HEAD
            async with aiofiles.open(file, "r", newline="", encoding="utf-8") as f:
                return await f.read()
=======
            with open(file, "r", encoding="utf-8") as f:
                return f.read()
>>>>>>> e47724b1
        else:
            with open(file, "rb") as f:
                return f.read()

    def _resolve_file(self, file: str) -> str:
        path = Path(file)
        if path.is_absolute():
            return file
        else:
            return (Path(self.directory.name) / Path(file)).as_posix()<|MERGE_RESOLUTION|>--- conflicted
+++ resolved
@@ -101,13 +101,8 @@
         file = self._resolve_file(file)
         verify_read_file_size(file)
         if text:
-<<<<<<< HEAD
-            async with aiofiles.open(file, "r", newline="", encoding="utf-8") as f:
-                return await f.read()
-=======
-            with open(file, "r", encoding="utf-8") as f:
+            with open(file, "r", newline="", encoding="utf-8") as f:
                 return f.read()
->>>>>>> e47724b1
         else:
             with open(file, "rb") as f:
                 return f.read()
