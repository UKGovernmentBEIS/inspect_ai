--- conflicted
+++ resolved
@@ -108,11 +108,8 @@
     "RegistryInfo",
     "RegistryType",
     "registry_create",
-<<<<<<< HEAD
+    "registry_info",
     "EarlyStopping",
     "EarlyStop",
     "EarlyStoppingSummary",
-=======
-    "registry_info",
->>>>>>> d89d322c
 ]