--- conflicted
+++ resolved
@@ -55,11 +55,6 @@
     "Subtask",
     "subtask",
     "throttle",
-<<<<<<< HEAD
-=======
-    "trace_enabled",
-    "trace_panel",
     "trace_action",
     "trace_message",
->>>>>>> e2add88f
 ]