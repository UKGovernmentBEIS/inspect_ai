# ruff: noqa: F401 F403 F405

from inspect_ai._util.content import (
    Content,
    ContentAudio,
    ContentImage,
    ContentReasoning,
    ContentText,
    ContentVideo,
)
from inspect_ai._util.deprecation import relocated_module_attribute

from ._cache import (
    CachePolicy,
    cache_clear,
    cache_list_expired,
    cache_path,
    cache_prune,
    cache_size,
)
from ._call_tools import ExecuteToolsResult, call_tools, execute_tools
from ._chat_message import (
    ChatMessage,
    ChatMessageAssistant,
    ChatMessageBase,
    ChatMessageSystem,
    ChatMessageTool,
    ChatMessageUser,
)
<<<<<<< HEAD
from ._generate_config import (
    GenerateConfig,
    GenerateConfigArgs,
    GuidedDecodingConfig,
    ResponseSchema,
)
=======
from ._conversation import ModelConversation
from ._generate_config import GenerateConfig, GenerateConfigArgs, ResponseSchema
>>>>>>> 0e13c5e2
from ._model import (
    Model,
    ModelAPI,
    ModelName,
    get_model,
)
from ._model_call import ModelCall
from ._model_output import (
    ChatCompletionChoice,
    Logprob,
    Logprobs,
    ModelOutput,
    ModelUsage,
    StopReason,
    TopLogprob,
)
from ._providers.providers import *
from ._registry import modelapi

__all__ = [
    "GenerateConfig",
    "GenerateConfigArgs",
    "GuidedDecodingConfig",
    "ResponseSchema",
    "CachePolicy",
    "ContentAudio",
    "ContentImage",
    "ContentReasoning",
    "ContentText",
    "ContentVideo",
    "Content",
    "ChatMessage",
    "ChatMessageBase",
    "ChatMessageSystem",
    "ChatMessageUser",
    "ChatMessageAssistant",
    "ChatMessageTool",
    "ChatCompletionChoice",
    "ModelCall",
    "ModelOutput",
    "ModelConversation",
    "Logprobs",
    "Logprob",
    "TopLogprob",
    "Model",
    "ModelAPI",
    "ModelName",
    "ModelUsage",
    "StopReason",
    "call_tools",
    "execute_tools",
    "ExecuteToolsResult",
    "cache_clear",
    "cache_list_expired",
    "cache_path",
    "cache_prune",
    "cache_size",
    "get_model",
    "modelapi",
]

_TOOL_MODULE_VERSION = "0.3.18"
_REMOVED_IN = "0.4"
relocated_module_attribute(
    "ToolCall", "inspect_ai.tool.ToolCall", _TOOL_MODULE_VERSION, _REMOVED_IN
)
relocated_module_attribute(
    "ToolChoice", "inspect_ai.tool.ToolChoice", _TOOL_MODULE_VERSION, _REMOVED_IN
)
relocated_module_attribute(
    "ToolFunction", "inspect_ai.tool.ToolFunction", _TOOL_MODULE_VERSION, _REMOVED_IN
)
relocated_module_attribute(
    "ToolParam", "inspect_ai.tool.ToolParam", _TOOL_MODULE_VERSION, _REMOVED_IN
)
relocated_module_attribute(
    "ToolInfo", "inspect_ai.tool.ToolInfo", _TOOL_MODULE_VERSION, _REMOVED_IN
)<|MERGE_RESOLUTION|>--- conflicted
+++ resolved
@@ -27,17 +27,13 @@
     ChatMessageTool,
     ChatMessageUser,
 )
-<<<<<<< HEAD
+from ._conversation import ModelConversation
 from ._generate_config import (
     GenerateConfig,
     GenerateConfigArgs,
     GuidedDecodingConfig,
     ResponseSchema,
 )
-=======
-from ._conversation import ModelConversation
-from ._generate_config import GenerateConfig, GenerateConfigArgs, ResponseSchema
->>>>>>> 0e13c5e2
 from ._model import (
     Model,
     ModelAPI,
