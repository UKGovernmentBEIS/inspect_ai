<<<<<<< HEAD
=======
import asyncio
import inspect
from dataclasses import dataclass
>>>>>>> c678a6f4
from typing import (
    Any,
)

from inspect_ai._util.error import exception_message
from inspect_ai.tool import Tool, ToolCall, ToolError
from inspect_ai.tool._tool_def import ToolDef, tool_defs

from ._chat_message import ChatMessageAssistant, ChatMessageTool


async def call_tools(
    message: ChatMessageAssistant, tools: list[Tool]
) -> list[ChatMessageTool]:
    """Perform tool calls in assistant message.

    Args:
       message: Assistant message
       tools: Available tools

    Returns:
       List of tool calls
    """
    if message.tool_calls:
        tdefs = tool_defs(tools)

        async def call_tool_task(call: ToolCall) -> ChatMessageTool:
            tool_error: str | None = None
            try:
                result = await call_tool(tdefs, call)
            except ToolError as ex:
                result = ""
                tool_error = ex.message

            return ChatMessageTool(
                content=result if isinstance(result, list) else str(result),
                tool_error=tool_error,
                tool_call_id=call.id,
            )

        tasks = [call_tool_task(call) for call in message.tool_calls]
        return await asyncio.gather(*tasks)

    else:
        return []


async def call_tool(tools: list[ToolDef], call: ToolCall) -> Any:
    # if there was an error parsing the ToolCall, raise that
    if call.parse_error:
        raise ToolError(call.parse_error)

    # find the tool
    tool_def = next((tool for tool in tools if tool.name == call.function), None)
    if tool_def is None:
        raise ToolError(f"Tool {call.function} not found")

    # call the tool
    try:
        return await tool_def.tool(**call.arguments)
    except TypeError as ex:
        raise ToolError(exception_message(ex))<|MERGE_RESOLUTION|>--- conflicted
+++ resolved
@@ -1,9 +1,4 @@
-<<<<<<< HEAD
-=======
 import asyncio
-import inspect
-from dataclasses import dataclass
->>>>>>> c678a6f4
 from typing import (
     Any,
 )
