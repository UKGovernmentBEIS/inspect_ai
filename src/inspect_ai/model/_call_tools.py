import asyncio
from typing import (
    Any,
)

from inspect_ai._util.error import exception_message
<<<<<<< HEAD
from inspect_ai.tool import Tool, ToolCall, ToolError
from inspect_ai.tool._tool_def import ToolDef, tool_defs
=======
from inspect_ai._util.json import python_type_to_json_type
from inspect_ai._util.registry import registry_info
from inspect_ai.tool import Tool, ToolCall, ToolError, ToolInfo, ToolParam
from inspect_ai.tool._tool import TOOL_PROMPT, ToolParsingError
from inspect_ai.tool._tool_call import ToolCallError
>>>>>>> aceb1edb

from ._chat_message import ChatMessageAssistant, ChatMessageTool


async def call_tools(
    message: ChatMessageAssistant, tools: list[Tool]
) -> list[ChatMessageTool]:
    """Perform tool calls in assistant message.

    Args:
       message: Assistant message
       tools: Available tools

    Returns:
       List of tool calls
    """
    if message.tool_calls:
        tdefs = tool_defs(tools)

        async def call_tool_task(call: ToolCall) -> ChatMessageTool:
            result = ""
            tool_error: ToolCallError | None = None
            try:
                result = await call_tool(tdefs, call)
            except TimeoutError:
                tool_error = ToolCallError(
                    "timeout", "Command timed out before completing."
                )
            except UnicodeDecodeError as ex:
                tool_error = ToolCallError(
                    "unicode_decode",
                    f"Error decoding bytes to {ex.encoding}: {ex.reason}",
                )
            except PermissionError as ex:
                message = f"{ex.strerror}."
                if isinstance(ex.filename, str):
                    message = f"{message} Filename '{ex.filename}'."
                tool_error = ToolCallError("permission", message)
            except FileNotFoundError as ex:
                tool_error = ToolCallError(
                    "file_not_found",
                    f"File '{ex.filename}' was not found.",
                )
            except ToolParsingError as ex:
                tool_error = ToolCallError("parsing", ex.message)
            except ToolError as ex:
                tool_error = ToolCallError("unknown", ex.message)

            return ChatMessageTool(
                content=result if isinstance(result, list) else str(result),
                tool_call_id=call.id,
                error=tool_error,
            )

        tasks = [call_tool_task(call) for call in message.tool_calls]
        return await asyncio.gather(*tasks)

    else:
        return []


async def call_tool(tools: list[ToolDef], call: ToolCall) -> Any:
    # if there was an error parsing the ToolCall, raise that
    if call.parse_error:
        raise ToolParsingError(call.parse_error)

    # find the tool
    tool_def = next((tool for tool in tools if tool.name == call.function), None)
    if tool_def is None:
        raise ToolParsingError(f"Tool {call.function} not found")

    # call the tool
    try:
        return await tool_def.tool(**call.arguments)
    except TypeError as ex:
<<<<<<< HEAD
        raise ToolError(exception_message(ex))
=======
        raise ToolParsingError(exception_message(ex))


def tools_info(tools: list[Tool] | list[ToolInfo]) -> list[ToolInfo]:
    if len(tools) > 0:
        if isinstance(tools[0], ToolInfo):
            return cast(list[ToolInfo], tools)
        else:
            tdefs = tool_defs(cast(list[Tool], tools))
            return [
                ToolInfo(
                    name=tool.name, description=tool.description, params=tool.params
                )
                for tool in tdefs
            ]
    else:
        return []


def tool_defs(tools: list[Tool]) -> list[ToolDef]:
    return [tool_def(tool) for tool in tools]


def tool_def(tool: Tool) -> ToolDef:
    tool_info = registry_info(tool)
    name = tool_info.name.split("/")[-1]
    docstring = tool_docstring(tool)

    # build params
    params = [tool_param(param) for param in docstring.params]
    return ToolDef(
        name=name,
        description=str(docstring.short_description),
        prompt=tool_info.metadata.get(TOOL_PROMPT, None),
        params=params,
        tool=tool,
    )


def tool_param(param: DocstringParam) -> ToolParam:
    return ToolParam(
        name=param.arg_name,
        type=python_type_to_json_type(param.type_name),
        description=str(param.description),
        optional=param.is_optional is True,
    )


def tool_docstring(tool: Tool) -> Docstring:
    docstring = parse_docstring(inspect.getdoc(tool))
    # We need tool and parameter descriptions to pass to the agent
    assert (
        docstring.short_description is not None
    ), "Tool must have a short description in the docstring"
    params = list(inspect.signature(tool).parameters.keys())
    if len(params) > 0:
        for param in params:
            assert param in [
                docstring_param.arg_name for docstring_param in docstring.params
            ], f"Parameter {param} must be documented in the docstring"
        assert [
            docstring_param.description != "" for docstring_param in docstring.params
        ], "All tool parameters must have a description"
    return docstring
>>>>>>> aceb1edb
<|MERGE_RESOLUTION|>--- conflicted
+++ resolved
@@ -1,19 +1,11 @@
 import asyncio
-from typing import (
-    Any,
-)
+from typing import Any
 
 from inspect_ai._util.error import exception_message
-<<<<<<< HEAD
 from inspect_ai.tool import Tool, ToolCall, ToolError
+from inspect_ai.tool._tool import ToolParsingError
+from inspect_ai.tool._tool_call import ToolCallError
 from inspect_ai.tool._tool_def import ToolDef, tool_defs
-=======
-from inspect_ai._util.json import python_type_to_json_type
-from inspect_ai._util.registry import registry_info
-from inspect_ai.tool import Tool, ToolCall, ToolError, ToolInfo, ToolParam
-from inspect_ai.tool._tool import TOOL_PROMPT, ToolParsingError
-from inspect_ai.tool._tool_call import ToolCallError
->>>>>>> aceb1edb
 
 from ._chat_message import ChatMessageAssistant, ChatMessageTool
 
@@ -89,71 +81,4 @@
     try:
         return await tool_def.tool(**call.arguments)
     except TypeError as ex:
-<<<<<<< HEAD
-        raise ToolError(exception_message(ex))
-=======
-        raise ToolParsingError(exception_message(ex))
-
-
-def tools_info(tools: list[Tool] | list[ToolInfo]) -> list[ToolInfo]:
-    if len(tools) > 0:
-        if isinstance(tools[0], ToolInfo):
-            return cast(list[ToolInfo], tools)
-        else:
-            tdefs = tool_defs(cast(list[Tool], tools))
-            return [
-                ToolInfo(
-                    name=tool.name, description=tool.description, params=tool.params
-                )
-                for tool in tdefs
-            ]
-    else:
-        return []
-
-
-def tool_defs(tools: list[Tool]) -> list[ToolDef]:
-    return [tool_def(tool) for tool in tools]
-
-
-def tool_def(tool: Tool) -> ToolDef:
-    tool_info = registry_info(tool)
-    name = tool_info.name.split("/")[-1]
-    docstring = tool_docstring(tool)
-
-    # build params
-    params = [tool_param(param) for param in docstring.params]
-    return ToolDef(
-        name=name,
-        description=str(docstring.short_description),
-        prompt=tool_info.metadata.get(TOOL_PROMPT, None),
-        params=params,
-        tool=tool,
-    )
-
-
-def tool_param(param: DocstringParam) -> ToolParam:
-    return ToolParam(
-        name=param.arg_name,
-        type=python_type_to_json_type(param.type_name),
-        description=str(param.description),
-        optional=param.is_optional is True,
-    )
-
-
-def tool_docstring(tool: Tool) -> Docstring:
-    docstring = parse_docstring(inspect.getdoc(tool))
-    # We need tool and parameter descriptions to pass to the agent
-    assert (
-        docstring.short_description is not None
-    ), "Tool must have a short description in the docstring"
-    params = list(inspect.signature(tool).parameters.keys())
-    if len(params) > 0:
-        for param in params:
-            assert param in [
-                docstring_param.arg_name for docstring_param in docstring.params
-            ], f"Parameter {param} must be documented in the docstring"
-        assert [
-            docstring_param.description != "" for docstring_param in docstring.params
-        ], "All tool parameters must have a description"
-    return docstring
->>>>>>> aceb1edb
+        raise ToolParsingError(exception_message(ex))