from logging import getLogger
from typing import Any, Literal, Type, Union

from pydantic import BaseModel, Field, model_validator

from inspect_ai._util.content import Content, ContentText
<<<<<<< HEAD
from inspect_ai.tool._tool_call import ToolCall
=======
from inspect_ai.tool import ToolCall
from inspect_ai.tool._tool_call import ToolCallError

logger = getLogger(__name__)
>>>>>>> aceb1edb


class ChatMessageBase(BaseModel):
    content: str | list[Content]
    """Content (simple string or list of string|image content)"""

    source: Literal["input", "generate", "cache"] | None = Field(default=None)
    """Source of message."""

    @property
    def text(self) -> str:
        """Get the text content of this message.

        ChatMessage content is very general and can contain either
        a simple text value or a list of content parts (each of which
        can either be text or an image). Solvers (e.g. for prompt
        engineering) often need to interact with chat messages with
        the assumption that they are a simple string. The text
        property returns either the plain str content, or if the
        content is a list of text and images, the text items
        concatenated together (separated by newline)

        Returns: Text content of `ChatMessage` If this message does
          not have text content then "" is returned.
        """
        if isinstance(self.content, str):
            return self.content
        else:
            all_text = [
                content.text for content in self.content if content.type == "text"
            ]
            return "\n".join(all_text)

    @text.setter
    def text(self, text: str) -> None:
        """Set the primary text content for this message.

        ChatMessage content is very general and can contain either
        a simple text value or a list of content parts (each of which
        can either be text or an image). Solvers (e.g. for prompt
        engineering) often need to interact with chat messages with
        the assumption that they are a simple string. The text property
        sets text either to content directly (if it is a `str`) or to
        the first text content item in the message (inserting one at
        the beginning if necessary). If there are multiple text content
        items in the message then after the set there will be only
        one remaining (image content will remain).
        """
        if isinstance(self.content, str):
            self.content = text
        else:
            all_images = [
                content for content in self.content if content.type == "image"
            ]
            self.content = [ContentText(text=text)] + all_images


class ChatMessageSystem(ChatMessageBase):
    role: Literal["system"] = Field(default="system")
    """Conversation role."""

    tool: str | None = Field(default=None)
    """Tool that injected this message."""


class ChatMessageUser(ChatMessageBase):
    role: Literal["user"] = Field(default="user")
    """Conversation role."""


class ChatMessageAssistant(ChatMessageBase):
    role: Literal["assistant"] = Field(default="assistant")
    """Conversation role."""

    tool_calls: list[ToolCall] | None = Field(default=None)
    """Tool calls made by the model."""


class ChatMessageTool(ChatMessageBase):
    role: Literal["tool"] = Field(default="tool")
    """Conversation role."""

    tool_call_id: str | None = Field(default=None)
    """ID of tool call."""

    error: ToolCallError | None = Field(default=None)
    """Error which occurred during tool call."""

    @property
    def tool_error(self) -> str | None:
        """Tool error (deprecated)."""
        logger.warning(
            "The 'tool_error' field is deprecated. Access error information via 'error' instead."
        )
        if self.error:
            return self.error.message
        else:
            return None

    @model_validator(mode="before")
    @classmethod
    def convert_tool_error_to_error(
        cls: Type["ChatMessageTool"], values: dict[str, Any]
    ) -> dict[str, Any]:
        tool_error = values.get("tool_error", None)
        if tool_error:
            values["error"] = ToolCallError("unknown", tool_error)
        return values


ChatMessage = Union[
    ChatMessageSystem, ChatMessageUser, ChatMessageAssistant, ChatMessageTool
]
"""Message in a chat conversation"""<|MERGE_RESOLUTION|>--- conflicted
+++ resolved
@@ -4,14 +4,10 @@
 from pydantic import BaseModel, Field, model_validator
 
 from inspect_ai._util.content import Content, ContentText
-<<<<<<< HEAD
-from inspect_ai.tool._tool_call import ToolCall
-=======
 from inspect_ai.tool import ToolCall
 from inspect_ai.tool._tool_call import ToolCallError
 
 logger = getLogger(__name__)
->>>>>>> aceb1edb
 
 
 class ChatMessageBase(BaseModel):
