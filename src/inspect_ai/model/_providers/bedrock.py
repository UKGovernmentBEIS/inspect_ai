--- conflicted
+++ resolved
@@ -18,13 +18,8 @@
     ChatMessage,
 )
 from .._generate_config import GenerateConfig
-<<<<<<< HEAD
-from .._model import ModelAPI, simple_input_messages
+from .._model import ModelAPI
 from .._model_output import ChatCompletionChoice, ModelCall, ModelOutput, ModelUsage
-from .util import as_stop_reason, model_base_url
-=======
-from .._model import ModelAPI
-from .._model_output import ChatCompletionChoice, ModelOutput, ModelUsage
 from .util import (
     ChatAPIHandler,
     ChatAPIMessage,
@@ -33,7 +28,6 @@
     chat_api_input,
     model_base_url,
 )
->>>>>>> 0d9f9c8d
 
 ANTHROPIC_API_KEY = "ANTHROPIC_API_KEY"
 
@@ -153,23 +147,15 @@
             raise pip_dependency_error("Bedrock API", ["boto3"])
 
     async def generate(
-<<<<<<< HEAD
-        self, input: list[ChatMessage], config: GenerateConfig
-    ) -> tuple[ModelOutput, ModelCall]:
-        # convert to compatible message list (no system, no consec user, etc.)
-        input = simple_input_messages(input, self.fold_system_message)
-
-=======
         self,
         input: list[ChatMessage],
         tools: list[ToolInfo],
         tool_choice: ToolChoice,
         config: GenerateConfig,
-    ) -> ModelOutput:
+    ) -> tuple[ModelOutput, ModelCall]:
         formatted_input_with_tools: list[ChatAPIMessage] = chat_api_input(
             input, tools, self.chat_api_handler()
         )
->>>>>>> 0d9f9c8d
         # create the body
         body = self.request_body(formatted_input_with_tools, config)
         if config.temperature is not None:
@@ -189,15 +175,8 @@
         loop = asyncio.get_running_loop()
         response = await loop.run_in_executor(None, invoke_model)
         response_body = json.loads((await response).get("body").read())
-<<<<<<< HEAD
-
-        # extract output
-        choice = self.completion_choice(response_body)
+        choice = self.completion_choice(response_body, tools, self.chat_api_handler())
         output = ModelOutput(
-=======
-        choice = self.completion_choice(response_body, tools, self.chat_api_handler())
-        return ModelOutput(
->>>>>>> 0d9f9c8d
             model=self.model_name,
             choices=[choice],
             usage=self.model_usage(response_body),
