--- conflicted
+++ resolved
@@ -231,11 +231,7 @@
         return remove_end_token(prompt)
 
     @abc.abstractmethod
-<<<<<<< HEAD
     def chat_message_str(self, message: ChatAPIMessage) -> str:
-=======
-    def chat_message_str(self, message: ChatMessage) -> str:
->>>>>>> 77e1314d
         pass
 
 
@@ -298,10 +294,6 @@
         input: list[ChatAPIMessage],
         config: GenerateConfig,
     ) -> dict[str, Any]:
-<<<<<<< HEAD
-        print(input)
-=======
->>>>>>> 77e1314d
         prompt = " ".join([self.chat_message_str(message) for message in input])
         body: dict[str, Any] = dict(prompt=self.custom_remove_end_token(prompt))
         if config.max_tokens:
@@ -339,7 +331,6 @@
     def fold_system_message(self, user: str, system: str) -> str:
         return f"<SYS>\n{system}\n<</SYS>\n\n{user}"
 
-<<<<<<< HEAD
     def chat_message_str(self, message: ChatAPIMessage) -> str:
         role = message["role"]
         content = message["content"]
@@ -348,14 +339,6 @@
         elif role == "assistant":
             return f"{content} </s>"
         elif role == "tool":
-=======
-    def chat_message_str(self, message: ChatMessage) -> str:
-        if isinstance(message, ChatMessageUser | ChatMessageSystem):
-            return f"<s>[INST] {message.text} [/INST] "
-        elif isinstance(message, ChatMessageAssistant):
-            return f"{message.text} </s>"
-        elif isinstance(message, ChatMessageTool):
->>>>>>> 77e1314d
             return ""
         return f"{content}"
 
