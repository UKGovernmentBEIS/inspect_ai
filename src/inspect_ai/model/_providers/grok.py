<<<<<<< HEAD
import os
from copy import copy
=======
>>>>>>> 9cdd5912
from typing import Any, cast

import grpc
from google.protobuf.json_format import MessageToDict
from openai import APIStatusError
from openai.types.chat import ChatCompletion
from pydantic import JsonValue
from typing_extensions import override
from xai_sdk import AsyncClient  # type: ignore
from xai_sdk.chat import (  # type: ignore
    Response,
    ToolMode,
    assistant,
    chat_pb2,
    system,
    tool,
    tool_result,
    usage_pb2,
    user,
)
from xai_sdk.tools import web_search  # type: ignore

from inspect_ai._util.citation import UrlCitation
from inspect_ai._util.constants import BASE_64_DATA_REMOVED
from inspect_ai._util.content import (
    Content,
    ContentImage,
    ContentReasoning,
    ContentText,
)
from inspect_ai._util.error import PrerequisiteError
from inspect_ai._util.images import file_as_data_uri
from inspect_ai._util.url import is_http_url
from inspect_ai.model._call_tools import parse_tool_call
from inspect_ai.model._chat_message import (
    ChatMessage,
    ChatMessageAssistant,
    ChatMessageSystem,
    ChatMessageTool,
    ChatMessageUser,
)
from inspect_ai.model._model import ModelAPI
from inspect_ai.model._model_call import ModelCall
from inspect_ai.model._model_output import ModelOutput
from inspect_ai.model._providers.util.util import model_base_url
from inspect_ai.tool._tool_call import ToolCall
from inspect_ai.tool._tool_choice import ToolChoice, ToolFunction
from inspect_ai.tool._tool_info import ToolInfo
from inspect_ai.util._json import json_schema_to_base_model

from .._generate_config import GenerateConfig
from .._model_output import ChatCompletionChoice, ModelUsage, StopReason
from .openai_compatible import OpenAICompatibleAPI

XAI_API_KEY = "XAI_API_KEY"
XAPI_BASE_URL = "XAPI_BASE_URL"
GROK_API_KEY = "GROK_API_KEY"
GROK_BASE_URL = "GROK_BASE_URL"


class GrokAPI(ModelAPI):
    def __init__(
        self,
        model_name: str,
        base_url: str | None = None,
        api_key: str | None = None,
        config: GenerateConfig = GenerateConfig(),
        **model_args: Any,
    ) -> None:
        super().__init__(
            model_name=model_name,
            base_url=base_url,
            api_key=api_key,
            api_key_vars=[XAI_API_KEY, GROK_API_KEY],
            config=config,
        )

        # resolve api key
        if self.api_key is None:
            self.api_key = os.environ.get(
                XAI_API_KEY, os.environ.get(GROK_API_KEY, None)
            )
        if self.api_key is None:
            raise PrerequisiteError(
                f"No {XAI_API_KEY} defined in environment and no api_key expliictly provided to grok provider"
            )

        # resolve base url
        self.base_url = (
            model_base_url(self.base_url, [XAPI_BASE_URL, GROK_BASE_URL]) or "api.x.ai"
        )

        # save model args
        self.model_args = model_args

        # create client
        self.initialize()

    def _create_client(self) -> AsyncClient:
        return AsyncClient(
            api_key=self.api_key,
            api_host=self.base_url,
            timeout=3600,  # api docs show tweaking this up for reasoning models
            **self.model_args,
        )

    def initialize(self) -> None:
        super().initialize()
        self.client = self._create_client()
        # TODO: httpx hooks based on channel interceptors (see also modelcall)

    @override
    async def aclose(self) -> None:
        await self.client.close()

    def is_grok_2(self) -> bool:
        return "grok-2" in self.model_name

    def is_grok_3(self) -> bool:
        return "grok-3" in self.model_name

    def is_grok_3_mini(self) -> bool:
        return "grok-3-mini" in self.model_name

    def is_grok_4(self) -> bool:
        return "grok-4" in self.model_name

    async def generate(
        self,
        input: list[ChatMessage],
        tools: list[ToolInfo],
        tool_choice: ToolChoice,
        config: GenerateConfig,
    ) -> ModelOutput | tuple[ModelOutput | Exception, ModelCall]:
        # setup request and response for ModelCall
        request: dict[str, Any] = {}
        response: dict[str, Any] = {}

        def model_call() -> ModelCall:
            return ModelCall.create(
                request=request,
                response=response,
                filter=_grok_media_filter,
                # TODO: timing hooks
                # time=self._http_hooks.end_request(request_id),
            )

        try:
            # prepare input for chat call
            grok_messages = await _grok_messages(input)
            grok_tools = [self._grok_tool(tool) for tool in tools]
            grok_tool_choice = (
                self._grok_tool_choice(tool_choice) if len(tools) > 0 else None
            )
            grok_params = self._grok_params(config)

            # update request (convert proto to dict)
            request = dict(
                model=self.model_name,
                messages=[MessageToDict(m) for m in grok_messages],
                tools=[MessageToDict(t) for t in grok_tools],
                tool_choice=MessageToDict(grok_tool_choice)
                if isinstance(grok_tool_choice, chat_pb2.ToolChoice)
                else grok_tool_choice,
                **grok_params,
            )

            # chat call
            chat = self.client.chat.create(
                model=self.model_name,
                messages=grok_messages,
                tools=grok_tools,
                tool_choice=grok_tool_choice,
                **grok_params,
            )

            # handle structured output
            if config.response_schema is not None:
                chat_response, _ = await chat.parse(
                    json_schema_to_base_model(config.response_schema.json_schema)
                )
            # stream the reponse for improved connectivity for long requests
            else:
                async for chat_response, _ in chat.stream():
                    pass

            # update response
            response = MessageToDict(chat_response._proto)

            # return
            return self._model_output_from_response(chat_response, tools), model_call()
        except grpc.RpcError as ex:
            # TODO: model length errors, content filter errors, errors which should be retried
            print(ex)
            raise

    def _grok_tool_choice(
        self, tool_choice: ToolChoice
    ) -> ToolMode | chat_pb2.ToolChoice:
        match tool_choice:
            case "any":
                return "required"
            case "auto":
                return "auto"
            case "none":
                return "none"
            case ToolFunction(name=name):
                return chat_pb2.ToolChoice(
                    mode="TOOL_MODE_REQUIRED", function_name=name
                )

    def _grok_tool(self, tool_info: ToolInfo) -> chat_pb2.Tool:
        web_search_options = _get_grok_web_search_options(self.model_name, tool_info)
        if web_search_options is not None:
            return web_search(**web_search_options)
        else:
            return tool(
                name=tool_info.name,
                description=tool_info.description,
                parameters=tool_info.parameters.model_dump(exclude_none=True),
            )

    def _grok_params(self, config: GenerateConfig) -> dict[str, Any]:
        gconfig: dict[str, Any] = {}

        if config.max_tokens is not None:
            gconfig["max_tokens"] = config.max_tokens
        if config.seed is not None:
            gconfig["seed"] = config.seed
        # grok reasoning models (>= grok3) don't support these options
        if self.is_grok_2():
            if config.stop_seqs is not None:
                gconfig["stop"] = config.stop_seqs
            if config.frequency_penalty is not None:
                gconfig["frequency_penalty"] = config.frequency_penalty
            if config.presence_penalty is not None:
                gconfig["presence_penalty"] = config.presence_penalty
        if config.temperature is not None:
            gconfig["temperature"] = config.temperature
        if config.top_p is not None:
            gconfig["top_p"] = config.top_p
        if config.logprobs is not None:
            gconfig["logprobs"] = config.logprobs
        if config.top_logprobs is not None:
            gconfig["top_logprobs"] = config.top_logprobs
        if config.parallel_tool_calls is not None:
            gconfig["parallel_tool_calls"] = config.parallel_tool_calls

        if config.response_schema is not None:
            # we'll call chat.parse() above w/ the schema
            gconfig["response_format"] = "json_object"

        # note that grok-3-mini is the only model which supports a reasoning effort parameter
        if config.reasoning_effort is not None and self.is_grok_3_mini():
            match config.reasoning_effort:
                case "minimal" | "low":
                    gconfig["reasoning_effort"] = "low"
                case "medium" | "high":
                    gconfig["reasoning_effort"] = "high"

        # NOTE: this will be in an upcoming release (it's on main but not yet released)
        # gconfig["use_encypted_content"] = True

        return gconfig

    def _model_output_from_response(
        self, response: Response, tools: list[ToolInfo]
    ) -> ModelOutput:
        return ModelOutput(
            model=self.model_name,
            choices=[self._completion_choice_from_response(response, tools)],
            completion=response.content,
            usage=_model_usage_from_sampling_usage(response.usage),
        )

    def _completion_choice_from_response(
        self, response: Response, tools: list[ToolInfo]
    ) -> ChatCompletionChoice:
        # reasoning and content
        content: list[Content] = []
        if response.reasoning_content:
            content.append(ContentReasoning(reasoning=response.reasoning_content))
        content.append(ContentText(text=response.content))

        # tool calls
        tool_calls: list[ToolCall] | None = None
        if response.tool_calls:
            tool_calls = [
                _tool_call_from_grok_call(tc, tools) for tc in response.tool_calls
            ]

        # TODO: citations
        # TODO: logprobs
        # TODO: server tool uses

        return ChatCompletionChoice(
            message=ChatMessageAssistant(
                source="generate",
                content=content,
                tool_calls=tool_calls,
                model=self.model_name,
            ),
            stop_reason=_stop_reason_from_finish_reason(response.finish_reason),
        )


def _tool_call_from_grok_call(
    tool_call: chat_pb2.ToolCall, tools: list[ToolInfo]
) -> ToolCall:
    return parse_tool_call(
        id=tool_call.id,
        function=tool_call.function.name,
        arguments=tool_call.function.arguments,
        tools=tools,
    )


def _stop_reason_from_finish_reason(finish_reason: str) -> StopReason:
    match finish_reason:
        case "REASON_STOP":
            return "stop"
        case "REASON_TOOL_CALLS":
            return "tool_calls"
        case "REASON_MAX_CONTEXT":
            return "model_length"
        case "REASON_MAX_LEN":
            return "max_tokens"
        case _:
            return "unknown"


def _model_usage_from_sampling_usage(usage: usage_pb2.SamplingUsage) -> ModelUsage:
    return ModelUsage(
        input_tokens=usage.prompt_tokens,
        output_tokens=usage.completion_tokens,
        total_tokens=usage.total_tokens,
        input_tokens_cache_read=usage.cached_prompt_text_tokens,
        reasoning_tokens=usage.reasoning_tokens,
    )


async def _grok_messages(messages: list[ChatMessage]) -> list[chat_pb2.Message]:
    return [await _grok_message(message) for message in messages]


async def _grok_message(message: ChatMessage) -> chat_pb2.Message:
    match message:
        case ChatMessageSystem():
            return system(*(await _grok_content(message.content)))
        case ChatMessageUser():
            return user(*(await _grok_content(message.content)))
        case ChatMessageAssistant():
            return assistant(*(await _grok_content(message.content)))
        case ChatMessageTool():
            return tool_result(message.text)


async def _grok_content(content: str | list[Content]) -> list[str | chat_pb2.Content]:
    if isinstance(content, str):
        return [content]
    else:
        return [await _grok_content_item(c) for c in content]


async def _grok_content_item(content: Content) -> chat_pb2.Content:
    if isinstance(content, ContentText):
        return chat_pb2.Content(text=content.text)
    elif isinstance(content, ContentImage):
        return chat_pb2.Content(
            image_url={
                "image_url": content.image
                if is_http_url(content.image)
                else await file_as_data_uri(content.image),
                "detail": content.detail,
            }
        )
    else:
        raise ValueError(f"Unexpected content type for grok api: {type(content)}")


def _grok_media_filter(key: JsonValue | None, value: JsonValue) -> JsonValue:
    # remove images from raw api call
    if isinstance(value, dict) and "image_url" in value:
        value = copy(value)
        value.update(image_url=BASE_64_DATA_REMOVED)
    return value


class GrokAPI1(OpenAICompatibleAPI):
    def __init__(
        self,
        model_name: str,
        base_url: str | None = None,
        api_key: str | None = None,
        config: GenerateConfig = GenerateConfig(),
    ) -> None:
        super().__init__(
            model_name=model_name,
            base_url=base_url,
            api_key=api_key,
            config=config,
            service="Grok",
            service_base_url="https://api.x.ai/v1",
        )

    def completion_params(self, config: GenerateConfig, tools: bool) -> dict[str, Any]:
        # call super
        params = super().completion_params(config, tools)

        # only grok-3-mini supports reasoning effort:
        # https://docs.x.ai/docs/guides/reasoning#control-how-hard-the-model-thinks
        # further, reasoning effort must be either low or high
        if "reasoning_effort" in params:
            if "grok-3-mini" in self.model_name:
                match params["reasoning_effort"]:
                    case "minimal" | "low":
                        params["reasoning_effort"] = "low"
                    case "medium" | "high":
                        params["reasoning_effort"] = "high"
            else:
                params.pop("reasoning_effort", None)
        return params

    def handle_bad_request(self, ex: APIStatusError) -> ModelOutput | Exception:
        if ex.status_code == 400:
            # extract message
            if isinstance(ex.body, dict) and "message" in ex.body.keys():
                content = str(ex.body.get("message"))
            else:
                content = ex.message

            if "prompt length" in content:
                return ModelOutput.from_content(
                    model=self.model_name, content=content, stop_reason="model_length"
                )
            else:
                return ex
        elif ex.status_code == 403:
            # extract message
            if isinstance(ex.body, dict) and "message" in ex.body.keys():
                content = str(ex.body.get("message"))
            else:
                content = ex.message

            if "Content violates usage guidelines" in content:
                return ModelOutput.from_content(
                    model=self.model_name,
                    content=content,
                    stop_reason="content_filter",
                )
            else:
                return ex
        else:
            return ex

    @override
    def chat_choices_from_completion(
        self, completion: ChatCompletion, tools: list[ToolInfo]
    ) -> list[ChatCompletionChoice]:
        result = super().chat_choices_from_completion(completion, tools)

        return (
            [_add_citations(choice, citations) for choice in result]
            if (citations := _get_citations(completion))
            else result
        )

    @override
    def resolve_tools(
        self, tools: list[ToolInfo], tool_choice: ToolChoice, config: GenerateConfig
    ) -> tuple[list[ToolInfo], ToolChoice, GenerateConfig]:
        tools, tool_choice, config = super().resolve_tools(tools, tool_choice, config)

        new_config = config.model_copy()
        if new_config.extra_body is None:
            new_config.extra_body = {}

        grok_search_options, new_tools = _extract_web_search_options(
            self.model_name, tools
        )

        force_web_search = (
            isinstance(tool_choice, ToolFunction) and tool_choice.name == "web_search"
        )

        new_config.extra_body["search_parameters"] = (
            {"mode": "off"}
            if grok_search_options is None
            else {
                "mode": "on" if force_web_search else "auto",
                **grok_search_options,
            }
        )

        return (
            new_tools,
            "none" if force_web_search else tool_choice,
            new_config,
        )


def _get_citations(completion: ChatCompletion) -> list[UrlCitation] | None:
    """Extract citations from ChatCompletion model_extra."""
    model_extra = completion.model_extra
    grok_citations = model_extra.get("citations") if model_extra else None

    return (
        [
            UrlCitation(url=url)
            for url in [url for url in grok_citations if isinstance(url, str)]
        ]
        if grok_citations and isinstance(grok_citations, list)
        else None
    )


def _extract_web_search_options(
    model_name: str,
    tools: list[ToolInfo],
) -> tuple[dict[str, object] | None, list[ToolInfo]]:
    """Extract Grok web search options from tools and return filtered tools.

    Returns:
        A tuple of (web_search_options, filtered_tools) where:
        - web_search_options: The Grok options if a web_search tool is found, None otherwise
        - filtered_tools: All tools except the web_search tool with Grok options
    """
    filtered_tools = []
    web_search_options = None

    for t in tools:
        if (options := _get_grok_web_search_options(model_name, t)) is not None:
            web_search_options = options
        else:
            filtered_tools.append(t)

    return web_search_options, filtered_tools


def _get_grok_web_search_options(
    model_name: str, tool: ToolInfo
) -> dict[str, object] | None:
    """Check if a tool is a Grok web search tool and return its options."""
    return (
        cast(dict[str, object], grok_options)
        if (
            not model_name.startswith("grok-2")
            and tool.name == "web_search"
            and tool.options is not None
            and (grok_options := tool.options.get("grok", None)) is not None
        )
        else None
    )


def _add_citations(
    choice: ChatCompletionChoice, citations: list[UrlCitation] | None
) -> ChatCompletionChoice:
    if not choice.message.content:
        return choice

    # Grok citations are in no way correlated to any subset of a ChatCompletionChoice.
    # Because of this, we don't have any clue what cited text is relevant. This
    # code simply adds the citations to the last non-empty text content in the message

    updated_choice = choice.model_copy(deep=True)
    content_list: list[Content] = (
        [ContentText(text=updated_choice.message.content)]
        if isinstance(updated_choice.message.content, str)
        else updated_choice.message.content
    )
    updated_choice.message.content = content_list

    # Find the last non-empty ContentText entry
    last_text_content = next(
        (
            content
            for content in reversed(content_list)
            if isinstance(content, ContentText) and content.text.strip()
        ),
        None,
    )

    if last_text_content:
        last_text_content.citations = citations

    return updated_choice<|MERGE_RESOLUTION|>--- conflicted
+++ resolved
@@ -1,8 +1,5 @@
-<<<<<<< HEAD
 import os
 from copy import copy
-=======
->>>>>>> 9cdd5912
 from typing import Any, cast
 
 import grpc
