--- conflicted
+++ resolved
@@ -217,7 +217,7 @@
             batch_requests = self._next_batch.requests
             self._next_batch = None
 
-            batch_id = await self._wrapped_create_batch(batch_requests)
+            batch_id = await self._wrapped_send_batch(batch_requests)
 
             self._inflight_batches[batch_id] = Batch(
                 id=batch_id,
@@ -232,15 +232,11 @@
     # allows the code above to not worry about try/catch'ing the abstract methods.
     # Any exception that escapes a _wrapped_* method will bring down the eval.
 
-    async def _wrapped_create_batch(self, batch: list[BatchRequest[ResponseT]]) -> str:
+    async def _wrapped_send_batch(self, batch: list[BatchRequest[ResponseT]]) -> str:
         try:
-<<<<<<< HEAD
-            return await self._send_batch(batch)
-=======
-            result = await self._create_batch(batch)
+            result = await self._send_batch(batch)
             print(f"Created batch {result} with {len(batch)} requests")
             return result
->>>>>>> afe4e5ae
         except Exception as e:
             await self._fail_all_requests(
                 f"Error creating batch, failing all {len(batch)} requests in batch. Error: {e}",
@@ -293,7 +289,7 @@
             await self._fail_and_cleanup_inflight_batch("handling result", batch, e)
 
     @abstractmethod
-    async def _create_batch(self, batch: list[BatchRequest[ResponseT]]) -> str:
+    async def _send_batch(self, batch: list[BatchRequest[ResponseT]]) -> str:
         """Create a new batch.
 
         This method should submit the batch requests to the model and return a
@@ -319,14 +315,8 @@
         This method should query the model to determine the current status of the
         batch and return information about its progress.
 
-<<<<<<< HEAD
-    @abstractmethod
-    async def _send_batch(self, batch: list[BatchRequest[ResponseT]]) -> str:
-        pass
-=======
         Args:
             batch: The batch to check status for.
->>>>>>> afe4e5ae
 
         Returns:
             A tuple containing:
