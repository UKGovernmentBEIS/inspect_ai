from __future__ import annotations

import functools
import json
import tempfile
import time
from itertools import chain
from typing import Any, Literal, TypedDict

import httpx
from openai import AsyncOpenAI
from openai._types import NOT_GIVEN
from openai.types.chat import ChatCompletion
from tenacity import retry

from inspect_ai._util._async import tg_collect
from inspect_ai.model._generate_config import BatchConfig
from inspect_ai.model._retry import ModelRetryConfig

from .util.batch import (
    Batch,
    Batcher,
    BatchRequest,
)
from .util.hooks import HttpxHooks


class CompletedBatchInfo(TypedDict):
    result_uris: list[str]


class OpenAIBatcher(Batcher[ChatCompletion, CompletedBatchInfo]):
    def __init__(
        self,
        client: AsyncOpenAI,
        config: BatchConfig,
        retry_config: ModelRetryConfig,
    ):
        super().__init__(
            config=config,
            max_batch_request_count=50000,
            max_batch_size_mb=200,
        )
        self._client = client
        self._retry_config = retry_config

<<<<<<< HEAD
    async def _send_batch(self, batch: list[BatchRequest[ChatCompletion]]) -> str:
        # TODO: support other endpoints
        endpoint: Literal["/v1/chat/completions"] = "/v1/chat/completions"
        extra_headers: dict[str, str] = {}
        with tempfile.NamedTemporaryFile(
            delete=True, suffix=".jsonl", mode="w+b"
        ) as temp_file:
            for request in batch:
                extra_headers = request.request.pop("extra_headers", {})
                request_id = extra_headers.pop(HttpxHooks.REQUEST_ID_HEADER, None)
                if request_id is not None:
                    request.custom_id = request_id
                temp_file.write(
                    json.dumps(
                        {
                            "custom_id": request.custom_id,
                            "method": "POST",
                            "url": endpoint,
                            "body": {
                                k: v
                                for k, v in request.request.items()
                                if v is not NOT_GIVEN
=======
    async def _create_batch(self, batch: list[BatchRequest[ChatCompletion]]) -> str:
        @retry(**self._retry_config)
        async def _create() -> str:
            # TODO: support other endpoints
            endpoint: Literal["/v1/chat/completions"] = "/v1/chat/completions"
            extra_headers: dict[str, str] = {}
            with tempfile.NamedTemporaryFile(
                delete=True, suffix=".jsonl", mode="w+b"
            ) as temp_file:
                for request in batch:
                    extra_headers = request.request.pop("extra_headers", {})
                    request_id = extra_headers.pop(HttpxHooks.REQUEST_ID_HEADER, None)
                    if request_id is not None:
                        request.custom_id = request_id
                    temp_file.write(
                        json.dumps(
                            {
                                "custom_id": request.custom_id,
                                "method": "POST",
                                "url": endpoint,
                                "body": {
                                    k: v
                                    for k, v in request.request.items()
                                    if v is not NOT_GIVEN
                                },
>>>>>>> afe4e5ae
                            },
                        ).encode()
                        + b"\n"
                    )
                temp_file.flush()
                temp_file.seek(0)

                batch_file = await self._client.files.create(
                    file=temp_file.file,
                    purpose="batch",
                    extra_headers=extra_headers or None,
                )

<<<<<<< HEAD
            file_id = await self._upload_batch_file(temp_file, extra_headers)

        batch_id = await self._create_batch(file_id, endpoint, extra_headers)
        return batch_id

    async def _upload_batch_file(
        self,
        temp_file: tempfile._TemporaryFileWrapper[bytes],  # pyright: ignore[reportPrivateUsage]
        extra_headers: dict[str, str],
    ) -> str:
        file_object = await self.client.files.create(
            file=temp_file.file,
            purpose="batch",
            extra_headers=extra_headers or None,
        )
        return file_object.id

    async def _create_batch(
        self,
        file_id: str,
        endpoint: Literal["/v1/chat/completions"],
        extra_headers: dict[str, str],
    ) -> str:
        batch = await self.client.batches.create(
            input_file_id=file_id,
            completion_window="24h",
            endpoint=endpoint,
            extra_headers=extra_headers or None,
        )
        return batch.id
=======
            batch_info = await self._client.batches.create(
                input_file_id=batch_file.id,
                completion_window="24h",
                endpoint=endpoint,
                extra_headers=extra_headers or None,
            )
            return batch_info.id

        return await _create()
>>>>>>> afe4e5ae

    async def _check_batch(
        self, batch: Batch[ChatCompletion]
    ) -> tuple[int, int, int, (CompletedBatchInfo | None)]:
        batch_info = await self._client.batches.retrieve(batch.id)

        # TODO: Is it bogus to return 0, 0 when request_counts isn't available
        completed, failed = (
            (batch_info.request_counts.completed, batch_info.request_counts.failed)
            if batch_info.request_counts
            else (0, 0)
        )

        age = int(time.time() - batch_info.created_at) if batch_info.created_at else 0

<<<<<<< HEAD
        if batch_info.status.lower() not in {
            "cancelled",
            "completed",
            "expired",
            "failed",
        }:
            return None
=======
        if batch_info.status not in {"completed", "failed", "cancelled", "expired"}:
            return (completed, failed, age, None)
>>>>>>> afe4e5ae

        # The doc suggests that `output_file_id` will only be populated if the batch
        # as a whole reached the `completed` state. This means that if all but
        # one request in the batch completed, but ultimately the batch expired,
        # there will be no partial results returned.

        batch_file_ids = [
            file_id
            for file_id in [batch_info.output_file_id, batch_info.error_file_id]
            if file_id is not None
        ]

        return (
            completed,
            failed,
            age,
            {"result_uris": batch_file_ids} if batch_file_ids else None,
        )

    async def _handle_batch_result(
        self,
        batch: Batch[ChatCompletion],
        completion_info: CompletedBatchInfo,
    ) -> dict[str, ChatCompletion | Exception]:
        result_uris = completion_info["result_uris"]

        @retry(**self._retry_config)
        async def _results() -> list[dict[str, ChatCompletion | Exception]]:
            return await tg_collect(
                [
                    functools.partial(self._handle_batch_result_file, file_id)
                    for file_id in result_uris
                ]
            )

        return dict(
            chain.from_iterable(file_result.items() for file_result in await _results())
        )

    async def _handle_batch_result_file(
        self, file_id: str
    ) -> dict[str, ChatCompletion | Exception]:
        # TODO: Add error handling so that if one uri fails, the others can
        # still succeed
        results: dict[str, ChatCompletion | Exception] = {}
        batch_file = await self._client.files.content(file_id)
        for line in (await batch_file.aread()).decode().splitlines():
            result: dict[str, Any] = json.loads(line)
            request_id = result.pop("custom_id")
            if not request_id:
                raise ValueError(
                    f"Unable to find custom_id in batched request result. {result}"
                )

            # Store the result in the dictionary instead of sending to result_stream
            results[request_id] = (
                ChatCompletion.model_validate(result["response"]["body"])
                if (error := result.get("error")) is None
<<<<<<< HEAD
                else self.client._make_status_error_from_response(  # pyright: ignore[reportPrivateUsage]
                    httpx.Response(
                        status_code=int(error["code"]),
                        text=error["message"],
                    )
=======
                else self._client._make_status_error_from_response(  # pyright: ignore[reportPrivateUsage]
                    httpx.Response(status_code=error["code"], text=error["message"])
>>>>>>> afe4e5ae
                )
            )
        return results<|MERGE_RESOLUTION|>--- conflicted
+++ resolved
@@ -1,11 +1,9 @@
-from __future__ import annotations
-
 import functools
 import json
 import tempfile
 import time
 from itertools import chain
-from typing import Any, Literal, TypedDict
+from typing import IO, Any, Literal, TypedDict, override
 
 import httpx
 from openai import AsyncOpenAI
@@ -44,31 +42,8 @@
         self._client = client
         self._retry_config = retry_config
 
-<<<<<<< HEAD
+    @override
     async def _send_batch(self, batch: list[BatchRequest[ChatCompletion]]) -> str:
-        # TODO: support other endpoints
-        endpoint: Literal["/v1/chat/completions"] = "/v1/chat/completions"
-        extra_headers: dict[str, str] = {}
-        with tempfile.NamedTemporaryFile(
-            delete=True, suffix=".jsonl", mode="w+b"
-        ) as temp_file:
-            for request in batch:
-                extra_headers = request.request.pop("extra_headers", {})
-                request_id = extra_headers.pop(HttpxHooks.REQUEST_ID_HEADER, None)
-                if request_id is not None:
-                    request.custom_id = request_id
-                temp_file.write(
-                    json.dumps(
-                        {
-                            "custom_id": request.custom_id,
-                            "method": "POST",
-                            "url": endpoint,
-                            "body": {
-                                k: v
-                                for k, v in request.request.items()
-                                if v is not NOT_GIVEN
-=======
-    async def _create_batch(self, batch: list[BatchRequest[ChatCompletion]]) -> str:
         @retry(**self._retry_config)
         async def _create() -> str:
             # TODO: support other endpoints
@@ -93,7 +68,6 @@
                                     for k, v in request.request.items()
                                     if v is not NOT_GIVEN
                                 },
->>>>>>> afe4e5ae
                             },
                         ).encode()
                         + b"\n"
@@ -101,55 +75,13 @@
                 temp_file.flush()
                 temp_file.seek(0)
 
-                batch_file = await self._client.files.create(
-                    file=temp_file.file,
-                    purpose="batch",
-                    extra_headers=extra_headers or None,
-                )
+                file_id = await self._upload_batch_file(temp_file.file, extra_headers)
 
-<<<<<<< HEAD
-            file_id = await self._upload_batch_file(temp_file, extra_headers)
-
-        batch_id = await self._create_batch(file_id, endpoint, extra_headers)
-        return batch_id
-
-    async def _upload_batch_file(
-        self,
-        temp_file: tempfile._TemporaryFileWrapper[bytes],  # pyright: ignore[reportPrivateUsage]
-        extra_headers: dict[str, str],
-    ) -> str:
-        file_object = await self.client.files.create(
-            file=temp_file.file,
-            purpose="batch",
-            extra_headers=extra_headers or None,
-        )
-        return file_object.id
-
-    async def _create_batch(
-        self,
-        file_id: str,
-        endpoint: Literal["/v1/chat/completions"],
-        extra_headers: dict[str, str],
-    ) -> str:
-        batch = await self.client.batches.create(
-            input_file_id=file_id,
-            completion_window="24h",
-            endpoint=endpoint,
-            extra_headers=extra_headers or None,
-        )
-        return batch.id
-=======
-            batch_info = await self._client.batches.create(
-                input_file_id=batch_file.id,
-                completion_window="24h",
-                endpoint=endpoint,
-                extra_headers=extra_headers or None,
-            )
-            return batch_info.id
+            return await self._create_batch(file_id, endpoint, extra_headers)
 
         return await _create()
->>>>>>> afe4e5ae
 
+    @override
     async def _check_batch(
         self, batch: Batch[ChatCompletion]
     ) -> tuple[int, int, int, (CompletedBatchInfo | None)]:
@@ -164,18 +96,8 @@
 
         age = int(time.time() - batch_info.created_at) if batch_info.created_at else 0
 
-<<<<<<< HEAD
-        if batch_info.status.lower() not in {
-            "cancelled",
-            "completed",
-            "expired",
-            "failed",
-        }:
-            return None
-=======
         if batch_info.status not in {"completed", "failed", "cancelled", "expired"}:
             return (completed, failed, age, None)
->>>>>>> afe4e5ae
 
         # The doc suggests that `output_file_id` will only be populated if the batch
         # as a whole reached the `completed` state. This means that if all but
@@ -195,6 +117,7 @@
             {"result_uris": batch_file_ids} if batch_file_ids else None,
         )
 
+    @override
     async def _handle_batch_result(
         self,
         batch: Batch[ChatCompletion],
@@ -215,6 +138,33 @@
             chain.from_iterable(file_result.items() for file_result in await _results())
         )
 
+    async def _upload_batch_file(
+        self,
+        temp_file: IO[bytes],
+        extra_headers: dict[str, str],
+    ) -> str:
+        file_object = await self._client.files.create(
+            file=temp_file,
+            purpose="batch",
+            extra_headers=extra_headers or None,
+        )
+        return file_object.id
+
+    async def _create_batch(
+        self,
+        file_id: str,
+        endpoint: Literal["/v1/chat/completions"],
+        extra_headers: dict[str, str],
+    ) -> str:
+        return (
+            await self._client.batches.create(
+                input_file_id=file_id,
+                completion_window="24h",
+                endpoint=endpoint,
+                extra_headers=extra_headers or None,
+            )
+        ).id
+
     async def _handle_batch_result_file(
         self, file_id: str
     ) -> dict[str, ChatCompletion | Exception]:
@@ -234,16 +184,8 @@
             results[request_id] = (
                 ChatCompletion.model_validate(result["response"]["body"])
                 if (error := result.get("error")) is None
-<<<<<<< HEAD
-                else self.client._make_status_error_from_response(  # pyright: ignore[reportPrivateUsage]
-                    httpx.Response(
-                        status_code=int(error["code"]),
-                        text=error["message"],
-                    )
-=======
                 else self._client._make_status_error_from_response(  # pyright: ignore[reportPrivateUsage]
                     httpx.Response(status_code=error["code"], text=error["message"])
->>>>>>> afe4e5ae
                 )
             )
         return results