--- conflicted
+++ resolved
@@ -82,27 +82,18 @@
     ), model_call()
 
 
-<<<<<<< HEAD
 def handle_bad_request(model: str, ex: BadRequestError) -> ModelOutput | Exception:
-    if ex.code == "invalid_prompt":
+    if ex.code == "context_length_exceeded":
+        stop_reason: StopReason | None = "model_length"
+    elif ex.code == "invalid_prompt":
+        stop_reason = "content_filter"
+
+    if stop_reason:
         return ModelOutput.from_content(
-            model=model, content=str(ex), stop_reason="content_filter"
+            model=model, content=str(ex), stop_reason=stop_reason
         )
     else:
         return ex
-=======
-def handle_bad_request(model: str, ex: BadRequestError) -> ModelOutput:
-    if ex.code == "context_length_exceeded":
-        stop_reason: StopReason = "model_length"
-    elif ex.code == "invalid_prompt":
-        stop_reason = "content_filter"
-    else:
-        stop_reason = "unknown"
-
-    return ModelOutput.from_content(
-        model=model, content=str(ex), stop_reason=stop_reason
-    )
->>>>>>> 4d680d24
 
 
 def chat_messages(
