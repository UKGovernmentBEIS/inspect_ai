import json
import os
from logging import getLogger
from typing import Any

from openai import (
    APIConnectionError,
    APITimeoutError,
    AsyncAzureOpenAI,
    AsyncOpenAI,
    BadRequestError,
    InternalServerError,
    RateLimitError,
)
from openai._types import NOT_GIVEN
from openai.types.chat import (
    ChatCompletion,
    ChatCompletionAssistantMessageParam,
    ChatCompletionContentPartImageParam,
    ChatCompletionContentPartInputAudioParam,
    ChatCompletionContentPartParam,
    ChatCompletionContentPartTextParam,
    ChatCompletionDeveloperMessageParam,
    ChatCompletionMessage,
    ChatCompletionMessageParam,
    ChatCompletionMessageToolCallParam,
    ChatCompletionNamedToolChoiceParam,
    ChatCompletionSystemMessageParam,
    ChatCompletionToolChoiceOptionParam,
    ChatCompletionToolMessageParam,
    ChatCompletionToolParam,
    ChatCompletionUserMessageParam,
)
from openai.types.shared_params.function_definition import FunctionDefinition
from typing_extensions import override

from inspect_ai._util.constants import DEFAULT_MAX_RETRIES
from inspect_ai._util.content import Content
from inspect_ai._util.error import PrerequisiteError
from inspect_ai._util.images import file_as_data_uri
from inspect_ai._util.logger import warn_once
from inspect_ai._util.url import is_http_url
from inspect_ai.tool import ToolCall, ToolChoice, ToolFunction, ToolInfo

from .._chat_message import ChatMessage, ChatMessageAssistant
from .._generate_config import GenerateConfig
from .._image import image_url_filter
from .._model import ModelAPI
from .._model_call import ModelCall
from .._model_output import (
    ChatCompletionChoice,
    Logprobs,
    ModelOutput,
    ModelUsage,
    StopReason,
)
from .openai_o1 import generate_o1
from .util import (
    as_stop_reason,
    environment_prerequisite_error,
    model_base_url,
    parse_tool_call,
)

logger = getLogger(__name__)

OPENAI_API_KEY = "OPENAI_API_KEY"
AZURE_OPENAI_API_KEY = "AZURE_OPENAI_API_KEY"
AZUREAI_OPENAI_API_KEY = "AZUREAI_OPENAI_API_KEY"


class OpenAIAPI(ModelAPI):
    def __init__(
        self,
        model_name: str,
        base_url: str | None = None,
        api_key: str | None = None,
        config: GenerateConfig = GenerateConfig(),
        **model_args: Any,
    ) -> None:
        # call super
        super().__init__(
            model_name=model_name,
            base_url=base_url,
            api_key=api_key,
            api_key_vars=[OPENAI_API_KEY, AZURE_OPENAI_API_KEY, AZUREAI_OPENAI_API_KEY],
            config=config,
        )

        # pull out azure model_arg
        AZURE_MODEL_ARG = "azure"
        is_azure = False
        if AZURE_MODEL_ARG in model_args:
            is_azure = model_args.get(AZURE_MODEL_ARG, False)
            del model_args[AZURE_MODEL_ARG]

        # resolve api_key
        if not self.api_key:
            self.api_key = os.environ.get(
                AZUREAI_OPENAI_API_KEY, os.environ.get(AZURE_OPENAI_API_KEY, None)
            )
            if self.api_key:
                is_azure = True
            else:
                self.api_key = os.environ.get(OPENAI_API_KEY, None)
                if not self.api_key:
                    raise environment_prerequisite_error(
                        "OpenAI",
                        [
                            OPENAI_API_KEY,
                            AZUREAI_OPENAI_API_KEY,
                        ],
                    )

        # azure client
        if is_azure:
            # resolve base_url
            base_url = model_base_url(
                base_url,
                [
                    "AZUREAI_OPENAI_BASE_URL",
                    "AZURE_OPENAI_BASE_URL",
                    "AZURE_OPENAI_ENDPOINT",
                ],
            )
            if not base_url:
                raise PrerequisiteError(
                    "ERROR: You must provide a base URL when using OpenAI on Azure. Use the AZUREAI_OPENAI_BASE_URL "
                    + "environment variable or the --model-base-url CLI flag to set the base URL."
                )

            self.client: AsyncAzureOpenAI | AsyncOpenAI = AsyncAzureOpenAI(
                api_key=self.api_key,
                azure_endpoint=base_url,
                azure_deployment=model_name,
                max_retries=(
                    config.max_retries if config.max_retries else DEFAULT_MAX_RETRIES
                ),
                **model_args,
            )
        else:
            self.client = AsyncOpenAI(
                api_key=self.api_key,
                base_url=model_base_url(base_url, "OPENAI_BASE_URL"),
                max_retries=(
                    config.max_retries if config.max_retries else DEFAULT_MAX_RETRIES
                ),
                **model_args,
            )

    def is_o1(self) -> bool:
        return self.model_name.startswith("o1")

    def is_o1_full(self) -> bool:
        return self.is_o1() and not self.is_o1_mini() and not self.is_o1_preview()

    def is_o1_mini(self) -> bool:
        return self.model_name.startswith("o1-mini")

    def is_o1_preview(self) -> bool:
        return self.model_name.startswith("o1-preview")

    async def generate(
        self,
        input: list[ChatMessage],
        tools: list[ToolInfo],
        tool_choice: ToolChoice,
        config: GenerateConfig,
    ) -> ModelOutput | tuple[ModelOutput | Exception, ModelCall]:
        # short-circuit to call o1- models that are text only
        if self.is_o1_preview() or self.is_o1_mini():
            return await generate_o1(
                client=self.client,
                input=input,
                tools=tools,
                **self.completion_params(config, False),
            )

        # setup request and response for ModelCall
        request: dict[str, Any] = {}
        response: dict[str, Any] = {}

        def model_call() -> ModelCall:
            return ModelCall.create(
                request=request,
                response=response,
                filter=image_url_filter,
            )

        # unlike text models, vision models require a max_tokens (and set it to a very low
        # default, see https://community.openai.com/t/gpt-4-vision-preview-finish-details/475911/10)
        OPENAI_IMAGE_DEFAULT_TOKENS = 4096
        if "vision" in self.model_name:
            if isinstance(config.max_tokens, int):
                config.max_tokens = max(config.max_tokens, OPENAI_IMAGE_DEFAULT_TOKENS)
            else:
                config.max_tokens = OPENAI_IMAGE_DEFAULT_TOKENS

        # prepare request (we do this so we can log the ModelCall)
        request = dict(
            messages=await as_openai_chat_messages(input, self.is_o1_full()),
            tools=chat_tools(tools) if len(tools) > 0 else NOT_GIVEN,
            tool_choice=chat_tool_choice(tool_choice) if len(tools) > 0 else NOT_GIVEN,
            **self.completion_params(config, len(tools) > 0),
        )

        try:
            # generate completion
            completion: ChatCompletion = await self.client.chat.completions.create(
                **request
            )

            # save response for model_call
            response = completion.model_dump()

            # parse out choices
            choices = self._chat_choices_from_response(completion, tools)

            # return output and call
            return ModelOutput(
                model=completion.model,
                choices=choices,
                usage=(
                    ModelUsage(
                        input_tokens=completion.usage.prompt_tokens,
                        output_tokens=completion.usage.completion_tokens,
                        total_tokens=completion.usage.total_tokens,
                    )
                    if completion.usage
                    else None
                ),
            ), model_call()
        except BadRequestError as e:
            return self.handle_bad_request(e), model_call()

    def _chat_choices_from_response(
        self, response: ChatCompletion, tools: list[ToolInfo]
    ) -> list[ChatCompletionChoice]:
        # adding this as a method so we can override from other classes (e.g together)
        return chat_choices_from_response(response, tools)

    @override
    def is_rate_limit(self, ex: BaseException) -> bool:
        if isinstance(ex, RateLimitError):
            # Do not retry on these rate limit errors
            if (
                "Request too large" not in ex.message
                and "You exceeded your current quota" not in ex.message
            ):
                return True
        elif isinstance(
            ex, (APIConnectionError | APITimeoutError | InternalServerError)
        ):
            return True
        return False

    @override
    def connection_key(self) -> str:
        """Scope for enforcing max_connections (could also use endpoint)."""
        return str(self.api_key)

    def completion_params(self, config: GenerateConfig, tools: bool) -> dict[str, Any]:
        params: dict[str, Any] = dict(
            model=self.model_name,
        )
        if config.max_tokens is not None:
            if self.is_o1():
                params["max_completion_tokens"] = config.max_tokens
            else:
                params["max_tokens"] = config.max_tokens
        if config.frequency_penalty is not None:
            params["frequency_penalty"] = config.frequency_penalty
        if config.stop_seqs is not None:
            params["stop"] = config.stop_seqs
        if config.presence_penalty is not None:
            params["presence_penalty"] = config.presence_penalty
        if config.logit_bias is not None:
            params["logit_bias"] = config.logit_bias
        if config.seed is not None:
            params["seed"] = config.seed
        if config.temperature is not None:
            if self.is_o1():
                warn_once(
                    logger,
                    "o1 models do not support the 'temperature' parameter (temperature is always 1).",
                )
            else:
                params["temperature"] = config.temperature
        # TogetherAPI requires temperature w/ num_choices
        elif config.num_choices is not None:
            params["temperature"] = 1
        if config.top_p is not None:
            params["top_p"] = config.top_p
        if config.timeout is not None:
            params["timeout"] = float(config.timeout)
        if config.num_choices is not None:
            params["n"] = config.num_choices
        if config.logprobs is not None:
            params["logprobs"] = config.logprobs
        if config.top_logprobs is not None:
            params["top_logprobs"] = config.top_logprobs
        if tools and config.parallel_tool_calls is not None and not self.is_o1():
            params["parallel_tool_calls"] = config.parallel_tool_calls
        if config.reasoning_effort is not None and self.is_o1_full():
            params["reasoning_effort"] = config.reasoning_effort

        return params

    # convert some well known bad request errors into ModelOutput
<<<<<<< HEAD
    def handle_bad_request(self, e: BadRequestError) -> ModelOutput | Exception:
=======
    def handle_bad_request(self, e: BadRequestError) -> ModelOutput:
>>>>>>> 4d680d24
        if e.status_code == 400:
            # extract message
            if isinstance(e.body, dict) and "message" in e.body.keys():
                content = str(e.body.get("message"))
            else:
                content = e.message

            # narrow stop_reason
            if e.code == "context_length_exceeded":
<<<<<<< HEAD
                stop_reason: StopReason | None = "model_length"
            elif e.code == "invalid_prompt":
                stop_reason = "content_filter"

            if stop_reason:
                return ModelOutput.from_content(
                    model=self.model_name, content=content, stop_reason=stop_reason
                )
            else:
                return e
=======
                stop_reason: StopReason = "model_length"
            elif e.code == "invalid_prompt":
                stop_reason = "content_filter"
            else:
                stop_reason = "unknown"

            return ModelOutput.from_content(
                model=self.model_name, content=content, stop_reason=stop_reason
            )
>>>>>>> 4d680d24
        else:
            raise e


async def as_openai_chat_messages(
    messages: list[ChatMessage], o1_full: bool
) -> list[ChatCompletionMessageParam]:
    return [await openai_chat_message(message, o1_full) for message in messages]


async def openai_chat_message(
    message: ChatMessage, o1_full: bool
) -> ChatCompletionMessageParam:
    if message.role == "system":
        if o1_full:
            return ChatCompletionDeveloperMessageParam(
                role="developer", content=message.text
            )
        else:
            return ChatCompletionSystemMessageParam(
                role=message.role, content=message.text
            )
    elif message.role == "user":
        return ChatCompletionUserMessageParam(
            role=message.role,
            content=(
                message.content
                if isinstance(message.content, str)
                else [
                    await as_chat_completion_part(content)
                    for content in message.content
                ]
            ),
        )
    elif message.role == "assistant":
        if message.tool_calls:
            return ChatCompletionAssistantMessageParam(
                role=message.role,
                content=message.text,
                tool_calls=[chat_tool_call(call) for call in message.tool_calls],
            )
        else:
            return ChatCompletionAssistantMessageParam(
                role=message.role, content=message.text
            )
    elif message.role == "tool":
        return ChatCompletionToolMessageParam(
            role=message.role,
            content=(
                f"Error: {message.error.message}" if message.error else message.text
            ),
            tool_call_id=str(message.tool_call_id),
        )
    else:
        raise ValueError(f"Unexpected message role {message.role}")


def chat_tool_call(tool_call: ToolCall) -> ChatCompletionMessageToolCallParam:
    return ChatCompletionMessageToolCallParam(
        id=tool_call.id,
        function=dict(
            name=tool_call.function, arguments=json.dumps(tool_call.arguments)
        ),
        type=tool_call.type,
    )


def chat_tools(tools: list[ToolInfo]) -> list[ChatCompletionToolParam]:
    return [chat_tool_param(tool) for tool in tools]


def chat_tool_param(tool: ToolInfo) -> ChatCompletionToolParam:
    function = FunctionDefinition(
        name=tool.name,
        description=tool.description,
        parameters=tool.parameters.model_dump(exclude_none=True),
    )
    return ChatCompletionToolParam(type="function", function=function)


def chat_tool_choice(tool_choice: ToolChoice) -> ChatCompletionToolChoiceOptionParam:
    if isinstance(tool_choice, ToolFunction):
        return ChatCompletionNamedToolChoiceParam(
            type="function", function=dict(name=tool_choice.name)
        )
    # openai supports 'any' via the 'required' keyword
    elif tool_choice == "any":
        return "required"
    else:
        return tool_choice


def chat_tool_calls(
    message: ChatCompletionMessage, tools: list[ToolInfo]
) -> list[ToolCall] | None:
    if message.tool_calls:
        return [
            parse_tool_call(call.id, call.function.name, call.function.arguments, tools)
            for call in message.tool_calls
        ]
    else:
        return None


def chat_choices_from_response(
    response: ChatCompletion, tools: list[ToolInfo]
) -> list[ChatCompletionChoice]:
    choices = list(response.choices)
    choices.sort(key=lambda c: c.index)
    return [
        ChatCompletionChoice(
            message=chat_message_assistant(choice.message, tools),
            stop_reason=as_stop_reason(choice.finish_reason),
            logprobs=(
                Logprobs(**choice.logprobs.model_dump())
                if choice.logprobs is not None
                else None
            ),
        )
        for choice in choices
    ]


def chat_message_assistant(
    message: ChatCompletionMessage, tools: list[ToolInfo]
) -> ChatMessageAssistant:
    return ChatMessageAssistant(
        content=message.content or "",
        source="generate",
        tool_calls=chat_tool_calls(message, tools),
    )


async def as_chat_completion_part(
    content: Content,
) -> ChatCompletionContentPartParam:
    if content.type == "text":
        return ChatCompletionContentPartTextParam(type="text", text=content.text)
    elif content.type == "image":
        # API takes URL or base64 encoded file. If it's a remote file or
        # data URL leave it alone, otherwise encode it
        image_url = content.image
        detail = content.detail

        if not is_http_url(image_url):
            image_url = await file_as_data_uri(image_url)

        return ChatCompletionContentPartImageParam(
            type="image_url",
            image_url=dict(url=image_url, detail=detail),
        )
    elif content.type == "audio":
        audio_data = await file_as_data_uri(content.audio)

        return ChatCompletionContentPartInputAudioParam(
            type="input_audio", input_audio=dict(data=audio_data, format=content.format)
        )

    else:
        raise RuntimeError(
            "Video content is not currently supported by Open AI chat models."
        )<|MERGE_RESOLUTION|>--- conflicted
+++ resolved
@@ -307,11 +307,7 @@
         return params
 
     # convert some well known bad request errors into ModelOutput
-<<<<<<< HEAD
     def handle_bad_request(self, e: BadRequestError) -> ModelOutput | Exception:
-=======
-    def handle_bad_request(self, e: BadRequestError) -> ModelOutput:
->>>>>>> 4d680d24
         if e.status_code == 400:
             # extract message
             if isinstance(e.body, dict) and "message" in e.body.keys():
@@ -321,7 +317,6 @@
 
             # narrow stop_reason
             if e.code == "context_length_exceeded":
-<<<<<<< HEAD
                 stop_reason: StopReason | None = "model_length"
             elif e.code == "invalid_prompt":
                 stop_reason = "content_filter"
@@ -332,17 +327,6 @@
                 )
             else:
                 return e
-=======
-                stop_reason: StopReason = "model_length"
-            elif e.code == "invalid_prompt":
-                stop_reason = "content_filter"
-            else:
-                stop_reason = "unknown"
-
-            return ModelOutput.from_content(
-                model=self.model_name, content=content, stop_reason=stop_reason
-            )
->>>>>>> 4d680d24
         else:
             raise e
 
