--- conflicted
+++ resolved
@@ -311,168 +311,4 @@
                 model=self.model_name, content=content, stop_reason=stop_reason
             )
         else:
-<<<<<<< HEAD
-            raise e
-=======
-            return e
-
-
-async def as_openai_chat_messages(
-    messages: list[ChatMessage], o1_full: bool
-) -> list[ChatCompletionMessageParam]:
-    return [await openai_chat_message(message, o1_full) for message in messages]
-
-
-async def openai_chat_message(
-    message: ChatMessage, o1_full: bool
-) -> ChatCompletionMessageParam:
-    if message.role == "system":
-        if o1_full:
-            return ChatCompletionDeveloperMessageParam(
-                role="developer", content=message.text
-            )
-        else:
-            return ChatCompletionSystemMessageParam(
-                role=message.role, content=message.text
-            )
-    elif message.role == "user":
-        return ChatCompletionUserMessageParam(
-            role=message.role,
-            content=(
-                message.content
-                if isinstance(message.content, str)
-                else [
-                    await as_chat_completion_part(content)
-                    for content in message.content
-                ]
-            ),
-        )
-    elif message.role == "assistant":
-        if message.tool_calls:
-            return ChatCompletionAssistantMessageParam(
-                role=message.role,
-                content=message.text,
-                tool_calls=[chat_tool_call(call) for call in message.tool_calls],
-            )
-        else:
-            return ChatCompletionAssistantMessageParam(
-                role=message.role, content=message.text
-            )
-    elif message.role == "tool":
-        return ChatCompletionToolMessageParam(
-            role=message.role,
-            content=(
-                f"Error: {message.error.message}" if message.error else message.text
-            ),
-            tool_call_id=str(message.tool_call_id),
-        )
-    else:
-        raise ValueError(f"Unexpected message role {message.role}")
-
-
-def chat_tool_call(tool_call: ToolCall) -> ChatCompletionMessageToolCallParam:
-    return ChatCompletionMessageToolCallParam(
-        id=tool_call.id,
-        function=dict(
-            name=tool_call.function, arguments=json.dumps(tool_call.arguments)
-        ),
-        type=tool_call.type,
-    )
-
-
-def chat_tools(tools: list[ToolInfo]) -> list[ChatCompletionToolParam]:
-    return [chat_tool_param(tool) for tool in tools]
-
-
-def chat_tool_param(tool: ToolInfo) -> ChatCompletionToolParam:
-    function = FunctionDefinition(
-        name=tool.name,
-        description=tool.description,
-        parameters=tool.parameters.model_dump(exclude_none=True),
-    )
-    return ChatCompletionToolParam(type="function", function=function)
-
-
-def chat_tool_choice(tool_choice: ToolChoice) -> ChatCompletionToolChoiceOptionParam:
-    if isinstance(tool_choice, ToolFunction):
-        return ChatCompletionNamedToolChoiceParam(
-            type="function", function=dict(name=tool_choice.name)
-        )
-    # openai supports 'any' via the 'required' keyword
-    elif tool_choice == "any":
-        return "required"
-    else:
-        return tool_choice
-
-
-def chat_tool_calls(
-    message: ChatCompletionMessage, tools: list[ToolInfo]
-) -> list[ToolCall] | None:
-    if message.tool_calls:
-        return [
-            parse_tool_call(call.id, call.function.name, call.function.arguments, tools)
-            for call in message.tool_calls
-        ]
-    else:
-        return None
-
-
-def chat_choices_from_response(
-    response: ChatCompletion, tools: list[ToolInfo]
-) -> list[ChatCompletionChoice]:
-    choices = list(response.choices)
-    choices.sort(key=lambda c: c.index)
-    return [
-        ChatCompletionChoice(
-            message=chat_message_assistant(choice.message, tools),
-            stop_reason=as_stop_reason(choice.finish_reason),
-            logprobs=(
-                Logprobs(**choice.logprobs.model_dump())
-                if choice.logprobs is not None
-                else None
-            ),
-        )
-        for choice in choices
-    ]
-
-
-def chat_message_assistant(
-    message: ChatCompletionMessage, tools: list[ToolInfo]
-) -> ChatMessageAssistant:
-    return ChatMessageAssistant(
-        content=message.content or "",
-        source="generate",
-        tool_calls=chat_tool_calls(message, tools),
-    )
-
-
-async def as_chat_completion_part(
-    content: Content,
-) -> ChatCompletionContentPartParam:
-    if content.type == "text":
-        return ChatCompletionContentPartTextParam(type="text", text=content.text)
-    elif content.type == "image":
-        # API takes URL or base64 encoded file. If it's a remote file or
-        # data URL leave it alone, otherwise encode it
-        image_url = content.image
-        detail = content.detail
-
-        if not is_http_url(image_url):
-            image_url = await file_as_data_uri(image_url)
-
-        return ChatCompletionContentPartImageParam(
-            type="image_url",
-            image_url=dict(url=image_url, detail=detail),
-        )
-    elif content.type == "audio":
-        audio_data = await file_as_data_uri(content.audio)
-
-        return ChatCompletionContentPartInputAudioParam(
-            type="input_audio", input_audio=dict(data=audio_data, format=content.format)
-        )
-
-    else:
-        raise RuntimeError(
-            "Video content is not currently supported by Open AI chat models."
-        )
->>>>>>> 33f14d2d
+            return e