--- conflicted
+++ resolved
@@ -1,5 +1,5 @@
 import time
-from typing import AsyncIterator, TypeAlias, cast
+from typing import AsyncIterator, TypeAlias, cast, override
 
 import httpx
 from anthropic import (
@@ -58,23 +58,10 @@
         self._client = client
         self._retry_config = retry_config
 
-<<<<<<< HEAD
+    @override
     async def _send_batch(self, batch: list[BatchRequest[Message]]) -> str:
-        requests: list[AnthropicBatchRequest] = []
-        extra_headers: dict[str, str] = {}
-        for request in batch:
-            extra_headers = request.request.pop("extra_headers", {})
-            request_id = extra_headers.pop(HttpxHooks.REQUEST_ID_HEADER, None)
-            if request_id is not None:
-                request.custom_id = request_id
-            requests.append(
-                AnthropicBatchRequest(
-                    custom_id=request.custom_id,
-                    params=cast(MessageCreateParamsNonStreaming, request.request),
-=======
-    async def _create_batch(self, batch: list[BatchRequest[Message]]) -> str:
         @retry(**self._retry_config)
-        async def _create() -> str:
+        async def _send() -> str:
             requests: list[AnthropicBatchRequest] = []
             extra_headers: dict[str, str] = {}
             for request in batch:
@@ -87,7 +74,6 @@
                         custom_id=request.custom_id,
                         params=cast(MessageCreateParamsNonStreaming, request.request),
                     )
->>>>>>> afe4e5ae
                 )
 
             batch_info = await self._client.messages.batches.create(
@@ -96,8 +82,9 @@
             )
             return batch_info.id
 
-        return await _create()
+        return await _send()
 
+    @override
     async def _check_batch(
         self, batch: Batch[Message]
     ) -> tuple[int, int, int, (CompletedBatchInfo | None)]:
@@ -116,6 +103,7 @@
             True if batch_info.processing_status == "ended" else None,
         )
 
+    @override
     async def _handle_batch_result(
         self,
         batch: Batch[Message],
