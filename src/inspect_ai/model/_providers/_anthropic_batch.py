--- conflicted
+++ resolved
@@ -28,11 +28,7 @@
 from anthropic.types.messages.batch_create_params import (
     Request as AnthropicBatchRequest,
 )
-<<<<<<< HEAD
-from tenacity import retry
 from typing_extensions import override
-=======
->>>>>>> fe6340ac
 
 from inspect_ai.model._generate_config import BatchConfig
 from inspect_ai.model._retry import ModelRetryConfig
