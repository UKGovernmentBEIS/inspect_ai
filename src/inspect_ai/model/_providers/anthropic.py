import functools
import os
from typing import Any, Literal, Tuple, cast

from anthropic import (
    APIConnectionError,
    AsyncAnthropic,
    AsyncAnthropicBedrock,
    BadRequestError,
    InternalServerError,
    RateLimitError,
)
from anthropic._types import NOT_GIVEN
from anthropic.types import (
    ImageBlockParam,
    Message,
    MessageParam,
    TextBlock,
    TextBlockParam,
    ToolParam,
    ToolResultBlockParam,
    ToolUseBlock,
    ToolUseBlockParam,
    message_create_params,
)
from anthropic.types.tool_param import (
    InputSchema,
)
from typing_extensions import override

from inspect_ai._util.constants import DEFAULT_MAX_RETRIES, DEFAULT_MAX_TOKENS
from inspect_ai._util.content import Content, ContentText
from inspect_ai._util.error import exception_message
from inspect_ai._util.images import image_as_data_uri
from inspect_ai._util.url import data_uri_mime_type, data_uri_to_base64, is_data_uri
from inspect_ai.tool import ToolCall, ToolChoice, ToolFunction, ToolInfo

from .._chat_message import (
    ChatMessage,
    ChatMessageAssistant,
    ChatMessageSystem,
)
from .._generate_config import GenerateConfig
from .._model import ModelAPI
from .._model_output import (
    ChatCompletionChoice,
    ModelOutput,
    ModelUsage,
    StopReason,
)
from .._util import chat_api_tool
from .util import model_base_url

ANTHROPIC_API_KEY = "ANTHROPIC_API_KEY"


class AnthropicAPI(ModelAPI):
    def __init__(
        self,
        model_name: str,
        base_url: str | None = None,
        api_key: str | None = None,
        config: GenerateConfig = GenerateConfig(),
        bedrock: bool = False,
        **model_args: Any,
    ):
        super().__init__(
            model_name=model_name,
            base_url=base_url,
            api_key=api_key,
            api_key_vars=[ANTHROPIC_API_KEY],
            config=config,
        )

        # create client
        if bedrock:
            base_url = model_base_url(
                base_url, ["ANTHROPIC_BEDROCK_BASE_URL", "BEDROCK_ANTHROPIC_BASE_URL"]
            )

            self.client: AsyncAnthropic | AsyncAnthropicBedrock = AsyncAnthropicBedrock(
                base_url=base_url,
                max_retries=(
                    config.max_retries if config.max_retries else DEFAULT_MAX_RETRIES
                ),
                **model_args,
            )
        else:
            # resolve api_key
            if not self.api_key:
                self.api_key = os.environ.get(ANTHROPIC_API_KEY, None)
            if self.api_key is None:
                raise ValueError(f"{ANTHROPIC_API_KEY} environment variable not found.")
            base_url = model_base_url(base_url, "ANTHROPIC_BASE_URL")
            self.client = AsyncAnthropic(
                base_url=base_url,
                api_key=self.api_key,
                max_retries=(
                    config.max_retries if config.max_retries else DEFAULT_MAX_RETRIES
                ),
                **model_args,
            )

    async def generate(
        self,
        input: list[ChatMessage],
        tools: list[ToolInfo],
        tool_choice: ToolChoice,
        config: GenerateConfig,
    ) -> ModelOutput:
        # generate
        try:
            (system_message, tools_param, messages) = await resolve_chat_input(
                input, tools, config
            )

            message = await self.client.messages.create(
                stream=False,
                messages=messages,
                system=system_message if system_message is not None else NOT_GIVEN,
                stop_sequences=(
                    config.stop_seqs if config.stop_seqs is not None else NOT_GIVEN
                ),
                tools=tools_param,
                tool_choice=(
                    message_tool_choice(tool_choice) if len(tools) > 0 else NOT_GIVEN
                ),
                **self.completion_params(config),
            )

            return model_output_from_message(message, tools)

        except BadRequestError as ex:
            output = self.handle_bad_request(ex)
            if output:
                return output
            else:
                raise ex

    def completion_params(self, config: GenerateConfig) -> dict[str, Any]:
        return dict(
            model=self.model_name,
            max_tokens=cast(int, config.max_tokens),
            temperature=(
                config.temperature if config.temperature is not None else NOT_GIVEN
            ),
            top_p=config.top_p if config.top_p is not None else NOT_GIVEN,
            top_k=config.top_k if config.top_k is not None else NOT_GIVEN,
            timeout=float(config.timeout) if config.timeout is not None else NOT_GIVEN,
        )

    @override
    def max_tokens(self) -> int | None:
        # anthropic requires you to explicitly specify max_tokens (most others
        # set it to the maximum allowable output tokens for the model).
        return DEFAULT_MAX_TOKENS

    @override
    def connection_key(self) -> str:
        return str(self.api_key)

    @override
    def is_rate_limit(self, ex: BaseException) -> bool:
        # We have observed that anthropic will frequently return InternalServerError
        # seemingly in place of RateLimitError (at the very least the errors seem to
        # always be transient). Equating this to rate limit errors may occasionally
        # result in retrying too many times, but much more often will avert a failed
        # eval that just needed to survive a transient error
        return isinstance(ex, RateLimitError | InternalServerError | APIConnectionError)

    @override
    def collapse_user_messages(self) -> bool:
        return True

    @override
    def collapse_assistant_messages(self) -> bool:
        return True

    # convert some common BadRequestError states into 'refusal' model output
    def handle_bad_request(self, ex: BadRequestError) -> ModelOutput | None:
        error = exception_message(ex)
        content: str | None = None
        stop_reason: StopReason | None = None

        if "prompt is too long" in error:
            content = "Sorry, but your prompt is too long."
            stop_reason = "length"

        if content and stop_reason:
            return ModelOutput.from_content(
                model=self.model_name,
                content=content,
                stop_reason=stop_reason,
                error=error,
            )
        else:
            return None


async def resolve_chat_input(
    input: list[ChatMessage],
    tools: list[ToolInfo],
    config: GenerateConfig,
) -> Tuple[str | None, list[ToolParam], list[MessageParam]]:
    # extract system message
    system_message, messages = split_system_message(input, config)

    # some special handling for tools
    if len(tools) > 0:
        # encourage claude to show its thinking, see
        # https://docs.anthropic.com/claude/docs/tool-use#chain-of-thought-tool-use
        system_message = f"{system_message}\n\nBefore answering, explain your reasoning step-by-step in tags."

    # messages
    message_params = [(await message_param(message)) for message in messages]

    # collapse user messages (as Inspect 'tool' messages become Claude 'user' messages)
    message_params = functools.reduce(
        consecutive_user_message_reducer, message_params, []
    )

    # tools
    chat_functions = [chat_api_tool(tool)["function"] for tool in tools]
    tools_param = [
        ToolParam(
            name=function["name"],
            description=function["description"],
            input_schema=cast(InputSchema, function["parameters"]),
        )
        for function in chat_functions
    ]

    return system_message, tools_param, message_params


def consecutive_user_message_reducer(
    messages: list[MessageParam],
    message: MessageParam,
) -> list[MessageParam]:
    return consective_message_reducer(messages, message, "user")


def consective_message_reducer(
    messages: list[MessageParam],
    message: MessageParam,
    role: Literal["user", "assistant"],
) -> list[MessageParam]:
    if message["role"] == role and len(messages) > 0 and messages[-1]["role"] == role:
        messages[-1] = combine_messages(messages[-1], message)
    else:
        messages.append(message)
    return messages


def combine_messages(a: MessageParam, b: MessageParam) -> MessageParam:
    role = a["role"]
    a_content = a["content"]
    b_content = b["content"]
    if isinstance(a_content, str) and isinstance(a_content, str):
        return MessageParam(role=role, content=f"{a_content}\n{b_content}")
    elif isinstance(a_content, list) and isinstance(b_content, list):
        return MessageParam(role=role, content=a_content + b_content)
    elif isinstance(a_content, str) and isinstance(b_content, list):
        return MessageParam(
            role=role, content=[TextBlockParam(type="text", text=a_content)] + b_content
        )
    elif isinstance(a_content, list) and isinstance(b_content, str):
        return MessageParam(
            role=role, content=a_content + [TextBlockParam(type="text", text=b_content)]
        )
    else:
        raise ValueError(f"Unexpected content types for messages: {a}, {b}")


def message_tool_choice(tool_choice: ToolChoice) -> message_create_params.ToolChoice:
    if isinstance(tool_choice, ToolFunction):
        return {"type": "tool", "name": tool_choice.name}
    elif tool_choice == "any":
        return {"type": "any"}
    else:
        return {"type": "auto"}


async def message_param(message: ChatMessage) -> MessageParam:
    # no system role for anthropic (this is more like an assertion,
    # as these should have already been filtered out)
    if message.role == "system":
        raise ValueError("Anthropic models do not support the system role")

    # "tool" means serving a tool call result back to claude
    elif message.role == "tool":
<<<<<<< HEAD
        if message.error is not None:
            content: str | list[TextBlockParam | ImageBlockParam] = (
                message.error.message
            )
        if isinstance(message.content, str):
=======
        if message.tool_error is not None:
            content: str | list[TextBlockParam | ImageBlockParam] = message.tool_error
        elif isinstance(message.content, str):
>>>>>>> 3a4b8f88
            content = [TextBlockParam(type="text", text=message.content)]
        else:
            content = [
                await message_param_content(content) for content in message.content
            ]

        return MessageParam(
            role="user",
            content=[
                ToolResultBlockParam(
                    tool_use_id=str(message.tool_call_id),
                    type="tool_result",
                    content=content,
                    is_error=message.error is not None,
                )
            ],
        )

    # tool_calls means claude is attempting to call our tools
    elif message.role == "assistant" and message.tool_calls:
        # first include content (claude <thinking>)
        tools_content: list[TextBlockParam | ImageBlockParam | ToolUseBlockParam] = (
            [TextBlockParam(type="text", text=message.content)]
            if isinstance(message.content, str)
            else (
                [(await message_param_content(content)) for content in message.content]
            )
        )

        # filter out empty text content (sometimes claude passes empty text
        # context back with tool calls but won't let us play them back)
        tools_content = [
            c for c in tools_content if not c["type"] == "text" or len(c["text"]) > 0
        ]

        # now add tools
        for tool_call in message.tool_calls:
            tools_content.append(
                ToolUseBlockParam(
                    type="tool_use",
                    id=tool_call.id,
                    name=tool_call.function,
                    input=tool_call.arguments,
                )
            )

        return MessageParam(
            role=message.role,
            content=tools_content,
        )

    # normal text content
    elif isinstance(message.content, str):
        return MessageParam(role=message.role, content=message.content)

    # mixed text/images
    else:
        return MessageParam(
            role=message.role,
            content=[
                await message_param_content(content) for content in message.content
            ],
        )


def model_output_from_message(message: Message, tools: list[ToolInfo]) -> ModelOutput:
    # extract content and tool calls
    content: list[Content] = []
    tool_calls: list[ToolCall] | None = None

    for content_block in message.content:
        if isinstance(content_block, TextBlock):
            # if this was a tool call then remove <result></result> tags that
            # claude sometimes likes to insert!
            content_text = content_block.text
            if len(tools) > 0:
                content_text = content_text.replace("<result>", "").replace(
                    "</result>", ""
                )
            content.append(ContentText(type="text", text=content_text))
        elif isinstance(content_block, ToolUseBlock):
            tool_calls = tool_calls or []
            tool_calls.append(
                ToolCall(
                    type="function",
                    id=content_block.id,
                    function=content_block.name,
                    arguments=content_block.model_dump().get("input", {}),
                )
            )

    # resolve choice
    choice = ChatCompletionChoice(
        message=ChatMessageAssistant(
            content=content, tool_calls=tool_calls, source="generate"
        ),
        stop_reason=message_stop_reason(message),
    )

    # return ModelOutput
    return ModelOutput(
        model=message.model,
        choices=[choice],
        usage=ModelUsage(
            input_tokens=message.usage.input_tokens,
            output_tokens=message.usage.output_tokens,
            total_tokens=message.usage.input_tokens + message.usage.output_tokens,
        ),
    )


def message_stop_reason(message: Message) -> StopReason:
    match message.stop_reason:
        case "end_turn" | "stop_sequence":
            return "stop"
        case "max_tokens":
            return "length"
        case "tool_use":
            return "tool_calls"
        case _:
            return "unknown"


def split_system_message(
    input: list[ChatMessage], config: GenerateConfig
) -> Tuple[str | None, list[ChatMessage]]:
    # split messages
    system_messages = [m for m in input if isinstance(m, ChatMessageSystem)]
    messages = [m for m in input if not isinstance(m, ChatMessageSystem)]

    # build system message
    system_message = (
        "\n\n".join([message.text for message in system_messages])
        if len(system_messages) > 0
        else None
    )

    # prepend any config based system message
    if config.system_message:
        system_message = f"{config.system_message}\n\n{system_message}"

    # return
    return system_message, cast(list[ChatMessage], messages)


async def message_param_content(
    content: Content,
) -> TextBlockParam | ImageBlockParam:
    if isinstance(content, ContentText):
        return TextBlockParam(type="text", text=content.text)
    else:
        # resolve to url
        image = content.image
        if not is_data_uri(image):
            image = await image_as_data_uri(image)

        # resolve mime type and base64 content
        media_type = data_uri_mime_type(image) or "image/png"
        image = data_uri_to_base64(image)

        if media_type not in ["image/jpeg", "image/png", "image/gif", "image/webp"]:
            raise ValueError(f"Unable to read image of type {media_type}")

        return ImageBlockParam(
            type="image",
            source=dict(type="base64", media_type=cast(Any, media_type), data=image),
        )<|MERGE_RESOLUTION|>--- conflicted
+++ resolved
@@ -289,17 +289,11 @@
 
     # "tool" means serving a tool call result back to claude
     elif message.role == "tool":
-<<<<<<< HEAD
         if message.error is not None:
             content: str | list[TextBlockParam | ImageBlockParam] = (
                 message.error.message
             )
-        if isinstance(message.content, str):
-=======
-        if message.tool_error is not None:
-            content: str | list[TextBlockParam | ImageBlockParam] = message.tool_error
         elif isinstance(message.content, str):
->>>>>>> 3a4b8f88
             content = [TextBlockParam(type="text", text=message.content)]
         else:
             content = [
