import functools
import os
from logging import getLogger
from typing import Any, Literal, Tuple, cast

from anthropic import (
    APIConnectionError,
    AsyncAnthropic,
    AsyncAnthropicBedrock,
    BadRequestError,
    InternalServerError,
    RateLimitError,
)
from anthropic.types import (
    ImageBlockParam,
    Message,
    MessageParam,
    TextBlock,
    TextBlockParam,
    ToolParam,
    ToolResultBlockParam,
    ToolUseBlock,
    ToolUseBlockParam,
    message_create_params,
)
from typing_extensions import override

from inspect_ai._util.constants import DEFAULT_MAX_RETRIES
from inspect_ai._util.content import Content, ContentText
from inspect_ai._util.error import exception_message
from inspect_ai._util.images import image_as_data_uri
from inspect_ai._util.logger import warn_once
from inspect_ai._util.url import data_uri_mime_type, data_uri_to_base64, is_data_uri
from inspect_ai.tool import ToolCall, ToolChoice, ToolFunction, ToolInfo

from .._chat_message import (
    ChatMessage,
    ChatMessageAssistant,
    ChatMessageSystem,
)
from .._generate_config import GenerateConfig
from .._model import ModelAPI
from .._model_output import (
    ChatCompletionChoice,
    ModelCall,
    ModelOutput,
    ModelUsage,
    StopReason,
)
from .util import model_base_url

logger = getLogger(__name__)

ANTHROPIC_API_KEY = "ANTHROPIC_API_KEY"


class AnthropicAPI(ModelAPI):
    def __init__(
        self,
        model_name: str,
        base_url: str | None = None,
        api_key: str | None = None,
        config: GenerateConfig = GenerateConfig(),
        bedrock: bool = False,
        **model_args: Any,
    ):
        super().__init__(
            model_name=model_name,
            base_url=base_url,
            api_key=api_key,
            api_key_vars=[ANTHROPIC_API_KEY],
            config=config,
        )

        # create client
        if bedrock:
            base_url = model_base_url(
                base_url, ["ANTHROPIC_BEDROCK_BASE_URL", "BEDROCK_ANTHROPIC_BASE_URL"]
            )

            # resolve the default region
            aws_region = None
            base_region = os.environ.get("AWS_REGION", None)
            if base_region is None:
                aws_region = os.environ.get("AWS_DEFAULT_REGION", None)

            self.client: AsyncAnthropic | AsyncAnthropicBedrock = AsyncAnthropicBedrock(
                base_url=base_url,
                max_retries=(
                    config.max_retries if config.max_retries else DEFAULT_MAX_RETRIES
                ),
                aws_region=aws_region,
                **model_args,
            )
        else:
            # resolve api_key
            if not self.api_key:
                self.api_key = os.environ.get(ANTHROPIC_API_KEY, None)
            if self.api_key is None:
                raise ValueError(f"{ANTHROPIC_API_KEY} environment variable not found.")
            base_url = model_base_url(base_url, "ANTHROPIC_BASE_URL")
            self.client = AsyncAnthropic(
                base_url=base_url,
                api_key=self.api_key,
                max_retries=(
                    config.max_retries if config.max_retries else DEFAULT_MAX_RETRIES
                ),
                **model_args,
            )

    async def generate(
        self,
        input: list[ChatMessage],
        tools: list[ToolInfo],
        tool_choice: ToolChoice,
        config: GenerateConfig,
    ) -> ModelOutput | tuple[ModelOutput, ModelCall]:
        # generate
        try:
            (system_param, tools_param, messages) = await resolve_chat_input(
                input, tools, config
            )

<<<<<<< HEAD
            message = await self.client.messages.create(
                stream=False,
                messages=messages,
                system=system_param if system_param is not None else NOT_GIVEN,
                stop_sequences=(
                    config.stop_seqs if config.stop_seqs is not None else NOT_GIVEN
                ),
                tools=tools_param,
                tool_choice=(
                    message_tool_choice(tool_choice) if len(tools) > 0 else NOT_GIVEN
                ),
                **self.completion_params(config),
            )
=======
            # prepare request params (assembed this way so we can log the raw model call)
            request: dict[str, Any] = dict(messages=messages)
            if system_message is not None:
                request["system"] = system_message
            request["tools"] = tools_param
            if len(tools) > 0:
                request["tool_choice"] = message_tool_choice(tool_choice)
            request = request | self.completion_params(config)
>>>>>>> 25f12f6f

            # call model
            message = await self.client.messages.create(**request, stream=False)

            # extract output
            output = model_output_from_message(message, tools)

            # return output and call
            call = ModelCall.create(request=request, response=message.model_dump())

            return output, call

        except BadRequestError as ex:
            error_output = self.handle_bad_request(ex)
            if error_output is not None:
                return error_output
            else:
                raise ex

    def completion_params(self, config: GenerateConfig) -> dict[str, Any]:
        params = dict(model=self.model_name, max_tokens=cast(int, config.max_tokens))
        if config.temperature is not None:
            params["temperature"] = config.temperature
        if config.top_p is not None:
            params["top_p"] = config.top_p
        if config.top_k is not None:
            params["top_k"] = config.top_k
        if config.timeout is not None:
            params["timeout"] = float(config.timeout)
        if config.stop_seqs is not None:
            params["stop_sequences"] = config.stop_seqs
        return params

    @override
    def max_tokens(self) -> int | None:
        # anthropic requires you to explicitly specify max_tokens (most others
        # set it to the maximum allowable output tokens for the model).
        # set to 4096 which is the lowest documented max_tokens for claude models
        return 4096

    @override
    def connection_key(self) -> str:
        return str(self.api_key)

    @override
    def is_rate_limit(self, ex: BaseException) -> bool:
        # We have observed that anthropic will frequently return InternalServerError
        # seemingly in place of RateLimitError (at the very least the errors seem to
        # always be transient). Equating this to rate limit errors may occasionally
        # result in retrying too many times, but much more often will avert a failed
        # eval that just needed to survive a transient error
        return isinstance(ex, RateLimitError | InternalServerError | APIConnectionError)

    @override
    def collapse_user_messages(self) -> bool:
        return True

    @override
    def collapse_assistant_messages(self) -> bool:
        return True

    @override
    def tools_required(self) -> bool:
        return True

    # convert some common BadRequestError states into 'refusal' model output
    def handle_bad_request(self, ex: BadRequestError) -> ModelOutput | None:
        error = exception_message(ex)
        content: str | None = None
        stop_reason: StopReason | None = None

        if "prompt is too long" in error:
            content = "Sorry, but your prompt is too long."
            stop_reason = "length"

        if content and stop_reason:
            return ModelOutput.from_content(
                model=self.model_name,
                content=content,
                stop_reason=stop_reason,
                error=error,
            )
        else:
            return None


async def resolve_chat_input(
    input: list[ChatMessage],
    tools: list[ToolInfo],
    config: GenerateConfig,
) -> Tuple[list[TextBlockParam] | None, list[ToolParam], list[MessageParam]]:
    # extract system message
    system_messages, messages = split_system_messages(input, config)

    # some special handling for tools
    if len(tools) > 0:
        # encourage claude to show its thinking, see
        # https://docs.anthropic.com/claude/docs/tool-use#chain-of-thought-tool-use
        system_messages.append(
            ChatMessageSystem(
                content="Before answering, explain your reasoning step-by-step in tags."
            )
        )

    # messages
    message_params = [(await message_param(message)) for message in messages]

    # collapse user messages (as Inspect 'tool' messages become Claude 'user' messages)
    message_params = functools.reduce(
        consecutive_user_message_reducer, message_params, []
    )

    # tools
    tools_params = [
        ToolParam(
            name=tool.name,
            description=tool.description,
            input_schema=tool.parameters.model_dump(exclude_none=True),
        )
        for tool in tools
    ]

    # system messages
    if len(system_messages) > 0:
        system_param: list[TextBlockParam] | None = [
            TextBlockParam(type="text", text=message.text)
            for message in system_messages
        ]
    else:
        system_param = None

    return system_param, tools_params, message_params


def consecutive_user_message_reducer(
    messages: list[MessageParam],
    message: MessageParam,
) -> list[MessageParam]:
    return consective_message_reducer(messages, message, "user")


def consective_message_reducer(
    messages: list[MessageParam],
    message: MessageParam,
    role: Literal["user", "assistant"],
) -> list[MessageParam]:
    if message["role"] == role and len(messages) > 0 and messages[-1]["role"] == role:
        messages[-1] = combine_messages(messages[-1], message)
    else:
        messages.append(message)
    return messages


def combine_messages(a: MessageParam, b: MessageParam) -> MessageParam:
    role = a["role"]
    a_content = a["content"]
    b_content = b["content"]
    if isinstance(a_content, str) and isinstance(a_content, str):
        return MessageParam(role=role, content=f"{a_content}\n{b_content}")
    elif isinstance(a_content, list) and isinstance(b_content, list):
        return MessageParam(role=role, content=a_content + b_content)
    elif isinstance(a_content, str) and isinstance(b_content, list):
        return MessageParam(
            role=role, content=[TextBlockParam(type="text", text=a_content)] + b_content
        )
    elif isinstance(a_content, list) and isinstance(b_content, str):
        return MessageParam(
            role=role, content=a_content + [TextBlockParam(type="text", text=b_content)]
        )
    else:
        raise ValueError(f"Unexpected content types for messages: {a}, {b}")


def message_tool_choice(tool_choice: ToolChoice) -> message_create_params.ToolChoice:
    if isinstance(tool_choice, ToolFunction):
        return {"type": "tool", "name": tool_choice.name}
    elif tool_choice == "any":
        return {"type": "any"}
    elif tool_choice == "none":
        warn_once(
            logger,
            'The Anthropic API does not support tool_choice="none" (using "auto" instead)',
        )
        return {"type": "auto"}
    else:
        return {"type": "auto"}


async def message_param(message: ChatMessage) -> MessageParam:
    # no system role for anthropic (this is more like an assertion,
    # as these should have already been filtered out)
    if message.role == "system":
        raise ValueError("Anthropic models do not support the system role")

    # "tool" means serving a tool call result back to claude
    elif message.role == "tool":
        if message.error is not None:
            content: str | list[TextBlockParam | ImageBlockParam] = (
                message.error.message
            )
            # anthropic requires that content be populated when
            # is_error is true (throws bad_request_error when not)
            # so make sure this precondition is met
            if not content:
                content = message.text
            if not content:
                content = "error"
        elif isinstance(message.content, str):
            content = [TextBlockParam(type="text", text=message.content)]
        else:
            content = [
                await message_param_content(content) for content in message.content
            ]

        return MessageParam(
            role="user",
            content=[
                ToolResultBlockParam(
                    tool_use_id=str(message.tool_call_id),
                    type="tool_result",
                    content=content,
                    is_error=message.error is not None,
                )
            ],
        )

    # tool_calls means claude is attempting to call our tools
    elif message.role == "assistant" and message.tool_calls:
        # first include content (claude <thinking>)
        tools_content: list[TextBlockParam | ImageBlockParam | ToolUseBlockParam] = (
            [TextBlockParam(type="text", text=message.content)]
            if isinstance(message.content, str)
            else (
                [(await message_param_content(content)) for content in message.content]
            )
        )

        # filter out empty text content (sometimes claude passes empty text
        # context back with tool calls but won't let us play them back)
        tools_content = [
            c for c in tools_content if not c["type"] == "text" or len(c["text"]) > 0
        ]

        # now add tools
        for tool_call in message.tool_calls:
            tools_content.append(
                ToolUseBlockParam(
                    type="tool_use",
                    id=tool_call.id,
                    name=tool_call.function,
                    input=tool_call.arguments,
                )
            )

        return MessageParam(
            role=message.role,
            content=tools_content,
        )

    # normal text content
    elif isinstance(message.content, str):
        return MessageParam(role=message.role, content=message.content)

    # mixed text/images
    else:
        return MessageParam(
            role=message.role,
            content=[
                await message_param_content(content) for content in message.content
            ],
        )


def model_output_from_message(message: Message, tools: list[ToolInfo]) -> ModelOutput:
    # extract content and tool calls
    content: list[Content] = []
    tool_calls: list[ToolCall] | None = None

    for content_block in message.content:
        if isinstance(content_block, TextBlock):
            # if this was a tool call then remove <result></result> tags that
            # claude sometimes likes to insert!
            content_text = content_block.text
            if len(tools) > 0:
                content_text = content_text.replace("<result>", "").replace(
                    "</result>", ""
                )
            content.append(ContentText(type="text", text=content_text))
        elif isinstance(content_block, ToolUseBlock):
            tool_calls = tool_calls or []
            tool_calls.append(
                ToolCall(
                    type="function",
                    id=content_block.id,
                    function=content_block.name,
                    arguments=content_block.model_dump().get("input", {}),
                )
            )

    # resolve choice
    choice = ChatCompletionChoice(
        message=ChatMessageAssistant(
            content=content, tool_calls=tool_calls, source="generate"
        ),
        stop_reason=message_stop_reason(message),
    )

    # return ModelOutput
    return ModelOutput(
        model=message.model,
        choices=[choice],
        usage=ModelUsage(
            input_tokens=message.usage.input_tokens,
            output_tokens=message.usage.output_tokens,
            total_tokens=message.usage.input_tokens + message.usage.output_tokens,
        ),
    )


def message_stop_reason(message: Message) -> StopReason:
    match message.stop_reason:
        case "end_turn" | "stop_sequence":
            return "stop"
        case "max_tokens":
            return "length"
        case "tool_use":
            return "tool_calls"
        case _:
            return "unknown"


def split_system_messages(
    input: list[ChatMessage], config: GenerateConfig
) -> Tuple[list[ChatMessageSystem], list[ChatMessage]]:
    # split messages
    system_messages = [m for m in input if isinstance(m, ChatMessageSystem)]
    messages = [m for m in input if not isinstance(m, ChatMessageSystem)]

    # prepend any config based system message
    if config.system_message:
        system_messages = [
            ChatMessageSystem(content=config.system_message)
        ] + system_messages

    # return
    return system_messages, cast(list[ChatMessage], messages)


async def message_param_content(
    content: Content,
) -> TextBlockParam | ImageBlockParam:
    if isinstance(content, ContentText):
        return TextBlockParam(type="text", text=content.text)
    else:
        # resolve to url
        image = content.image
        if not is_data_uri(image):
            image = await image_as_data_uri(image)

        # resolve mime type and base64 content
        media_type = data_uri_mime_type(image) or "image/png"
        image = data_uri_to_base64(image)

        if media_type not in ["image/jpeg", "image/png", "image/gif", "image/webp"]:
            raise ValueError(f"Unable to read image of type {media_type}")

        return ImageBlockParam(
            type="image",
            source=dict(type="base64", media_type=cast(Any, media_type), data=image),
        )<|MERGE_RESOLUTION|>--- conflicted
+++ resolved
@@ -121,30 +121,14 @@
                 input, tools, config
             )
 
-<<<<<<< HEAD
-            message = await self.client.messages.create(
-                stream=False,
-                messages=messages,
-                system=system_param if system_param is not None else NOT_GIVEN,
-                stop_sequences=(
-                    config.stop_seqs if config.stop_seqs is not None else NOT_GIVEN
-                ),
-                tools=tools_param,
-                tool_choice=(
-                    message_tool_choice(tool_choice) if len(tools) > 0 else NOT_GIVEN
-                ),
-                **self.completion_params(config),
-            )
-=======
             # prepare request params (assembed this way so we can log the raw model call)
             request: dict[str, Any] = dict(messages=messages)
-            if system_message is not None:
-                request["system"] = system_message
+            if system_param is not None:
+                request["system"] = system_param
             request["tools"] = tools_param
             if len(tools) > 0:
                 request["tool_choice"] = message_tool_choice(tool_choice)
             request = request | self.completion_params(config)
->>>>>>> 25f12f6f
 
             # call model
             message = await self.client.messages.create(**request, stream=False)
