--- conflicted
+++ resolved
@@ -416,10 +416,9 @@
             # return output
             return output
 
-<<<<<<< HEAD
     def _set_role(self, role: str) -> None:
         self._role = role
-=======
+
     async def generate_loop(
         self,
         input: str | list[ChatMessage],
@@ -468,7 +467,6 @@
                     output = tools_output
             else:
                 return messages[len(input) :], output
->>>>>>> 80fb1ee9
 
     async def _generate(
         self,
