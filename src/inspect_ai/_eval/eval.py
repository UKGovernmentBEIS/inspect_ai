import logging
import os
import sys
from pathlib import Path
from typing import Any, Literal, cast

from inspect_ai._eval.task.task import resolve_model_roles
from inspect_ai._util.notgiven import NOT_GIVEN, NotGiven
<<<<<<< HEAD
from inspect_ai.log._model import model_roles_config_to_model_roles
=======
from inspect_ai.agent._agent import Agent, is_agent
from inspect_ai.agent._as_solver import as_solver
>>>>>>> 80fb1ee9

if sys.version_info < (3, 11):
    from exceptiongroup import ExceptionGroup

from shortuuid import uuid
from typing_extensions import Unpack

from inspect_ai._cli.util import parse_cli_args
from inspect_ai._display.core.active import display as task_display
from inspect_ai._util.config import resolve_args
from inspect_ai._util.constants import (
    DEFAULT_LOG_FORMAT,
    DEFAULT_LOG_SHARED,
    JSON_LOG_FORMAT,
)
from inspect_ai._util.error import PrerequisiteError
from inspect_ai._util.file import absolute_file_path
from inspect_ai._util.logger import warn_once
from inspect_ai._util.platform import platform_init
from inspect_ai._util.registry import registry_lookup
from inspect_ai.approval._apply import init_tool_approval
from inspect_ai.approval._policy import (
    ApprovalPolicy,
    ApprovalPolicyConfig,
    approval_policies_from_config,
    config_from_approval_policies,
)
from inspect_ai.log import EvalConfig, EvalLog, EvalLogInfo
from inspect_ai.log._file import read_eval_log_async
from inspect_ai.log._recorders import create_recorder_for_format
from inspect_ai.log._recorders.buffer import cleanup_sample_buffers
from inspect_ai.model import (
    GenerateConfig,
    GenerateConfigArgs,
    Model,
)
from inspect_ai.model._model import init_active_model, resolve_models
from inspect_ai.scorer._reducer import reducer_log_names
from inspect_ai.solver._chain import chain
from inspect_ai.solver._solver import Solver, SolverSpec
from inspect_ai.util import SandboxEnvironmentType
from inspect_ai.util._display import (
    DisplayType,
    display_type,
    display_type_initialized,
    init_display_type,
)

from .context import init_eval_context
from .loader import resolve_tasks
from .run import eval_run
from .task import Epochs, PreviousTask
from .task.resolved import ResolvedTask, resolved_model_names
from .task.tasks import Tasks

log = logging.getLogger(__name__)


def eval(
    tasks: Tasks,
    model: str | Model | list[str] | list[Model] | None | NotGiven = NOT_GIVEN,
    model_base_url: str | None = None,
    model_args: dict[str, Any] | str = dict(),
    model_roles: dict[str, str | Model] | None = None,
    task_args: dict[str, Any] | str = dict(),
    sandbox: SandboxEnvironmentType | None = None,
    sandbox_cleanup: bool | None = None,
    solver: Solver | SolverSpec | Agent | list[Solver] | None = None,
    tags: list[str] | None = None,
    metadata: dict[str, Any] | None = None,
    trace: bool | None = None,
    display: DisplayType | None = None,
    approval: str | list[ApprovalPolicy] | None = None,
    log_level: str | None = None,
    log_level_transcript: str | None = None,
    log_dir: str | None = None,
    log_format: Literal["eval", "json"] | None = None,
    limit: int | tuple[int, int] | None = None,
    sample_id: str | int | list[str | int] | None = None,
    epochs: int | Epochs | None = None,
    fail_on_error: bool | float | None = None,
    debug_errors: bool | None = None,
    message_limit: int | None = None,
    token_limit: int | None = None,
    time_limit: int | None = None,
    working_limit: int | None = None,
    max_samples: int | None = None,
    max_tasks: int | None = None,
    max_subprocesses: int | None = None,
    max_sandboxes: int | None = None,
    log_samples: bool | None = None,
    log_images: bool | None = None,
    log_buffer: int | None = None,
    log_shared: bool | int | None = None,
    score: bool = True,
    score_display: bool | None = None,
    **kwargs: Unpack[GenerateConfigArgs],
) -> list[EvalLog]:
    r"""Evaluate tasks using a Model.

    Args:
        tasks: Task(s) to evaluate. If None, attempt
            to evaluate a task in the current working directory
        model: Model(s) for evaluation. If not specified use the value of the INSPECT_EVAL_MODEL
            environment variable. Specify `None` to define no default model(s), which will
            leave model usage entirely up to tasks.
        model_base_url: Base URL for communicating
            with the model API.
        model_args: Model creation args
            (as a dictionary or as a path to a JSON or YAML config file)
        model_roles: Named roles for use in `get_model()`.
        task_args: Task creation arguments
            (as a dictionary or as a path to a JSON or YAML config file)
        sandbox: Sandbox environment type
            (or optionally a str or tuple with a shorthand spec)
        sandbox_cleanup: Cleanup sandbox environments after task completes
            (defaults to True)
        solver: Alternative solver for task(s).
            Optional (uses task solver by default).
        tags: Tags to associate with this evaluation run.
        metadata: Metadata to associate with this evaluation run.
        trace: Trace message interactions with evaluated model to terminal.
        display: Task display type (defaults to 'full').
        approval: Tool use approval policies.
            Either a path to an approval policy config file or a list of approval policies.
            Defaults to no approval policy.
        log_level: Level for logging to the console: "debug", "http", "sandbox",
            "info", "warning", "error", or "critical" (defaults to "warning")
        log_level_transcript: Level for logging to the log file (defaults to "info")
        log_dir: Output path for logging results
            (defaults to file log in ./logs directory).
        log_format: Format for writing log files (defaults
            to "eval", the native high-performance format).
        limit: Limit evaluated samples
            (defaults to all samples).
        sample_id: Evaluate specific sample(s) from the dataset.
        epochs: Epochs to repeat samples for and optional score
            reducer function(s) used to combine sample scores (defaults to "mean")
        fail_on_error: `True` to fail on first sample error
            (default); `False` to never fail on sample errors; Value between 0 and 1
            to fail if a proportion of total samples fails. Value greater than 1 to fail
            eval if a count of samples fails.
        debug_errors: Raise task errors (rather than logging them)
            so they can be debugged (defaults to False).
        message_limit: Limit on total messages used for each sample.
        token_limit: Limit on total tokens used for each sample.
        time_limit: Limit on clock time (in seconds) for samples.
        working_limit: Limit on working time (in seconds) for sample. Working
            time includes model generation, tool calls, etc. but does not include
            time spent waiting on retries or shared resources.
        max_samples: Maximum number of samples to run in parallel
            (default is max_connections)
        max_tasks: Maximum number of tasks to run in parallel
            (defaults to number of models being evaluated)
        max_subprocesses: Maximum number of subprocesses to
            run in parallel (default is os.cpu_count())
        max_sandboxes: Maximum number of sandboxes (per-provider)
            to run in parallel.
        log_samples: Log detailed samples and scores (defaults to True)
        log_images: Log base64 encoded version of images,
            even if specified as a filename or URL (defaults to False)
        log_buffer: Number of samples to buffer before writing log file.
            If not specified, an appropriate default for the format and filesystem is
            chosen (10 for most all cases, 100 for JSON logs on remote filesystems).
        log_shared: Sync sample events to log directory so that users on other systems
            can see log updates in realtime (defaults to no syncing). Specify `True`
            to sync every 10 seconds, otherwise an integer to sync every `n` seconds.
        score: Score output (defaults to True)
        score_display: Show scoring metrics in realtime (defaults to True)
        **kwargs: Model generation options.

    Returns:
        List of EvalLog (one for each task)
    """
    # standard platform init for top level entry points
    platform_init()

    # resolve eval trace
    max_tasks, max_samples = init_eval_display(
        display, trace, max_tasks, max_samples, model
    )

    async def run_task_app() -> list[EvalLog]:
        try:
            return await eval_async(
                tasks=tasks,
                model=model,
                model_base_url=model_base_url,
                model_args=model_args,
                model_roles=model_roles,
                task_args=task_args,
                sandbox=sandbox,
                sandbox_cleanup=sandbox_cleanup,
                solver=solver,
                tags=tags,
                metadata=metadata,
                approval=approval,
                log_level=log_level,
                log_level_transcript=log_level_transcript,
                log_dir=log_dir,
                log_format=log_format,
                limit=limit,
                sample_id=sample_id,
                epochs=epochs,
                fail_on_error=fail_on_error,
                debug_errors=debug_errors,
                message_limit=message_limit,
                token_limit=token_limit,
                time_limit=time_limit,
                working_limit=working_limit,
                max_samples=max_samples,
                max_tasks=max_tasks,
                max_subprocesses=max_subprocesses,
                max_sandboxes=max_sandboxes,
                log_samples=log_samples,
                log_images=log_images,
                log_buffer=log_buffer,
                log_shared=log_shared,
                score=score,
                score_display=score_display,
                **kwargs,
            )
        # exceptions can escape when debug_errors is True and that's okay
        except ExceptionGroup as ex:
            if debug_errors:
                raise ex.exceptions[0] from None
            else:
                raise

    return task_display().run_task_app(run_task_app)


# single call to eval_async at a time
_eval_async_running = False


async def eval_async(
    tasks: Tasks,
    model: str | Model | list[str] | list[Model] | None | NotGiven = NOT_GIVEN,
    model_base_url: str | None = None,
    model_args: dict[str, Any] | str = dict(),
    model_roles: dict[str, str | Model] | None = None,
    task_args: dict[str, Any] | str = dict(),
    sandbox: SandboxEnvironmentType | None = None,
    sandbox_cleanup: bool | None = None,
    solver: Solver | SolverSpec | Agent | list[Solver] | None = None,
    tags: list[str] | None = None,
    metadata: dict[str, Any] | None = None,
    approval: str | list[ApprovalPolicy] | ApprovalPolicyConfig | None = None,
    log_level: str | None = None,
    log_level_transcript: str | None = None,
    log_dir: str | None = None,
    log_format: Literal["eval", "json"] | None = None,
    limit: int | tuple[int, int] | None = None,
    sample_id: str | int | list[str | int] | None = None,
    epochs: int | Epochs | None = None,
    fail_on_error: bool | float | None = None,
    debug_errors: bool | None = None,
    message_limit: int | None = None,
    token_limit: int | None = None,
    time_limit: int | None = None,
    working_limit: int | None = None,
    max_samples: int | None = None,
    max_tasks: int | None = None,
    max_subprocesses: int | None = None,
    max_sandboxes: int | None = None,
    log_samples: bool | None = None,
    log_images: bool | None = None,
    log_buffer: int | None = None,
    log_shared: bool | int | None = None,
    score: bool = True,
    score_display: bool | None = None,
    **kwargs: Unpack[GenerateConfigArgs],
) -> list[EvalLog]:
    r"""Evaluate tasks using a Model (async).

    Args:
        tasks: Task(s) to evaluate. If None, attempt
            to evaluate a task in the current working directory
        model: Model(s) for evaluation. If not specified use the value of the INSPECT_EVAL_MODEL
            environment variable. Specify `None` to define no default model(s), which will
            leave model usage entirely up to tasks.
        model_base_url: Base URL for communicating with the model API.
        model_args: Model creation args (as a dictionary or as a path to a JSON or YAML config file
        model_roles: Named roles for use in `get_model()`.
        task_args: Task creation arguments (as a dictionary or as a path to a JSON or YAML config file)
        sandbox: Sandbox environment type (or optionally a str or tuple with a shorthand spec)
        sandbox_cleanup: Cleanup sandbox environments after task completes (defaults to True)
        solver: Alternative solver for task(s).  Optional (uses task solver by default).
        tags: Tags to associate with this evaluation run.
        metadata: Metadata to associate with this evaluation run.
        approval: Tool use approval policies.
          Either a path to an approval policy config file or a list of approval policies.
          Defaults to no approval policy.
        log_level: Level for logging to the console: "debug", "http", "sandbox",
          "info", "warning", "error", or "critical" (defaults to "warning")
        log_level_transcript: Level for logging to the log file (defaults to "info")
        log_dir: Output path for logging results (defaults to file log in ./logs directory).
        log_format: Format for writing log files (defaults to "eval", the native high-performance format).
        limit: Limit evaluated samples (defaults to all samples).
        sample_id: Evaluate specific sample(s) from the dataset.
        epochs: Epochs to repeat samples for and optional score
            reducer function(s) used to combine sample scores (defaults to "mean")
        fail_on_error: `True` to fail on first sample error
            (default); `False` to never fail on sample errors; Value between 0 and 1
            to fail if a proportion of total samples fails. Value greater than 1 to fail eval if a count of samples fails.
        debug_errors: Raise task errors (rather than logging them) so they can be debugged (defaults to False).
        message_limit: Limit on total messages used for each sample.
        token_limit: Limit on total tokens used for each sample.
        time_limit: Limit on clock time (in seconds) for samples.
        working_limit: Limit on working time (in seconds) for sample. Working
            time includes model generation, tool calls, etc. but does not include
            time spent waiting on retries or shared resources.
        max_samples: Maximum number of samples to run in parallel (default is max_connections)
        max_tasks: Maximum number of tasks to run in parallel
            (defaults to number of models being evaluated)
        max_subprocesses: Maximum number of subprocesses to run in parallel (default is os.cpu_count())
        max_sandboxes: Maximum number of sandboxes (per-provider) to run in parallel.
        log_samples: Log detailed samples and scores (defaults to True)
        log_images: Log base64 encoded version of images, even if specified as a filename or URL (defaults to False)
        log_buffer: Number of samples to buffer before writing log file.
           If not specified, an appropriate default for the format and filesystem is
           chosen (10 for most all cases, 100 for JSON logs on remote filesystems).
        log_shared: Indicate that the log directory is shared, which results in additional syncing of realtime log data for Inspect View.
        score: Score output (defaults to True)
        score_display: Show scoring metrics in realtime (defaults to True)
        **kwargs: Model generation options.

    Returns:
        List of EvalLog (one for each task)
    """
    # only a single call to eval_async can be active at a time, this is
    # because when running a task a chdir to the task's directory (and
    # similar mutation of the Python sys.path) occurs. since this is a
    # change to global process state it cannot occur in parallel. for
    # task parallelism, pass multiple tasks to eval or eval_async (which
    # will enforce the appropriate constraints on task parallelism)
    global _eval_async_running
    if _eval_async_running:
        raise RuntimeError("Multiple concurrent calls to eval_async are not allowed.")

    _eval_async_running = True

    # if we are called outside of eval() then set display type to "plain"
    if not display_type_initialized():
        init_display_type("plain")

    # resolve model and task args
    model_args = resolve_args(model_args)
    task_args = resolve_args(task_args)

    try:
        # intialise eval
        model, approval = eval_init(
            model=model,
            model_base_url=model_base_url,
            model_args=model_args,
<<<<<<< HEAD
            model_roles=model_roles,
            task_args=task_args,
            sandbox=sandbox,
=======
>>>>>>> 80fb1ee9
            approval=approval,
            max_subprocesses=max_subprocesses,
            log_level=log_level,
            log_level_transcript=log_level_transcript,
            **kwargs,
        )

        # resolve tasks
        resolved_tasks = eval_resolve_tasks(
            tasks, task_args, model, GenerateConfig(**kwargs), sandbox
        )

        # warn and return empty string if we resolved no tasks
        if len(resolved_tasks) == 0:
            log.warning("No inspect tasks were found at the specified paths.")
            return []

        # if there is no max tasks then base it on unique model names
        if max_tasks is None:
            model_count = len(resolved_model_names(resolved_tasks))
            if model_count > 1:
                max_tasks = model_count

        # apply conversation display constraints
        if display_type() == "conversation":
            # single task at a time
            if max_tasks is not None:
                max_tasks = 1

            # single sample at a time
            max_samples = 1

            # multiple models not allowed in trace mode
            if len(model) > 1:
                raise PrerequisiteError(
                    "Trace mode cannot be used when evaluating multiple models."
                )

        # resolve recorder (confirm writeable)
        log_dir = log_dir if log_dir else os.environ.get("INSPECT_LOG_DIR", "./logs")
        log_dir = absolute_file_path(log_dir)
        recorder = create_recorder_for_format(log_format or DEFAULT_LOG_FORMAT, log_dir)
        if not recorder.is_writeable():
            raise PrerequisiteError(
                f"ERROR: You do not have write permission for the log_dir '{log_dir}'"
            )

        # resolve log_shared
        log_shared = DEFAULT_LOG_SHARED if log_shared is True else log_shared

        # validate that --log-shared can't use used with 'json' format
        if log_shared and log_format == JSON_LOG_FORMAT:
            raise PrerequisiteError(
                "ERROR: --log-shared is not compatible with the json log format."
            )

        # resolve solver
        if isinstance(solver, list):
            solver = chain(solver)
        elif is_agent(solver):
            solver = as_solver(solver)
        else:
            solver = cast(Solver | SolverSpec | None, solver)

        # ensure consistency of limit and sample_id
        if sample_id is not None and limit is not None:
            raise ValueError("You cannot specify both sample_id and limit.")

        # resolve epochs
        if isinstance(epochs, int):
            epochs = Epochs(epochs)
        if epochs is not None and epochs.epochs < 1:
            raise ValueError("epochs must be a positive integer.")

        # create config
        epochs_reducer = epochs.reducer if epochs else None
        eval_config = EvalConfig(
            limit=limit,
            sample_id=sample_id,
            epochs=epochs.epochs if epochs else None,
            epochs_reducer=reducer_log_names(epochs_reducer)
            if epochs_reducer
            else None,
            approval=config_from_approval_policies(approval) if approval else None,
            fail_on_error=fail_on_error,
            message_limit=message_limit,
            token_limit=token_limit,
            time_limit=time_limit,
            working_limit=working_limit,
            max_samples=max_samples,
            max_tasks=max_tasks,
            max_subprocesses=max_subprocesses,
            max_sandboxes=max_sandboxes,
            sandbox_cleanup=sandbox_cleanup,
            log_samples=log_samples,
            log_images=log_images,
            log_buffer=log_buffer,
            log_shared=log_shared,
            score_display=score_display,
        )

        # run tasks - 2 codepaths, one for the traditional task at a time
        # (w/ optional multiple models) and the other for true multi-task
        # (which requires different scheduling and UI)
        run_id = uuid()
        task_definitions = len(resolved_tasks) // len(model)
        parallel = 1 if (task_definitions == 1 or max_tasks is None) else max_tasks

        # single task definition (could be multi-model) or max_tasks capped to 1
        if parallel == 1:
            results: list[EvalLog] = []
            for sequence in range(0, task_definitions):
                task_batch = list(
                    filter(lambda t: t.sequence == sequence, resolved_tasks)
                )
                results.extend(
                    await eval_run(
                        run_id=run_id,
                        tasks=task_batch,
                        parallel=parallel,
                        eval_config=eval_config,
                        eval_sandbox=sandbox,
                        recorder=recorder,
                        epochs_reducer=epochs_reducer,
                        solver=solver,
                        tags=tags,
                        metadata=metadata,
                        score=score,
                        debug_errors=debug_errors is True,
                        **kwargs,
                    )
                )
                # exit the loop if there was a cancellation
                if any([result.status == "cancelled" for result in results]):
                    break

            # return list of eval logs
            logs = EvalLogs(results)

        # multiple task definitions AND tasks not capped at 1
        else:
            results = await eval_run(
                run_id=run_id,
                tasks=resolved_tasks,
                parallel=parallel,
                eval_config=eval_config,
                eval_sandbox=sandbox,
                recorder=recorder,
                epochs_reducer=epochs_reducer,
                solver=solver,
                tags=tags,
                metadata=metadata,
                score=score,
                **kwargs,
            )
            logs = EvalLogs(results)

        # cleanup sample buffers if required
        cleanup_sample_buffers(log_dir)

    finally:
        _eval_async_running = False

    # return logs
    return logs


def eval_retry(
    tasks: str | EvalLogInfo | EvalLog | list[str] | list[EvalLogInfo] | list[EvalLog],
    log_level: str | None = None,
    log_level_transcript: str | None = None,
    log_dir: str | None = None,
    log_format: Literal["eval", "json"] | None = None,
    max_samples: int | None = None,
    max_tasks: int | None = None,
    max_subprocesses: int | None = None,
    max_sandboxes: int | None = None,
    sandbox_cleanup: bool | None = None,
    trace: bool | None = None,
    display: DisplayType | None = None,
    fail_on_error: bool | float | None = None,
    debug_errors: bool | None = None,
    log_samples: bool | None = None,
    log_images: bool | None = None,
    log_buffer: int | None = None,
    log_shared: bool | int | None = None,
    score: bool = True,
    score_display: bool | None = None,
    max_retries: int | None = None,
    timeout: int | None = None,
    max_connections: int | None = None,
) -> list[EvalLog]:
    """Retry a previously failed evaluation task.

    Args:
        tasks: Log files for task(s) to retry.
        log_level: Level for logging to the console: "debug", "http", "sandbox",
            "info", "warning", "error", or "critical" (defaults to "warning")
        log_level_transcript: Level for logging to the log file (defaults to "info")
        log_dir: Output path for logging results
            (defaults to file log in ./logs directory).
        log_format: Format for writing log files (defaults
            to "eval", the native high-performance format).
        max_samples: Maximum number of samples to run in parallel
            (default is max_connections)
        max_tasks: Maximum number of tasks to run in parallel
            (defaults to number of models being evaluated)
        max_subprocesses: Maximum number of subprocesses to
            run in parallel (default is os.cpu_count())
        max_sandboxes: Maximum number of sandboxes (per-provider)
            to run in parallel.
        sandbox_cleanup: Cleanup sandbox environments after task completes
            (defaults to True)
        trace: Trace message interactions with evaluated model to terminal.
        display: Task display type (defaults to 'full').
        fail_on_error: `True` to fail on first sample error
            (default); `False` to never fail on sample errors; Value between 0 and 1
            to fail if a proportion of total samples fails. Value greater than 1 to fail
            eval if a count of samples fails.
        debug_errors: Raise task errors (rather than logging them)
            so they can be debugged (defaults to False).
        log_samples: Log detailed samples and scores (defaults to True)
        log_images: Log base64 encoded version of images,
            even if specified as a filename or URL (defaults to False)
        log_buffer: Number of samples to buffer before writing log file.
            If not specified, an appropriate default for the format and filesystem is
            chosen (10 for most all cases, 100 for JSON logs on remote filesystems).
        log_shared: Sync sample events to log directory so that users on other systems
            can see log updates in realtime (defaults to no syncing). Specify `True`
            to sync every 10 seconds, otherwise an integer to sync every `n` seconds.
        score: Score output (defaults to True)
        score_display: Show scoring metrics in realtime (defaults to True)
        max_retries:
            Maximum number of times to retry request.
        timeout:
            Request timeout (in seconds)
        max_connections:
            Maximum number of concurrent connections to Model API (default is per Model API)

    Returns:
        List of EvalLog (one for each task)
    """
    # standard platform init for top level entry points
    platform_init()

    # resolve eval trace
    max_tasks, max_samples = init_eval_display(display, trace, max_tasks, max_samples)

    async def run_task_app() -> list[EvalLog]:
        return await eval_retry_async(
            tasks=tasks,
            log_level=log_level,
            log_level_transcript=log_level_transcript,
            log_dir=log_dir,
            log_format=log_format,
            max_samples=max_samples,
            max_tasks=max_tasks,
            max_subprocesses=max_subprocesses,
            max_sandboxes=max_sandboxes,
            sandbox_cleanup=sandbox_cleanup,
            fail_on_error=fail_on_error,
            debug_errors=debug_errors,
            log_samples=log_samples,
            log_images=log_images,
            log_buffer=log_buffer,
            log_shared=log_shared,
            score=score,
            score_display=score_display,
            max_retries=max_retries,
            timeout=timeout,
            max_connections=max_connections,
        )

    return task_display().run_task_app(run_task_app)


async def eval_retry_async(
    tasks: str | EvalLogInfo | EvalLog | list[str] | list[EvalLogInfo] | list[EvalLog],
    log_level: str | None = None,
    log_level_transcript: str | None = None,
    log_dir: str | None = None,
    log_format: Literal["eval", "json"] | None = None,
    max_samples: int | None = None,
    max_tasks: int | None = None,
    max_subprocesses: int | None = None,
    max_sandboxes: int | None = None,
    sandbox_cleanup: bool | None = None,
    fail_on_error: bool | float | None = None,
    debug_errors: bool | None = None,
    log_samples: bool | None = None,
    log_images: bool | None = None,
    log_buffer: int | None = None,
    log_shared: bool | int | None = None,
    score: bool = True,
    score_display: bool | None = None,
    max_retries: int | None = None,
    timeout: int | None = None,
    max_connections: int | None = None,
) -> list[EvalLog]:
    """Retry a previously failed evaluation task.

    Args:
        tasks: (str | EvalLogInfo | EvalLog | list[str] | list[EvalLogInfo] | list[EvalLog]):
            Log files for task(s) to retry.
        log_level (str | None): Level for logging to the console: "debug", "http", "sandbox",
          "info", "warning", "error", or "critical" (defaults to "warning")
        log_level_transcript (str | None): Level for logging to the log file (defaults to "info")
        log_dir (str | None): Output path for logging results
           (defaults to file log in ./logs directory).
        log_format (Literal["eval", "json"] | None): Format for writing log files (defaults
           to "eval", the native high-performance format).
        max_samples (int | None): Maximum number of samples to run in parallel
           (default is max_connections)
        max_tasks (int | None): Maximum number of tasks to run in parallel
           (default is 1)
        max_subprocesses (int): Maximum number of subprocesses to
           run in parallel (default is os.cpu_count())
        max_sandboxes (int): Maximum number of sandboxes (per-provider) to run in parallel.
        sandbox_cleanup (bool | None): Cleanup sandbox environments after task completes
           (defaults to True)
        fail_on_error (bool | float | None): `True` to fail on first sample error
           (default); `False` to never fail on sample errors; Value between 0 and 1
           to fail if a proportion of total samples fails. Value greater than 1 to fail
           eval if a count of samples fails.
        debug_errors (bool | None): Raise task errors (rather than logging them)
           so they can be debugged (defaults to False).
        log_samples: (bool | None): Log detailed samples and scores (defaults to True)
        log_images: (bool | None): Log base64 encoded version of images,
           even if specified as a filename or URL (defaults to False)
        log_buffer: (int | None): Number of samples to buffer before writing log file.
           If not specified, an appropriate default for the format and filesystem is
           chosen (10 for most all cases, 100 for JSON logs on remote filesystems).
        log_shared: Indicate that the log directory is shared, which results in
            additional syncing of realtime log data for Inspect View.
        score (bool): Score output (defaults to True)
        score_display (bool | None): Show scoring metrics in realtime (defaults to True)
        max_retries (int | None):
           Maximum number of times to retry request.
        timeout: (int | None):
           Request timeout (in seconds)
        max_connections (int | None):
           Maximum number of concurrent connections to Model API (default is per Model API)

    Returns:
        List of EvalLog (one for each task)
    """
    # resolve into a list of eval logs
    if isinstance(tasks, EvalLogInfo):
        tasks = [tasks]
    elif isinstance(tasks, EvalLog):
        tasks = [tasks]
    elif isinstance(tasks, str):
        tasks = [tasks]
    retry_eval_logs = [
        (
            task
            if isinstance(task, EvalLog)
            else (
                await read_eval_log_async(task.name)
                if isinstance(task, EvalLogInfo)
                else await read_eval_log_async(task)
            )
        )
        for task in tasks
    ]

    # eval them in turn
    eval_logs: list[EvalLog] = []
    for eval_log in retry_eval_logs:
        # the task needs to be either filesystem or registry
        # based in order to do a retry (we don't have enough
        # context to reconstruct ephemeral Task instances)
        task: str | None
        task_id = eval_log.eval.task_id
        task_name = eval_log.eval.task_registry_name or eval_log.eval.task
        task_file = eval_log.eval.task_file
        if task_file:
            if not Path(task_file).exists():
                raise FileNotFoundError(f"Task file '{task_file}' not found")
            task = f"{task_file}@{task_name}"
        else:
            if registry_lookup("task", task_name) is None:
                raise FileNotFoundError(f"Task '{task_name}' not found.")
            task = task_name

        # see if there is solver spec in the eval log
        solver = (
            SolverSpec(eval_log.eval.solver, eval_log.eval.solver_args or {})
            if eval_log.eval.solver
            else None
        )

        # collect the rest of the params we need for the eval
        model = eval_log.eval.model
        model_base_url = eval_log.eval.model_base_url
        model_args = eval_log.eval.model_args
        model_roles = model_roles_config_to_model_roles(eval_log.eval.model_roles)
        task_args = eval_log.eval.task_args
        tags = eval_log.eval.tags
        limit = eval_log.eval.config.limit
        sample_id = eval_log.eval.config.sample_id
        epochs = (
            Epochs(eval_log.eval.config.epochs, eval_log.eval.config.epochs_reducer)
            if eval_log.eval.config.epochs
            else None
        )
        approval = eval_log.eval.config.approval
        message_limit = eval_log.eval.config.message_limit
        token_limit = eval_log.eval.config.token_limit
        time_limit = eval_log.eval.config.time_limit
        working_limit = eval_log.eval.config.working_limit
        max_samples = max_samples or eval_log.eval.config.max_samples
        max_tasks = max_tasks or eval_log.eval.config.max_tasks
        max_subprocesses = max_subprocesses or eval_log.eval.config.max_subprocesses
        max_sandboxes = max_sandboxes or eval_log.eval.config.max_sandboxes
        sandbox_cleanup = (
            sandbox_cleanup
            if sandbox_cleanup is not None
            else eval_log.eval.config.sandbox_cleanup
        )
        fail_on_error = (
            fail_on_error
            if fail_on_error is not None
            else eval_log.eval.config.fail_on_error
        )
        log_samples = (
            log_samples if log_samples is not None else eval_log.eval.config.log_samples
        )
        log_images = (
            log_images if log_images is not None else eval_log.eval.config.log_images
        )
        log_buffer = (
            log_buffer if log_buffer is not None else eval_log.eval.config.log_buffer
        )
        log_shared = (
            log_shared if log_shared is not None else eval_log.eval.config.log_shared
        )
        score_display = (
            score_display
            if score_display is not None
            else eval_log.eval.config.score_display
        )

        config = eval_log.plan.config
        config.max_retries = max_retries or config.max_retries
        config.timeout = timeout or config.timeout
        config.max_connections = max_connections or config.max_connections

        # run the eval
        log = (
            await eval_async(
                tasks=PreviousTask(
                    id=task_id, task=task, task_args=task_args, model=None, log=eval_log
                ),
                model=model,
                model_base_url=model_base_url,
                model_args=model_args,
                model_roles=model_roles,
                task_args=task_args,
                sandbox=eval_log.eval.sandbox,
                sandbox_cleanup=sandbox_cleanup,
                solver=solver,
                tags=tags,
                approval=approval,
                log_level=log_level,
                log_level_transcript=log_level_transcript,
                log_dir=log_dir,
                log_format=log_format,
                limit=limit,
                sample_id=sample_id,
                epochs=epochs,
                fail_on_error=fail_on_error,
                debug_errors=debug_errors,
                message_limit=message_limit,
                token_limit=token_limit,
                time_limit=time_limit,
                working_limit=working_limit,
                max_samples=max_samples,
                max_tasks=max_tasks,
                max_subprocesses=max_subprocesses,
                max_sandboxes=max_sandboxes,
                log_samples=log_samples,
                log_images=log_images,
                log_buffer=log_buffer,
                log_shared=log_shared,
                score=score,
                score_display=score_display,
                **dict(config),
            )
        )[0]

        # add it to our results
        eval_logs.append(log)

    return EvalLogs(eval_logs)


def eval_init(
    model: str | Model | list[str] | list[Model] | None | NotGiven = NOT_GIVEN,
    model_base_url: str | None = None,
    model_args: dict[str, Any] | str = dict(),
<<<<<<< HEAD
    model_roles: dict[str, str | Model] | None = None,
    task_args: dict[str, Any] | str = dict(),
    sandbox: SandboxEnvironmentType | None = None,
=======
>>>>>>> 80fb1ee9
    approval: str | list[ApprovalPolicy] | ApprovalPolicyConfig | None = None,
    max_subprocesses: int | None = None,
    log_level: str | None = None,
    log_level_transcript: str | None = None,
    **kwargs: Unpack[GenerateConfigArgs],
) -> tuple[list[Model], list[ApprovalPolicy] | None]:
    # init eval context
    init_eval_context(log_level, log_level_transcript, max_subprocesses)

    # resolve model and task args
    model_args = resolve_args(model_args)

    # resolve model args from environment if not specified
    if len(model_args) == 0:
        env_model_args = os.environ.get("INSPECT_EVAL_MODEL_ARGS", None)
        if env_model_args:
            args = [arg.strip() for arg in env_model_args.split(" ")]
            model_args = parse_cli_args(args)

    # resolve models
    generate_config = GenerateConfig(**kwargs)
    models = resolve_models(model, model_base_url, model_args, generate_config)

<<<<<<< HEAD
    # resolve model roles
    reoslved_model_roles = resolve_model_roles(model_roles)

    # resolve tasks (set active model to resolve uses of the
    # 'default' model in tools, solvers, and scorers)

    with task_display().suspend_task_app():
        resolved_tasks: list[ResolvedTask] = []
        for m in models:
            init_active_model(m, generate_config)
            resolved_tasks.extend(
                resolve_tasks(tasks, task_args, m, reoslved_model_roles, sandbox)
            )

=======
>>>>>>> 80fb1ee9
    # resolve approval
    if isinstance(approval, str | ApprovalPolicyConfig):
        approval = approval_policies_from_config(approval)
    init_tool_approval(approval)

    return models, approval


def eval_resolve_tasks(
    tasks: Tasks,
    task_args: dict[str, Any] | str,
    models: list[Model],
    config: GenerateConfig,
    sandbox: SandboxEnvironmentType | None,
) -> list[ResolvedTask]:
    task_args = resolve_args(task_args)
    with task_display().suspend_task_app():
        resolved_tasks: list[ResolvedTask] = []
        for m in models:
            init_active_model(m, config)
            resolved_tasks.extend(resolve_tasks(tasks, task_args, m, sandbox))
        return resolved_tasks


def init_eval_display(
    display: DisplayType | None,
    trace: bool | None,
    max_tasks: int | None,
    max_samples: int | None,
    model: Any = None,
) -> tuple[int | None, int | None]:
    # propagate any trace value to display_type
    if trace:
        warn_once(
            log,
            "WARNING: The --trace flag is deprecated (use --display=conversation instead)",
        )
        display = "conversation"

    # apply default and init
    display = display or display_type()
    init_display_type(display)

    # adapt task/samples as required if we are in conversation mode
    if display_type() == "conversation":
        # single task at a time
        if max_tasks is not None:
            max_tasks = 1

        # single sample at a time
        max_samples = 1

        # multiple models not allowed in trace mode
        if isinstance(model, list) and len(model) > 1:
            raise PrerequisiteError(
                "Conversation mode cannot be used when evaluating multiple models."
            )

    return max_tasks, max_samples


# A list of eval logs is returned from eval(). We've already displayed
# all of the output we need to to though, so we make the return
# value 'invisible'
class EvalLogs(list[EvalLog]):
    def _ipython_display_(self) -> None:
        pass

    def __repr__(self) -> str:
        return ""<|MERGE_RESOLUTION|>--- conflicted
+++ resolved
@@ -6,12 +6,9 @@
 
 from inspect_ai._eval.task.task import resolve_model_roles
 from inspect_ai._util.notgiven import NOT_GIVEN, NotGiven
-<<<<<<< HEAD
-from inspect_ai.log._model import model_roles_config_to_model_roles
-=======
 from inspect_ai.agent._agent import Agent, is_agent
 from inspect_ai.agent._as_solver import as_solver
->>>>>>> 80fb1ee9
+from inspect_ai.log._model import model_roles_config_to_model_roles
 
 if sys.version_info < (3, 11):
     from exceptiongroup import ExceptionGroup
@@ -369,12 +366,6 @@
             model=model,
             model_base_url=model_base_url,
             model_args=model_args,
-<<<<<<< HEAD
-            model_roles=model_roles,
-            task_args=task_args,
-            sandbox=sandbox,
-=======
->>>>>>> 80fb1ee9
             approval=approval,
             max_subprocesses=max_subprocesses,
             log_level=log_level,
@@ -384,7 +375,7 @@
 
         # resolve tasks
         resolved_tasks = eval_resolve_tasks(
-            tasks, task_args, model, GenerateConfig(**kwargs), sandbox
+            tasks, task_args, model, model_roles, GenerateConfig(**kwargs), sandbox
         )
 
         # warn and return empty string if we resolved no tasks
@@ -876,12 +867,6 @@
     model: str | Model | list[str] | list[Model] | None | NotGiven = NOT_GIVEN,
     model_base_url: str | None = None,
     model_args: dict[str, Any] | str = dict(),
-<<<<<<< HEAD
-    model_roles: dict[str, str | Model] | None = None,
-    task_args: dict[str, Any] | str = dict(),
-    sandbox: SandboxEnvironmentType | None = None,
-=======
->>>>>>> 80fb1ee9
     approval: str | list[ApprovalPolicy] | ApprovalPolicyConfig | None = None,
     max_subprocesses: int | None = None,
     log_level: str | None = None,
@@ -905,23 +890,6 @@
     generate_config = GenerateConfig(**kwargs)
     models = resolve_models(model, model_base_url, model_args, generate_config)
 
-<<<<<<< HEAD
-    # resolve model roles
-    reoslved_model_roles = resolve_model_roles(model_roles)
-
-    # resolve tasks (set active model to resolve uses of the
-    # 'default' model in tools, solvers, and scorers)
-
-    with task_display().suspend_task_app():
-        resolved_tasks: list[ResolvedTask] = []
-        for m in models:
-            init_active_model(m, generate_config)
-            resolved_tasks.extend(
-                resolve_tasks(tasks, task_args, m, reoslved_model_roles, sandbox)
-            )
-
-=======
->>>>>>> 80fb1ee9
     # resolve approval
     if isinstance(approval, str | ApprovalPolicyConfig):
         approval = approval_policies_from_config(approval)
@@ -934,15 +902,19 @@
     tasks: Tasks,
     task_args: dict[str, Any] | str,
     models: list[Model],
+    model_roles: dict[str, str | Model] | None,
     config: GenerateConfig,
     sandbox: SandboxEnvironmentType | None,
 ) -> list[ResolvedTask]:
+    resolved_model_roles = resolve_model_roles(model_roles)
     task_args = resolve_args(task_args)
     with task_display().suspend_task_app():
         resolved_tasks: list[ResolvedTask] = []
         for m in models:
             init_active_model(m, config)
-            resolved_tasks.extend(resolve_tasks(tasks, task_args, m, sandbox))
+            resolved_tasks.extend(
+                resolve_tasks(tasks, task_args, m, resolved_model_roles, sandbox)
+            )
         return resolved_tasks
 
 
