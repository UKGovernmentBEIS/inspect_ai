import logging
import os
import sys
from pathlib import Path
from typing import Any, Literal, cast

from inspect_ai._eval.task.task import resolve_model_roles
from inspect_ai._util.notgiven import NOT_GIVEN, NotGiven
from inspect_ai.agent._agent import Agent, is_agent
from inspect_ai.agent._as_solver import as_solver
from inspect_ai.log._model import model_roles_config_to_model_roles

if sys.version_info < (3, 11):
    from exceptiongroup import ExceptionGroup

from shortuuid import uuid
from typing_extensions import Unpack

from inspect_ai._cli.util import parse_cli_args
from inspect_ai._display.core.active import display as task_display
from inspect_ai._util.config import resolve_args
from inspect_ai._util.constants import (
    DEFAULT_LOG_FORMAT,
    DEFAULT_LOG_SHARED,
    JSON_LOG_FORMAT,
)
from inspect_ai._util.error import PrerequisiteError
from inspect_ai._util.file import absolute_file_path
from inspect_ai._util.logger import warn_once
from inspect_ai._util.platform import platform_init
from inspect_ai._util.registry import registry_lookup
from inspect_ai.approval._apply import init_tool_approval
from inspect_ai.approval._policy import (
    ApprovalPolicy,
    ApprovalPolicyConfig,
    approval_policies_from_config,
    config_from_approval_policies,
)
from inspect_ai.log import EvalConfig, EvalLog, EvalLogInfo
from inspect_ai.log._file import read_eval_log_async
from inspect_ai.log._recorders import create_recorder_for_format
from inspect_ai.log._recorders.buffer import cleanup_sample_buffers
from inspect_ai.model import (
    GenerateConfig,
    GenerateConfigArgs,
    Model,
)
from inspect_ai.model._model import get_model, init_active_model, resolve_models
from inspect_ai.scorer._reducer import reducer_log_names
from inspect_ai.solver._chain import chain
from inspect_ai.solver._solver import Solver, SolverSpec
from inspect_ai.util import SandboxEnvironmentType
from inspect_ai.util._display import (
    DisplayType,
    display_type,
    display_type_initialized,
    init_display_type,
)

from .context import init_eval_context
from .loader import resolve_tasks
from .run import eval_run
from .task import Epochs, PreviousTask
from .task.resolved import ResolvedTask, resolved_model_names
from .task.tasks import Tasks

log = logging.getLogger(__name__)


def eval(
    tasks: Tasks,
    model: str | Model | list[str] | list[Model] | None | NotGiven = NOT_GIVEN,
    model_base_url: str | None = None,
    model_args: dict[str, Any] | str = dict(),
    model_roles: dict[str, str | Model] | None = None,
    task_args: dict[str, Any] | str = dict(),
    sandbox: SandboxEnvironmentType | None = None,
    sandbox_cleanup: bool | None = None,
    solver: Solver | SolverSpec | Agent | list[Solver] | None = None,
    tags: list[str] | None = None,
    metadata: dict[str, Any] | None = None,
    trace: bool | None = None,
    display: DisplayType | None = None,
    approval: str | list[ApprovalPolicy] | None = None,
    log_level: str | None = None,
    log_level_transcript: str | None = None,
    log_dir: str | None = None,
    log_format: Literal["eval", "json"] | None = None,
    limit: int | tuple[int, int] | None = None,
    sample_id: str | int | list[str | int] | None = None,
    epochs: int | Epochs | None = None,
    fail_on_error: bool | float | None = None,
    debug_errors: bool | None = None,
    message_limit: int | None = None,
    token_limit: int | None = None,
    time_limit: int | None = None,
    working_limit: int | None = None,
    max_samples: int | None = None,
    max_tasks: int | None = None,
    max_subprocesses: int | None = None,
    max_sandboxes: int | None = None,
    log_samples: bool | None = None,
    log_images: bool | None = None,
    log_buffer: int | None = None,
    log_shared: bool | int | None = None,
    score: bool = True,
    score_display: bool | None = None,
    **kwargs: Unpack[GenerateConfigArgs],
) -> list[EvalLog]:
    r"""Evaluate tasks using a Model.

    Args:
        tasks: Task(s) to evaluate. If None, attempt
            to evaluate a task in the current working directory
        model: Model(s) for evaluation. If not specified use the value of the INSPECT_EVAL_MODEL
            environment variable. Specify `None` to define no default model(s), which will
            leave model usage entirely up to tasks.
        model_base_url: Base URL for communicating
            with the model API.
        model_args: Model creation args
            (as a dictionary or as a path to a JSON or YAML config file)
        model_roles: Named roles for use in `get_model()`.
        task_args: Task creation arguments
            (as a dictionary or as a path to a JSON or YAML config file)
        sandbox: Sandbox environment type
            (or optionally a str or tuple with a shorthand spec)
        sandbox_cleanup: Cleanup sandbox environments after task completes
            (defaults to True)
        solver: Alternative solver for task(s).
            Optional (uses task solver by default).
        tags: Tags to associate with this evaluation run.
        metadata: Metadata to associate with this evaluation run.
        trace: Trace message interactions with evaluated model to terminal.
        display: Task display type (defaults to 'full').
        approval: Tool use approval policies.
            Either a path to an approval policy config file or a list of approval policies.
            Defaults to no approval policy.
        log_level: Level for logging to the console: "debug", "http", "sandbox",
            "info", "warning", "error", or "critical" (defaults to "warning")
        log_level_transcript: Level for logging to the log file (defaults to "info")
        log_dir: Output path for logging results
            (defaults to file log in ./logs directory).
        log_format: Format for writing log files (defaults
            to "eval", the native high-performance format).
        limit: Limit evaluated samples
            (defaults to all samples).
        sample_id: Evaluate specific sample(s) from the dataset.
        epochs: Epochs to repeat samples for and optional score
            reducer function(s) used to combine sample scores (defaults to "mean")
        fail_on_error: `True` to fail on first sample error
            (default); `False` to never fail on sample errors; Value between 0 and 1
            to fail if a proportion of total samples fails. Value greater than 1 to fail
            eval if a count of samples fails.
        debug_errors: Raise task errors (rather than logging them)
            so they can be debugged (defaults to False).
        message_limit: Limit on total messages used for each sample.
        token_limit: Limit on total tokens used for each sample.
        time_limit: Limit on clock time (in seconds) for samples.
        working_limit: Limit on working time (in seconds) for sample. Working
            time includes model generation, tool calls, etc. but does not include
            time spent waiting on retries or shared resources.
        max_samples: Maximum number of samples to run in parallel
            (default is max_connections)
        max_tasks: Maximum number of tasks to run in parallel
            (defaults to number of models being evaluated)
        max_subprocesses: Maximum number of subprocesses to
            run in parallel (default is os.cpu_count())
        max_sandboxes: Maximum number of sandboxes (per-provider)
            to run in parallel.
        log_samples: Log detailed samples and scores (defaults to True)
        log_images: Log base64 encoded version of images,
            even if specified as a filename or URL (defaults to False)
        log_buffer: Number of samples to buffer before writing log file.
            If not specified, an appropriate default for the format and filesystem is
            chosen (10 for most all cases, 100 for JSON logs on remote filesystems).
        log_shared: Sync sample events to log directory so that users on other systems
            can see log updates in realtime (defaults to no syncing). Specify `True`
            to sync every 10 seconds, otherwise an integer to sync every `n` seconds.
        score: Score output (defaults to True)
        score_display: Show scoring metrics in realtime (defaults to True)
        **kwargs: Model generation options.

    Returns:
        List of EvalLog (one for each task)
    """
    # standard platform init for top level entry points
    platform_init()

    # resolve eval trace
    max_tasks, max_samples = init_eval_display(
        display, trace, max_tasks, max_samples, model
    )

    async def run_task_app() -> list[EvalLog]:
        try:
            return await eval_async(
                tasks=tasks,
                model=model,
                model_base_url=model_base_url,
                model_args=model_args,
                model_roles=model_roles,
                task_args=task_args,
                sandbox=sandbox,
                sandbox_cleanup=sandbox_cleanup,
                solver=solver,
                tags=tags,
                metadata=metadata,
                approval=approval,
                log_level=log_level,
                log_level_transcript=log_level_transcript,
                log_dir=log_dir,
                log_format=log_format,
                limit=limit,
                sample_id=sample_id,
                epochs=epochs,
                fail_on_error=fail_on_error,
                debug_errors=debug_errors,
                message_limit=message_limit,
                token_limit=token_limit,
                time_limit=time_limit,
                working_limit=working_limit,
                max_samples=max_samples,
                max_tasks=max_tasks,
                max_subprocesses=max_subprocesses,
                max_sandboxes=max_sandboxes,
                log_samples=log_samples,
                log_images=log_images,
                log_buffer=log_buffer,
                log_shared=log_shared,
                score=score,
                score_display=score_display,
                **kwargs,
            )
        # exceptions can escape when debug_errors is True and that's okay
        except ExceptionGroup as ex:
            if debug_errors:
                raise ex.exceptions[0] from None
            else:
                raise

    return task_display().run_task_app(run_task_app)


# single call to eval_async at a time
_eval_async_running = False


async def eval_async(
    tasks: Tasks,
    model: str | Model | list[str] | list[Model] | None | NotGiven = NOT_GIVEN,
    model_base_url: str | None = None,
    model_args: dict[str, Any] | str = dict(),
    model_roles: dict[str, str | Model] | None = None,
    task_args: dict[str, Any] | str = dict(),
    sandbox: SandboxEnvironmentType | None = None,
    sandbox_cleanup: bool | None = None,
    solver: Solver | SolverSpec | Agent | list[Solver] | None = None,
    tags: list[str] | None = None,
    metadata: dict[str, Any] | None = None,
    approval: str | list[ApprovalPolicy] | ApprovalPolicyConfig | None = None,
    log_level: str | None = None,
    log_level_transcript: str | None = None,
    log_dir: str | None = None,
    log_format: Literal["eval", "json"] | None = None,
    limit: int | tuple[int, int] | None = None,
    sample_id: str | int | list[str | int] | None = None,
    epochs: int | Epochs | None = None,
    fail_on_error: bool | float | None = None,
    debug_errors: bool | None = None,
    message_limit: int | None = None,
    token_limit: int | None = None,
    time_limit: int | None = None,
    working_limit: int | None = None,
    max_samples: int | None = None,
    max_tasks: int | None = None,
    max_subprocesses: int | None = None,
    max_sandboxes: int | None = None,
    log_samples: bool | None = None,
    log_images: bool | None = None,
    log_buffer: int | None = None,
    log_shared: bool | int | None = None,
    score: bool = True,
    score_display: bool | None = None,
    **kwargs: Unpack[GenerateConfigArgs],
) -> list[EvalLog]:
    r"""Evaluate tasks using a Model (async).

    Args:
        tasks: Task(s) to evaluate. If None, attempt
            to evaluate a task in the current working directory
        model: Model(s) for evaluation. If not specified use the value of the INSPECT_EVAL_MODEL
            environment variable. Specify `None` to define no default model(s), which will
            leave model usage entirely up to tasks.
        model_base_url: Base URL for communicating with the model API.
        model_args: Model creation args (as a dictionary or as a path to a JSON or YAML config file
        model_roles: Named roles for use in `get_model()`.
        task_args: Task creation arguments (as a dictionary or as a path to a JSON or YAML config file)
        sandbox: Sandbox environment type (or optionally a str or tuple with a shorthand spec)
        sandbox_cleanup: Cleanup sandbox environments after task completes (defaults to True)
        solver: Alternative solver for task(s).  Optional (uses task solver by default).
        tags: Tags to associate with this evaluation run.
        metadata: Metadata to associate with this evaluation run.
        approval: Tool use approval policies.
          Either a path to an approval policy config file or a list of approval policies.
          Defaults to no approval policy.
        log_level: Level for logging to the console: "debug", "http", "sandbox",
          "info", "warning", "error", or "critical" (defaults to "warning")
        log_level_transcript: Level for logging to the log file (defaults to "info")
        log_dir: Output path for logging results (defaults to file log in ./logs directory).
        log_format: Format for writing log files (defaults to "eval", the native high-performance format).
        limit: Limit evaluated samples (defaults to all samples).
        sample_id: Evaluate specific sample(s) from the dataset.
        epochs: Epochs to repeat samples for and optional score
            reducer function(s) used to combine sample scores (defaults to "mean")
        fail_on_error: `True` to fail on first sample error
            (default); `False` to never fail on sample errors; Value between 0 and 1
            to fail if a proportion of total samples fails. Value greater than 1 to fail eval if a count of samples fails.
        debug_errors: Raise task errors (rather than logging them) so they can be debugged (defaults to False).
        message_limit: Limit on total messages used for each sample.
        token_limit: Limit on total tokens used for each sample.
        time_limit: Limit on clock time (in seconds) for samples.
        working_limit: Limit on working time (in seconds) for sample. Working
            time includes model generation, tool calls, etc. but does not include
            time spent waiting on retries or shared resources.
        max_samples: Maximum number of samples to run in parallel (default is max_connections)
        max_tasks: Maximum number of tasks to run in parallel
            (defaults to number of models being evaluated)
        max_subprocesses: Maximum number of subprocesses to run in parallel (default is os.cpu_count())
        max_sandboxes: Maximum number of sandboxes (per-provider) to run in parallel.
        log_samples: Log detailed samples and scores (defaults to True)
        log_images: Log base64 encoded version of images, even if specified as a filename or URL (defaults to False)
        log_buffer: Number of samples to buffer before writing log file.
           If not specified, an appropriate default for the format and filesystem is
           chosen (10 for most all cases, 100 for JSON logs on remote filesystems).
        log_shared: Indicate that the log directory is shared, which results in additional syncing of realtime log data for Inspect View.
        score: Score output (defaults to True)
        score_display: Show scoring metrics in realtime (defaults to True)
        **kwargs: Model generation options.

    Returns:
        List of EvalLog (one for each task)
    """
    # only a single call to eval_async can be active at a time, this is
    # because when running a task a chdir to the task's directory (and
    # similar mutation of the Python sys.path) occurs. since this is a
    # change to global process state it cannot occur in parallel. for
    # task parallelism, pass multiple tasks to eval or eval_async (which
    # will enforce the appropriate constraints on task parallelism)
    global _eval_async_running
    if _eval_async_running:
        raise RuntimeError("Multiple concurrent calls to eval_async are not allowed.")

    _eval_async_running = True

    # if we are called outside of eval() then set display type to "plain"
    if not display_type_initialized():
        init_display_type("plain")

    # resolve model and task args
    model_args = resolve_args(model_args)
    task_args = resolve_args(task_args)

    try:
        # intialise eval
        model, approval = eval_init(
            model=model,
            model_base_url=model_base_url,
            model_args=model_args,
            approval=approval,
            max_subprocesses=max_subprocesses,
            log_level=log_level,
            log_level_transcript=log_level_transcript,
            **kwargs,
        )

        # resolve tasks
        resolved_tasks = eval_resolve_tasks(
            tasks, task_args, model, model_roles, GenerateConfig(**kwargs), sandbox
        )

        # warn and return empty string if we resolved no tasks
        if len(resolved_tasks) == 0:
            log.warning("No inspect tasks were found at the specified paths.")
            return []

        # if there is no max tasks then base it on unique model names
        if max_tasks is None:
            model_count = len(resolved_model_names(resolved_tasks))
            if model_count > 1:
                max_tasks = model_count

        # apply conversation display constraints
        if display_type() == "conversation":
            # single task at a time
            if max_tasks is not None:
                max_tasks = 1

            # single sample at a time
            max_samples = 1

            # multiple models not allowed in trace mode
            if len(model) > 1:
                raise PrerequisiteError(
                    "Trace mode cannot be used when evaluating multiple models."
                )

        # resolve recorder (confirm writeable)
        log_dir = log_dir if log_dir else os.environ.get("INSPECT_LOG_DIR", "./logs")
        log_dir = absolute_file_path(log_dir)
        recorder = create_recorder_for_format(log_format or DEFAULT_LOG_FORMAT, log_dir)
        if not recorder.is_writeable():
            raise PrerequisiteError(
                f"ERROR: You do not have write permission for the log_dir '{log_dir}'"
            )

        # resolve log_shared
        log_shared = DEFAULT_LOG_SHARED if log_shared is True else log_shared

        # validate that --log-shared can't use used with 'json' format
        if log_shared and log_format == JSON_LOG_FORMAT:
            raise PrerequisiteError(
                "ERROR: --log-shared is not compatible with the json log format."
            )

        # resolve solver
        if isinstance(solver, list):
            solver = chain(solver)
        elif is_agent(solver):
            solver = as_solver(solver)
        else:
            solver = cast(Solver | SolverSpec | None, solver)

        # ensure consistency of limit and sample_id
        if sample_id is not None and limit is not None:
            raise ValueError("You cannot specify both sample_id and limit.")

        # resolve epochs
        if isinstance(epochs, int):
            epochs = Epochs(epochs)
        if epochs is not None and epochs.epochs < 1:
            raise ValueError("epochs must be a positive integer.")

        # create config
        epochs_reducer = epochs.reducer if epochs else None
        eval_config = EvalConfig(
            limit=limit,
            sample_id=sample_id,
            epochs=epochs.epochs if epochs else None,
            epochs_reducer=reducer_log_names(epochs_reducer)
            if epochs_reducer
            else None,
            approval=config_from_approval_policies(approval) if approval else None,
            fail_on_error=fail_on_error,
            message_limit=message_limit,
            token_limit=token_limit,
            time_limit=time_limit,
            working_limit=working_limit,
            max_samples=max_samples,
            max_tasks=max_tasks,
            max_subprocesses=max_subprocesses,
            max_sandboxes=max_sandboxes,
            sandbox_cleanup=sandbox_cleanup,
            log_samples=log_samples,
            log_images=log_images,
            log_buffer=log_buffer,
            log_shared=log_shared,
            score_display=score_display,
        )

        # run tasks - 2 codepaths, one for the traditional task at a time
        # (w/ optional multiple models) and the other for true multi-task
        # (which requires different scheduling and UI)
        run_id = uuid()
        task_definitions = len(resolved_tasks) // len(model)
        parallel = 1 if (task_definitions == 1 or max_tasks is None) else max_tasks

        # single task definition (could be multi-model) or max_tasks capped to 1
        if parallel == 1:
            results: list[EvalLog] = []
            for sequence in range(0, task_definitions):
                task_batch = list(
                    filter(lambda t: t.sequence == sequence, resolved_tasks)
                )
                results.extend(
                    await eval_run(
                        run_id=run_id,
                        tasks=task_batch,
                        parallel=parallel,
                        eval_config=eval_config,
                        eval_sandbox=sandbox,
                        recorder=recorder,
                        epochs_reducer=epochs_reducer,
                        solver=solver,
                        tags=tags,
                        metadata=metadata,
                        score=score,
                        debug_errors=debug_errors is True,
                        **kwargs,
                    )
                )
                # exit the loop if there was a cancellation
                if any([result.status == "cancelled" for result in results]):
                    break

            # return list of eval logs
            logs = EvalLogs(results)

        # multiple task definitions AND tasks not capped at 1
        else:
            results = await eval_run(
                run_id=run_id,
                tasks=resolved_tasks,
                parallel=parallel,
                eval_config=eval_config,
                eval_sandbox=sandbox,
                recorder=recorder,
                epochs_reducer=epochs_reducer,
                solver=solver,
                tags=tags,
                metadata=metadata,
                score=score,
                **kwargs,
            )
            logs = EvalLogs(results)

        # cleanup sample buffers if required
        cleanup_sample_buffers(log_dir)

    finally:
        _eval_async_running = False

    # return logs
    return logs


def eval_retry(
    tasks: str | EvalLogInfo | EvalLog | list[str] | list[EvalLogInfo] | list[EvalLog],
    log_level: str | None = None,
    log_level_transcript: str | None = None,
    log_dir: str | None = None,
    log_format: Literal["eval", "json"] | None = None,
    max_samples: int | None = None,
    max_tasks: int | None = None,
    max_subprocesses: int | None = None,
    max_sandboxes: int | None = None,
    sandbox_cleanup: bool | None = None,
    trace: bool | None = None,
    display: DisplayType | None = None,
    fail_on_error: bool | float | None = None,
    debug_errors: bool | None = None,
    log_samples: bool | None = None,
    log_images: bool | None = None,
    log_buffer: int | None = None,
    log_shared: bool | int | None = None,
    score: bool = True,
    score_display: bool | None = None,
    max_retries: int | None = None,
    timeout: int | None = None,
    max_connections: int | None = None,
) -> list[EvalLog]:
    """Retry a previously failed evaluation task.

    Args:
        tasks: Log files for task(s) to retry.
        log_level: Level for logging to the console: "debug", "http", "sandbox",
            "info", "warning", "error", or "critical" (defaults to "warning")
        log_level_transcript: Level for logging to the log file (defaults to "info")
        log_dir: Output path for logging results
            (defaults to file log in ./logs directory).
        log_format: Format for writing log files (defaults
            to "eval", the native high-performance format).
        max_samples: Maximum number of samples to run in parallel
            (default is max_connections)
        max_tasks: Maximum number of tasks to run in parallel
            (defaults to number of models being evaluated)
        max_subprocesses: Maximum number of subprocesses to
            run in parallel (default is os.cpu_count())
        max_sandboxes: Maximum number of sandboxes (per-provider)
            to run in parallel.
        sandbox_cleanup: Cleanup sandbox environments after task completes
            (defaults to True)
        trace: Trace message interactions with evaluated model to terminal.
        display: Task display type (defaults to 'full').
        fail_on_error: `True` to fail on first sample error
            (default); `False` to never fail on sample errors; Value between 0 and 1
            to fail if a proportion of total samples fails. Value greater than 1 to fail
            eval if a count of samples fails.
        debug_errors: Raise task errors (rather than logging them)
            so they can be debugged (defaults to False).
        log_samples: Log detailed samples and scores (defaults to True)
        log_images: Log base64 encoded version of images,
            even if specified as a filename or URL (defaults to False)
        log_buffer: Number of samples to buffer before writing log file.
            If not specified, an appropriate default for the format and filesystem is
            chosen (10 for most all cases, 100 for JSON logs on remote filesystems).
        log_shared: Sync sample events to log directory so that users on other systems
            can see log updates in realtime (defaults to no syncing). Specify `True`
            to sync every 10 seconds, otherwise an integer to sync every `n` seconds.
        score: Score output (defaults to True)
        score_display: Show scoring metrics in realtime (defaults to True)
        max_retries:
            Maximum number of times to retry request.
        timeout:
            Request timeout (in seconds)
        max_connections:
            Maximum number of concurrent connections to Model API (default is per Model API)

    Returns:
        List of EvalLog (one for each task)
    """
    # standard platform init for top level entry points
    platform_init()

    # resolve eval trace
    max_tasks, max_samples = init_eval_display(display, trace, max_tasks, max_samples)

    async def run_task_app() -> list[EvalLog]:
        return await eval_retry_async(
            tasks=tasks,
            log_level=log_level,
            log_level_transcript=log_level_transcript,
            log_dir=log_dir,
            log_format=log_format,
            max_samples=max_samples,
            max_tasks=max_tasks,
            max_subprocesses=max_subprocesses,
            max_sandboxes=max_sandboxes,
            sandbox_cleanup=sandbox_cleanup,
            fail_on_error=fail_on_error,
            debug_errors=debug_errors,
            log_samples=log_samples,
            log_images=log_images,
            log_buffer=log_buffer,
            log_shared=log_shared,
            score=score,
            score_display=score_display,
            max_retries=max_retries,
            timeout=timeout,
            max_connections=max_connections,
        )

    return task_display().run_task_app(run_task_app)


async def eval_retry_async(
    tasks: str | EvalLogInfo | EvalLog | list[str] | list[EvalLogInfo] | list[EvalLog],
    log_level: str | None = None,
    log_level_transcript: str | None = None,
    log_dir: str | None = None,
    log_format: Literal["eval", "json"] | None = None,
    max_samples: int | None = None,
    max_tasks: int | None = None,
    max_subprocesses: int | None = None,
    max_sandboxes: int | None = None,
    sandbox_cleanup: bool | None = None,
    fail_on_error: bool | float | None = None,
    debug_errors: bool | None = None,
    log_samples: bool | None = None,
    log_images: bool | None = None,
    log_buffer: int | None = None,
    log_shared: bool | int | None = None,
    score: bool = True,
    score_display: bool | None = None,
    max_retries: int | None = None,
    timeout: int | None = None,
    max_connections: int | None = None,
) -> list[EvalLog]:
    """Retry a previously failed evaluation task.

    Args:
        tasks: (str | EvalLogInfo | EvalLog | list[str] | list[EvalLogInfo] | list[EvalLog]):
            Log files for task(s) to retry.
        log_level (str | None): Level for logging to the console: "debug", "http", "sandbox",
          "info", "warning", "error", or "critical" (defaults to "warning")
        log_level_transcript (str | None): Level for logging to the log file (defaults to "info")
        log_dir (str | None): Output path for logging results
           (defaults to file log in ./logs directory).
        log_format (Literal["eval", "json"] | None): Format for writing log files (defaults
           to "eval", the native high-performance format).
        max_samples (int | None): Maximum number of samples to run in parallel
           (default is max_connections)
        max_tasks (int | None): Maximum number of tasks to run in parallel
           (default is 1)
        max_subprocesses (int): Maximum number of subprocesses to
           run in parallel (default is os.cpu_count())
        max_sandboxes (int): Maximum number of sandboxes (per-provider) to run in parallel.
        sandbox_cleanup (bool | None): Cleanup sandbox environments after task completes
           (defaults to True)
        fail_on_error (bool | float | None): `True` to fail on first sample error
           (default); `False` to never fail on sample errors; Value between 0 and 1
           to fail if a proportion of total samples fails. Value greater than 1 to fail
           eval if a count of samples fails.
        debug_errors (bool | None): Raise task errors (rather than logging them)
           so they can be debugged (defaults to False).
        log_samples: (bool | None): Log detailed samples and scores (defaults to True)
        log_images: (bool | None): Log base64 encoded version of images,
           even if specified as a filename or URL (defaults to False)
        log_buffer: (int | None): Number of samples to buffer before writing log file.
           If not specified, an appropriate default for the format and filesystem is
           chosen (10 for most all cases, 100 for JSON logs on remote filesystems).
        log_shared: Indicate that the log directory is shared, which results in
            additional syncing of realtime log data for Inspect View.
        score (bool): Score output (defaults to True)
        score_display (bool | None): Show scoring metrics in realtime (defaults to True)
        max_retries (int | None):
           Maximum number of times to retry request.
        timeout: (int | None):
           Request timeout (in seconds)
        max_connections (int | None):
           Maximum number of concurrent connections to Model API (default is per Model API)

    Returns:
        List of EvalLog (one for each task)
    """
    # resolve into a list of eval logs
    if isinstance(tasks, EvalLogInfo):
        tasks = [tasks]
    elif isinstance(tasks, EvalLog):
        tasks = [tasks]
    elif isinstance(tasks, str):
        tasks = [tasks]
    retry_eval_logs = [
        (
            task
            if isinstance(task, EvalLog)
            else (
                await read_eval_log_async(task.name)
                if isinstance(task, EvalLogInfo)
                else await read_eval_log_async(task)
            )
        )
        for task in tasks
    ]

    # eval them in turn
    eval_logs: list[EvalLog] = []
    for eval_log in retry_eval_logs:
        # the task needs to be either filesystem or registry
        # based in order to do a retry (we don't have enough
        # context to reconstruct ephemeral Task instances)
        task: str | None
        task_id = eval_log.eval.task_id
        task_name = eval_log.eval.task_registry_name or eval_log.eval.task
        task_file = eval_log.eval.task_file
        if task_file:
            if not Path(task_file).exists():
                raise FileNotFoundError(f"Task file '{task_file}' not found")
            task = f"{task_file}@{task_name}"
        else:
            if registry_lookup("task", task_name) is None:
                raise FileNotFoundError(f"Task '{task_name}' not found.")
            task = task_name

        # see if there is solver spec in the eval log
        solver = (
            SolverSpec(eval_log.eval.solver, eval_log.eval.solver_args or {})
            if eval_log.eval.solver
            else None
        )

        # resolve the model
        model = get_model(
            model=eval_log.eval.model,
            config=eval_log.eval.model_generate_config,
            base_url=eval_log.eval.model_base_url,
            **eval_log.eval.model_args,
        )

        # collect the rest of the params we need for the eval
<<<<<<< HEAD
        model = eval_log.eval.model
        model_base_url = eval_log.eval.model_base_url
        model_args = eval_log.eval.model_args
        model_roles = model_roles_config_to_model_roles(eval_log.eval.model_roles)
=======
>>>>>>> a1825ce1
        task_args = eval_log.eval.task_args
        tags = eval_log.eval.tags
        limit = eval_log.eval.config.limit
        sample_id = eval_log.eval.config.sample_id
        epochs = (
            Epochs(eval_log.eval.config.epochs, eval_log.eval.config.epochs_reducer)
            if eval_log.eval.config.epochs
            else None
        )
        approval = eval_log.eval.config.approval
        message_limit = eval_log.eval.config.message_limit
        token_limit = eval_log.eval.config.token_limit
        time_limit = eval_log.eval.config.time_limit
        working_limit = eval_log.eval.config.working_limit
        max_samples = max_samples or eval_log.eval.config.max_samples
        max_tasks = max_tasks or eval_log.eval.config.max_tasks
        max_subprocesses = max_subprocesses or eval_log.eval.config.max_subprocesses
        max_sandboxes = max_sandboxes or eval_log.eval.config.max_sandboxes
        sandbox_cleanup = (
            sandbox_cleanup
            if sandbox_cleanup is not None
            else eval_log.eval.config.sandbox_cleanup
        )
        fail_on_error = (
            fail_on_error
            if fail_on_error is not None
            else eval_log.eval.config.fail_on_error
        )
        log_samples = (
            log_samples if log_samples is not None else eval_log.eval.config.log_samples
        )
        log_images = (
            log_images if log_images is not None else eval_log.eval.config.log_images
        )
        log_buffer = (
            log_buffer if log_buffer is not None else eval_log.eval.config.log_buffer
        )
        log_shared = (
            log_shared if log_shared is not None else eval_log.eval.config.log_shared
        )
        score_display = (
            score_display
            if score_display is not None
            else eval_log.eval.config.score_display
        )

        config = eval_log.plan.config
        config.max_retries = max_retries or config.max_retries
        config.timeout = timeout or config.timeout
        config.max_connections = max_connections or config.max_connections

        # run the eval
        log = (
            await eval_async(
                tasks=PreviousTask(
                    id=task_id, task=task, task_args=task_args, model=None, log=eval_log
                ),
                model=model,
<<<<<<< HEAD
                model_base_url=model_base_url,
                model_args=model_args,
                model_roles=model_roles,
=======
>>>>>>> a1825ce1
                task_args=task_args,
                sandbox=eval_log.eval.sandbox,
                sandbox_cleanup=sandbox_cleanup,
                solver=solver,
                tags=tags,
                approval=approval,
                log_level=log_level,
                log_level_transcript=log_level_transcript,
                log_dir=log_dir,
                log_format=log_format,
                limit=limit,
                sample_id=sample_id,
                epochs=epochs,
                fail_on_error=fail_on_error,
                debug_errors=debug_errors,
                message_limit=message_limit,
                token_limit=token_limit,
                time_limit=time_limit,
                working_limit=working_limit,
                max_samples=max_samples,
                max_tasks=max_tasks,
                max_subprocesses=max_subprocesses,
                max_sandboxes=max_sandboxes,
                log_samples=log_samples,
                log_images=log_images,
                log_buffer=log_buffer,
                log_shared=log_shared,
                score=score,
                score_display=score_display,
                **dict(config),
            )
        )[0]

        # add it to our results
        eval_logs.append(log)

    return EvalLogs(eval_logs)


def eval_init(
    model: str | Model | list[str] | list[Model] | None | NotGiven = NOT_GIVEN,
    model_base_url: str | None = None,
    model_args: dict[str, Any] | str = dict(),
    approval: str | list[ApprovalPolicy] | ApprovalPolicyConfig | None = None,
    max_subprocesses: int | None = None,
    log_level: str | None = None,
    log_level_transcript: str | None = None,
    **kwargs: Unpack[GenerateConfigArgs],
) -> tuple[list[Model], list[ApprovalPolicy] | None]:
    # init eval context
    init_eval_context(log_level, log_level_transcript, max_subprocesses)

    # resolve model and task args
    model_args = resolve_args(model_args)

    # resolve model args from environment if not specified
    if len(model_args) == 0:
        env_model_args = os.environ.get("INSPECT_EVAL_MODEL_ARGS", None)
        if env_model_args:
            args = [arg.strip() for arg in env_model_args.split(" ")]
            model_args = parse_cli_args(args)

    # resolve models
    generate_config = GenerateConfig(**kwargs)
    models = resolve_models(model, model_base_url, model_args, generate_config)

    # resolve approval
    if isinstance(approval, str | ApprovalPolicyConfig):
        approval = approval_policies_from_config(approval)
    init_tool_approval(approval)

    return models, approval


def eval_resolve_tasks(
    tasks: Tasks,
    task_args: dict[str, Any] | str,
    models: list[Model],
    model_roles: dict[str, str | Model] | None,
    config: GenerateConfig,
    sandbox: SandboxEnvironmentType | None,
) -> list[ResolvedTask]:
    resolved_model_roles = resolve_model_roles(model_roles)
    task_args = resolve_args(task_args)
    with task_display().suspend_task_app():
        resolved_tasks: list[ResolvedTask] = []
        for m in models:
            init_active_model(m, config)
            resolved_tasks.extend(
                resolve_tasks(tasks, task_args, m, resolved_model_roles, sandbox)
            )
        return resolved_tasks


def init_eval_display(
    display: DisplayType | None,
    trace: bool | None,
    max_tasks: int | None,
    max_samples: int | None,
    model: Any = None,
) -> tuple[int | None, int | None]:
    # propagate any trace value to display_type
    if trace:
        warn_once(
            log,
            "WARNING: The --trace flag is deprecated (use --display=conversation instead)",
        )
        display = "conversation"

    # apply default and init
    display = display or display_type()
    init_display_type(display)

    # adapt task/samples as required if we are in conversation mode
    if display_type() == "conversation":
        # single task at a time
        if max_tasks is not None:
            max_tasks = 1

        # single sample at a time
        max_samples = 1

        # multiple models not allowed in trace mode
        if isinstance(model, list) and len(model) > 1:
            raise PrerequisiteError(
                "Conversation mode cannot be used when evaluating multiple models."
            )

    return max_tasks, max_samples


# A list of eval logs is returned from eval(). We've already displayed
# all of the output we need to to though, so we make the return
# value 'invisible'
class EvalLogs(list[EvalLog]):
    def _ipython_display_(self) -> None:
        pass

    def __repr__(self) -> str:
        return ""<|MERGE_RESOLUTION|>--- conflicted
+++ resolved
@@ -766,14 +766,10 @@
             **eval_log.eval.model_args,
         )
 
+        # resolve model roles
+        model_roles = model_roles_config_to_model_roles(eval_log.eval.model_roles)
+
         # collect the rest of the params we need for the eval
-<<<<<<< HEAD
-        model = eval_log.eval.model
-        model_base_url = eval_log.eval.model_base_url
-        model_args = eval_log.eval.model_args
-        model_roles = model_roles_config_to_model_roles(eval_log.eval.model_roles)
-=======
->>>>>>> a1825ce1
         task_args = eval_log.eval.task_args
         tags = eval_log.eval.tags
         limit = eval_log.eval.config.limit
@@ -832,12 +828,7 @@
                     id=task_id, task=task, task_args=task_args, model=None, log=eval_log
                 ),
                 model=model,
-<<<<<<< HEAD
-                model_base_url=model_base_url,
-                model_args=model_args,
                 model_roles=model_roles,
-=======
->>>>>>> a1825ce1
                 task_args=task_args,
                 sandbox=eval_log.eval.sandbox,
                 sandbox_cleanup=sandbox_cleanup,
