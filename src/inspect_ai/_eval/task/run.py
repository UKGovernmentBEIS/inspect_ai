--- conflicted
+++ resolved
@@ -76,48 +76,6 @@
 EvalSampleSource = Callable[[int | str, int], EvalSample | None]
 
 
-<<<<<<< HEAD
-async def task_run(
-    task: Task,
-    model: Model,
-    toolenv: tuple[str, str | None] | None,
-    logger: TaskLogger,
-    config: EvalConfig = EvalConfig(),
-    plan: Plan | Solver | list[Solver] | None = None,
-    score: bool = True,
-    sample_source: EvalSampleSource | None = None,
-    sample_semaphore: asyncio.Semaphore | None = None,
-    **kwargs: Unpack[GenerateConfigArgs],
-) -> EvalLog:
-    r"""Run the task.
-
-    Run the task with the passed model and configuration, using the
-    samples, scorer, metrics and solver(s) specified for the task.
-
-    Args:
-        task (Task): Task to run.
-        model (Model): Model used to generate output
-        toolenv (tuple[str, str | None] | None): Tool environment
-        logger (TaskLogger): Logger for recording results.
-        config (EvalConfig): Config (sample range/epochs, logging options)
-        plan:(Plan | Solver | list[Solver] | None): Override of
-            task default plan.
-        score (bool | None): Score model output. If not specified
-          is determined automatically based on whether the task
-          has a solver and metrics defined.
-        sample_source (EvalSampleSource | None): Source from which
-          previously executed samples can be found/returned
-        sample_semaphore (Semphonre | None): Semaphore for limiting
-          number of concurrent samples.
-        **kwargs (GenerateConfigArgs): Generation config options
-
-    Returns:
-      EvalLog for executed task.
-
-    """
-    # resolve default generate_config for task
-    generate_config = task.config.merge(GenerateConfigArgs(**kwargs))
-=======
 @dataclass
 class TaskRunOptions:
     task: Task
@@ -144,7 +102,9 @@
     sample_source = options.sample_source
     sample_semaphore = options.sample_semaphore
     kwargs = options.kwargs
->>>>>>> c678a6f4
+
+    # resolve default generate_config for task
+    generate_config = task.config.merge(GenerateConfigArgs(**kwargs))
 
     # init task context
     init_task_context(model, generate_config)
