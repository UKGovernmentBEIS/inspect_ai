import asyncio
import base64
import contextlib
import sys
from copy import deepcopy
from dataclasses import dataclass, field
from logging import getLogger
from typing import AsyncGenerator, Callable, Literal

from typing_extensions import Unpack

from inspect_ai._display import display
from inspect_ai._display._display import (
    TaskCancelled,
    TaskError,
    TaskProfile,
    TaskSuccess,
)
from inspect_ai._eval.task.util import sample_messages
from inspect_ai._util.constants import (
    DEFAULT_EPOCHS,
    DEFAULT_MAX_CONNECTIONS,
    SAMPLE_SUBTASK,
)
from inspect_ai._util.datetime import iso_now
from inspect_ai._util.error import exception_message
from inspect_ai._util.file import file, filesystem
from inspect_ai._util.hooks import send_telemetry
from inspect_ai._util.registry import (
    is_registry_object,
    registry_log_name,
)
from inspect_ai._util.url import data_uri_to_base64, is_data_uri
from inspect_ai._view.view import view_notify_eval
from inspect_ai.dataset import Dataset, Sample
from inspect_ai.log import (
    EvalConfig,
    EvalError,
    EvalLog,
    EvalResults,
    EvalSample,
    EvalStats,
)
from inspect_ai.log._file import eval_log_json
from inspect_ai.log._log import eval_error
from inspect_ai.model import (
    CachePolicy,
    GenerateConfig,
    GenerateConfigArgs,
    Model,
    ModelAPI,
    ModelName,
)
from inspect_ai.scorer import Scorer, Target
from inspect_ai.scorer._metric import SampleScore
from inspect_ai.scorer._scorer import unique_scorer_name
from inspect_ai.solver import Generate, Plan, Solver, TaskState
from inspect_ai.solver._subtask.subtask import init_subtask
from inspect_ai.solver._subtask.transcript import ScoreEvent, transcript
from inspect_ai.util._sandbox.context import (
    cleanup_sandbox_environments_sample,
    init_sandbox_environments_sample,
)
from inspect_ai.util._sandbox.environment import SandboxEnvironment

from ..context import init_task_context
from ..task import Task
from .generate import task_generate
from .images import samples_with_base64_images, states_with_base64_images
from .log import TaskLogger, collect_eval_data, log_plan
from .results import eval_results
from .transcript import solver_transcript

py_logger = getLogger(__name__)


EvalSampleSource = Callable[[int | str, int], EvalSample | None]


@dataclass
class TaskRunOptions:
    task: Task
    model: Model
    sandbox: tuple[str, str | None] | None
    logger: TaskLogger
    config: EvalConfig = field(default_factory=EvalConfig)
    plan: Plan | Solver | list[Solver] | None = field(default=None)
    score: bool = field(default=True)
    sample_source: EvalSampleSource | None = field(default=None)
    sample_semaphore: asyncio.Semaphore | None = field(default=None)
    kwargs: GenerateConfigArgs = field(default_factory=lambda: GenerateConfigArgs())


async def task_run(options: TaskRunOptions) -> EvalLog:
    # destructure options
    task = options.task
    model = options.model
    sandbox = options.sandbox
    logger = options.logger
    config = options.config
    plan = options.plan
    score = options.score
    sample_source = options.sample_source
    sample_semaphore = options.sample_semaphore
    kwargs = options.kwargs

    # resolve default generate_config for task
    generate_config = task.config.merge(GenerateConfigArgs(**kwargs))

    # init task context
    init_task_context(model, generate_config)

    # track stats and error
    stats = EvalStats(started_at=iso_now())
    error: EvalError | None = None
    cancelled = False

    # resolve some config
    model_name = ModelName(model)
    epochs = config.epochs if config.epochs else DEFAULT_EPOCHS
    sandbox_cleanup = config.sandbox_cleanup is not False
    log_images = config.log_images is not False
    log_samples = config.log_samples is not False

    # resolve dataset
    _, samples, states = await resolve_dataset(
        dataset=task.dataset,
        model_name=model_name,
        limit=config.limit,
        epochs=epochs,
        log_images=log_images,
        max_messages=config.max_messages,
    )

    # resolve the plan and scorer
    plan = (
        plan
        if isinstance(plan, Plan)
        else Plan(plan)
        if plan is not None
        else task.plan
    )
    score = score and task.scorer is not None
    scorers: list[Scorer] | None = task.scorer if (score and task.scorer) else None
    scorer_profiles = (
        [registry_log_name(scorer) for scorer in scorers if is_registry_object(scorer)]
        if scorers is not None
        else ["(none)"]
    )

    # compute steps (steps = samples * steps in plan + 1 for scorer)
    steps = len(samples) * (
        len(plan.steps) + (1 if plan.finish else 0) + (1)  # scorer
    )

    # create task profile for display
    profile = TaskProfile(
        name=task.name,
        model=model_name,
        dataset=task.dataset.name or "(samples)",
        scorer=", ".join(scorer_profiles),
        samples=len(samples),
        steps=steps,
        eval_config=config,
        task_args=logger.eval.task_args,
        generate_config=generate_config,
        log_location=logger.location,
    )

    with display().task(profile) as td:
        try:
            # log the plan
            log_plan(logger, plan, generate_config)

            with td.progress() as p:
                # forward progress
                def progress() -> None:
                    p.update(1)

                # provide solvers a function that they can use to generate output
                async def generate(
                    state: TaskState,
                    tool_calls: Literal["loop", "single", "none"] = "loop",
                    cache: bool | CachePolicy = False,
                    **kwargs: Unpack[GenerateConfigArgs],
                ) -> TaskState:
                    return await task_generate(
                        model=model,
                        state=state,
                        tool_calls=tool_calls,
                        cache=cache,
                        config=generate_config.merge(kwargs),
                    )

                # semaphore to limit concurrency
                sample_semaphore = (
                    sample_semaphore
                    if sample_semaphore
                    else create_sample_semaphore(config, generate_config, model.api)
                )

                # create sample coroutines
                sample_coroutines = [
                    task_run_sample(
                        task_name=task.name,
                        sample=sample,
                        state=state,
                        sandbox=sandbox,
                        sandbox_cleanup=sandbox_cleanup,
                        plan=plan,
                        scorers=scorers,
                        generate=generate,
                        progress=progress,
                        logger=logger if log_samples else None,
                        log_images=log_images,
                        sample_source=sample_source,
                        semaphore=sample_semaphore,
                    )
                    for (sample, state) in zip(samples, states)
                ]

                # run them in parallel (subject to config.max_samples)
                scores = await asyncio.gather(*sample_coroutines)

            # compute and record metrics if we have scores
            completed_scores = [
                score_dict for score_dict in scores if isinstance(score_dict, dict)
            ]

            if len(completed_scores) > 0:
                results = eval_results(
                    scores=completed_scores,
                    reducers=task.epochs_reducer,
                    scorers=scorers,
                    metrics=task.metrics,
                )
                logger.log_results(results)
            else:
                results = EvalResults()

            # collect eval data
            collect_eval_data(stats, logger)

            # display task summary
            td.complete(TaskSuccess(stats, results))

        except asyncio.CancelledError:
            # flag as cancelled
            cancelled = True

            # collect eval data
            collect_eval_data(stats, logger)

            # display task cancelled
            td.complete(TaskCancelled(logger.samples_logged, stats))

        except BaseException as ex:
            # get exception info
            type, value, traceback = sys.exc_info()
            type = type if type else BaseException
            value = value if value else ex

            # build eval error
            error = eval_error(ex, type, value, traceback)

            # collect eval data
            collect_eval_data(stats, logger)

            # display it
            td.complete(TaskError(logger.samples_logged, type, value, traceback))

    # log as appropriate
    if cancelled:
        eval_log = logger.log_cancelled(stats)
    elif error:
        eval_log = logger.log_failure(stats, error)
    else:
        eval_log = logger.log_success(stats)

    # notify the view module that an eval just completed
    # (in case we have a view polling for new evals)
    view_notify_eval(logger.location)

    try:
        await send_telemetry("eval_log", eval_log_json(eval_log))
    except Exception as ex:
        py_logger.warning(f"Error occurred sending telemetry: {exception_message(ex)}")

    # return eval log
    return eval_log


async def task_run_sample(
    task_name: str,
    sample: Sample,
    state: TaskState,
    sandbox: tuple[str, str | None] | None,
    sandbox_cleanup: bool,
    plan: Plan,
    scorers: list[Scorer] | None,
    generate: Generate,
    progress: Callable[..., None],
    logger: TaskLogger | None,
    log_images: bool,
    sample_source: EvalSampleSource | None,
    semaphore: asyncio.Semaphore | None,
) -> dict[str, SampleScore] | None:
    # if there is an existing sample then tick off its progress, log it, and return it
    if sample_source and sample.id is not None:
        previous_sample = sample_source(sample.id, state.epoch)
        if previous_sample:
            # tick off progress
            for _ in range(0, len(plan.steps) + 1 + (1 if plan.finish else 0)):
                progress()
            # log if requested
            if logger:
                logger.log_event("sample", previous_sample, False)

            # return score
            if previous_sample.scores:
                return {
                    key: SampleScore(
                        value=score.value,
                        answer=score.answer,
                        explanation=score.explanation,
                        sample_id=previous_sample.id,
                    )
                    for key, score in previous_sample.scores.items()
                }

    # use semaphore if provided
    semaphore_cm: asyncio.Semaphore | contextlib.AbstractAsyncContextManager[None] = (
        semaphore if semaphore else contextlib.nullcontext()
    )

    # initialise subtask
    init_subtask(SAMPLE_SUBTASK, state.store)

    # use toolenv if provided
    sandboxenv_cm = (
        sandboxenv_context(task_name, sandbox, sandbox_cleanup, sample)
        if sandbox
        else contextlib.nullcontext()
    )

    # solver loop
    async with semaphore_cm, sandboxenv_cm:
        try:
            # run plan steps (checking for early termination)
            for index, solver in enumerate(plan.steps):
                # run the solver
                with solver_transcript(solver, state) as st:
                    state = await solver(state, generate)
                    st.complete(state)
                progress()

                # check for early termination (tick remaining progress)
                if state.completed:
                    for _ in range(index + 1, len(plan.steps)):
                        progress()
                    break

            # run finishing step them mark completed
            if plan.finish:
                with solver_transcript(plan.finish, state) as st:
                    state = await plan.finish(state, generate)
                    st.complete(state)
                progress()
            state.completed = True

        finally:
            # safely run cleanup function if there is one
            if plan.cleanup:
                try:
                    await plan.cleanup(state)
                except Exception as ex:
                    py_logger.warning(
                        f"Exception occurred during plan cleanup for task {task_name}: "
                        + f"{exception_message(ex)}"
                    )

        # score it
        results: dict[str, SampleScore] = {}
        if scorers:
            for scorer in scorers:
                scorer_name = unique_scorer_name(scorer, list(results.keys()))
<<<<<<< HEAD
                with transcript().step(name=scorer_name, type="scorer"):
                    score_result = await scorer(state, Target(sample.target))
                    transcript()._event(ScoreEvent(score=score_result))
                    results[scorer_name] = score_result
=======
                score_result = (
                    await scorer(state, Target(sample.target)) if scorer else None
                )
                if score_result is not None:
                    sample_score = SampleScore(
                        value=score_result.value,
                        explanation=score_result.explanation,
                        metadata=score_result.metadata,
                        sample_id=sample.id,
                    )
                    results[scorer_name] = sample_score
>>>>>>> efb1e930
        progress()

        # log it
        if logger is not None:
            # if we are logging images then be sure to base64 images injected by solvers
            if log_images:
                state = (await states_with_base64_images([state]))[0]

            # log the sample
            logger.log_sample(state.epoch, sample, state, results, True)

        # return
        return results


async def resolve_dataset(
    dataset: Dataset,
    model_name: ModelName,
    limit: int | tuple[int, int] | None,
    epochs: int,
    log_images: bool,
    max_messages: int | None,
) -> tuple[Dataset, list[Sample], list[TaskState]]:
    # apply limit to dataset
    dataset_limit = (
        slice(0, len(dataset))
        if limit is None
        else (slice(*limit) if isinstance(limit, tuple) else slice(0, limit))
    )
    dataset = dataset[dataset_limit]

    # add sample ids to dataset if they aren't there (start at 1 not 0)
    for id, sample in zip(range(dataset_limit.start, dataset_limit.stop), dataset):
        if sample.id is None:
            sample.id = id + 1

    # apply epochs (deepcopy the samples so they remain independent)
    samples: list[Sample] = []
    for _ in range(0, epochs):
        samples.extend([deepcopy(sample) for sample in dataset])

    # if we are logging images then resolve sample images here
    if log_images:
        samples = await samples_with_base64_images(samples)

    # prime the eval tasks (deep copy so they share no state w/ sample)
    sample_epochs: list[int] = []
    for e in range(0, epochs):
        sample_epochs.extend([e + 1] * len(dataset))
    states = [
        deepcopy(
            TaskState(
                sample_id=sample.id or 0,
                epoch=epoch,
                model=model_name,
                input=sample.input,
                choices=sample.choices,
                messages=sample_messages(sample),
                max_messages=max_messages,
                completed=False,
                metadata=sample.metadata if sample.metadata else {},
            )
        )
        for epoch, sample in zip(sample_epochs, samples)
    ]

    return (dataset, samples, states)


# we can reuse samples from a previous eval_log if and only if:
#   - The datasets have not been shuffled OR the samples in the dataset have unique ids
#   - The datasets have the exact same length
def eval_log_sample_source(
    eval_log: EvalLog | None, dataset: Dataset
) -> EvalSampleSource:
    # return dummy function for no sample source
    def no_sample_source(id: int | str, epoch: int) -> None:
        return None

    # take care of no log or no samples in log
    if not eval_log:
        return no_sample_source
    elif not eval_log.samples or len(eval_log.samples) == 0:
        return no_sample_source

    # determine whether all samples in the dataset have ids (if not, then we can't
    # provide a sample source in the case where either dataset is shuffled, as the ids
    # will be auto-assigned based on position, and therefore not stable)
    samples_have_ids = (
        next((sample for sample in dataset if sample.id is None), None) is None
    )

    if (eval_log.eval.dataset.shuffled or dataset.shuffled) and not samples_have_ids:
        py_logger.warning(
            "Unable to re-use samples from retry log file because the dataset was shuffled "
            + "and some samples in the dataset do not have an 'id' field."
        )
        return no_sample_source

    elif eval_log.eval.dataset.samples != len(dataset):
        py_logger.warning(
            "Unable to re-use samples from retry log file because the dataset size changed"
        )
        return no_sample_source
    else:

        def previous(id: int | str, epoch: int) -> EvalSample | None:
            return next(
                (
                    sample
                    for sample in (eval_log.samples or [])
                    if sample.id == id and sample.epoch == epoch
                ),
                None,
            )

        return previous


# semaphore to limit concurrency. default max_samples to
# max_connections + 1 if not explicitly specified (this is
# to make sure it always saturates the connection pool)
def create_sample_semaphore(
    config: EvalConfig,
    generate_config: GenerateConfig,
    modelapi: ModelAPI | None = None,
) -> asyncio.Semaphore:
    # if the user set max_samples then use that
    if config.max_samples is not None:
        return asyncio.Semaphore(config.max_samples)

    # use max_connections
    max_samples = (
        generate_config.max_connections
        if generate_config.max_connections is not None
        else modelapi.max_connections()
        if modelapi
        else DEFAULT_MAX_CONNECTIONS
    )

    # if max_tasks is specified and max_samples is less
    # than max_tasks then bump it up
    if config.max_tasks is not None:
        max_samples = max(max_samples, config.max_tasks)

    # return the semaphore
    return asyncio.Semaphore(max_samples)


@contextlib.asynccontextmanager
async def sandboxenv_context(
    task_name: str,
    sandbox: tuple[str, str | None],
    cleanup: bool,
    sample: Sample,
) -> AsyncGenerator[None, None]:
    # read files from sample
    files: dict[str, bytes] = {}
    if sample.files:
        for path, contents in sample.files.items():
            files[path] = read_sandboxenv_file(contents)

    # read setup script from sample (add bash shebang if necessary)
    setup: bytes | None = None
    if sample.setup:
        setup = read_sandboxenv_file(sample.setup)
        setup_str = setup.decode(encoding="utf-8")
        if not setup_str.strip().startswith("#!"):
            setup_str = f"#!/usr/bin/env bash\n\n{setup_str}"
            setup = setup_str.encode(encoding="utf-8")

    interrupted = False
    environments: dict[str, SandboxEnvironment] | None = None
    try:
        # initialize sandbox environment,
        environments = await init_sandbox_environments_sample(
            type=sandbox[0],
            task_name=task_name,
            config=sandbox[1],
            files=files,
            setup=setup,
            metadata=sample.metadata if sample.metadata else {},
        )

        # run sample
        yield

    except BaseException as ex:
        interrupted = True
        raise ex

    finally:
        # cleanup sandbox environment
        if environments and cleanup:
            await cleanup_sandbox_environments_sample(
                type=sandbox[0],
                task_name=task_name,
                config=sandbox[1],
                environments=environments,
                interrupted=interrupted,
            )


def read_sandboxenv_file(contents: str) -> bytes:
    if is_data_uri(contents):
        contents_base64 = data_uri_to_base64(contents)
        file_bytes = base64.b64decode(contents_base64)
    else:
        # try to read as a file (if it doesn't exist or has a path not cool w/
        # the fileystem then we fall back to contents)
        try:
            fs = filesystem(contents)
            if fs.exists(contents):
                with file(contents, "rb") as f:
                    file_bytes = f.read()
            else:
                file_bytes = contents.encode("utf-8")
        except Exception:
            file_bytes = contents.encode("utf-8")

    return file_bytes<|MERGE_RESOLUTION|>--- conflicted
+++ resolved
@@ -384,24 +384,19 @@
         if scorers:
             for scorer in scorers:
                 scorer_name = unique_scorer_name(scorer, list(results.keys()))
-<<<<<<< HEAD
                 with transcript().step(name=scorer_name, type="scorer"):
-                    score_result = await scorer(state, Target(sample.target))
-                    transcript()._event(ScoreEvent(score=score_result))
-                    results[scorer_name] = score_result
-=======
-                score_result = (
-                    await scorer(state, Target(sample.target)) if scorer else None
-                )
-                if score_result is not None:
-                    sample_score = SampleScore(
-                        value=score_result.value,
-                        explanation=score_result.explanation,
-                        metadata=score_result.metadata,
-                        sample_id=sample.id,
+                    score_result = (
+                        await scorer(state, Target(sample.target)) if scorer else None
                     )
-                    results[scorer_name] = sample_score
->>>>>>> efb1e930
+                    if score_result is not None:
+                        sample_score = SampleScore(
+                            value=score_result.value,
+                            explanation=score_result.explanation,
+                            metadata=score_result.metadata,
+                            sample_id=sample.id,
+                        )
+                        transcript()._event(ScoreEvent(score=score_result))
+                        results[scorer_name] = sample_score
         progress()
 
         # log it
