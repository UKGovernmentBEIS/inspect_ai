--- conflicted
+++ resolved
@@ -41,12 +41,8 @@
 )
 from inspect_ai.log._condense import condense_sample
 from inspect_ai.log._file import eval_log_json
-<<<<<<< HEAD
-from inspect_ai.log._log import EvalSampleReductions, eval_error
+from inspect_ai.log._log import EvalSampleLimit, EvalSampleReductions, eval_error
 from inspect_ai.log._samples import ActiveSample, active_sample
-=======
-from inspect_ai.log._log import EvalSampleLimit, EvalSampleReductions, eval_error
->>>>>>> 7d9ad0cb
 from inspect_ai.log._transcript import (
     ErrorEvent,
     SampleInitEvent,
@@ -605,11 +601,10 @@
         )
 
     # construct sample for logging
-    sample_events = transcript().events
 
     # if a limit was hit, note that in the Eval Sample
     limit = None
-    for e in sample_events:
+    for e in transcript().events:
         if e.event == "sample_limit":
             limit = EvalSampleLimit(
                 type=e.type, limit=e.limit if e.limit is not None else -1
@@ -630,11 +625,7 @@
         output=state.output,
         scores=cast(dict[str, Score], scores),
         store=dict(state.store.items()),
-<<<<<<< HEAD
         events=list(transcript().events),
-=======
-        events=sample_events,
->>>>>>> 7d9ad0cb
         model_usage=sample_model_usage(),
         error=error,
         limit=limit,
