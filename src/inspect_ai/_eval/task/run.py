--- conflicted
+++ resolved
@@ -54,20 +54,13 @@
 from inspect_ai.scorer import Score, Scorer, Target
 from inspect_ai.scorer._scorer import unique_scorer_name
 from inspect_ai.solver import Generate, Plan, Solver, TaskState
-<<<<<<< HEAD
 from inspect_ai.solver._subtask.subtask import init_subtask
 from inspect_ai.solver._subtask.transcript import ScoreEvent, transcript
-from inspect_ai.tool import ToolEnvironment
-from inspect_ai.tool._environment.context import (
-    cleanup_tool_environments_sample,
-    init_tool_environments_sample,
-=======
-from inspect_ai.util import SandboxEnvironment
 from inspect_ai.util._sandbox.context import (
     cleanup_sandbox_environments_sample,
     init_sandbox_environments_sample,
->>>>>>> 6a453a51
 )
+from inspect_ai.util._sandbox.environment import SandboxEnvironment
 
 from ..context import init_task_context
 from ..task import Task
@@ -329,20 +322,13 @@
         semaphore if semaphore else contextlib.nullcontext()
     )
 
-<<<<<<< HEAD
     # initialise subtask
     init_subtask(SAMPLE_SUBTASK, state.store)
 
     # use toolenv if provided
-    toolenv_cm = (
-        toolenv_context(task_name, tool_environment, toolenv_cleanup, sample)
-        if tool_environment
-=======
-    # use sandboxenv if provided
     sandboxenv_cm = (
         sandboxenv_context(task_name, sandbox, sandbox_cleanup, sample)
         if sandbox
->>>>>>> 6a453a51
         else contextlib.nullcontext()
     )
 
