--- conflicted
+++ resolved
@@ -36,12 +36,7 @@
 )
 from inspect_ai.model._model import model_usage
 from inspect_ai.scorer import Score
-<<<<<<< HEAD
 from inspect_ai.solver import Plan, Solver, TaskState, transcript
-from inspect_ai.util._logger import logger_records
-=======
-from inspect_ai.solver import Plan, Solver, TaskState
->>>>>>> 6a453a51
 
 
 class TaskLogger:
