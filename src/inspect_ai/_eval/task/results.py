import fnmatch
import re
from collections import defaultdict
from copy import deepcopy
from typing import Any, Tuple, cast

from inspect_ai._util.registry import (
    registry_info,
    registry_log_name,
    registry_params,
    registry_unqualified_name,
)
from inspect_ai.log import (
    EvalMetric,
    EvalResults,
    EvalScore,
)
from inspect_ai.log._log import EvalSampleReductions
from inspect_ai.scorer import Metric, Score, Scorer
from inspect_ai.scorer._metric import SampleScore
from inspect_ai.scorer._reducer import ScoreReducer, mean_score, reducer_log_name
from inspect_ai.scorer._scorer import (
    SCORER_METRICS,
    scorer_metrics,
    unique_scorer_name,
)


def eval_results(
    samples: int,
    scores: list[dict[str, SampleScore]],
    reducers: ScoreReducer | list[ScoreReducer] | None,
    scorers: list[Scorer] | None,
    metrics: list[Metric] | dict[str, list[Metric]] | None,
) -> Tuple[EvalResults, list[EvalSampleReductions] | None]:
    # initialise results
    results = EvalResults(total_samples=samples, completed_samples=len(scores))
    reductions = None

    # record scorer
    if scorers:
        result_scores: list[EvalScore] = []
        sample_reductions: list[EvalSampleReductions] = []
        for scorer in scorers:
            # extract non-metrics metadata
            metadata = deepcopy(registry_info(scorer).metadata)
            del metadata[SCORER_METRICS]

            # this scorer
            scorer_name = unique_scorer_name(
                scorer, [eval_score.name for eval_score in result_scores]
            )

            # scores for this scorer
            resolved_scores = [
                score[scorer_name] for score in scores if scorer_name in score
            ]

            # Group the scores by sample_id
            reducers, use_reducer_name = resolve_reducer(reducers)
            for reducer in reducers:
                reducer_display_nm = (
                    reducer_log_name(reducer) if use_reducer_name else None
                )
                reduced_scores = reduce_scores(resolved_scores, reducer=reducer)

                # record this scorer's intermediate results
                reduced_samples = EvalSampleReductions(
                    scorer=scorer_name,
                    reducer=reducer_display_nm,
                    samples=reduced_scores,
                )
                sample_reductions.append(reduced_samples)

                # Compute metrics for this scorer
                simple_scores = cast(list[Score], reduced_scores)
                targets = metrics if metrics is not None else scorer_metrics(scorer)
                if isinstance(targets, list):
                    ## split the metrics into the simple metrics and any dictionary
                    ## metrics, to be processed independently
                    simple_metrics, dict_metrics = split_metrics(
                        cast(list[Metric | dict[str, list[Metric]]], targets)
                    )

                    # If there is a simple list of metrics
                    # just compute the metrics for this scorer
                    result_scores.extend(
                        scorer_for_metrics(
                            scorer_name=scorer_name,
                            scorer=scorer,
                            metadata=metadata,
                            scores=simple_scores,
                            metrics=simple_metrics,
                            reducer_name=reducer_display_nm,
                        )
                    )
                    for dict_metric in dict_metrics:
                        result_scores.extend(
                            scorers_from_metric_dict(
                                scorer_name=scorer_name,
                                scorer=scorer,
                                metadata=metadata,
                                scores=simple_scores,
                                metrics=dict_metric,
                                reducer_name=reducer_display_nm,
                            )
                        )
                else:
                    # If there is a dictionary of metrics, apply
                    # the metrics to the values within the scores
                    # (corresponding by key) and emit an EvalScorer for
                    # each key (which effectively creates multiple scorers
                    # by expanding a dictionary score value into multiple
                    # results with metrics)
                    result_scores.extend(
                        scorers_from_metric_dict(
                            scorer_name=scorer_name,
                            scorer=scorer,
                            metadata=metadata,
                            scores=simple_scores,
                            metrics=targets,
                            reducer_name=reducer_display_nm,
                        )
                    )
            # build results
        results.scores = result_scores
        reductions = sample_reductions

    return results, reductions


def resolve_reducer(
    reducers: ScoreReducer | list[ScoreReducer] | None,
) -> tuple[list[ScoreReducer], bool]:
    if reducers is None:
        return ([mean_score()], False)
    else:
        return (reducers if isinstance(reducers, list) else [reducers], True)


def split_metrics(
    metrics: list[Metric | dict[str, list[Metric]]],
) -> tuple[list[Metric], list[dict[str, list[Metric]]]]:
    metric_list: list[Metric] = []
    dict_list: list[dict[str, list[Metric]]] = []

    for metric in metrics:
        if isinstance(metric, Metric):
            metric_list.append(metric)
        elif isinstance(metric, dict):
            dict_list.append(metric)

    return metric_list, dict_list


def scorer_for_metrics(
    scorer_name: str,
    scorer: Scorer,
    metadata: dict[str, Any],
    scores: list[Score],
    metrics: list[Metric],
    reducer_name: str | None = None,
) -> list[EvalScore]:
    results: list[EvalScore] = []
    # we want to use simple names for metrics in the metrics dict
    # (i.e. without package prefixes). we do this by getting the
    # unqualified name, then appending a suffix if there are duplicates
    # this keeps the code straightforward and intuitive for users
    # programming against the log (e.g. metrics["accuracy"]) vs.
    # metrics["pkgname/accuracy"])
    list_metrics: dict[str, EvalMetric] = {}
    for metric in metrics:
        key = metrics_unique_key(
            registry_unqualified_name(metric), list(list_metrics.keys())
        )

        # process metric values
        metric_value = metric(scores)
        base_metric_name = registry_log_name(metric)

        # If the metric value is a dictionary, turn each of the entries
        # in the dictionary into a result
        if isinstance(metric_value, dict):
            for metric_key, value in metric_value.items():
                if value is not None:
                    name = metrics_unique_key(metric_key, list(list_metrics.keys()))
                    list_metrics[name] = EvalMetric(
                        name=name,
                        value=float(value),
                    )

        # If the metric value is a list, turn each element in the list
        # into a result
        elif isinstance(metric_value, list):
            for index, value in enumerate(metric_value):
                if value is not None:
                    count = str(index + 1)
                    name = metrics_unique_key(
                        with_suffix(key, count), list(list_metrics.keys())
                    )

                    list_metrics[name] = EvalMetric(name=name, value=float(value))

        # the metric is a float, str, or int
        else:
            list_metrics[key] = EvalMetric(
                name=base_metric_name,
                value=float(metric_value),
            )

    # build results
    results.append(
        EvalScore(
            scorer=scorer_name,
            reducer=reducer_name,
            name=scorer_name,
            params=registry_params(scorer),
            metadata=metadata if len(metadata.keys()) > 0 else None,
            metrics=list_metrics,
        )
    )
    return results


def scorers_from_metric_dict(
    scorer_name: str,
    scorer: Scorer,
    metadata: dict[str, Any],
    scores: list[Score],
    metrics: dict[str, list[Metric]],
    reducer_name: str | None = None,
) -> list[EvalScore]:
    results: list[EvalScore] = []

    # Expand any metric keys
<<<<<<< HEAD
    resolved_metrics: dict[str, list[Metric]] = {}

    # Use the first key to determine the structure of the value
    base_score = scores[0]
    if isinstance(base_score.value, dict):
        # the value is a dictionary, so go through the dictionary
        # and 'expand' any metric globs into their literal values
        # and apply matching metrics to those keys
        for metric_key, metric_list in metrics.items():
            # compile the key as a glob into a regex and use that to match keys
            key_glob_re = re.compile(fnmatch.translate(metric_key))

            for score_key in base_score.value.keys():
                if key_glob_re.match(score_key):
                    # The key matched, so either create a new entry for it and add metrics
                    # or add metrics to the existing key
                    resolved_metrics[score_key] = (
                        resolved_metrics[score_key]
                        if score_key in resolved_metrics
                        else []
                    )
                    for metric in metric_list:
                        # TODO: Need to ensure that this function isn't already in the list
                        # (use the function name - but how!?)
                        if metric not in resolved_metrics[score_key]:
                            resolved_metrics[score_key].append(metric)
    else:
        # this value isn't a dictionary (unexpected)
        raise TypeError(
            "A dictionary of metrics was specified for a non-dictionary score. Dictionaries of metrics are only valid when the score value is a dictionary."
        )
=======
    resolved_metrics = resolve_glob_metric_keys(metrics, scores[0])
>>>>>>> 17c0ec44

    for metric_key, metric_list in resolved_metrics.items():
        # filter scores to a list of scalars with the value of the metric name
        metric_scores: list[Score] = []
        for score in scores:
            if isinstance(score.value, dict):
                if metric_key in score.value:
                    # Convert the score into a simple scalar value to apply metrics
                    metric_score = deepcopy(score)
                    metric_score.value = cast(float, score.value[metric_key])
                    metric_scores.append(metric_score)
                else:
                    raise TypeError(
                        f"key '{metric_key}' isn't present in the score value dictionary"
                    )
            else:
                raise TypeError(
                    "A dictionary of metrics specified for a non-dictionary score"
                )

        result_metrics: dict[str, EvalMetric] = {}
        for target_metric in metric_list:
            # compute the metric value
            metric_name = registry_log_name(target_metric)
            result_metrics[metric_name] = EvalMetric(
                name=metric_name,
                value=cast(float, target_metric(metric_scores)),
            )

        # create a scorer result for this metric
        # TODO: What if there is separate simple scorer which has a name collision with
        # a score created by this scorer
        results.append(
            EvalScore(
                scorer=scorer_name,
                reducer=reducer_name,
                name=metric_key,
                params=registry_params(scorer),
                metadata=metadata if len(metadata.keys()) > 0 else None,
                metrics=result_metrics,
            )
        )
    return results


def resolve_glob_metric_keys(
    metrics: dict[str, list[Metric]], base_score: Score
) -> dict[str, list[Metric]]:
    if not isinstance(base_score.value, dict):
        # this value isn't a dictionary (unexpected)
        raise TypeError(
            "A dictionary of metrics was specified for a non-dictionary score. Dictionaries of metrics are only valid when the score value is a dictionary."
        )

    # Expand any metric keys
    resolved_metrics: dict[str, list[Metric]] = {}

    # the value is a dictionary, so go through the dictionary
    # and expand any metric globs into their literal values
    # and apply matching metrics to those keys
    for metric_key, metric_list in metrics.items():
        # compile the key as a glob into a regex and use that to match keys
        key_glob_re = re.compile(fnmatch.translate(metric_key))

        for score_key in base_score.value.keys():
            if key_glob_re.match(score_key):
                # The key matched, so either create a new entry for it and add metrics
                # or add metrics to the existing key
                resolved_metrics.setdefault(score_key, [])
                existing_metric_names = {
                    registry_log_name(m) for m in resolved_metrics[score_key]
                }

                # Add metrics that aren't already in the list
                for metric in metric_list:
                    metric_name = registry_log_name(metric)
                    if metric_name not in existing_metric_names:
                        resolved_metrics[score_key].append(metric)
                        existing_metric_names.add(metric_name)
    return resolved_metrics


def reduce_scores(
    scores: list[SampleScore], reducer: ScoreReducer
) -> list[SampleScore]:
    # Group the scores by sample_id
    grouped_scores: dict[str, list[SampleScore]] = defaultdict(list)
    for sample_score in scores:
        if sample_score.sample_id is not None:
            grouped_scores[str(sample_score.sample_id)].append(sample_score)

    # reduce the scores
    reduced_scores: list[SampleScore] = []
    for scores in grouped_scores.values():
        reduced = reducer(cast(list[Score], scores))
        reduced_scores.append(
            SampleScore(
                sample_id=scores[0].sample_id,
                value=reduced.value,
                answer=reduced.answer,
                explanation=reduced.explanation,
                metadata=reduced.metadata,
            )
        )

    return reduced_scores


def metrics_unique_key(key: str, existing: list[str]) -> str:
    if key not in existing:
        return key
    else:
        key_index = 2
        pattern = re.compile(f"{re.escape(key)}(\\d+)")
        for existing_key in existing:
            match = pattern.match(existing_key)
            index = int(match.group(1)) if match else None
            if index and (index >= key_index):
                key_index = index + 1
        return f"{key}{key_index}"


def with_suffix(prefix: str, suffix: str) -> str:
    return prefix + "-" + suffix<|MERGE_RESOLUTION|>--- conflicted
+++ resolved
@@ -233,41 +233,7 @@
     results: list[EvalScore] = []
 
     # Expand any metric keys
-<<<<<<< HEAD
-    resolved_metrics: dict[str, list[Metric]] = {}
-
-    # Use the first key to determine the structure of the value
-    base_score = scores[0]
-    if isinstance(base_score.value, dict):
-        # the value is a dictionary, so go through the dictionary
-        # and 'expand' any metric globs into their literal values
-        # and apply matching metrics to those keys
-        for metric_key, metric_list in metrics.items():
-            # compile the key as a glob into a regex and use that to match keys
-            key_glob_re = re.compile(fnmatch.translate(metric_key))
-
-            for score_key in base_score.value.keys():
-                if key_glob_re.match(score_key):
-                    # The key matched, so either create a new entry for it and add metrics
-                    # or add metrics to the existing key
-                    resolved_metrics[score_key] = (
-                        resolved_metrics[score_key]
-                        if score_key in resolved_metrics
-                        else []
-                    )
-                    for metric in metric_list:
-                        # TODO: Need to ensure that this function isn't already in the list
-                        # (use the function name - but how!?)
-                        if metric not in resolved_metrics[score_key]:
-                            resolved_metrics[score_key].append(metric)
-    else:
-        # this value isn't a dictionary (unexpected)
-        raise TypeError(
-            "A dictionary of metrics was specified for a non-dictionary score. Dictionaries of metrics are only valid when the score value is a dictionary."
-        )
-=======
     resolved_metrics = resolve_glob_metric_keys(metrics, scores[0])
->>>>>>> 17c0ec44
 
     for metric_key, metric_list in resolved_metrics.items():
         # filter scores to a list of scalars with the value of the metric name
