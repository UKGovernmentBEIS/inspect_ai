import os
import re
<<<<<<< HEAD
import time
from typing import Any, Sequence, TypeAlias
=======
>>>>>>> 88178d1c

import anyio
from anyio import create_task_group
from anyio.abc import TaskGroup
from anyio.streams.memory import MemoryObjectReceiveStream
from rich.progress import BarColumn, Progress, TextColumn, TimeElapsedColumn
from shortuuid import uuid
from upath import UPath

from inspect_ai._util._async import run_coroutine
<<<<<<< HEAD
from inspect_ai._util.registry import registry_unqualified_name
from inspect_ai.scanner._scanner.result import Result
from inspect_ai.scanner._transcript.types import (
    Transcript,
)
from inspect_ai.scanner._transcript.util import (
    filter_transcript,
    union_transcript_contents,
)
=======
from inspect_ai.scanner._scandef import ScanDef
>>>>>>> 88178d1c

from ._options import ScanOptions, read_scan_options
from ._reporter import ScanReport, scan_reporter
from ._results import ScanResults
<<<<<<< HEAD
from ._scanner.scanner import Scanner, config_for_scanner
=======
>>>>>>> 88178d1c
from ._transcript.transcripts import Transcripts


def scan(
    scandef: ScanDef,
    scan_id: str | None = None,
    scans_dir: str | None = None,
) -> ScanResults:
    return run_coroutine(
        scan_async(
            scandef=scandef,
            scan_id=scan_id,
            scans_dir=scans_dir,
        )
    )


async def scan_async(
    scandef: ScanDef,
    transcripts: Transcripts | None = None,
    scan_id: str | None = None,
    scans_dir: str | None = None,
) -> ScanResults:
    # resolve id
    scan_id = scan_id or uuid()

    # validate name
    # TODO: move this earlier?
    if not re.match(r"^[a-zA-Z0-9-]+$", scandef.name):
        raise ValueError("scan 'name' may use only letters, numbers, and dashes")

    # resolve transcripts
    transcripts = transcripts or scandef.transcripts
    if transcripts is None:
        raise ValueError("No 'transcripts' specified for scan.")

    # resolve scans_dir
    scans_dir = scans_dir or str(os.getenv("INSPECT_SCANS_DIR", "./scans"))

    return await _scan_async(
        UPath(scans_dir),
        ScanOptions(
            scan_id=scan_id,
            scan_name=scandef.name,
            transcripts=transcripts,
            scanners=scandef.scanners,
        ),
    )


async def scan_resume(
    scan_dir: str,
) -> ScanResults:
    return run_coroutine(scan_resume_async(scan_dir))


async def scan_resume_async(
    scan_dir: str,
) -> ScanResults:
    scan_dir_path = UPath(scan_dir)
    scans_dir = UPath(scan_dir).parent
    options = await read_scan_options(scan_dir_path)
    if options is None:
        raise RuntimeError(
            f"The specified directory '{scan_dir}' does not contain a scan."
        )
    return await _scan_async(scans_dir, options)


WorkItem: TypeAlias = tuple[Transcript, Scanner[Any], ScanReport]


async def _scan_async(scans_dir: UPath, options: ScanOptions) -> ScanResults:
    # naive scan with:
    #  No parallelism
    #  No content filtering
    #  Supporting only Transcript

    # TODO: plumb these for real
    max_llm_connections = 100
    max_concurrent_scanners: int | None = 100
    lookahead_buffer_multiple: float = 1.0
    # TODO ^^^^^^^

    if max_concurrent_scanners is None:
        max_concurrent_scanners = max_llm_connections

    overall_start_time = time.time()

    active_workers_count = 0
    waiting_worker_count = 0
    active_scan_count = 0
    active_report_count = 0
    worker_id_counter = 0

    # Compute work queue size from buffered transcripts
    work_queue_size = int(max_concurrent_scanners * lookahead_buffer_multiple)

    # Create bounded work queue and result stream
    work_item_send_stream, work_item_receive_stream = anyio.create_memory_object_stream[
        WorkItem
    ](work_queue_size)

    # Track queue size for backpressure monitoring
    current_queue_size = 0

    union_content = union_transcript_contents(
        [config_for_scanner(scanner).content for scanner in options.scanners.values()]
    )

    def _running_time() -> str:
        return f"+{time.time() - overall_start_time:.3f}s"

    reporter, complete = await scan_reporter(scans_dir, options)
    async with options.transcripts:
        with Progress(
            TextColumn("Scanning"),
            BarColumn(),
            TimeElapsedColumn(),
            transient=True,
        ) as progress:
            total_ticks = (await options.transcripts.count()) * len(options.scanners)
            task_id = progress.add_task("Scan", total=total_ticks)

            async def producer(tg: TaskGroup) -> None:
                # set up our reporter (stores results and lets us skip results we already have)
                nonlocal \
                    current_queue_size, \
                    active_workers_count, \
                    active_scan_count, \
                    active_report_count, \
                    waiting_worker_count, \
                    worker_id_counter

                for t in await options.transcripts.index():
                    for name, scanner in options.scanners.items():
                        # get reporter for this transcript/scanner (if None we already did this work)
                        report = await reporter(t, name)
                        if report is None:
                            continue

                        # TODO: We currently call read for the same transcript redundantly
                        # for all scanners.

                        s_time = time.time()
                        transcript = await options.transcripts.read(t, union_content)
                        if (read_time := time.time() - s_time) > 1:
                            print(
                                f"{_running_time()} Producer: Read transcript {t.id} in {read_time:.3f}s"
                            )

                        # This send into the work_item_send_stream is a point where backpressure
                        # can be applied
                        if backpressure := current_queue_size >= work_queue_size:
                            print(
                                f"{_running_time()} Producer: pausing due to backpressure"
                            )
                        await work_item_send_stream.send((transcript, scanner, report))
                        current_queue_size += 1
                        print(
                            f"{_running_time()} Producer: Added work item {' after backpressure relieved' if backpressure else ''}\n\t{_metrics_info()}"
                        )

                        if active_workers_count < max_concurrent_scanners:
                            active_workers_count += 1
                            worker_id_counter += 1

                            print(
                                f"{_running_time()} Producer: Spawned worker #{worker_id_counter}\n\t{_metrics_info()}"
                            )

                            tg.start_soon(
                                worker_task, work_item_receive_stream, worker_id_counter
                            )

                        # We need to sleep whenever we add work and/or a new task.
                        # without doing this, the producer greedily keeps producing
                        # transcripts
                        await anyio.sleep(0)

            async def worker_task(
                work_item_stream: MemoryObjectReceiveStream[WorkItem], worker_id: int
            ) -> None:
                """Worker that pulls work items from stream until empty."""
                nonlocal \
                    active_workers_count, \
                    active_scan_count, \
                    current_queue_size, \
                    waiting_worker_count
                items_processed = 0
                # print(f"{_running_time()} Worker #{worker_id} starting")

                try:
                    # Continuously process items from stream
                    while True:
                        queue_was_empty_start_time = (
                            time.time() if current_queue_size == 0 else None
                        )

                        # Use anyio's timeout handling
                        try:
                            waiting_worker_count += 1
                            with anyio.move_on_after(2.0) as timeout_scope:
                                item = await work_item_stream.receive()
                        finally:
                            waiting_worker_count -= 1

                        # If timeout occurred, break out of loop
                        if timeout_scope.cancelled_caught:
                            break

                        # Decrement queue size since we consumed an item
                        current_queue_size -= 1

                        if queue_was_empty_start_time:
                            stall_duration = time.time() - queue_was_empty_start_time
                            print(
                                f"{_running_time()} Worker #{worker_id} got work item after stalling for {stall_duration:.3f}s\n\t{_metrics_info()}"
                            )

                        await _execute_work_item(item)
                        items_processed += 1

                    print(
                        f"{_running_time()} Worker #{worker_id} finished after processing {items_processed} items.\n\t{_metrics_info()}"
                    )
                finally:
                    active_workers_count -= 1

            async def _execute_work_item(item: WorkItem) -> None:
                nonlocal active_scan_count
                raw_transcript, scanner, report = item
                transcript = _transcript_for_scanner(raw_transcript, scanner)

                # call the scanner (note that later this may accumulate multiple
                # scanner calls e.g. for ChatMessage scanners and then report all
                # of the results together)
                result = await _call_scanner(scanner, transcript)

                if result is not None:
                    await _call_report(report, result)
                    await report([result])

                # tick progress
                progress.update(task_id, advance=1)

            async def _call_scanner(
                scanner: Scanner[Any], transcript: Transcript
            ) -> Result | None:
                nonlocal active_scan_count
                try:
                    active_scan_count += 1
                    return await scanner(transcript)
                finally:
                    active_scan_count -= 1

            async def _call_report(report: ScanReport, result: Result) -> None:
                nonlocal active_report_count
                try:
                    active_report_count += 1
                    await report([result])
                finally:
                    active_report_count -= 1

            def _metrics_info() -> str:
                return f"{current_queue_size=} {active_workers_count=} {active_scan_count=} {active_report_count=} {waiting_worker_count=}"

            try:
                async with create_task_group() as tg:
                    await producer(tg)
            except Exception as ex:
                print(f"caught {ex}")
                raise

            # read all scan results for this scan
            results = await complete()

    return results


def _transcript_for_scanner(
    transcript: Transcript, scanner: Scanner[Any]
) -> Transcript:
    return filter_transcript(transcript, config_for_scanner(scanner).content)<|MERGE_RESOLUTION|>--- conflicted
+++ resolved
@@ -1,10 +1,7 @@
 import os
 import re
-<<<<<<< HEAD
 import time
-from typing import Any, Sequence, TypeAlias
-=======
->>>>>>> 88178d1c
+from typing import Any, TypeAlias
 
 import anyio
 from anyio import create_task_group
@@ -15,8 +12,7 @@
 from upath import UPath
 
 from inspect_ai._util._async import run_coroutine
-<<<<<<< HEAD
-from inspect_ai._util.registry import registry_unqualified_name
+from inspect_ai.scanner._scandef import ScanDef
 from inspect_ai.scanner._scanner.result import Result
 from inspect_ai.scanner._transcript.types import (
     Transcript,
@@ -25,17 +21,11 @@
     filter_transcript,
     union_transcript_contents,
 )
-=======
-from inspect_ai.scanner._scandef import ScanDef
->>>>>>> 88178d1c
 
 from ._options import ScanOptions, read_scan_options
 from ._reporter import ScanReport, scan_reporter
 from ._results import ScanResults
-<<<<<<< HEAD
 from ._scanner.scanner import Scanner, config_for_scanner
-=======
->>>>>>> 88178d1c
 from ._transcript.transcripts import Transcripts
 
 
