import sys
from importlib.metadata import version
from types import TracebackType
from typing import Callable

from pydantic import BaseModel
from rich import print
from rich.console import RenderableType


class EvalError(BaseModel):
    message: str
    """Error message."""

    traceback: str
    """Error traceback."""

    traceback_ansi: str
    """Error traceback with ANSI color codes."""


def pip_dependency_error(feature: str, dependencies: list[str]) -> Exception:
    return PrerequisiteError(
        f"[bold]ERROR[/bold]: {feature} requires optional dependencies. "
        f"Install with:\n\n[bold]pip install {' '.join(dependencies)}[/bold]"
    )


def module_version_error(
    feature: str, package: str, required_version: str
) -> Exception:
    return PrerequisiteError(
        f"[bold]ERROR[/bold]: {feature} requires at least version {required_version} of package {package} "
        f"(you have version {version(package)} installed).\n\n"
        f"Upgrade with:\n\n[bold]pip install --upgrade {package}[/bold]"
    )


def module_max_version_error(feature: str, package: str, max_version: str) -> Exception:
    return PrerequisiteError(
        f"[bold]ERROR[/bold]: {feature} supports only version {max_version} and earlier of package {package} "
        f"(you have version {version(package)} installed).\n\n"
        f"Install the older version with with:\n\n[bold]pip install {package}=={max_version}[/bold]"
    )


def exception_message(ex: BaseException) -> str:
    return getattr(ex, "message", repr(ex))


class PrerequisiteError(Exception):
    def __init__(self, message: RenderableType) -> None:
        self.message = message


def exception_hook() -> Callable[..., None]:
    sys_handler = sys.excepthook

    def handler(
        exception_type: type[BaseException],
        exception: BaseException,
        traceback: TracebackType,
    ) -> None:
        if isinstance(exception, PrerequisiteError):
            print(f"\n{exception.message}\n")
        else:
            sys_handler(exception_type, exception, traceback)

<<<<<<< HEAD
    return handler
=======
    return handler


_exception_hook_set: bool = False


def set_exception_hook() -> None:
    global _exception_hook_set
    if not _exception_hook_set:
        sys.excepthook = exception_hook()
        _exception_hook_set = True
>>>>>>> 601e1d70
<|MERGE_RESOLUTION|>--- conflicted
+++ resolved
@@ -66,9 +66,6 @@
         else:
             sys_handler(exception_type, exception, traceback)
 
-<<<<<<< HEAD
-    return handler
-=======
     return handler
 
 
@@ -79,5 +76,4 @@
     global _exception_hook_set
     if not _exception_hook_set:
         sys.excepthook = exception_hook()
-        _exception_hook_set = True
->>>>>>> 601e1d70
+        _exception_hook_set = True