--- conflicted
+++ resolved
@@ -22,12 +22,7 @@
 | CommonsenseQA: A Question Answering Challenge Targeting Commonsense Knowledge                   | <https://arxiv.org/pdf/1811.00937v2> | [commonsense_qa.py](commonsense_qa/commonsense_qa.py) | Hugging Face |
 | XSTest: A benchmark for identifying exaggerated safety behaviours in LLM's                      | <https://arxiv.org/abs/2308.01263>   |                         [xstest.py](xstest/xstest.py) | Hugging Face |
 | MathVista: Evaluating Mathematical Reasoning in Visual Contexts                                 | <https://arxiv.org/abs/2310.02255>   |                [mathvista.py](mathvista/mathvista.py) | Hugging Face |
-<<<<<<< HEAD
-| SQuAD: A Reading Comprehension Benchmark requiring reasoning over Wikipedia articles            | <https://arxiv.org/pdf/1806.03822>   |                            [squad.py](squad/squad.py) | Hugging Face |
-| AGIEval: A Human-Centric Benchmark for Evaluating Foundation Models                             | <https://arxiv.org/pdf/2304.06364>   |                [agieval_en.py](agieval/agieval_en.py) | Download     |
-| PubMedQA: A Dataset for Biomedical Research Question Answering                                  | <https://arxiv.org/abs/1909.06146>   |                   [pubmedqa.py](pubmedqa/pubmedqa.py) | Hugging Face |
-=======
 | SQuAD: A Reading Comprehension Benchmark requiring reasoning over Wikipedia articles | <https://arxiv.org/pdf/1806.03822>   |             [squad.py](squad/squad.py) | Hugging Face |
 | IFEval: Instruction-Following Evaluation for Large Language Models                 | <https://arxiv.org/pdf/2311.07911> |   [ifeval.py](ifeval/ifeval.py) | Hugging Face |
 | AGIEval: A Human-Centric Benchmark for Evaluating Foundation Models                 | <https://arxiv.org/pdf/2304.06364> |   [agieval_en.py](agieval/agieval_en.py) | Download |
->>>>>>> 4d69992d
+| PubMedQA: A Dataset for Biomedical Research Question Answering                                  | <https://arxiv.org/abs/1909.06146>   |                   [pubmedqa.py](pubmedqa/pubmedqa.py) | Hugging Face |
