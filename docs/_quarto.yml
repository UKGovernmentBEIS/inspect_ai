--- conflicted
+++ resolved
@@ -31,7 +31,6 @@
       title: "Inspect AI"
       background: light
       search: true
-<<<<<<< HEAD
       logo: images/aisi-logo.png
       logo-href: https://www.aisi.gov.uk/     
       left:      
@@ -58,43 +57,6 @@
                - log-viewer.qmd
                - text: "VS Code"
                  href: vscode.qmd
-=======
-      header: >
-         [![](/images/aisi-logo.png){fig-alt="UK AI Safety Institute Website"}](https://aisi.gov.uk/)
-      tools:
-        - icon: github
-          href: https://github.com/UKGovernmentBEIS/inspect_ai
-          text: "Source Code"
-      contents:
-        - text: Welcome
-          href: index.qmd   
-        - section: "Basics"
-          contents:
-            - tutorial.qmd
-            - options.qmd
-            - text: "Evals"
-              href: evals/index.qmd
-            - log-viewer.qmd
-            - text: "VS Code"
-              href: vscode.qmd
-
-        - section: "Components"
-          contents: 
-            - tasks.qmd
-            - datasets.qmd
-            - solvers.qmd
-            - tools.qmd
-            - scorers.qmd
-
-        - section: "Models"
-          contents:
-            - models.qmd
-            - text: "Providers"
-              href: providers.qmd
-            - caching.qmd
-            - multimodal.qmd
-            - reasoning.qmd
->>>>>>> d49607dd
 
          - section: "Components"
            contents: 
@@ -103,9 +65,16 @@
                - solvers.qmd
                - tools.qmd
                - scorers.qmd
+
+         - section: "Models"
+           contents:
                - models.qmd
+               - text: "Providers"
+                 href: providers.qmd
+               - caching.qmd
+               - multimodal.qmd
+               - reasoning.qmd
 
-<<<<<<< HEAD
          - section: "Agents"
            contents:
                - agents.qmd
@@ -114,19 +83,6 @@
                - agent-bridge.qmd
                - human-agent.qmd
                - approval.qmd
-=======
-        - section: "Advanced"
-          contents:
-            - eval-logs.qmd
-            - eval-sets.qmd
-            - text: "Errors & Limits"
-              href: errors-and-limits.qmd
-            - typing.qmd
-            - tracing.qmd
-            - parallelism.qmd
-            - interactivity.qmd
-            - extensions.qmd
->>>>>>> d49607dd
 
          - section: "Advanced"
            contents:
@@ -134,10 +90,8 @@
                - eval-sets.qmd
                - text: "Errors & Limits"
                  href: errors-and-limits.qmd
-               - multimodal.qmd
                - typing.qmd
                - tracing.qmd
-               - caching.qmd
                - parallelism.qmd
                - interactivity.qmd
                - extensions.qmd
