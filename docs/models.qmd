---
title: Models 
---

## Overview

Inspect has built in support for a variety of language model API providers and can be extended to support arbitrary additions ones. Built-in model API providers, their dependencies, and environment variables required to use them are as follows:

| Model API | Dependencies | Environment Variables |
|---------------|--------------------|--------------------------------------|
| OpenAI | `pip install openai` | `OPENAI_API_KEY` |
| Anthropic | `pip install anthropic` | `ANTHROPIC_API_KEY` |
| Google | `pip install google-generativeai` | `GOOGLE_API_KEY` |
| Mistral | `pip install mistralai` | `MISTRAL_API_KEY` |
| Grok | `pip install openai` | `GROK_API_KEY` |
| TogetherAI | `pip install openai` | `TOGETHER_API_KEY` |
| AWS Bedrock | `pip install aioboto3` | `AWS_ACCESS_KEY_ID`, `AWS_SECRET_ACCESS_KEY`, and `AWS_DEFAULT_REGION` |
| Azure AI | None required | `AZURE_API_KEY` and `INSPECT_EVAL_MODEL_BASE_URL` |
| Groq | `pip install groq` | `GROQ_API_KEY` |
| Cloudflare | None required | `CLOUDFLARE_ACCOUNT_ID` and `CLOUDFLARE_API_TOKEN` |
| Hugging Face | `pip install transformers` | None required |
| vLLM | `pip install vllm` | None required |
| Ollama | `pip install openai` | None required |
| llama-cpp-python | `pip install openai` | None required |
| Vertex | `pip install google-cloud-aiplatform` | None required |

: {tbl-colwidths="\[18,45,37\]"}

::: {.callout-note appearance="minimal"}
<<<<<<< HEAD
Note that some providers ([Ollama](https://github.com/ollama/ollama/blob/main/docs/openai.md), [llama-cpp-python](https://llama-cpp-python.readthedocs.io/en/latest/server/), and [TogetherAI](https://docs.together.ai/docs/openai-api-compatibility)) support the OpenAI Python package as a client, which is why you need to `pip install openai` for these providers even though you aren't actually interacting with the OpenAI service when you use them.
=======
Note that some providers ([Grok](https://docs.x.ai/api/integrations#openai-sdk), [Ollama](https://github.com/ollama/ollama/blob/main/docs/openai.md) and [TogetherAI](https://docs.together.ai/docs/openai-api-compatibility)) support the OpenAI Python package as a client, which is why you need to `pip install openai` for these providers even though you aren't actually interacting with the OpenAI service when you use them.
>>>>>>> 882ebf8e
:::

## Using Models

To select a model for use in an evaluation task you specify it using a *model name*. Model names include their API provider and the specific model to use (e.g. `openai/gpt-4`) Here are the supported providers along with example model names and links to documentation on all available models:

| Provider | Example | Docs |
|--------------|--------------|---------------------------------------------|
| OpenAI | `openai/gpt-3.5-turbo` | [OpenAI Models](https://platform.openai.com/docs/models/overview) |
| Anthropic | `anthropic/claude-2.1` | [Anthropic Models](https://docs.anthropic.com/claude/docs/models-overview) |
| Google | `google/gemini-1.0-pro` | [Google Models](https://cloud.google.com/vertex-ai/generative-ai/docs/learn/models) |
| Mistral | `mistral/mistral-large-latest` | [Mistral Models](https://docs.mistral.ai/platform/endpoints/) |
| Grok | `grok/grok-beta` | [Grok Models](https://docs.x.ai/docs#models) |
| Hugging Face | `hf/openai-community/gpt2` | [Hugging Face Models](https://huggingface.co/models?pipeline_tag=text-generation&sort=trending) |
| vLLM | `vllm/openai-community/gpt2` | [vLLM Models](https://docs.vllm.ai/en/latest/models/supported_models.html) |
| Ollama | `ollama/llama3` | [Ollama Models](https://ollama.com/library) |
| llama-cpp-python | `llama-cpp-python/llama3` | [llama-cpp-python Models](https://llama-cpp-python.readthedocs.io/en/latest/#openai-compatible-web-server) |
| TogetherAI | `together/google/gemma-7b-it` | [TogetherAI Models](https://docs.together.ai/docs/inference-models#chat-models) |
| AWS Bedrock | `bedrock/meta.llama2-70b-chat-v1` | [AWS Bedrock Models](https://aws.amazon.com/bedrock/) |
| Azure AI | `azureai/azure-deployment-name` | [Azure AI Models](https://ai.azure.com/explore/models) |
| Vertex | `vertex/gemini-1.5-flash` | [Google Models](https://cloud.google.com/vertex-ai/generative-ai/docs/model-reference/inference#supported_models) |
| Groq | `groq/mixtral-8x7b-32768` | [Groq Models](https://console.groq.com/docs/models) |
| Cloudflare | `cf/meta/llama-2-7b-chat-fp16` | [Cloudflare Models](https://developers.cloudflare.com/workers-ai/models/#text-generation) |

: {tbl-colwidths="\[18,45,37\]"}

To select a model for an evaluation, pass it's name on the command line or use the `model` argument of the `eval()` function:

``` bash
$ inspect eval security_guide --model openai/gpt-3.5-turbo
$ inspect eval security_guide --model anthropic/claude-instant-1.2
```

Or:

``` python
eval(security_guide, model="openai/gpt-3.5-turbo")
eval(security_guide, model="anthropic/claude-instant-1.2")
```

Alternatively, you can set the `INSPECT_EVAL_MODEL` environment variable (either in the shell or a `.env` file) to select a model externally:

``` bash
INSPECT_EVAL_MODEL=google/gemini-1.0-pro
```

::: {.callout-note appearance="simple"}
If are using Google, Azure AI, AWS Bedrock, Hugging Face, or vLLM you should additionally consult the sections below on using the [Azure AI](#azure-ai), [AWS Bedrock](#aws-bedrock), [Google](#google), [Hugging Face](#sec-hugging-face-transformers), and [vLLM](#sec-vllm) providers to learn more about available models and their usage and authentication requirements.
:::

### Model Base URL

Each model also can use a different base URL than the default (e.g. if running through a proxy server). The base URL can be specified with the same prefix as the `API_KEY`, for example, the following are all valid base URLs:

<<<<<<< HEAD
| Provider         | Environment Variable        |
|------------------|-----------------------------|
| OpenAI           | `OPENAI_BASE_URL`           |
| Anthropic        | `ANTHROPIC_BASE_URL`        |
| Google           | `GOOGLE_BASE_URL`           |
| Mistral          | `MISTRAL_BASE_URL`          |
| TogetherAI       | `TOGETHER_BASE_URL`         |
| Ollama           | `OLLAMA_BASE_URL`           |
| llama-cpp-python | `LLAMA_CPP_PYTHON_BASE_URL` |
| AWS Bedrock      | `BEDROCK_BASE_URL`          |
| Azure AI         | `AZUREAI_BASE_URL`          |
| Groq             | `GROQ_BASE_URL`             |
| Cloudflare       | `CLOUDFLARE_BASE_URL`       |
=======
| Provider    | Environment Variable  |
|-------------|-----------------------|
| OpenAI      | `OPENAI_BASE_URL`     |
| Anthropic   | `ANTHROPIC_BASE_URL`  |
| Google      | `GOOGLE_BASE_URL`     |
| Mistral     | `MISTRAL_BASE_URL`    |
| Grok        | `GROK_BASE_URL`    |
| TogetherAI  | `TOGETHER_BASE_URL`   |
| Ollama      | `OLLAMA_BASE_URL`     |
| AWS Bedrock | `BEDROCK_BASE_URL`    |
| Azure AI    | `AZUREAI_BASE_URL`    |
| Groq        | `GROQ_BASE_URL`       |
| Cloudflare  | `CLOUDFLARE_BASE_URL` |
>>>>>>> 882ebf8e

: {tbl-colwidths="\[50,50\]"}

In addition, there are separate base URL variables for running various frontier models on Azure and Bedrock:

| Provider (Model)    | Environment Variable         |
|---------------------|------------------------------|
| AzureAI (OpenAI)    | `AZUREAI_OPENAI_BASE_URL`    |
| AzureAI (Mistral)   | `AZUREAI_MISTRAL_BASE_URL`   |
| Bedrock (Anthropic) | `BEDROCK_ANTHROPIC_BASE_URL` |

: {tbl-colwidths="\[50,50\]"}

## Generation Config

There are a variety of configuration options that affect the behaviour of model generation. There are options which affect the generated tokens (`temperature`, `top_p`, etc.) as well as the connection to model providers (`timeout`, `max_retries`, etc.)

You can specify generation options either on the command line or in direct calls to `eval()`. For example:

``` bash
$ inspect eval --model openai/gpt-4 --temperature 0.9
$ inspect eval --model google/gemini-1.0-pro --max-connections 20
```

Or:

``` python
eval(security_guide, model="openai/gpt-4", temperature=0.9)
eval(security_guide, model="google/gemini-1.0-pro", max_connections=20)
```

Use `inspect eval --help` to learn about all of the available generation config options. \|

### Connections and Rate Limits

Inspect uses an asynchronous architecture to run task samples in parallel. If your model provider can handle 100 concurrent connections, then Inspect can utilise all of those connections to get the highest possible throughput. The limiting factor on parallelism is therefore not typically local parallelism (e.g. number of cores) but rather what the underlying rate limit is for your interface to the provider.

If you are experiencing rate-limit errors you will need to experiment with the `max_connections` option to find the optimal value that keeps you under the rate limit (the section on [Parallelism](parallelism.qmd) includes additional documentation on how to do this). Note that the next section describes how you can set a model-provider specific value for `max_connections` as well as other generation options.

## Provider Notes

This section provides additional documentation on using the Azure AI, AWS Bedrock, Hugging Face, and vLLM providers.

### Azure AI {#azure-ai}

[Azure AI](https://azure.microsoft.com/en-us/solutions/ai) provides hosting of models from OpenAI and Mistral as well as a wide variety of other open models. One special requirement for models hosted on Azure is that you need to specify a model base URL. You can do this using the `AZUREAI_OPENAI_BASE_URL` and `AZUREAI_MISTRAL_BASE_URL` environment variables or the `--model-base-url` command line parameter. You can find the model base URL for your specific deployment in the Azure model admin interface.

#### OpenAI

To use OpenAI models on Azure AI, specify an `AZUREAI_OPENAI_API_KEY` along with an `AZUREAI_OPENAI_BASE_URL`. You can then use the normal `openai` provider, but you'll need to specify a model name that corresponds to the [Azure Deployment Name](https://learn.microsoft.com/en-us/azure/ai-services/openai/how-to/create-resource?pivots=web-portal#deploy-a-model) of your model. For example, if your deployed model name was `gpt4-1106-preview-ythre:`

``` bash
$ export AZUREAI_OPENAI_API_KEY=key
$ export AZUREAI_OPENAI_BASE_URL=https://your-url-at.azure.com
$ inspect eval --model openai/gpt4-1106-preview-ythre
```

The complete list of environment variables (and how they map to the parameters of the `AzureOpenAI` client) is as follows:

-   `api_key` from `AZUREAI_OPENAI_API_KEY`
-   `azure_endpoint` from `AZUREAI_OPENAI_BASE_URL`
-   `organization` from `OPENAI_ORG_ID`
-   `api_version` from `OPENAI_API_VERSION`

The OpenAI provider will choose whether to make a connection to the main OpenAI service or Azure based on the presence of environment variables. If the `AZUREAI_OPENAI_API_KEY` variable is defined Azure will be used, otherwise OpenAI will be used (via the `OPENAI_API_KEY`). You can override this default behaviour using the `azure` model argument. For example:

``` bash
$ inspect eval eval.py -M azure=true  # force azure
$ inspect eval eval.py -M azure=false # force no azure
```

#### Mistral

To use Mistral models on Azure AI, specify an `AZURE_MISTRAL_API_KEY` along with an `INSPECT_EVAL_MODEL_BASE_URL`. You can then use the normal `mistral` provider, but you'll need to specify a model name that corresponds to the [Azure Deployment Name](https://learn.microsoft.com/en-us/azure/ai-services/openai/how-to/create-resource?pivots=web-portal#deploy-a-model) of your model. For example, if your deployment model name was `mistral-large-ctwi:`

``` bash
$ export AZUREAI_MISTRAL_API_KEY=key
$ export AZUREAI_MISTRAL_BASE_URL=https://your-url-at.azure.com
$ inspect eval --model mistral/mistral-large-ctwi
```

#### Other Models

Azure AI supports many other model types, you can access these using the `azureai` model provider. As with OpenAI and Mistral, you'll need to specify an `AZUREAI_API_KEY` along with an `AZUREAI_BASE_URL`, as well as use the [Azure Deployment Name](https://learn.microsoft.com/en-us/azure/ai-services/openai/how-to/create-resource?pivots=web-portal#deploy-a-model) of your model as the model name. For example:

``` bash
$ export AZUREAI_API_KEY=key
$ export AZUREAI_BASE_URL=https://your-url-at.azure.com
$ inspect eval --model azureai/llama-2-70b-chat-wnsnw
```

### AWS Bedrock {#aws-bedrock}

[AWS Bedrock](https://aws.amazon.com/bedrock/) provides hosting of models from Anthropic as well as a wide variety of other open models. Note that all models on AWS Bedrock require that you [request model access](https://docs.aws.amazon.com/bedrock/latest/userguide/model-access.html) before using them in a deployment (in some cases access is granted immediately, in other cases it could one or more days).

You should be sure that you have the appropriate AWS credentials before accessing models on Bedrock. Once credentials are configured, use the `bedrock` provider along with the requisite Bedrock model name. For example, here's how you would access models from a variety of providers:

``` bash
$ export AWS_ACCESS_KEY_ID=ACCESSKEY
$ export AWS_SECRET_ACCESS_KEY=SECRETACCESSKEY
$ export AWS_DEFAULT_REGION=us-east-1

$ inspect eval bedrock/anthropic.claude-3-haiku-20240307-v1:0
$ inspect eval bedrock/mistral.mistral-7b-instruct-v0:2
$ inspect eval bedrock/meta.llama2-70b-chat-v1
```

You aren't likely to need to, but you can also specify a custom base URL for AWS Bedrock using the `BEDROCK_BASE_URL` environment variable.

### Google {#google}

Google models make available [safety settings](https://ai.google.dev/gemini-api/docs/safety-settings) that you can adjust to determine what sorts of requests will be handled (or refused) by the model. The four categories of safety settings are as follows:

| Category | Description |
|-----------------|-------------------------------------------------------|
| `sexually_explicit` | Contains references to sexual acts or other lewd content. |
| `hate_speech` | Content that is rude, disrespectful, or profane. |
| `harassment` | Negative or harmful comments targeting identity and/or protected attributes. |
| `dangerous_content` | Promotes, facilitates, or encourages harmful acts. |

: {tbl-colwidths="\[35,65\]"}

For each category, the following block thresholds are available:

| Block Threshold | Description |
|-------------------|-----------------------------------------------------|
| `none` | Always show regardless of probability of unsafe content |
| `only_high` | Block when high probability of unsafe content |
| `medium_and_above` | Block when medium or high probability of unsafe content |
| `low_and_above` | Block when low, medium or high probability of unsafe content |

: {tbl-colwidths="\[35,65\]"}

By default, Inspect sets all four categories to `none` (enabling all content). You can override these defaults by using the `safety_settings` model argument. For example:

``` python
safety_settings = dict(
  dangerous_content = "medium_and_above",
  hate_speech = "low_and_above"
)
eval(
  "eval.py",
  model_args=dict(safety_settings=safety_settings)
)
```

This also can be done from the command line:

``` bash
$ inspect eval eval.py -M "safety_settings={'hate_speech': 'low_and_above'}"
```

### Google Vertex AI {#google-vertex}

::: {.callout-note appearance="simple"}
Vertex AI is a different service to Google AI, see a comparison matrix [here](https://cloud.google.com/vertex-ai/generative-ai/docs/migrate/migrate-google-ai#google-ai). Make sure you are using the appropriate model provider.
:::

The core libraries for Vertex AI interact directly with Google Cloud Platform so this provider doesn't use the standard `BASE_URL`/`API_KEY` approach that others do. Consequently you don't need to set these environment variables, instead you should [configure your environment](https://cloud.google.com/vertex-ai/generative-ai/docs/start/quickstarts/quickstart-multimodal#expandable-1) appropriately. Additional configuration can be passed in through the `vertex_init_args` parameter if required:

``` bash
$ inspect eval eval.py -M "vertex_init_args={'project': 'my-project', location: 'eu-west2-b'}"
```

Vertex AI provides the same `safety_settings` outlined in the [Google] provider.

### Hugging Face {#sec-hugging-face-transformers}

The Hugging Face provider implements support for local models using the [transformers](https://pypi.org/project/transformers/) package. You can use any Hugging Face model by specifying it with the `hf/` prefix. For example:

``` bash
$ inspect eval popularity --model hf/openai-community/gpt2
```

#### Batching

Concurrency for REST API based models is managed using the `max_connections` option. The same option is used for `transformers` inference---up to `max_connections` calls to `generate()` will be batched together (note that batches will proceed at a smaller size if no new calls to `generate()` have occurred in the last 2 seconds).

The default batch size for Hugging Face is 32, but you should tune your `max_connections` to maximise performance and ensure that batches don't exceed available GPU memory. The [Pipeline Batching](https://huggingface.co/docs/transformers/main_classes/pipelines#pipeline-batching) section of the transformers documentation is a helpful guide to the ways batch size and performance interact.

#### Device

The PyTorch `cuda` device will be used automatically if CUDA is available (as will the Mac OS `mps` device). If you want to override the device used, use the `device` model argument. For example:

``` bash
$ inspect eval popularity --model hf/openai-community/gpt2 -M device=cuda:0
```

This also works in calls to `eval()`:

``` python
eval(popularity, model="hf/openai-community/gpt2", model_args=dict(device="cuda:0"))
```

Or in a call to `get_model()`

``` python
model = get_model("hf/openai-community/gpt2", device="cuda:0")
```

#### Local Models

In addition to using models from the Hugging Face Hub, the Hugging Face provider can also use local model weights and tokenizers (e.g. for a locally fine tuned model). Use `hf/local` along with the `model_path`, and (optionally) `tokenizer_path` arguments to select a local model. For example, from the command line, use the `-M` flag to pass the model arguments:

``` bash
$ inspect eval popularity --model hf/local -M model_path=./my-model
```

Or using the `eval()` function:

``` python
eval(popularity, model="hf/local", model_args=dict(model_path="./my-model"))
```

Or in a call to `get_model()`

``` python
model = get_model("hf/local", model_path="./my-model")
```

### vLLM {#sec-vllm}

The `vllm` provider also implements support for Hugging Face models using the [vllm](https://github.com/vllm-project/vllm/) package. You can access any Hugging Face model by specifying it with the `vllm/` prefix. For example:

``` bash
$ inspect eval popularity --model vllm/openai-community/gpt2
```

You can also access models from ModelScope rather than Hugging Face, see the [vLLM documentation](https://docs.vllm.ai/en/latest/getting_started/quickstart.html) for details on this.

vLLM is generally much faster than the Hugging Face provider as the library is designed entirely for inference speed whereas the Hugging Face library is more general purpose.

::: {.callout-tip appearance="simple"}
Rather than doing inference locally, you can also connect to a remote vLLM server. See the section below on [vLLM Server](#sec-vllm-server) for details).
:::

#### Device

The `device` option is also available for vLLM models, and you can use it to specify the device(s) to run the model on. For example:

``` bash
$ inspect eval popularity --model vllm/meta-llama/Meta-Llama-3-8B-Instruct -M device='0,1,2,3'
```

#### Batching

vLLM automatically handles batching, so you generally don't have to worry about selecting the optimal batch size. However, you can still use the `max_connections` option to control the number of concurrent requests which defaults to 32.

#### Local Models

Similar to the Hugging Face provider, you can also use local models with the vLLM provider. Use `vllm/local` along with the `model_path`, and (optionally) `tokenizer_path` arguments to select a local model. For example, from the command line, use the `-M` flag to pass the model arguments:

``` bash
$ inspect eval popularity --model vllm/local -M model_path=./my-model
```

#### vLLM Server {#sec-vllm-server}

vLLM provides an HTTP server that implements OpenAI’s Chat API. To use this with Inspect, use the OpenAI provider rather than the vLLM provider, setting the model base URL to point to the vLLM server rather than OpenAI. For example:

``` bash
$ export OPENAI_BASE_URL=http://localhost:8080/v1
$ export OPENAI_API_KEY=<your-server-api-key>
$ inspect eval ctf.py --model openai/meta-llama/Meta-Llama-3-8B-Instruct
```

You can also use the CLI arguments `--model-base-url` and `-M api-key=<your-key>` rather than setting environment variables.

See the vLLM documentation on [Server Mode](https://docs.vllm.ai/en/latest/serving/openai_compatible_server.html) for additional details.

## Helper Models

Often you'll want to use language models in the implementation of [Solvers](#sec-solvers) and [Scorers](#sec-scorers). Inspect includes some critique solvers and model graded scorers that do this, and you'll often want to do the same in your own.

Helper models will by default use the same model instance and configuration as the model being evaluated, however this can be overridden using the `model` argument.

``` python
self_critique(model = "google/gemini-1.0-pro")
```

You can also pass a fully instantiated `Model` object (for example, if you wanted to override its default configuration) by using the `get_model()` function. For example, here we'll provide custom models for both critique and scoring:

``` python
from inspect_ai import Task, task
from inspect_ai.dataset import json_dataset
from inspect_ai.model import GenerateConfig, get_model
from inspect_ai.scorer import model_graded_fact
from inspect_ai.solver import chain_of_thought, generate, self_critique

@task
def theory_of_mind():

  critique_model = get_model("google/gemini-1.0-pro")

  grader_model = get_model("anthropic/claude-2.1", config = GenerateConfig(
    temperature = 0.9,
    max_connections = 10
  ))

  return Task(
     dataset=json_dataset("theory_of_mind.jsonl"),
     solver=[
         chain_of_thought(),
         generate(),
         self_critique(model = critique_model)
     ],
     scorer=model_graded_fact(model = grader_model),
  )
```

## Model Args

The section above illustrates passing model specific arguments to local models on the command line, in `eval()`, and in `get_model()`. This actually works for all model types, so if there is an additional aspect of a model you want to tweak that isn't covered by the `GenerateConfig`, you can use this method to do it. For example, here we specify the `transport` option for a Google Gemini model:

``` bash
inspect eval popularity --model google/gemini-1.0-pro -M transport:grpc
```

The additional `model_args` are forwarded as follows for the various providers:

| Provider         | Forwarded to                           |
|------------------|----------------------------------------|
| OpenAI           | `AsyncOpenAI`                          |
| Anthropic        | `AsyncAnthropic`                       |
| Google           | `genai.configure`                      |
| Mistral          | `Mistral`                              |
| Hugging Face     | `AutoModelForCausalLM.from_pretrained` |
| vLLM             | `SamplingParams`                       |
| Ollama           | `AsyncOpenAI`                          |
| llama-cpp-python | `AsyncOpenAI`                          |
| TogetherAI       | `AsyncOpenAI`                          |
| Groq             | `AsyncGroq`                            |
| AzureAI          | Chat HTTP Post Body                    |
| Cloudflare       | Chat HTTP Post Body                    |

: {tbl-colwidths="\[30,70\]"}

See the documentation for the requisite model provider for more information on the additional model options that can be passed to these functions and classes.

## Custom Models

If you want to support another model hosting service or local model source, you can add a custom model API. See the documentation on [Model API Extensions](extensions.qmd#sec-model-api-extensions) for additional details.<|MERGE_RESOLUTION|>--- conflicted
+++ resolved
@@ -27,11 +27,7 @@
 : {tbl-colwidths="\[18,45,37\]"}
 
 ::: {.callout-note appearance="minimal"}
-<<<<<<< HEAD
-Note that some providers ([Ollama](https://github.com/ollama/ollama/blob/main/docs/openai.md), [llama-cpp-python](https://llama-cpp-python.readthedocs.io/en/latest/server/), and [TogetherAI](https://docs.together.ai/docs/openai-api-compatibility)) support the OpenAI Python package as a client, which is why you need to `pip install openai` for these providers even though you aren't actually interacting with the OpenAI service when you use them.
-=======
-Note that some providers ([Grok](https://docs.x.ai/api/integrations#openai-sdk), [Ollama](https://github.com/ollama/ollama/blob/main/docs/openai.md) and [TogetherAI](https://docs.together.ai/docs/openai-api-compatibility)) support the OpenAI Python package as a client, which is why you need to `pip install openai` for these providers even though you aren't actually interacting with the OpenAI service when you use them.
->>>>>>> 882ebf8e
+Note that some providers ([Grok](https://docs.x.ai/api/integrations#openai-sdk), [Ollama](https://github.com/ollama/ollama/blob/main/docs/openai.md), [llama-cpp-python](https://llama-cpp-python.readthedocs.io/en/latest/server/) and [TogetherAI](https://docs.together.ai/docs/openai-api-compatibility)) support the OpenAI Python package as a client, which is why you need to `pip install openai` for these providers even though you aren't actually interacting with the OpenAI service when you use them.
 :::
 
 ## Using Models
@@ -86,13 +82,13 @@
 
 Each model also can use a different base URL than the default (e.g. if running through a proxy server). The base URL can be specified with the same prefix as the `API_KEY`, for example, the following are all valid base URLs:
 
-<<<<<<< HEAD
 | Provider         | Environment Variable        |
 |------------------|-----------------------------|
 | OpenAI           | `OPENAI_BASE_URL`           |
 | Anthropic        | `ANTHROPIC_BASE_URL`        |
 | Google           | `GOOGLE_BASE_URL`           |
 | Mistral          | `MISTRAL_BASE_URL`          |
+| Grok             | `GROK_BASE_URL`             |
 | TogetherAI       | `TOGETHER_BASE_URL`         |
 | Ollama           | `OLLAMA_BASE_URL`           |
 | llama-cpp-python | `LLAMA_CPP_PYTHON_BASE_URL` |
@@ -100,21 +96,6 @@
 | Azure AI         | `AZUREAI_BASE_URL`          |
 | Groq             | `GROQ_BASE_URL`             |
 | Cloudflare       | `CLOUDFLARE_BASE_URL`       |
-=======
-| Provider    | Environment Variable  |
-|-------------|-----------------------|
-| OpenAI      | `OPENAI_BASE_URL`     |
-| Anthropic   | `ANTHROPIC_BASE_URL`  |
-| Google      | `GOOGLE_BASE_URL`     |
-| Mistral     | `MISTRAL_BASE_URL`    |
-| Grok        | `GROK_BASE_URL`    |
-| TogetherAI  | `TOGETHER_BASE_URL`   |
-| Ollama      | `OLLAMA_BASE_URL`     |
-| AWS Bedrock | `BEDROCK_BASE_URL`    |
-| Azure AI    | `AZUREAI_BASE_URL`    |
-| Groq        | `GROQ_BASE_URL`       |
-| Cloudflare  | `CLOUDFLARE_BASE_URL` |
->>>>>>> 882ebf8e
 
 : {tbl-colwidths="\[50,50\]"}
 
