The `working_limit` differs from the `time_limit` in that it measures only the time spent working (as opposed to retrying in response to rate limits or waiting on other shared resources). Working time is computed based on total clock time minus time spent on (a) unsuccessful model generations (e.g. rate limited requests); and (b) waiting on shared resources (e.g. Docker containers or subprocess execution).

::: {.callout-note appearance="simple"}
<<<<<<< HEAD
In order to distinguish successful generate requests from rate limited and retried requests, Inspect installs hooks into the HTTP client of various model packages. This is not possible for some models (`vertex`, `azureai`, and `goodfire`) and in these cases the `working_time` will include any internal retries that the model client performs.
=======
In order to distinguish successful generate requests from rate limited and retried requests, Inspect installs hooks into the HTTP client of various model packages. This is not possible for some models (`azureai`) and in these cases the `working_time` will include any internal retries that the model client performs.
>>>>>>> 00c4ecd0
:::<|MERGE_RESOLUTION|>--- conflicted
+++ resolved
@@ -1,9 +1,5 @@
 The `working_limit` differs from the `time_limit` in that it measures only the time spent working (as opposed to retrying in response to rate limits or waiting on other shared resources). Working time is computed based on total clock time minus time spent on (a) unsuccessful model generations (e.g. rate limited requests); and (b) waiting on shared resources (e.g. Docker containers or subprocess execution).
 
 ::: {.callout-note appearance="simple"}
-<<<<<<< HEAD
-In order to distinguish successful generate requests from rate limited and retried requests, Inspect installs hooks into the HTTP client of various model packages. This is not possible for some models (`vertex`, `azureai`, and `goodfire`) and in these cases the `working_time` will include any internal retries that the model client performs.
-=======
-In order to distinguish successful generate requests from rate limited and retried requests, Inspect installs hooks into the HTTP client of various model packages. This is not possible for some models (`azureai`) and in these cases the `working_time` will include any internal retries that the model client performs.
->>>>>>> 00c4ecd0
+In order to distinguish successful generate requests from rate limited and retried requests, Inspect installs hooks into the HTTP client of various model packages. This is not possible for some models (`azureai` and `goodfire`) and in these cases the `working_time` will include any internal retries that the model client performs.
 :::