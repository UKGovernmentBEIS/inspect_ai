--- conflicted
+++ resolved
@@ -8,11 +8,7 @@
 
 1.  Using Inspect's built-in `basic_agent()`.
 
-<<<<<<< HEAD
-2.  Implementing a custom agent loop that calls `generate()` directly. This will involve repeated calls to `generate()` with various `tools` being made available in the `TaskState` for each call. It may also involve using critique or reflection to help determine what actions to take next.
-=======
 2.  Implementing a fully custom agent scaffold (i.e. taking full control of generation, tool calling, reasoning steps, etc.)
->>>>>>> 601e1d70
 
 3.  Adapting an agent provided by a research paper or open source library (for example, using a 3rd party agent library like [LangChain](https://python.langchain.com/docs/modules/agents/) or [Langroid](https://langroid.github.io/langroid/)).
 
@@ -20,23 +16,6 @@
 
 An important additional consideration for agent evaluations is sandboxing (providing a secure environment for models to execute code within). The [Sandbox Environments](#sec-sandbox-environments) section goes into more depth on this.
 
-<<<<<<< HEAD
-## Tool Use Loop {#sec-tool-use-loop}
-
-A basic agent can be implemented by providing tools to the model with `use_tools()` and then calling `generate()`. Every time the model calls a tool, the appropriate Python function is called and then the model is re-prompted to generate based on the output of the function. This is typically combined with a ReAct prompt that urges the model to reason about each action it takes. For example:
-
-``` python
-system_message("""
-    Each message may perform one function call. You will
-    see the result of the function right after sending 
-    the message. If you need to perform multiple actions,
-    you can always send more messages with subsequent 
-    function calls. Do some reasoning before your actions,
-    describing what function calls you are going to use 
-    and how they fit into your plan. 
-""")
-```
-=======
 ## Basic Agent {#sec-basic-agent}
 
 ::: {.callout-note appearance="simple"}
@@ -52,36 +31,21 @@
 1.  When developing tasks and datasets it's convenient to have a ready made agent that you know that will competently navigate your task.
 
 2.  When developing custom agents, it's a good idea to start out with an idea of how the model performs using its native planning and eliciatation capabilities. The basic agent is a good way to establish this baseline.
->>>>>>> 601e1d70
 
 3.  It provides a sound basis for comparison of the native agentic capabilities of models both over time and across providers.
 
 The basic agent incorporates best practices for giving models some additional resilience and persistence, both through the optional `max_attempts` parameter, as well as by continuing the task even when the model stops making tool calls. The basic agent can frequently match or exeed custom scaffolds, so you should always try it as a baseline for your tasks!
 
-<<<<<<< HEAD
-This example is based on the [CTF Benchmark](https://intercode-benchmark.github.io/#ctf) from the [InterCode](https://arxiv.org/abs/2306.14898) paper (click the numbers in the right margin for additional explanation of the code):
-=======
 Note that when using the basic agent you should *always* set a `max_messages` so that there is some termination point if the model gets off track or stuck in a loop.
 
 ### Example
 
 Here is an example use of `basic_agent()` as the `plan` for a CTF evaluation:
->>>>>>> 601e1d70
 
 ``` python
 from inspect_ai import Task, task
 from inspect_ai.dataset import json_dataset
 from inspect_ai.scorer import includes
-<<<<<<< HEAD
-from inspect_ai.solver import (
-    Generate, TaskState, generate, solver,
-    system_message, use_tools
-)
-from inspect_ai.tool import bash, python
-
-CMD_TIMEOUT = 180  # max seconds to run bash/python cmds
-MAX_MESSAGES = 30  # max chat messages before giving up
-=======
 from inspect_ai.solver import basic_agent, system_message
 from inspect_ai.tool import bash, python
 
@@ -93,36 +57,10 @@
 Do some reasoning before your actions, describing what function calls    # <1>
 you are going to use and how they fit into your plan.                    # <1>
 """                                                                      # <1>
->>>>>>> 601e1d70
 
 @task
 def ctf():
     return Task(
-<<<<<<< HEAD
-        dataset=read_dataset(shuffle),  # <1>
-        plan=[
-            system_message("system.txt"),  # <2>
-            use_tools([
-                bash(timeout=CMD_TIMEOUT),    # <3>
-                python(timeout=CMD_TIMEOUT)   # <3>
-            ]),
-            generate(),
-        ],
-        scorer=includes(),
-        max_messages=MAX_MESSAGES,            
-        sandbox="docker",            # <4>
-    )
-```
-
-1.  The `read_dataset()` function (imported from [dataset.py](https://github.com/UKGovernmentBEIS/inspect_ai/blob/main/examples/agents/intercode-ctf/dataset.py)) downloads the data from the InterCode GH repo and converts it into a native Inspect `Dataset`).
-2.  The system prompt ([system.txt](https://github.com/UKGovernmentBEIS/inspect_ai/blob/main/examples/agents/intercode-ctf/system.txt)) describes the CTF challenge, provides a ReAct prompt, and includes several fewshot examples.
-3.  Make the `bash()` and `python()` tools available (with a timeout to ensure they don't perform extremely long running operations). Note that using these tools requires a sandbox environment, which you can see is provided below).
-4.  Specify that Docker should be used as the sandbox environemnt (the container is built from the provided [Dockerfile](https://github.com/UKGovernmentBEIS/inspect_ai/blob/main/examples/agents/intercode-ctf/Dockerfile))
-
-::: {.callout-note appearance="simple"}
-Take special note of the `CMD_TIMEOUT` and `MAX_MESSAGES` constants. These put boundaries on execution time and steps, ensuring that agent tasks don't run for extended periods (or even get in a loop where they never terminate). You should generally always set these values in your own agent evals.
-:::
-=======
         dataset=json_dataset("ctf.json"),
         plan=basic_agent(
             init=system_message(SYSTEM_MESSAGE),
@@ -144,69 +82,9 @@
 The full source code for this example can be found in the Inspect GitHub repository at [examples/agents/intercode-ctf](https://github.com/UKGovernmentBEIS/inspect_ai/tree/main/examples/agents/intercode-ctf).
 
 ### Options
->>>>>>> 601e1d70
 
 There are several options available for customising the behaviour of the basic agent:
 
-<<<<<<< HEAD
-## Custom Scaffolding {#sec-custom-scaffolding}
-
-The default tool use loop demonstrated above will work fine for some tasks, but in other cases you may need to provide more custom logic. For example, you might want to:
-
-1.  Urge the model to continue (or take a different path) if it gives up.
-2.  Exercise more fine grained control over which, when, and how many tool calls are made.
-3.  Redirect the model to another trajectory if its not on a productive course.
-4.  Have multiple `generate()` passes each with a distinct set of tools.
-
-### Tool Calls {#sec-tool-calls}
-
-When you call the `generate()` function from a solver, use the `tool_calls` parameter to customise how tool calls made by the model are handled:
-
-|          |                                                                                                                                                         |
-|------------------------------------|------------------------------------|
-| `loop`   | Resolve tools calls and then invoke `generate()`, proceeding in a loop which terminates when there are no more tool calls or `max_messages` is reached. |
-| `single` | Resolve at most a single set of tool calls and then return.                                                                                             |
-| `none`   | Do not resolve tool calls at all (in this case you will need to invoke `call_tools()` directly).                                                        |
-
-: {tbl-colwidths=\[20,80\]}
-
-The default behaviour is `loop`, which along with a ReAct prompt is a sound baseline choice for many agents. More sophisticated agents though will often want to use a custom solver that goes well beyond a simple loop. As a starting point, here is a solver that emulates the default `loop` behaviour:
-
-``` python
-@solver
-def agent_loop():
-    async def solve(state: TaskState, generate: Generate):
-        while not state.completed:  # <1>
-            state = await generate(state, tool_calls="none")  # <2>
-            if not state.output.message.tool_calls: # <3>
-                break                               # <3>
-            state.messages.extend(   # <4> 
-                await call_tools(state.output.message, state.tools)  # <4> 
-            )  # <4> 
-        return state
-
-    return solve
-```
-
-1.  The `state.completed` property will be set to `True` whenever `max_messages` is exceeded.
-2.  By specifying `tool_calls="none"`, we prevent `generate()` from actually calling any tools (this is now our responsibility via the `call_tools()` function.
-3.  It's possible that the model has chosen not to make any tool calls, and in that case we want to terminate the loop.
-4.  Explicitly resolve tool calls by invoking `call_tools()` on the assistant message and appending the returned tool messages to the history.
-
-You can imagine several ways you might want to customise this loop:
-
-1.  Adding another termination condition for the output satisfying some criteria.
-2.  Urging the model to keep going after it decides to stop calling tools.
-3.  Examining and possibly filtering the tool calls before invoking `call_tools()`
-4.  Adding a critique / reflection step between tool calling and generate.
-5.  Deep copying the `TaskState` and exploring several trajectories.
-
-Note that by default *expected* errors (e.g. file not found, insufficient, permission , timeouts, etc.) are forwarded to the model for possible recovery. If you would like to intervene in the default error handling then rather than immediately appending the list of assistant messages returned from `call_tools()` to `state.messages`(as shown above), check the `error` property of these messages (which will be `None` in the case of no error) and proceed accordingly.
-
-### Tool Filtering
-
-Above we demonstrated making tools available to the model via `use_tools()`. While this is convenient for simple agents, you may also want to filter the available tools either based on task stages or dynamically based on some other criteria.
-=======
 | Option | Type | Description |
 |------------------------|------------------------|------------------------|
 | `init` | `Solver | list[Solver]` | Agent initialisation (e.g. `system_message()`). |
@@ -229,7 +107,6 @@
 ### Tool Filtering
 
 While its possible to make tools globally available to the model via `use_tools()`, you may also want to filter the available tools either based on task stages or dynamically based on some other criteria.
->>>>>>> 601e1d70
 
 Here's an example of a `Solver` that filters the available tools between calls to `generate()`:
 
@@ -257,17 +134,10 @@
 ```
 
 In this example we rely on the default `generate()` tool calling behaviour (`"loop"`). However, you can also imaging combining tool filtering with the more tailored tool calling logic described in [Tool Calls](#sec-tool-calls).
-<<<<<<< HEAD
 
 ### Agents API
 
-For more sophisticated agents, Inspect offers several additional advanced APIs for state management, sub-agents, and fine granined logging. See the [Agents API](agents-api.qmd) article for additional details.
-=======
-
-### Agents API
-
 For more sophisticated agents, Inspect offers several additional advanced APIs for state management, sub-agents, and fine grained logging. See the [Agents API](agents-api.qmd) article for additional details.
->>>>>>> 601e1d70
 
 ## Agent Libraries {#sec-agent-libraries}
 
@@ -486,15 +356,6 @@
 
 There are two sandbox environments built in to Inspect:
 
-<<<<<<< HEAD
-| Environment Type | Description                                                                                                                                                      |
-|--------------------------|----------------------------------------------|
-| `local`          | Run `sandbox()` methods in the same file system as the running evaluation (should *only be used* if you are already running your evaluation in another sandbox). |
-| `docker`         | Run `sandbox()` methods within a Docker container (see the [Docker Configuration](#sec-docker-configuration) section below for additional details).              |
-
-Sandbox environments can be bound at the `Sample`, `Task`, or `eval()` level. Binding precedence goes from `eval()`, to `Task` to `Sample`, however sandbox config files defined on the `Sample` always take precedence when the sandbox type for the `Sample` is the same as the enclosing `Task` or `eval()`.
-
-=======
 | Environment Type | Description |
 |--------------------------|----------------------------------------------|
 | `local` | Run `sandbox()` methods in the same file system as the running evaluation (should *only be used* if you are already running your evaluation in another sandbox). |
@@ -502,7 +363,6 @@
 
 Sandbox environments can be bound at the `Sample`, `Task`, or `eval()` level. Binding precedence goes from `eval()`, to `Task` to `Sample`, however sandbox config files defined on the `Sample` always take precedence when the sandbox type for the `Sample` is the same as the enclosing `Task` or `eval()`.
 
->>>>>>> 601e1d70
 Here is a `Task` that defines a `sandbox` and corresponding sandbox config file:
 
 ``` python
@@ -529,25 +389,10 @@
 
 #### Sandbox {#sec-per-sample-sandbox}
 
-<<<<<<< HEAD
-::: {.callout-note appearance="simple"}
-Note that per-sample `sandbox` specification is available only in the development version of Inspect. You can install the development version with:
-
-```bash
-pip install git+https://github.com/ukgovernmentbeis/inspect_ai
-```
-:::
-
-=======
->>>>>>> 601e1d70
 You can either define a default `sandbox` for an entire `Task` as illustrated abvove, or alternatively define a per-sample `sandbox`. For example, you might want to do this if each sample has its own Dockerfile and/or custom compose configuration file.
 
 The `sandbox` can be specified as a string (e.g. `"docker`") or a list of sandbox type and config file (e.g. `["docker", "compose.yaml"]`).
 
-<<<<<<< HEAD
-
-=======
->>>>>>> 601e1d70
 #### Files
 
 Sample `files` is a `dict[str,str]` that specifies files to copy into sandbox environments. The key of the `dict` specifies the name of the file to write. By default files are written into the default sandbox environment but they can optionally include a prefix indicating that they should be written into a specific sandbox environment (e.g. `"victim:flag.txt": "flag.txt"`).
@@ -569,19 +414,6 @@
 ### Docker Configuration {#sec-docker-configuration}
 
 Before using Docker sandbox environments, please be sure to install [Docker Engine](https://docs.docker.com/engine/install/) (version 24.0.7 or greater).
-<<<<<<< HEAD
-
-You can use the Docker sandbox enviornment without any special configuration, however most commonly you’ll provide explicit configuration via either a `Dockerfile` or a [Docker Compose](https://docs.docker.com/compose/compose-file/) configuration file (`compose.yaml`).
-
-Here is how Docker sandbox environments are created based on the presence of `Dockerfile` and/or `compose.yml` in the task directory:
-
-| Config Files   | Behavior                                                                                                           |
-|---------------------------|---------------------------------------------|
-| None           | Creates a sandbox environment based on the official [python:3.12-bookworm](https://hub.docker.com/_/python) image. |
-| `Dockerfile`   | Creates a sandbox environment by building the image.                                                               |
-| `compose.yaml` | Creates sandbox environment(s) based on `compose.yaml`.                                                            |
-
-=======
 
 You can use the Docker sandbox enviornment without any special configuration, however most commonly you’ll provide explicit configuration via either a `Dockerfile` or a [Docker Compose](https://docs.docker.com/compose/compose-file/) configuration file (`compose.yaml`).
 
@@ -593,7 +425,6 @@
 | `Dockerfile` | Creates a sandbox environment by building the image. |
 | `compose.yaml` | Creates sandbox environment(s) based on `compose.yaml`. |
 
->>>>>>> 601e1d70
 Providing a `compose.yaml` is not strictly required, as Inspect will automatically generate one as needed. Note that the automatically generated compose file will restrict internet access by default, so if your evaluations require this you'll need to provide your own `compose.yaml` file.
 
 Here's an example of a `compose.yaml` file that sets container resource limits and isolates it from all network interactions including internet access:
