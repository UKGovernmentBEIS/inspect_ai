---
title: "Errors and Limits"
---

## Overview

When developing more complex evaluations, its not uncommon to encounter error conditions during development—these might occur due to a bug in a solver or scorer, an unreliable or overloaded API, or a failure to communicate with a sandbox environment. It's also possible to end up evals that don't terminate properly because models continue running in a tool calling loop even though they are "stuck" and very unlikely to make additional progress.

This article covers various techniques for dealing with unexpected errors and setting limits on evaluation tasks and samples. Topics covered include:

1.  Retrying failed evaluations (while preserving the samples completed during the initial failed run).
2.  Establishing a threshold (count or percentage) of samples to tolerate errors for before failing an evaluation.
3.  Setting time limits for samples (either running time or more narrowly execution time).
4.  Setting a maximum number of messages or tokens in a sample before forcing the model to give up.

{{< include _errors_and_retries.md >}}

## Failure Threshold

In some cases you might wish to tolerate some number of errors without failing the evaluation. This might be during development when errors are more commonplace, or could be to deal with a particularly unreliable API used in the evaluation. Add the `fail_on_error` option to your `Task` definition to establish this threshold. For example, here we indicate that we'll tolerate errors in up to 10% of the total sample count before failing:

``` python
@task
def intercode_ctf():
    return Task(
        dataset=read_dataset(),
        solver=[
            system_message("system.txt"),
            use_tools([bash(timeout=120)]),
            generate(),
        ],
        fail_on_error=0.1,
        scorer=includes(),
        sandbox="docker",
    )
```

Failed samples are *not scored* and a warning indicating that some samples failed is both printed in the terminal and shown in Inspect View when this occurs.

You can specify `fail_on_error` as a boolean (turning the behaviour on and off entirely), as a number between 0 and 1 (indicating a proportion of failures to tolerate), or a number greater than 1 to (indicating a count of failures to tolerate):

| Value                 | Behaviour                                           |
|--------------------------|----------------------------------------------|
| `fail_on_error=True`  | Fail eval immediately on sample errors (default).   |
| `fail_on_error=False` | Never fail eval on sample errors.                   |
| `fail_on_error=0.1`   | Fail if more than 10% of total samples have errors. |
| `fail_on_error=5`     | Fail eval if more than 5 samples have errors.       |

: {tbl-colwidths=\[40,60\]}

While `fail_on_error` is typically specified at the `Task` level, you can also override the task setting when calling `eval()` or `inspect eval` from the CLI. For example:

``` python
eval("intercode_ctf.py", fail_on_error=False)
```

You might choose to do this if you want to tolerate a certain proportion of errors during development but want to ensure there are never errors when running in production.

## Sample Retries

::: callout-note
The `retry_on_error` option described below is available only in the development version of Inspect. To install the development version from GitHub:

``` bash
pip install git+https://github.com/UKGovernmentBEIS/inspect_ai
```
:::

The `retry_on_error` option enables retrying samples with errors some number of times before they are considered failed (and subject to `fail_on_error` processing as described above). For example:

``` bash
inspect eval ctf.py --retry-on-error    # retry 1 time
inspect eval ctf.py --retry-on-error=3  # retry up to 3 times
```

Or from Python:

``` python
eval("ctf.py", retry_on_error=1)
```

If a sample is retried, the original error(s) that induced the retries will be recorded in its `error_retries` field.

::: {.callout-warning appearance="simple"}
#### Retries and Distribution Shift

While sample retries enable improved recovery from transient infrastructure errors, they also carry with them some risk of distribution shift. For example, imagine that the error being retried is a bug in one of your agents that is triggered by only certain classes of input. These classes of input could then potentially have a higher chance of success because they will be "re-rolled" more frequently.

Consequently, when enabling `retry_on_error` you should do some post-hoc analysis to ensure that retried samples don't have significantly different results than samples which are not retried.
:::

## Sample Limits {#sample-limits}

In open-ended model conversations (for example, an agent evaluation with tool usage) it's possible that a model will get "stuck" attempting to perform a task with no realistic prospect of completing it. Further, sometimes models will call commands in a sandbox that take an extremely long time (or worst case, hang indefinitely).

For this type of evaluation it's normally a good idea to set sample level limits on some combination of total time, total messages, and/or tokens used. Sample limits don't result in errors, but rather an early exit from execution (samples that encounter limits are still scored, albeit nearly always as "incorrect").

### Time Limit

Here we set a `time_limit` of 15 minutes (15 x 60 seconds) for each sample within a task:

``` python
@task
def intercode_ctf():
    return Task(
        dataset=read_dataset(),
        solver=[
            system_message("system.txt"),
            use_tools([bash(timeout=3 * 60)]),
            generate(),
        ],
        time_limit=15 * 60,
        scorer=includes(),
        sandbox="docker",
    )
```

Note that we also set a timeout of 3 minutes for the `bash()` command. This isn't required but is often a good idea so that a single wayward bash command doesn't consume the entire `time_limit`.

We can also specify a time limit at the CLI or when calling `eval()`:

``` bash
inspect eval ctf.py --time-limit 900
```

Appropriate timeouts will vary depending on the nature of your task so please view the above as examples only rather than recommend values.

### Working Limit

The `working_limit` differs from the `time_limit` in that it measures only the time spent working (as opposed to retrying in response to rate limits or waiting on other shared resources). Here we set an `working_limit` of 10 minutes (10 x 60 seconds) for each sample within a task:

``` python
@task
def intercode_ctf():
    return Task(
        dataset=read_dataset(),
        solver=[
            system_message("system.txt"),
            use_tools([bash(timeout=3 * 60)]),
            generate(),
        ],
        working_limit=10 * 60,
        scorer=includes(),
        sandbox="docker",
    )
```

Working time is computed based on total clock time minus time spent on (a) unsuccessful model generations (e.g. rate limited requests); and (b) waiting on shared resources (e.g. Docker containers or subprocess execution).

::: {.callout-note appearance="simple"}
In order to distinguish successful generate requests from rate limited and retried requests, Inspect installs hooks into the HTTP client of various model packages. This is not possible for some models (`vertex`, and `azureai`) and in these cases the `working_time` will include any internal retries that the model client performs.
:::

<<<<<<< HEAD
### Message Limit {#sample-message-limit}

{{< include _message_limits.md >}}
=======
### Message Limit
>>>>>>> 225dd125

Here we set a `message_limit` of 30 for each sample within a task:

``` python
@task
def intercode_ctf():
    return Task(
        dataset=read_dataset(),
        solver=[
            system_message("system.txt"),
            use_tools([bash(timeout=120)]),
            generate(),
        ],
        message_limit=30,
        scorer=includes(),
        sandbox="docker",
    )
```

This sets a limit of 30 total messages in a conversation before the model is forced to give up. At that point, whatever `output` happens to be in the `TaskState` will be scored (presumably leading to a score of incorrect).

### Token Limit

{{< include _token_limits.md >}}

Here we set a `token_limit` of 500K for each sample within a task:

``` python
@task
def intercode_ctf():
    return Task(
        dataset=read_dataset(),
        solver=[
            system_message("system.txt"),
            use_tools([bash(timeout=120)]),
            generate(),
        ],
        token_limit=(1024*500),
        scorer=includes(),
        sandbox="docker",
    )
```


::: {.callout-important}
It's important to note that the `token_limit` is for all tokens used within the execution of a sample. If you want to limit the number of tokens that can be yielded from a single call to the model you should use the `max_tokens` generation option.
:::

### Custom Limit

When limits are exceeded, a `LimitExceededError` is raised and caught by the main Inspect sample execution logic. If you want to create custom limit types, you can enforce them by raising a `LimitExceededError` as follows:

```python
from inspect_ai.util import LimitExceededError

raise LimitExceededError(
    "custom", 
    value=value,
    limit=limit,
    message=f"A custom limit was exceeded: {value}"
)
```

## Scoped Limits

::: callout-note
The scoped limits described below are available only in the development version of Inspect. To install the development version from GitHub:

``` bash
pip install git+https://github.com/UKGovernmentBEIS/inspect_ai
```
:::

You can also apply limits at arbitrary scopes, independent of the sample-scoped limits. For instance, applied to a specific agent or within a specific block of code.

To run an agent with one or more limits, pass the limit object in the `limits` argument to a function like `handoff()` (see [Using Agents](agents.qmd#using-agents)):

``` python
eval(
    task="research_bench", 
    solver=[
        use_tools(
            addition(),
            handoff(web_surfer(), limits=[token_limit(1024*500)]),
        ),
        generate()
    ]
)
```

To use a limit within a specific block of code:

``` python
with token_limit(1024*500):
    ...
```

### Message Limit

{{< include _message_limits.md >}}

Scoped message limits behave differently to scoped token limits in that only the innermost active `message_limit()` is checked.

To limit the conversation length within a block of code:

``` python
@solver
def agent_loop() -> Solver:
    async def solve(state: TaskState, generate: Generate):

        with message_limit(50):
            # A LimitExceededError will be raised when the limit is exceeded
            ...
            with message_limit(None):
                # The limit of 50 is temporarily removed in this block of code
                ...
```

<<<<<<< HEAD
::: {.callout-important}
It's important to note that `message_limit()` limits the total number of messages in the conversation, not just "new" messages appended by an agent.
=======
::: callout-important
It's important to note that `Task.token_limit` is for all tokens used within the execution of a sample and `token_limit()` is for all tokens used within the sample _while the context manager is open_. If you want to limit the number of tokens that can be yielded from a single call to the model you should use the `max_tokens` generation option.
>>>>>>> 225dd125
:::

### Token Limit

{{< include _token_limits.md >}}

To limit the total number of tokens which can be used in a block of code:

``` python
@solver
def agent_loop(tokens: int = (1024*500)) -> Solver:
    async def solve(state: TaskState, generate: Generate):

        with token_limit(tokens):
            # a LimitExceededError will be raised if the limit is exceeded
            ...
```

The limits can be stacked. Tokens used while a context manager is open count towards all open token limits.

``` python
@solver
def agent_loop() -> Solver:
    async def solve(state: TaskState, generate: Generate):

        with token_limit(1024*500):
            ...
            with token_limit(1024*200):
                # Tokens used here count towards both active limits
                ...
```

::: {.callout-important}
It's important to note that `token_limit()` is for all tokens used _while the context manager is open_. If you want to limit the number of tokens that can be yielded from a single call to the model you should use the `max_tokens` generation option.
:::<|MERGE_RESOLUTION|>--- conflicted
+++ resolved
@@ -151,13 +151,9 @@
 In order to distinguish successful generate requests from rate limited and retried requests, Inspect installs hooks into the HTTP client of various model packages. This is not possible for some models (`vertex`, and `azureai`) and in these cases the `working_time` will include any internal retries that the model client performs.
 :::
 
-<<<<<<< HEAD
-### Message Limit {#sample-message-limit}
+### Message Limit
 
 {{< include _message_limits.md >}}
-=======
-### Message Limit
->>>>>>> 225dd125
 
 Here we set a `message_limit` of 30 for each sample within a task:
 
@@ -202,7 +198,7 @@
 ```
 
 
-::: {.callout-important}
+::: callout-important
 It's important to note that the `token_limit` is for all tokens used within the execution of a sample. If you want to limit the number of tokens that can be yielded from a single call to the model you should use the `max_tokens` generation option.
 :::
 
@@ -276,13 +272,8 @@
                 ...
 ```
 
-<<<<<<< HEAD
 ::: {.callout-important}
 It's important to note that `message_limit()` limits the total number of messages in the conversation, not just "new" messages appended by an agent.
-=======
-::: callout-important
-It's important to note that `Task.token_limit` is for all tokens used within the execution of a sample and `token_limit()` is for all tokens used within the sample _while the context manager is open_. If you want to limit the number of tokens that can be yielded from a single call to the model you should use the `max_tokens` generation option.
->>>>>>> 225dd125
 :::
 
 ### Token Limit
