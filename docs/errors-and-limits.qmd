--- conflicted
+++ resolved
@@ -232,13 +232,8 @@
                 ...
 ```
 
-<<<<<<< HEAD
-::: {.callout-important}
+::: callout-important
 It's important to note that `Task.token_limit` is for all tokens used within the execution of a sample and `token_limit()` is for all tokens used within the sample _while the context manager is open_. If you want to limit the number of tokens that can be yielded from a single call to the model you should use the `max_tokens` generation option.
-=======
-::: callout-important
-It's important to note that the `token_limit` is for all tokens used within the execution of a sample. If you want to limit the number of tokens that can be yielded from a single call to the model you should use the `max_tokens` generation option.
->>>>>>> 645a7108
 :::
 
 The context managers returned by `token_limit` can be stacked:
@@ -258,13 +253,8 @@
 
 When limits are exceeded, a `LimitExceededError` is raised and caught by the main Inspect sample execution logic. If you want to create custom limit types, you can enforce them by raising a `LimitExceededError` as follows:
 
-<<<<<<< HEAD
 ```python
 from inspect_ai.util import LimitExceededError
-=======
-``` python
-from inspect_ai.solver import SampleLimitExceededError
->>>>>>> 645a7108
 
 raise LimitExceededError(
     "custom", 
