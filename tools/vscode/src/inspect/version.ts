import { coerce } from "semver";
import { inspectVersionDescriptor } from "./props";

export function withMinimumInspectVersion(version: string, hasVersion: () => void, doesntHaveVersion: () => void): void;
export function withMinimumInspectVersion<T>(version: string, hasVersion: () => T, doesntHaveVersion: () => T): T;

export function withMinimumInspectVersion<T>(version: string, hasVersion: () => T, doesntHaveVersion: () => T): T | void {
  if (hasMinimumInspectVersion(version)) {
    return hasVersion();
  } else {
    return doesntHaveVersion();
  }
}

export function hasMinimumInspectVersion(version: string, strictDevCheck = false): boolean {
  const descriptor = inspectVersionDescriptor();
<<<<<<< HEAD
  if (descriptor && (descriptor.version.compare(version) >= 0 || (!strictDevCheck && descriptor.isDeveloperBuild))) {
    return true;
  } else {
    return false;
  }
=======
  if (descriptor?.isDeveloperBuild && strictDevCheck) {
    // Since this is strictly being checked, require that the version is actually greater
    // than the minimum version (we declare the minimum version based upon the pypi version, but the
    // dev version is often one patch level great since it has already been tagged with the pypi version
    // and incremented it)
    const required = coerce(version);
    const installed = descriptor.version;
    return installed.major >= (required?.major || 0) && installed.minor >= (required?.minor || 0) && installed.patch > (required?.patch || 0);
  } else {
    if (descriptor && (descriptor.version.compare(version) >= 0 || descriptor.isDeveloperBuild)) {
      return true;
    } else {
      return false;
    }
  }



>>>>>>> 1c13832e
}<|MERGE_RESOLUTION|>--- conflicted
+++ resolved
@@ -14,13 +14,6 @@
 
 export function hasMinimumInspectVersion(version: string, strictDevCheck = false): boolean {
   const descriptor = inspectVersionDescriptor();
-<<<<<<< HEAD
-  if (descriptor && (descriptor.version.compare(version) >= 0 || (!strictDevCheck && descriptor.isDeveloperBuild))) {
-    return true;
-  } else {
-    return false;
-  }
-=======
   if (descriptor?.isDeveloperBuild && strictDevCheck) {
     // Since this is strictly being checked, require that the version is actually greater
     // than the minimum version (we declare the minimum version based upon the pypi version, but the
@@ -39,5 +32,4 @@
 
 
 
->>>>>>> 1c13832e
 }