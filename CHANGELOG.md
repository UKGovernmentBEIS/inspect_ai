# Changelog

## Unreleased

- [basic_agent()](https://inspect.ai-safety-institute.org.uk/agents.html#sec-basic-agent) that provides a ReAct tool loop with support for retries and encouraging the model to continue if its gives up or gets stuck.
- [score()](https://inspect.ai-safety-institute.org.uk/solvers.html#sec-scoring-in-solvers) function for accessing scoring logic from within solvers.
- `system_message()` now supports custom parameters and interpolation of `metadata` values from `Sample`.
- `generate()` solver now accepts arbitrary generation config params.
<<<<<<< HEAD
- `use_tools()` now accepts a variadic list of `Tool` in addition to literal `list[Tool]`.
=======
- `bash()` and `python()` tools now have a `user` parameter for choosing an alternate user to run code as.
>>>>>>> 5b7f1869
- Input event for recording screen input in sample transcripts.
- Record to sample function for CSV and JSON dataset readers can now return multiple samples.
- Added `debug_errors` option to `eval()` to raise task errors (rather than logging them) so they can be debugged.
- Properly support metrics that return a dict or list of values
- Improved display of prerequisite errors when running `eval()` from a script or notebook.
- Fix `eval_set()` issue with cleaning up failed logs on S3.
- Added [SQuAD](https://github.com/UKGovernmentBEIS/inspect_ai/tree/main/benchmarks/squad), [AGIEval](https://github.com/UKGovernmentBEIS/inspect_ai/tree/main/benchmarks/agieval), [IFEval](https://github.com/UKGovernmentBEIS/inspect_ai/blob/main/benchmarks/ifeval/), [PubMedQA](https://github.com/UKGovernmentBEIS/inspect_ai/tree/main/benchmarks/pubmedqa), and [MBPP](https://github.com/UKGovernmentBEIS/inspect_ai/tree/main/benchmarks/mbpp) benchmarks.


## v0.3.27 (6 September 2024)

- Fix missing timestamp issue with running `eval_set()` with an S3-backed log directory.
- Correct rounding behavior for `f1()` and `exact()` scorers.
- Correct normalized text comparison for `exact()` scorer.
- Improved appearance and navigation for sample transcript view.
- Added [MathVista](https://github.com/UKGovernmentBEIS/inspect_ai/tree/main/benchmarks/mathvista) benchmark.

## v0.3.26 (6 September 2024)

- [Eval Sets](https://inspect.ai-safety-institute.org.uk/eval-sets.html) for running groups of tasks with automatic retries.
- [Per-sample](https://inspect.ai-safety-institute.org.uk/agents.html#sec-per-sample-sandbox) Sandbox environments can now be specified (e.g. allowing for a distinct Dockerfile or Docker compose file for each sample).
- [input_screen()](https://inspect.ai-safety-institute.org.uk/interactivity.html) context manager to temporarily clear task display for user input.
- Introduce two new scorers, `f1()` (precision and recall in text matching) and `exact()` (whether normalized text matches exactly).
- Task `metrics` now override built in scorer metrics (previously they were merged). This enables improved re-use of existing scorers where they only change required is a different set of metrics.
- `write_log_dir_manifest()` to write a log header manifest for a log directory.
- Relocate `store()` and `@subtask` from solver to utils module; relocate `transcript()` from solver to log module.
- Add optional user parameter to SandboxEnvironment.exec for specifying the user. Currently only DockerSandboxEnvironment is supported.
- Fix issue with resolving Docker configuration files when not running from the task directory.
- Only populate Docker compose config metadata values when they are used in the file.
- Treat Sandbox exec `cwd` that are relative paths as relative to sample working directry.
- Filter base64 encoded images out of model API call logs.
- Raise error when a Solver does not return a TaskState.
- Only run tests that use model APIs when the `--runapi` flag is passed to `pytest` (prevents unintended token usage)
- Remove `chdir` option from `@tasks` (tasks now always chdir during execution).
- Do not process `.env` files in task directories (all required vars should be specified in the global `.env`).
- Only enable `strict` mode for OpenAI tool calls when all function parameters are required.
- Added [MMMU](https://github.com/UKGovernmentBEIS/inspect_ai/tree/main/benchmarks/mmmu), [CommonsenseQA](https://github.com/UKGovernmentBEIS/inspect_ai/tree/main/benchmarks/commonsense_qa), [MMLU-Pro](https://github.com/UKGovernmentBEIS/inspect_ai/tree/main/benchmarks/mmlu_pro), and [XSTest](https://github.com/UKGovernmentBEIS/inspect_ai/tree/main/benchmarks/xstest) benchmarks.


## v0.3.25 (25 August 2024)

- [Store](https://inspect.ai-safety-institute.org.uk/agents-api.html#sharing-state) for manipulating arbitrary sample state from within solvers and tools.
- [Transcript](https://inspect.ai-safety-institute.org.uk/agents-api.html#transcripts) for detailed sample level tracking of model and tool calls, state changes, logging, etc.
- [Subtasks](https://inspect.ai-safety-institute.org.uk/agents-api.html#sec-subtasks) for delegating work to helper models, sub-agents, etc.
- Integration with Anthropic [prompt caching](https://inspect.ai-safety-institute.org.uk/caching.html#sec-provider-caching).
- [fail_on_error](https://inspect.ai-safety-institute.org.uk/errors-and-limits.html#failure-threshold) option to tolerate some threshold of sample failures without failing the evaluation.
- Specify `init` value in default Docker compose file so that exit signals are handled correctly (substantially improves container shutdown performance).
- Add `function` field to `ChatMessageTool` to indicate the name of the function called.
- Added [RACE](https://github.com/UKGovernmentBEIS/inspect_ai/tree/main/benchmarks/race-h/) benchmark.

## v0.3.24 (18 August 2024)

- Support for tool calling for Llama 3.1 models on Bedrock.
- Report JSON schema validation errors to model in tool response.
- Support for `strict` mode in OpenAI tool calls (update to v1.40.0 of `openai` package required).

## v0.3.23 (16 August 2024)

- Support for tool calling for Llama 3.1 models on Azure AI and CloudFlare.
- Incrase default `max_tokens` from 1024 to 2048.
- Record individual sample reductions along with results for multi-epoch evals.
- Change default to not log base64 encoded versions of images, as this often resulted in extremely large log files (use `--log-images` to opt back in).
- Update to new Mistral API (v1.0.1 of `mistralai` is now required).
- Support for Llama 3.1 models on Amazon Bedrock
- Eliminate Bedrock dependency on anthropic package (unless using an Anthropic model).
- Improved resolution of AWS region for Bedrock (respecting already defined AWS_REGION and AWS_DEFAULT_REGION)
- Fix bug in match scorer whereby numeric values with periods aren't correctly recognized.
- Added [HumanEval](https://github.com/UKGovernmentBEIS/inspect_ai/tree/main/benchmarks/humaneval), [WinoGrande](https://github.com/UKGovernmentBEIS/inspect_ai/tree/main/benchmarks/winogrande) and [Drop](https://github.com/UKGovernmentBEIS/inspect_ai/tree/main/benchmarks/drop) benchmarks.

## v0.3.22 (07 August 2024)

- Fix issue affecting results of `pass_at_{k}` score reducer.

## v0.3.21 (07 August 2024)

- Add `pass_at_{k}` score reducer to compute the probability of at least 1 correct sample given `k` epochs.
- Improved metrics `value_to_float` string conversion (handle numbers, "true", "false", etc.)
- Log viewer: Ctrl/Cmd+F to find text when running in VS Code.
- Set Claude default `max_tokens` to 4096
- Combine user and assistant messages for Vertex models.
- Warn when using the `name` parameter with task created from `@task` decorated function.
- Make sample `metadata` available in prompt, grading, and self-criqique templates.
- Retry on several additional OpenAI errors (APIConnectionError | APITimeoutError | InternalServerError)
- Fix a regression which would cause the 'answer' to be improperly recorded when scoring a sample.

## v0.3.20 (03 August 2024)

- `Epochs` data type for specifying epochs and reducers together (deprecated `epochs_reducer` argument). 
- Enable customisation of model generation cache dir via `INSPECT_CACHE_DIR` environment variable.
- Use doc comment description rather than `prompt` attribute of `@tool` for descriptions.
- Include examples section from doc comments in tool descriptions.
- Add `tool_with()` function for adapting tools to have varying names and parameter descriptions.
- Improve recording of `@task` arguments so that dynamically created tasks can be retried.
- Only print `eval-retry` message to terminal for filesystem based tasks.
- Enhance Python logger messages to capture more context from the log record.
- Fix an issue that could result in duplicate display of scorers in log view when using multiple epoch reducers.

## v0.3.19 (02 August 2024)

- [vLLM](https://inspect.ai-safety-institute.org.uk/models.html#sec-vllm) model provider.
- [Groq](https://groq.com/) model provider.
- [Google Vertex](https://inspect.ai-safety-institute.org.uk/models.html#google-vertex) model provider.
- [Reduce scores](https://inspect.ai-safety-institute.org.uk/scorers.html##sec-reducing-epoch) in multi-epoch tasks before computing metrics (defaults to averaging sample values).
- Replace the use of the `bootstrap_std` metric with `stderr` for built in scorers (see [rationale](https://inspect.ai-safety-institute.org.uk/scorers.html#stderr-note) for details).
- Option to write Python logger entries to an [external file](https://inspect.ai-safety-institute.org.uk/log-viewer.html#sec-external-file).
- Rename `ToolEnvironment` to `SandboxEnvironment` and `tool_environment()` to `sandbox()` (moving the renamed types from `inspect_ai.tool` to `inspect_ai.util`). Existing symbols will continue to work but will print deprecation errors.
- Moved the `bash()`, `python()`, and `web_search()` functions from `inspect_ai.solver` to `inspect_ai.tool`.  Existing symbols will continue to work but will print deprecation errors.
- Enable parallel execution of tasks that share a working directory.
- Add `chdir` option to `@task` to opt-out of changing the working directory during task execution.
- Enable overriding of default safety settings for Google models.
- Use Python type annotations as the first source of type info for tool functions (fallback to docstrings only if necessary)
- Support for richer types (list, TypeDict, dataclass, Pydantic, etc.) in tool calling.
- Change `ToolInfo` parameters to be directly expressed in JSON Schema (making it much easier to pass them to model provider libraries).
- Validate tool call inputs using JSON Schema and report errors to the model.
- Gracefully handle tool calls that include only a single value (rather than a named dict of parameters).
- Support `tool_choice="any"` for OpenAI models (requires >= 1.24.0 of openai package).
- Make multiple tool calls in parallel. Parallel tool calls occur by default for OpenAI, Anthropic, Mistral, and Groq. You can disable this behavior for OpenAI and Groq with `--parallel-tool-calls false`.
- Invoke rate limit retry for OpenAI APITimeoutError (which they have recently begun returning a lot of more of as a result of httpx.ConnectTimeout, which is only 5 seconds by default.).
- Add `cwd` argument to `SandboxEnvironment.exec()`
- Use `tee` rather than `docker cp` for Docker sandbox environment implementation of `write_file()`.
- Handle duplicate tool call ids in Inspect View.
- Handle sorting sample ids of different types in Inspect View.
- Correctly resolve default model based on CLI --model argument.
- Fix issue with propagating API keys to Azure OpenAI provider.
- Add `azure` model arg for OpenAI provider to force binding (or not binding) to the Azure OpenAI back-end.
- Support for Llama 3 models with the Azure AI provider.
- Add `setup` field to `Sample` for providing a per-sample setup script.
- Score multiple choice questions without parsed answers as incorrect (rather than being an error). Llama 3 and 3.1 models especially often fail to yield an answer.
- Read JSON encoded `metadata` field from samples.
- Show task/display progress immediately (rather than waiting for connections to fill).
- Reduce foreground task contention for Inspect View history loading.
- Ability to host standalone version of Inspect View to view single log files.
- Throw `TimeoutError` if a call to `subprocess()` or `sandbox().exec()` times out (formerly a textual error was returned along with a non-zero exit code).
- Validate name passed to `example_dataset()` (and print available example dataset names).
- Resolve relative image paths within Dataset samples against the directory containing the dataset.
- Preserve `tool_error` text for Anthropic tool call responses.
- Fix issue with rate limit reporting being per task not per eval.
- Set maximum rate limit backoff time to 30 minutes
- Retry with exponential backoff for web_search Google provider.



## v0.3.18 (14 July 2024)

- [Multiple Scorers](https://inspect.ai-safety-institute.org.uk/scorers.html#sec-multiple-scorers) are now supported for evaluation tasks.
- [Multiple Models](https://inspect.ai-safety-institute.org.uk/parallelism.html#sec-multiple-models) can now be evaluated in parallel by passing a list of models to `eval()`.
- Add `api_key` to `get_model()` for explicitly specifying an API key for a model.
- Improved handling of very large (> 100MB) log files in Inspect View.
- Use `network_mode: none` for disabling networking by default in Docker tool environments.
- Shorten the default shutdown grace period for Docker container cleanup to 1 second.
- Allow sandbox environent providers to specify a default `max_samples` (set to 25 for the Docker provider).
- Prevent concurrent calls to `eval_async()` (unsafe because of need to change directories for tasks). Parallel task evaluation will instead be implemented as a top-level feature of `eval()` and `eval_async()`.
- Match scorers now return answers consistently even when there is no match.
- Relocate tool related types into a new top-level `inspect_ai.tool` module (previous imports still work fow now, but result in a runtime deprecation warning).
- Decouple tools entirely from solvers and task state (previously they had ways to interact with metadata, removing this coupling will enable tool use in lower level interactions with models). Accordingly, the `call_tools()` function now operates directly on messages rather than task state.
- Support token usage for Google models (Inspect now requires `google-generativeai` v0.5.3).

## v0.3.17 (25 June 2024)

- Optional increased control over the tool use loop via the `call_tools()` function and new `tool_calls` parameter for `generate()`.
- New `per_epoch` option for `CachePolicy` to allow caching to ignore epochs.
- Correctly handle `choices` and `files` when converting `Sample` images to base64. 

## v0.3.16 (24 June 2024)

-   Various fixes for the use of Docker tool environments on Windows.
-   Ability to disable cleanup of tool environments via `--no-toolenv-cleanup`.
-   New `inspect toolenv cleanup` command for manually cleaning up tool environments.
-   `ToolError` exception type for explicitly raising tool errors to the model. Formerly, any exception would be surfaced as a tool error to the model. Now, the `ToolError` exception is required for reporting to the model (otherwise other exception types go through the call stack and result in an eval error).
-   Resolve `INSPECT_LOG_DIR` in `.env` file relative to `.env` file parent directory.
-   Use `-` for delimiting `--limit` ranges rather than `,`.
-   Use HF model device for generate (compatibility with multi-GPU).

## v0.3.15 (15 June 2024)

-   [Sandbox Environments](https://inspect.ai-safety-institute.org.uk/agents.html#sec-sandbox-environments) for executing tool code in a sandbox.
-   [Caching](https://inspect.ai-safety-institute.org.uk/caching.html) to reduce the number of model API calls made.
-   The `multiple_choice()` solver now has support for questions with multiple correct answers.
-   More fine grained handling of Claude `BadRequestError` (400) errors (which were formerly all treated as content moderation errors).
-   Filter out empty TextBlockParam when playing messages back to Claude.
-   Automatically combine Claude user messages that include tool content.
-   Revert to "auto" rather than "none" after forced tool call.
-   Provide `TaskState.tools` getter/setter (where the setter automatically syncs the system messages to the specified set of tools).
-   The `use_tools()` function now uses the `TaskState.tools` setter, so replaces the current set of tools entirely rather than appending to it.
-   Set `state.completed = False` when `max_messages` is reached.
-   Allow tools to be declared with no parameters.
-   Allow for null `bytes` field in `Logprobs` and `TopLogprobs`.
-   Support all Llama series models on Bedrock.
-   Added `truthfulqa` benchmark.
-   Added `intercode-ctf` example.

## v0.3.14 (04 June 2024)

-   Stream samples to the evaluation log as they are completed (subject to the new `--log-buffer` option). Always write completed samples in the case of an error or cancelled task.
-   New `"cancelled"` status in eval log for tasks interrupted with SIGINT (e.g. Ctrl-C). Logs are now written for cancellations (previously they were not).
-   Default `--max-samples` (maximum concurrent samples) to `--max-connections`, which will result in samples being more frequently completed and written to the log file.
-   For `eval_retry()`, copy previously completed samples in the log file being retried so that work is not unnecessarily repeated.
-   New `inspect eval-retry` command to retry a log file from a task that ended in error or cancellation.
-   New `retryable_eval_logs()` function and `--retryable` option for `inspect list logs` to query for tasks not yet completed within a log directory.
-   Add `shuffled` property to datasets to determine if they were shuffled.
-   Remove unused `extensions` argument from `list_eval_logs()`.

## v0.3.13 (31 May 2024)

-   Bugfix: Inspect view was not reliably updating when new evaluation logs were written.

## v0.3.12 (31 May 2024)

-   Bugfix: `results` was not defined when no scorer was provided resulting in an error being thrown. Fixed by setting `results = EvalResults()` when no scorer is provided.
-   Bugfix: The viewer was not properly handling samples without scores.

## v0.3.11 (30 May 2024)

-   Update to non-beta version of Anthropic tool use (remove legacy xml tools implementation).

## v0.3.10 (29 May 2024)

-   **BREAKING:** The `pattern` scorer has been modified to match against any (or all) regex match groups. This replaces the previous behaviour when there was more than one group, which would only match the second group.
-   Improved performance for Inspect View on very large datasets (virtualized sample list).
-   ToolChoice `any` option to indicate the model should use at least one tool (supported by Anthropic and Mistral, mapped to `auto` for OpenAI).
-   Tool calls can now return a simple scalar or `list[ContentText | ContentImage]`.
-   Support for updated Anthropic tools beta (tool_choice and image tool results).
-   Report tool_error back to model if it provides invalid JSON for tool calls arguments (formerly this halted the entire eval with an error).
-   New `max_samples` option to control how many samples are run in parallel (still defaults to running all samples in parallel).
-   Add `boolq.py` benchmark.
-   Add `piqa.py` benchmark.
-   View: Improved markdown rendering (properly escape reference links).
-   Improved typing for example_dataset function.
-   Setuptools entry point for loading custom model extensions.
-   Break optional `tuple` return out of `ToolResult` type.
-   Bugfix: always read original sample message(s) for `TaskState.input_text`.
-   Bugfix: remove write counter from log (could have resulted in incomplete/invalid logs propagating to the viewer).
-   Bugfix: handle task names that include spaces in log viewer.

## v0.3.9 (14 May 2024)

-   Add `ollama` local model provider.
-   Add `multi_scorer()` and `majority_vote()` functions for combining multiple scorers into a single score.
-   Add support for multiple model graders in `model_graded_qa()`.
-   Raise `TypeError` for solvers and scorers not declared as `async`.
-   Fallback to standard parase if `NaN` or `Inf` is encountered while reading log file header.
-   Remove deprecated support for matching partial model names (e.g. "gpt" or "claude").

## v0.3.8 (07 May 2024)

-   Exclude null config values from listings in log viewer.

## v0.3.7 (07 May 2024)

-   Add support for logprobs to HF provider, and create uniform API for other providers that support logprobs (Together and OpenAI).
-   Provide an option to merge assistant messages and use it for Anthropoic models (as they don't allow consecutive assistant messages).
-   Supporting infrastructure in Inspect CLI for VS Code extension (additional list and info commands).

## v0.3.6 (06 May 2024)

-   Show first log file immediately (don't wait for fetching metadata for other logs)
-   Add `--version` CLI arg and `inspect info version` command for interrogating version and runtime source path.
-   Fix: exclude `null` config values in output from `inspect info log-file`

## v0.3.5 (04 May 2024)

-   Fix issue with logs from S3 buckets in inspect view.
-   Add `sort()` method to `Dataset` (defaults to sorting by sample input length).
-   Improve tokenization for HF provider (left padding, attention mask, and allow for custom chat template)
-   Improve batching for HF provider (generate as soon as queue fills, thread safety for future.set_result).
-   Various improvements to documentation.

## v0.3.4 (01 May 2024)

-   `write_eval_log()` now ignores unserializable objects in metadata fields.
-   `read_eval_log()` now takes a `str` or `FileInfo` (for compatibility w/ list returned from `list_eval_logs()`).
-   Registry name looks are now case sensitive (fixes issue w/ loading tasks w/ mixed case names).
-   Resiliancy to Python syntax errors that occur when enumerating tasks in a directory.
-   Do not throw error if unable to parse or load `.ipynb` file due to lack of dependencies (e.g. `nbformat`).
-   Various additions to log viewer display (log file name, dataset/scorer in listing, filter by complex score types).
-   Improvements to markdown rendering in log viewer (don't render intraword underscores, escape html tags).

## v0.3.3 (28 April 2024)

-   `inspect view` command for viewing eval log files.
-   `Score` now has an optional `answer` field, which denotes the answer text extracted from model output.
-   Accuracy metrics now take an optional `ValueToFloat` function for customising how textual values mapped to float.
-   Made `model_graded_qa` more flexible with separate `instruction` template and `grade_pattern`, as well providing `partial_credit` as an option.
-   Modify the default templates for `chain_of_thought()` and `self_critique()` to instruct the model to reply with `ANSWER: $ANSWER` at the end on its own line.
-   Improved numeric extraction for `match(numeric=True)` (better currency and decimal handling).
-   Improve `answer()` patterns so that they detect letter and word answers both within and at the end of model output.
-   `Plan` now has an optional `cleanup` function which can be used to free per-sample resources (e.g. Docker containers) even in the case of an evaluation error.
-   Add `Dataset.filter` method for filtering samples using a predicate.
-   `Dataset` slices (e.g. `dataset[0:100]`) now return a `Dataset` rather than `list[Sample]`.
-   Relative path to `INSPECT_LOG_DIR` in `.env` file is now correctly resolved for execution within subdirectories.
-   `inspect list tasks` and `list_tasks()` now only parse source files (rather than loading them), ensuring that it is fast even for task files that have non-trivial global initialisation.
-   `inspect list logs` and `list_eval_logs()` now enumerate log files recursively by default, and only enumerate json files that match log file naming conventions.
-   Provide `header_only` option for `read_eval_log()` and `inspect info log-file` for bypassing the potentially expensive reading of samples.
-   Provide `filter` option for `list_eval_logs()` to filter based on log file header info (i.e. anything but samples).
-   Added `__main__.py` entry point for invocation via `python3 -m inspect_ai`.
-   Removed prompt and callable from model `ToolDef` (renamed to `ToolInfo`).
-   Fix issue with accesses of `completion` property on `ModelOutput` with no choices.

## v0.3.2 (21 April 2024)

-   Initial release.<|MERGE_RESOLUTION|>--- conflicted
+++ resolved
@@ -6,11 +6,8 @@
 - [score()](https://inspect.ai-safety-institute.org.uk/solvers.html#sec-scoring-in-solvers) function for accessing scoring logic from within solvers.
 - `system_message()` now supports custom parameters and interpolation of `metadata` values from `Sample`.
 - `generate()` solver now accepts arbitrary generation config params.
-<<<<<<< HEAD
 - `use_tools()` now accepts a variadic list of `Tool` in addition to literal `list[Tool]`.
-=======
 - `bash()` and `python()` tools now have a `user` parameter for choosing an alternate user to run code as.
->>>>>>> 5b7f1869
 - Input event for recording screen input in sample transcripts.
 - Record to sample function for CSV and JSON dataset readers can now return multiple samples.
 - Added `debug_errors` option to `eval()` to raise task errors (rather than logging them) so they can be debugged.
