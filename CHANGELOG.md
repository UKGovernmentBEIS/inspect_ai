--- conflicted
+++ resolved
@@ -1,14 +1,10 @@
-<<<<<<< HEAD
-## Future
+## Unreleased
 
 - Grok: Updated provider implmentation using `xai_sdk` package (rather than using OpenAI compatible endpoint).
 - Grok: Support for server-side `web_search()` tool.
 - Grok: Support for generating structured outputs (outputs constrained by JSON Schema).
 
-## Unreleased
-=======
 ## 0.3.144 (05 November 2025)
->>>>>>> 023e2dec
 
 - Eval Set: Task identifiers can now vary on `GenerateConfig` and `solver` (which enables sweeping over these variables).
 - Eval Logs: Don't resolve attachments within `ModelEvent.call` by default, which prevents O(N) memory footprint for reading transcripts.
