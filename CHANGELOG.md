--- conflicted
+++ resolved
@@ -3,11 +3,8 @@
 - [time_limit()](https://inspect.aisi.org.uk/errors-and-limits.html#time-limit) and [working_limit()](https://inspect.aisi.org.uk/errors-and-limits.html#working-limit) context managers for scoped application of time limits.
 - Added native OpenAI web search to [web_search()](https://inspect.aisi.org.uk/tools-standard.html#sec-web-search) tool.
 - Limit `docker compose` concurrency to 2 * os.cpu_count() by default (override with `INSPECT_DOCKER_CLI_CONCURRENCY`).
-<<<<<<< HEAD
 - Tool calling: Support for `Enum` types in tool arguments.
-=======
 - AzureAI: Automatically fold user and tool messages for Mistral models.
->>>>>>> 95930373
 - Task display: Simplify task display for `plain` mode (no outline, don't expand tables to console width).
 - Task display: Truncate task config to prevent overflow (collapse dicts, limit individual values to 50 chars, limit overall output to 500 chars).
 - Task display: Always show the sample init event in the task transcript display.
