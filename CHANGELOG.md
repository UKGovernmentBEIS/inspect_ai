## Unreleased

- Anthropic: Support for images with mime type image/bmp.
- Sandbox Service: Specify instance externally so a single script can service multiple instances.
- Agent Bridge: Capture message history in agent state for all bridge generations.
- Agent Bridge: Embed sandbox service client in sandbox bridge proxy (for ease of bundling).
<<<<<<< HEAD
- Sandboxes: Add Sandbox Injection API for Dynamic Environment Setup.
=======
- Inspect View: Add support for cmd + arrow up/down to navigate the samples list.
- Inspect View: Improve scroll keyboard handling in sample transcript view.
- Inspect View: Improve scroll keyboard handling in sample messages view.
- Bugfix: Fix file info on filesystem without mtime.
>>>>>>> 683a8f07
  
## 0.3.131 (08 September 2025)

- OpenAI: Correct serialization of web search tool calls (prevent 400 errors).

## 0.3.130 (06 September 2025)

- Agent Bridge: Option to force the sandbox agent bridge to use a specific model.
- Agent Bridge: New `filter` option to enable bridge to filter model generate calls.
- Agent Bridge: Ensure that Anthropic can't yield an empty system parameter.
- Agent Bridge: Increase polling interval for sandbox agent bridge to 2 seconds (was 0.2 seconds).
- OpenAI Compatible: Add support for using Responses API via `responses_api` model arg.
- Eval Set: Enable running additional epochs against an already completed eval set.
- Eval Set: Add `eval_set_id` to log file (unique id for eval set across invocations for the same `log_dir`).
- Eval Retry: Use the same `log_format` as the log which is being retried.
- Task Display: Render tool outputs based on model events rather than tool events (compatible w/ external tool calling e.g. for agent bridge).
- Sandbox Service: Don't emit sandbox events for sandbox service RPC calls.
- Hooks: New `EvalSetStart` and `EvalSetEnd` hook methods.
- Scoring: `inspect score` now supports streaming via the `--stream` argument.
- Inspect View: Starting the view server with a path to a specific log file will automatically open that log file (if it exists) rather than showing the log list.
- Inspect View: Improve sample scoring detail layout
- Inspect View: Reduce h1-h6 heading sizes
- Inspect View: Fix error that caused 'json too large' message to appear incorrectly for sample JSON.
- Inspect View: Improve filtering of log files in log list (improve performance and loading progress).
- Inspect View: Add cmd+F shortcut for filtering log in log list.
- Inspect View: Fix regression in tool input syntax highlighting.
- Inspect View: Focus transcript or messages when sample dialog is loaded, allowing use of keyboard shortcuts like cmd + arrow down for scrolling.
- Inspect View: Focus log list when the log list is shown, allowing use of keyboard shortcuts like cmd + F.
- Bugfix: Ensure ETags always match content when reading S3 logs to prevent write conflicts.

## 0.3.129 (03 September 2025)

- Agent Bridge: Don't use `concurrency()` for agent bridge interactions (not required for long-running proxy server or cheap polling requests).
- Sandboxes: Add `concurrency` parameter to `exec()` to advise whether the execution should be subject to local process concurrency limits.

## 0.3.128 (02 September 2025)

- Agent Bridge: Correctly dispatch LimitExceededError which occurs during proxied model calls.
- Agent Bridge: Respect reference vs. value semantics of agent caller (enables preservation of messages when agent is run via `as_solver()`).
- OpenAI: Update types to match `openai` v1.104.1 (which is now the minimum required version).
- Mistral: Support for updated use of `ThinkChunk` types in mistralai v1.9.10.
- Groq: Support for `--reasoning-effort` parameter (works w/ gpt-oss models).
- Scoring: Use fallback unicode numeric string parser when default `str_to_float()` fails.
- Bugfix: Work around OpenAI breaking change that renamed "find" web search action to "find_in_page" (bump required version of `openai` package to v1.104.0).

## 0.3.127 (01 September 2025)

- Bugfix: Preserve sample list state (e.g. scroll position, selection) across sample open/close.

## 0.3.126 (01 September 2025)

- Agent Bridge: OpenAI Responses API and Anthropic API are now supported alongside the OpenAI Completions API for both in-process and sandbox-based agent bridges.
- Agent Bridge: Bridge can now automatically keep track of `AgentState` changes via inspecting model traffic running over the bridge.
- Agent Bridge: Improved id stability across generations to prevent duplicated messages in `messages_df()`.
- Agent Bridge: Ensure that explicitly specified `GenerateConfig` values for models override bridged agent config.
- Agent `handoff()`: Use `content_only()` filter by default for handoff output and improve detection of new content from handed off to agents. 
- Model API: Refine available tool types for `ContentToolUse` ("web_search" or "mcp_call")
- Model API: Remove `internal` field from `ChatMessageBase` (no longer used).
- OpenAI: Added `responses_store` model arg for explicitly enabling or disabling the responses API.
- Google: Pass tool parameter descriptions for nullable and `enum` typed fields.
- Google: Support `thought_signature` for thought parts.
- Google: Use role="user" for tool call results rather than role="function".
- MCP: Export MCP server configuration types (`MCPServerConfig` and Stdio and HTTP variants).
- Sandbox Service: New `instance` option for multiple services of the same type in a single container.
- Sandbox Service: New `polling_interval` option for controlling polling interval from sandbox to scaffold (defaults to 2 seconds, overridden to 0.2 seconds for Docker sandbox).
- ReAct Agent: Add submit tool content to assistant message (in addition to setting the `completion`).
- Metrics: Compute metrics when an empty list of reducers is provided (do not reduce the scores before computing metrics). Add `--no-epochs-reducer` CLI flag for specifying no reducers.
- Scoring: Make `match` more lenient when numeric matches container markdown formatting.
- Concurrency: Add `visible` option for `concurrency()` contexts to control display in status bar.
- Inspect View: Add support for filtering sample transcripts by event types. Be default, filter out `sample_init`, `sandbox`, `store`, and `state` events.
- Inspect View: Add support for displaying raw markdown source when viewing sample data.
- Inspect View: Remove sample list / title content when sample is displaying (prevents find from matching content behind the sample detail).
- Inspect View: Custom rendering for TodoWrite tool calls.
- Bugfix: Fix error in reducing scores when all scores for a sample are NaN.
- Bugfix: Correctly extract authorization token from header in MCP remote server config.

## 0.3.125 (25 August 2025)

- Scoring: Refactor `inspect score` to call same underlying code as `score()`.
- Bugfix: Fix regression in CLI scoring.

## 0.3.124 (24 August 2025)

- Agent Bridge: New context-manager based `agent_bridge()` that replaces the deprecated `bridge()` function.
- Agent Bridge: `sandbox_agent_bridge()` to integrate with CLI based agents running inside sandboxes.
- Agent Bridge: Inspect model roles can now be addressed by bridged agents (e.g. "inspect/red-team").
- ReAct Agent: Allow for a ToolDef to be passed to an AgentSubmit type.
- Model API: `user_prompt()` function for getting the last user message from a list of messages.
- Model API: `messages_to_openai()` and `messages_from_openai()` functions for converting to and from OpenAI-style message dicts.
- Groq: Support `response_schema` option for providing a JSON schema for model output.
- VLLM: Allow specifying the port when starting up a new vllm server.
- Eval Log: For sample summaries, preserve all sample and score fields that are less than 1k in size.
- CLI: Yield error exit code (1) if no tasks to evaluate are found at the specified path.
- Eval Set: You can now run eval sets in log dirs containing unrelated eval log files using the `--log-dir-allow-dirty` option.
- Add `--continue-on-fail` option for `eval()` and `eval_set()`.
- Scoring: Add `copy` option to `score_async()` (defaults to `True`) to control whether the log is deep copied before scoring.
- Inspect View: Convert samples in the sample list to use simple a tags for navigation. This allows typical user gestures like cmd+click to work correctly.
- Inspect View: Update document titles when viewing a sample, log, or log dir to better disambiguate tabs or windows. Use reverse pyramid to place details at the head of the title.
- Inspect View: Increase sample size limit to 100MB (samples larger than that are not browsable in the viewer).
- Bugifx: Properly handle surrogates in JSON serialization.
- Bugfix: Google and Mistral providers now generate unique tool call IDs to prevent collisions when calling the same tool multiple times.
- Bugfix: Enable use of custom reducers with `eval-retry` by delaying their creation until after task creation.
- Bugfix: Fix custom json schema generation code for `CitationBase` so that it no longer leads to an invalid schema.
- Bugfix: Only pass `background` to OpenAI Responses if specified.
- Bugfix: Do not pass unsupported `tool_choice` to Anthropic thinking models.

## 0.3.123 (16 August 2025)

- Support for [PDF input](https://inspect.aisi.org.uk/multimodal.html#pdf) for OpenAI, Anthropic, and Google via new `ContentDocument` type.
- MCP: Use [Remote MCP Servers](https://inspect.aisi.org.uk/tools-mcp.html#remote-mcp) with OpenAI and Anthropic models.
- OpenAI: Use types from latest SDK (v1.99.7) and make that the minimum required version of the `openai` package.
- OpenAI: Automatically use background-mode for deep research models.
- Anthropic: Automatically use streaming when `max_tokens` is 8k or higher.
- Anthropic: Improved retry behavior via detection of more "overloaded" error conditions.
- Anthropic: Add `betas` custom model arg (`-M`) for opting in to beta features.
- Scoring: NaN values returned from scorers will be excluded from reductions when reducing epochs.
- Scoring: String to float conversion now extracts the first valid float from the string (ignoring trailing characters that are invalid for floats).
- Scoring: Provide access to `sample_limits()` within scorers.
- Prepare: Added `score_to_float()` function for converting score columns to float values.
- Eval logs: Add `if_match_etag` parameter for `write_eval_log()` and `etag` field to `EvalLog` for safe concurrent log modification.
- ModelOutput: Setting the `completion` property now does not affect the underlying `message` content.
- Inspect View: Improved handling of scores and messages with large or complex metadata.
- Inspect View: Web search and other server-side tool calls (e.g. remote MCP) are now shown in the transcript.
- Inspect View: Properly display scores with list values.
- Tests: Added @flaky_retry(max_retries=) decorator for necessarily flaky tests.
- Bugfix: Don't inspect stack in `span()` function until required for logging.

## 0.3.122 (11 August 2025)

- OpenAI: Enable native `web_search()` tool for GPT-5.
- OpenAI: Convert "web_search" tool choice to native "web_search_preview" type.
- Apply `sample_shuffle` for eval retry.

## 0.3.121 (10 August 2025)

- [SambaNova](https://inspect.aisi.org.uk/providers.html#sambanova) model provider.
- [Goodfire](https://inspect.aisi.org.uk/providers.html#goodfire) model provider.
- Google: Pass `timeout` generation config option through to API `Client`.
- Google: Ability to specify a custom `GOOGLE_VERTEX_BASE_URL`.
- OpenAI: Add `background`, `safety_identifier` and `prompt_cache_key` custom model args (bump required version of `openai` package to v1.98).
- OpenAI: Set `client_timeout` to 900s when flex processing is enabled.
- Ollama: Forward `reasoning_effort` option to `reasoning` dict.
- MCP: Support for `mcp_server_http()` (which replaces the deprecated SSE server mode).
- MCP: Added `authorization` to provide OAuth Bearer token for HTTP based servers.
- Task display: Sample cancel button now works immediately (no longer needs to wait for a cooperative check).
- Limits: Sample working limit is now enforced even during long running generations and sandbox operations.
- Store: Support for serializing complex nested types (e.g. to read in an offline scorer).
- Tools: Code viewer now handles function calls with `list[str]` rather than `str` without crashing.
- Basic Agent: Only set `message_limit` to 50 when both `message_limit` and `token_limit` are `None`.
- Tests: Improve sandbox self_check to handle test failure via `with pytest.raises`, add test for env vars.
- Tests: Improve sandbox self_check to handle test failure via `with pytest.raises`, add test for env vars.
- Tests: Added the ability to provide a generator like callback function for `MockLLM`.
- Scoring: Improve multiple_choice answer parsing, making it more strict in interpreting answers like `ANSWER: None of the above`. Allow answers to end with full stop (`.`).
- Tool Support: Converted `inspect_tool_support` to use a Unix socket rather than a tcp port for intra-container RPC. 
- Bugfix: `background()` task is now scoped to the sample lifetime in the presence of `retry_on_error`.
- Bugfix: Correct recording of `waiting_time` from within coroutines spawned from the main sample coroutine.
- Bugfix: Update `inspect-tool-support` reference container to support executing tool code with non-root accounts.
- Bugfix: Correct forwarding of `reasoning_effort` and `reasoning_tokens` for OpenRouter provider.
- Bugfix: `bridge()` no longer causes a recursion error when running a large number of samples with openai models
- Bugfix: Ensure that `model_roles` are available within task initialization code.

## 0.3.120 (07 August 2025)

- OpenAI: Update model version checks for GPT-5.
- OpenAI: Support for specifying "minimal" for `reasoning_effort`.
- Bugfix: Conform to breaking changes in `openai` package (1.99.2).
- Bugfix: Ensure that `sample_shuffle` is `None` (rather than 0) when not specified on the command line.

## 0.3.119 (04 August 2025)

- Analysis functions are out of beta (`inspect_ai.analysis.beta` is deprecated in favor of `inspect_ai.analysis`).
- Scoring: Provide access to sample `store` for scorers run on existing log files.

## 0.3.118 (02 August 2025)

- Remove support for `vertex` provider as the google-cloud-aiplatform package has [deprecated](https://pypi.org/project/google-cloud-aiplatform/) its support for Vertex generative models. Vertex can still be used via the native `google` and `anthropic` providers.
- Tool calling: Added support for emulated tool calling (`emulate_tools` model arg) to OpenAI API compatible providers.
- Task display: Improved display for multiple scorers/metrics in task results summary.
- Scoring: Improved error message for scorers missing a return type annotation.
- Datasets: Added `--sample-shuffle` eval option to control sample shuffling (takes an optional seed for determinism).
- Batch Processing: Enable batch support when using Google model provider.

## 0.3.117 (31 July 2025)

- Added [Fireworks AI](https://inspect.aisi.org.uk/providers.html#fireworks-ai) model provider.
- OpenAI: Add `user` and `http_client` custom model arguments.
- vLLM: Add `is_mistral` model arg for mistral compatible tool calling.
- Hugging Face: Add `hidden_states` model arg to get model activations.
- Model API: `--max-connections`, `--max-retries`, and `--timeout` now provide defaults for all models rather than only the main model being evaluated.
- Tool calling: Do middle truncation when enforcing `max_tool_output`.
- Datasets: Support for directories in sample `files` field.
- Added sample, message, and event linking to `log_viewer()` data preparation function.
- Analysis: Added `full` option to `samples_df()` for reading full sample metadata.
- Analysis: Renamed `EvalConfig` column defs to `EvalConfiguration`.
- Improved `_repr_` for `EvalLog` (print JSON representation of log header).
- Added `metadata_as()` typesafe `metadata` accessor to `ChatMessageBase`.
- Hooks: Emit run end hook when unhandled exceptions occur.
- Batch Processing: Add batch processing support for Together AI
- Batch Processing: Improve batch processing scalability when handling very large concurrent batch counts.
- Batch Processing: Log retry attempts to the task display console.
- Batch Processing: Move batch retry logic to base class to reduce logic duplication and simplify provider implementations.
- Batch Processing: Enable batch support when using OpenAI Responses API.
- Inspect View: Do not use instance cache for S3FileSystem (eliminates some errors with large eval sets)
- Bugfix: Correct mapping for organization and model name in `model_info()` operation.
- Bugfix: Fix bug that failed to detect when an entire batch gets rejected by OpenAI.

## 0.3.116 (27 July 2025)

- Added `display_name` property to `Task` (e.g. for plotting).
- Analysis: `task_info()` operation for data frame preparation.

## 0.3.115 (26 July 2025)

- Analysis: `model_info()` and `frontier()` operations for data frame preparation.
- ReAct Agent: Require submit tool to have no errors before you exit the react loop.
- Mistral: Type updates for `ThinkChunk` and `AudioChunk` in package v1.9.3 (which is now the minimum required version).
- Inspect View: Use MathJax rather than Katex for math rendering.
- Inspect View: Fix issue with scores 'More...' link not being displayed in some configurations.
- Inspect View: Fix issue displaying tool calls in transcript in some configurations.
- Bugfix: Strip smuggled `<think>` and `<internal>` tags from tool messages to prevent leakage in multi-agent scenarios where an _inner_ assistant message can be coerced into a tool message.
- Bugfix: Handle descriptions of nested `BaseModel` types in tool call schemas.
- Bugfix: Update workaround of OpenAI reasoning issue to retain only the last (rather than the first) in a run of consecutive reasoning items.


## 0.3.114 (17 July 2025)

- OpenAI: Move model classification functions into `ModelAPI` class so that subclasses can override them.
- Azure: Support for authenticating with Microsoft Entra ID managed identities.
- Analysis: `prepare()` function for doing common data preparation tasks and `log_viewer()` operation for adding log viewer URLs to data frames.
- ReAct Agent: Require submit tool to have no errors before you exit the react loop.
- Inspect View: Use MathJax rather than Katex for math rendering.
- Inspect View: Supporting linking to events via `uuid` field (or `event_id` in analysis data frames).
- Bugfix: Use the output filesystem when creating directories in `inspect log convert`

## 0.3.113 (16 July 2025)

- [Batch processing](https://inspect.aisi.org.uk/models-batch.html) API support for OpenAI and Anthropic models.
- [TransformerLens](https://inspect.aisi.org.uk/providers.html#transformer-lens) model provider enabling use of `HookedTransformer` models with Inspect.
- Web search: Added support for Grok as an internal search provider.
- Google: Set `thought=True` on content when replaying `ContentReasoning` back to the model.
- Transcript: Add globally unique `uuid` field and `metadata` field to `Event`.
- Transcript: Add `message_id` field to `ToolEvent` for corresponding `ChatMessageTool`.
- Eval log: Add option to select sample by `uuid` in `read_eval_log_sample()`.
- ReAct agent: Add `keep_in_messages` option to `AgentSubmit` to preserve calls to `submit()` in message history.
- Scoring: Change `Value` type to use covariant types (`Mapping` and `Sequence`).
- Scoring: Add `display` parameter to `score()` to control display type.
- Scoring: Nan values returned from scorers will be excluded from computation of metrics. Scorers in results include `scored_samples` and `unscored_samples` fields to indicate how many samples were scored and how many were not. The viewer will display these values if there are unscored samples.
- Eval Log: Protect against removing excessive numbers of samples at once from realtime database.
- Eval Log: Add `--resolve-attachments` option to `inspect log dump`.
- Hooks: Provide full `EvalSample` (rather than only the summary) to `on_sample_end()` hook.
- Inspect View: Compatiblility for sites published to GitHub Pages for `inspect view bundle`.
- Inspect View: The bundle produced for deployment now includes a much more compact manifest, improving support for bundling large numbers of files.
- Bugfix: Fix failure to allow Anthropic native web search for some model names such as `claude-3-7-sonnet-latest`.
- Bugfix: Fix Anthropic citation support code when it encounters citations created by external search providers such as Tavily.
- Bugfix: Break after finding final assistant message when implementing fallback for `AgentState` `output` field.
- Bugfix: Fix `run_in_background` allowing it to properly function outside the context of a task.
- Bugfix: `None` out `TaskLogger`'s `SampleBufferDatabase` after cleaning it up to avoid crashing on subsequent logging attempts.
- Bugfix: Disassociate the logger used by batch processing's background task from any particular sample.
- Bugfix: Improve the compactness and efficiency of eval files with extremely large text user inputs. 
- Bugfix: Fixed bugs in batch process as the size of a batch approached the model provider's maximum batch size of 256MB.
- Bugfix: Fix regression that allowed computer tool screenshot truncation to occur despite not being valid for OpenAI.
- Bugfix: Fix agent bridge scenarios that failed when used with reasoning models.
- Bugfix: Fix cases where <think> blocks are dropped in OpenAI choices because they are not at the front of text content. 

## 0.3.112 (03 July 2025)

- [Hooks](https://inspect.aisi.org.uk/extensions.html#hooks): Generic lifecycle hooks for Inspect extensions.
- Datasets: Expand glob wildcards when processing `--sample_id` filter for datasets.
- OpenAI: Enable web search for o3 and o4-mini models.
- OpenAI: Enable emulated tool call image results for o-series.
- Analysis: Provide `score_headline_stderr` field in standard evals column definitions.
- Analysis: Provide `task_name` without package namespace by default.
- Analysis: Don't show dataframe import progress by default in notebooks (leaves empty cell output artifact).
- Analysis: Include `order` field in `messages_df()` and `events_df()`.
- Eval: Introduce `run_samples` option to disable running samples (resulting in a log file with status "started" and no samples).
- Logging: Improvements to `--display=log` (improved task info formatting, ability to disable rich logging)
- Task Display: Limit console to a maximum of 100 lines to prevent rendering performance problems.
- Inspect View: Fix failure to restore VSCode state when switching to/from tabs for some class of log files.
- Bugfix: Conform to breaking changes in `mistralai` package (1.9.1).

## 0.3.111 (29 June 2025)

- Inspect View: Fix issue with tab switching when running in VS Code.

## 0.3.110 (28 June 2025)

- Bugfix: Return inner exception from `run_sample`.

## 0.3.109 (27 June 2025)

- Analysis: More forgiving column reading (use Pandas default reader rather than PyArrow).
- Fix store_as examples, document inspect_ai.scorer.score
- Delay cleanup of sample buffer database to account for potential sharing of data dir.
- Vertex: Ignore types to workaround update that removes type information from some of their sub-packages (tests still pass).
- MCP: Conform to breaking changes in latest mcp package (1.10.0).
- Docs: Correct docs for `web_browser()` and `bash_session()` to indicate that you must pass an `instance` explicitly to get distinct processes. 
- Docs: Correct shared documentation snippet that describes Dockerfile customization for Inspect Tool Support.
- Inspect View: Properly wrap log configuration values in evaluation header.
- Inspect View: Support for displaying and navigating directories of evaluation logs.
- Inspect View: Improved handling of agent handoffs in transcript outline view.
- Inspect View: Use numerical rather the correct/incorrect UI for scores with 0/1 values.
- Bugfix: Prevent concurrent accesses of eval event database from raising lock errors.
- Bugfix: Fix infinite recursion edge case in _flatten_exception.


## 0.3.108 (25 June 2025)

- Bugfix: Don't raise error on Anthropic cited_text not being a `str`.

## 0.3.107 (24 June 2025)

- Bugfix: Shield critical shutdown code from cancel scope.

## v0.3.106 (21 June 2025)

- OpenAI: Use prefix matching when detecting compatible models for `web_search()`.
- Groq: Capture `executed_tools` field as model output metadata.
- ReAct agent: Always send `str` returned from `on_continue` to the model (formerly this was only done if there were no tool calls).
- Web Search: Added provider for Perplexity's internal web search tool.
- Eval: Wrap eval execution in TaskGroup.
- Bugfix: Remove correlated reasoning content items when removing submit tool calls from ChatMessageAssistant instances in multi-agent scenarios.

## v0.3.105 (17 June 2025)

- [background()](https://inspect.aisi.org.uk/agent-custom.html#background) function for executing work in the background of the current sample.
- [sandbox_service()](https://inspect.aisi.org.uk/agent-custom.html#sandbox-service) function for making available methods to a sandbox for calling back into the main Inspect process.
- [sample_limits()](https://inspect.aisi.org.uk/errors-and-limits.html#query-usage) function for determining the current status of sample limits.
- React agent: Only do substitution on parts of the prompt that may contain a {submit} reference.
- Agent handoff: Ensure that handoff tool call responses immediately follow the call.
- Agent handoff: Only print handoff agent prefix if there is assistant message content.
- Subprocess: Ensure that streams are drained when a cancellation occurs (prevent hanging on calls with large output payloads).
- Eval log: Capture only limits that terminated the sample as `sample.limit` (as opposed to ones bound to context managers or agents).
- Inspect View: Display metadata for Chat Messages.
- Inspect View: Increase transcript outline font size.
- Inspect View: Add support for filtering by sample id, sample metadata.
- Bugfix: Eval set now correctly handles retries for tasks with defaulted args (regressed in v0.3.104).
- Bugfix: Use correct bindings for Claude v4 native `text_editor` tool; don't use native tool definition for Haiku 3.5 or Opus 3.0.  
- Bugfix: Restore preservation of `ContentReasoning` blocks for Gemini (regressed in v0.3.104). 
- Bugfix: Dataset shuffling now works correctly with `seed` of 0.

## v0.3.104 (12 June 2025)

- Web Search: Added provider for Anthropic's internal web search tool.
- Web Search: Added provider for [Exa](https://exa.ai/exa-api) Search API.
- Web Search: Added provider for Google's [Grounding with Google Search](https://ai.google.dev/gemini-api/docs/grounding) .
- Mistral: Support for capturing reasoning blocks for magistral models.
- Add [Perplexity](https://inspect.aisi.org.uk/providers.html#perplexity) model provider.
- ChatMessage: Add `metadata` field for arbitrary additional metadata.
- Content: Added `ContentData` for model specific content blocks.
- Citations: Added `Citation` suite of types and included citations in `ContentText` (supported for OpenAI and Anthropic models).
- Eval log: `task_args` now includes defaulted args (formerly it only included explicitly passed args).
- Eval set: `retry_connections` now defaults to 1.0 (resulting in no reduction in connections across passes).
  OpenAI: Work around OpenAI Responses API issue by filtering out leading consecutive reasoning blocks.
- OpenAI compatible provider: Substitute `-` with `_` when looking up provider environment variables.
- MCP: Update to types in latest release (1.9.4, which is now required).
- Added development container (`.devcontainer`) configuration.
- `trim_messages()` now removes any trailing assistant message after compaction.
- Task display: Ensure that full path to log file is always displayed (wrap as required).
- Task display: Wrap scorers and scores in the task detail display.
- Inspect View: Add support for displaying citations for web searches in the transcript.
- Inspect View: Correctly update browser URL when navigation between samples.
- Bugfix: Properly honor `responses_api=False` when pass as an OpenAI model config arg.
- Bugfix: Limits passed to handoffs can be used multiple times (if agent is handed off to multiple times).
- Bugfix: Replace invalid surrogate characters when serializing strings to JSON.
- Bugfix: Prevent error writing Nan values to the `logs.json` summary file during bundling.

## v0.3.103 (06 June 2025)

- Eval set: Do not read full eval logs into memory at task completion.

## v0.3.102 (05 June 2025)

- OpenAI: Use responses API for codex models.
- Bugfix: Temporarily revert change to eval set header reading to investigate regression.

## v0.3.101 (05 June 2025)

- Eval set: Default `max_tasks` to the greater of 4 and the number of models being evaluated.
- Eval set: Do not read full eval logs into memory at task completion.
- pass_at_k: Treat threshold as the the minimum inclusive value for passing (rather than checking equality)
- Web search: Include links specified by providers in the results.
- Inspect View: Display sample id & epoch in sample dialog title bar.
- Inspect View: Don't open sample dialog when simply navigating the sample list.
- Inspect View: Fix error that could occur when determine transcript outline collapse state.
- Inspect View: Show the correct sample when opening a sample from a sorted list.
- Bugfix: Ensure that dataset shuffle_choices=True always uses a distinct random seed.
- Bugfix: Don't attempt to use OpenAI's web search preview against models that are known to not support it.

## v0.3.100 (01 June 2025)

- [time_limit()](https://inspect.aisi.org.uk/errors-and-limits.html#time-limit) and [working_limit()](https://inspect.aisi.org.uk/errors-and-limits.html#working-limit) context managers for scoped application of time limits.
- Abiliy to query current usage for scoped limits (e.g. time or tokens).
- Added native OpenAI web search to [web_search()](https://inspect.aisi.org.uk/tools-standard.html#sec-web-search) tool.
- Limit `docker compose` concurrency to 2 * os.cpu_count() by default (override with `INSPECT_DOCKER_CLI_CONCURRENCY`).
- ReAct agent: Only send custom `on_continue` message to the model if the model made no tool calls.
- Tool calling: Support for `Enum` types in tool arguments.
- AzureAI: Automatically fold user and tool messages for Mistral models.
- Task display: Simplify task display for `plain` mode (no outline, don't expand tables to console width).
- Task display: Truncate task config to prevent overflow (collapse dicts, limit individual values to 50 chars, limit overall output to 500 chars).
- Task display: Always show the sample init event in the task transcript display.
- Task display: Fix mouse support on ghostty (and possibly other terminals).
- Inspect View: Outline view for transcript which enables high level navigation to solvers, agents, scorers, etc.
- Inspect View: Fix an issue that prevented the display of the viewer in VSCode when the viewer tab was moved to the background.
- Inspect View: Don't error when metadata contains null values.

## v0.3.99 (22 May 2025)

- Exported `view()` function for running Inspect View from Python.
- Always return tasks in the same order they were passed to `eval()` or `eval_set()`.
- Google: Updated required version of `google-genai` to 1.16.1 (which includes support for reasoning summaries and is now compatible with the trio async backend).
- Anthropic: More flexible detection of "overloaded_error" for retires.
- Inspect View: Improve text zooming and wrapping when rendering sample errors.
- Inspect View: Preserve log mtime-ordering in the bundle output directory

## v0.3.98 (18 May 2025)

- Google: Disable reasoning when `reasoning_tokens` is set to 0.
- Temporarily pin to textual < 3.0.0 to work around event loop breakage.
- CLI display: improve performance of sample rendering by only rendering the 10 most recent events.
- Inspect View: Improve sample score column layout, markdown render explanation.

## v0.3.97 (16 May 2025)

- React agent: Use of `submit()` tool is now [optional](https://inspect.aisi.org.uk/agent.html#submit-tool).
- Agents: `is_agent()` typeguard function for checking whether an object is an `Agent`.
- Anthropic: Show warning when generation config incompatible with extended thinking is used (affects `temperature`, `top_p`, and `top_k`).
- AzureAI: Don't include `tools` or `tool_choice` in  requests when emulating tool calling (avoiding a 400 error).
- AzureAI: Accept `<tool_calls>` plural from Llama models (as it sometimes uses this instead of `<tool_call>`).
- AzureAI: Correctly handle tool calls with no arguments.
- Eval retry: Improve error message when attempting to retry tasks in packages that have not been registered.
- Warn when a passed `--sample-id` is not found in the target dataset (raise error if there are no matches at all).
- Dataframes: [parallel](https://inspect.aisi.org.uk/dataframe.html#parallel-reading) option to read samples in parallel using multiprocessing.
- Dataframes: Include underlying `EvalLog` and `Exception` in `ColumnError`.
- Dataframes: Use native pyarrow column storage with pd.NA for missing values.
- Inspect View: Improve the performance and memory efficiency of the viewer when viewing large samples with long, complex transcripts.
- Inspect View: Improve the performance of the viewer when viewing large, complex sample or task metadata. 
- Inspect View: Live display of subtask, tool and other child events when viewing a running evaluation.
- Inspect View: Transcript rendering improvements including less complex overall layout, more collapsible entities, and improved rendering of sandbox events, tool calls, and other events.
- Inspect View: Message rendering improvement including coloring user messages, reducing layout complexity, and other minor improvements.
- Inspect View: Render metadata for samples and tasks as an interactive tree.
- Inspect View: When deployed via `inspect view bundle`, support linking to individual transcript events or messages.
- Inspect View: Reduce the maximum size of the header (before it is collapsed) when evals have large numbers of metrics.
- Bugfix: More robust handling of non-529 "overloaded_error" for Anthropic.
- Bugfix: More robust handling of no result returned from tool call.

## v0.3.96 (13 May 2025)

- Dataframes: `events_df()` function, improved message reading, log filtering, don't re-sort passed logs
- Model Context Protocol: Upgrade sandbox client to typing changes made in v1.8.0 of `mcp` package.
- vLLM/SGLang: Fix dynamic port binding for local server on Mac OS X.
- React Agent: Improve continue prompt to remind the model to include the answer in their call to `submit()`.
- Inspect View: Properly sort samples by score even when there are samples with errors.
- Inspect View: Allow filtering of samples by score when evals are running.

## v0.3.95 (10 May 2025)

- [Dataframe](https://inspect.aisi.org.uk/dataframe.html) functions for reading dataframes from log files.
- Web Search: Added provider for [Tavily](https://inspect.aisi.org.uk/tools-standard.html#tavily-provider) Research API.
- Multiple Choice: `max_tokens` option to control tokens used for `generate()`.
- Don't enforce sample `working_limit` after solvers have completed executing (matching behavior of other sample limits).
- Only pass `user` parameter on to sandboxes if is not `None` (eases compatibility with older sandbox providers).
- Anthropic: Retry when `type` in the error message body is "overloaded_error". 
- Agent Bridge: Compatibility with `request()` method in v1.78.0 of `openai` package (now the minimum required version).
- Model Context Protocol: Update to typing changes made in v1.8.0 of `mcp` package (now the minimum required version).
- TaskState: `input_text` and `user_prompt` properties now read the last rather than first user message.
- Inspect View: Properly display 'more' options when content is collapsed.
- Inspect View: Fix issue that prevented filtering of sample list when viewing a running evaluation.
- Inspect View: Fix selection of specific metrics within scorers when a scorer produces more than one metric.
- Ignore OSError that occurs while rotating trace files.
- Restore logging `metadata` from `TaskState` rather than from `Sample`.
- Bugfix: Restore ability of operator to terminate the current sample in tool call approval.
- Bugfix: Ensure that "init" span is exited in the same async context when sandbox connection errors occur.
- Bugfix: Protect against no `thought` argument being passed to `think()` tool.
- Bugfix: Correct handling of `text_editor()` tool for Claude Sonnet 3.5.

## v0.3.94 (06 May 2025)

- [span()](https://inspect.aisi.org.uk/agent-custom.html#grouping-with-spans) function for grouping transcript events.
- [collect()](https://inspect.aisi.org.uk/agent-custom.html#grouping-with-spans) function for enclosing parallel tasks in spans.
- [Event tree](https://inspect.aisi.org.uk/reference/inspect_ai.log.html#event-tree) functions for organising transcript events into a tree of spans.
- `inspect log convert` now always fully re-writes log files even of the same format (so that e.g. sample summaries always exist in the converted logs).
- React agent: `answer_only` and `answer_delimiter` to control how submitted answers are reflected in the assistant message content. 
- Python tool: Execute using a bash login shell for consistency of Python versions across `bash()` and `python()` tools.
- Task display: Realtime display of events that occur within tool calls and subtasks.
- Multiple choice: Support for more than 26 choices.
- Bugfix: Ensure that each MCP server gets its own cached tool list.

## v0.3.93 (01 May 2025)

- [Scoped Limits](https://inspect.aisi.org.uk/errors-and-limits.html#scoped-limits) for enforcing token and message limits using a context manager.
- [Agent Limits](https://inspect.aisi.org.uk/errors-and-limits.html#agent-limits) for enforcing token and message limits for agent execution.
- Enhanced `bash_session()` tool to provide richer interface to model and to support interactive sessions (e.g. logging in to a remote server).
- [read_eval_log_sample_summaries()](https://inspect.aisi.org.uk/eval-logs.html#summaries) function for reading sample summaries (including scoring) from eval logs.
- Updated [vLLM](https://inspect.aisi.org.uk/providers.html#vllm) provider to use local server rather than in process `vllm` package (improved concurrency and resource utilization).
- New [SGLang](https://inspect.aisi.org.uk/providers.html#sglang) provider (using similar local server architecture as vLLM provider).
- Anthropic: Added `streaming` model argument to control whether streaming API is used (by default, streams when using extended thinking).
- `--sample-id` option can now include task prefixes (e.g. `--sample-id=popularity:10,security:5)`).
- Improved write performance for realtime event logging.
- `--no-log-realtime` option for disabling realtime event logging (live viewing of logs is disabled when this is specified).
- Packaging: Exclude `_resources` directories from package (reduces pressure on path lengths for Windows).
- Inspect View: Split info tab into task, models, and info for improved layout.
- Bugfix: Avoid validation errors when loading old log files which contain "output_limit" tool errors.

## v0.3.92 (26 April 2025)

- OpenAI: In responses API, don't pass back assistant output that wasn't part of the output included in the server response (e.g. output generated from a call to a `submit()` tool).
- Bugfix: Correctly pass tool arguments back to model for OpenAI responses API.

## v0.3.91 (26 April 2025)

- Support for using tools from [Model Context Protocol](https://inspect.aisi.org.uk/tools-mcp.html) providers.
- New [retry_on_error](https://inspect.aisi.org.uk/errors-and-limits.html#sample-retries) option to enable sample level retry of errors (retries occur immediately rather than waiting until the next full eval retry).
- OpenAI: [reasoning_summary](https://inspect.aisi.org.uk/reasoning.html#reasoning-history) generation option for reasoning models.
- OpenAI: `responses_store` model argument to control whether the `store` option is enabled (it is enabled by default for reasoning models to support reasoning playback).
- OpenAI: Support for [flex processing](https://inspect.aisi.org.uk/providers.html#flex-processing), which provides lower inference costs in exchange for slower response times and occasional resource unavailability (added in v1.75.0, which is now required).
- OpenAI: Responses API is now used by default for all reasoning models.
- OpenAI: Automatically alias reserved internal tool names (e.g. `python`) for responses API.
- Anthropic: Warn only once if unable to call count_tokens() for a model.
- Google: Update to 1.12.1 of `google-genai` (which is now required).
- Google: Support for `reasoning_tokens` option for Gemini 2.5 models.
- Grok: Support for `reasoning_effort` option and capturing reasoning content.
- OpenRouter: Forward `reasoning_effort` and `reasoning_tokens` to `reasoning` field.
- Model API: `ToolSource` for dynamic tools inputs (can be used in calls to `model.generate()` and `execute_tools()`)
- ReAct Agent: Ability to fully repleace the default `submit()` tool.
- Human Agent: Added `user` parameter for running the human agent cli as a given user.
- Scoring: Support for multimodal inputs to `model_graded_qa()` and `model_graded_fact()`.
- Scoring: Handle parsing unicode fractions when evaluating numeric input for `match()` scorer.
- Scoring: Add `sample_metadata_as()` method to `SampleScore`.
- Sandbox API: Added `user` parameter to `connection()` method for getting connection details for a given user.
- Docker: Register samples for cleanup immediately (so they are still cleaned up even if interrupted during startup).
- Docker: Support sample metadata interpolation for image names in compose files. 
- Tool calling: Support for additional types (`datetime`, `date`, `time`, and `Set`)
- Log API: Functions for reading/writing eval logs can now take a `Path`.
- Registry: Evaluate string annotations when creating registry objects. 
- Error handling: Added `--traceback-locals` CLI option to print values of local variables in tracebacks.
- Error handling: Fully unwrap inner errors from exception groups for reporting.
- Inspect View: Support for viewing logs in Google Cloud Storage (gc://).
- Inspect View: Improved display of reasoning blocks.
- Inspect View: Improved display and layout of transcript and events.
- Inspect View: Improved Tool input and output display.
- Inspect View: Improved display of sample input, target, answer, and scoring information (improve column width behavior).
- Inspect View: Add support for linking to logs, specific log tabs, individual samples, and sample tabs within samples.
- Inspect View: Collapse sample init view by default.
- Inspect: Properly store and restore NaN values when viewing logs in VSCode.
- Documentation: Update tutorial to use HuggingFaceH4/MATH-500 as math dataset.
- Documentation: Add scorer.py example that uses the expression_equivalence custom scorer from the tutorial.
- Bugfix: Correct parsing of `CUDA_VISIBLE_DEVICES` environment variable for vLLM provider
- Bugfix: Don't require saved response message id for openai assistant messages.
- Bugfix: Don't show empty `<think>` tag in conversation view if there is no reasoning content.
- Bugfix: Properly handle multiple reasoning blocks and empty reasoning summaries in OpenAI responses API.
- Bugfix: Tolerate assistant messages with no internal representation in Open AI responses API.
- Bugifx: Correct reporting of seconds until next retry for model generate calls.

## v0.3.90 (21 April 2025)

- Inspect View: Collapse user messages after 15 lines by default.
- Inspect View: Improved spacing between transcript events.
- Bugfix: Prevent duplicate sample init events in transcript.
- Bugfix: Properly collapse initialization events in the transcript.
- Bugfix: Properly pre-wrap source code in the transcript.

## v0.3.89 (17 April 2025)

- [Model Roles](https://inspect.aisi.org.uk/models.html#model-roles) for creating aliases to models used in a task (e.g. "grader", "red_team", "blue_team", etc.)
- New [openai-api](https://inspect.aisi.org.uk/providers.html#openai-api) model provider for interfacing with arbitrary services that have Open AI API compatible endpoints.
- ReAct Agent: [truncation](https://inspect.aisi.org.uk/agents.html#truncation) option to trim conversation messages when the model context window is exceeded.
- ReAct Agent: Improve default `on_continue` message, including using a dynamic name for the submit tool.
- Agent Bridge: Add `metadata` field to bridge input for backward compatibility with solver-based bridge.
- Added `default` argument to `get_model()` to explicitly specify a fallback model if the specified model isn't found.
- Approval: Approvers now take `history` argument (rather than `TaskState`) to better handle agent conversation state.
- Anthropic: Update string matching to correctly handle BadRequestErrors related to prompt + max_tokens being too long.
- Google: Return "(no content)" when a generate call results in no completion choices.
- CloudFlare: Use OpenAI compatible REST endpoint for interface to models.
- Azure AI: Use `2025-03-01-preview` as default API version if none explicitly specified.
- Model API: `trim_messages()` function for pruning messages to fit within model context windows.
- Model API: Improved detection of context window overflow for Grok, Groq, and CloudFlare.
- Task Display: Show both provider and model name when concurrency context is not shared across all models for a given provider.
- Registry: Exported `registry_create()` function for dynamic creation of registry objects (e.g. `@task`, `@solver`, etc.).
- Remove `chdir` option from `@task` (tasks can no longer change their working directory during execution).
- `INSPECT_EVAL_LOG_FILE_PATTERN` environment variable for setting the eval log file pattern.
- Bugfix: Eval retry now works correctly for models with a service prefix (e.g. `openai/azure/model-name`).
- Bugfix: Correctly resolve approvers in the same source file as tasks. 
- Bugfix: Ensure agent decorator resolves string annotations from `__future__` as needed.
- Bugfix: Correctly handle string `dict` keys that are numeric in store diffs.

## v0.3.88 (11 April 2025)

- Tools: Restore formerly required (but now deprecated) `type` field to `ToolCall`.
- Approval: Raise operator limit exceeded error for tool approval termination action.
- Anthropic: Don't include side count of `reasoning_tokens` in `total_tokens` (they are already included).
- Anthropic: Update string matching to correctly handle BadRequestErrors related to prompts being too long.

## v0.3.87 (10 April 2025)

- Eval: Fix an error when attempting to display realtime metrics for an evaluation.
- Log Viewer: Fix an error when displaying a running log with a null metric value.

## v0.3.86 (09 April 2025)

- Open AI: Treat `UnprocessableEntityError` as bad request so we can include the request payload in the error message.
- Eval Retry: Correctly restore model-specific generation config on retry.
- Inspect View: Resolve sample attachments before including in realtime event stream.
- Bugfix: Properly handle special characters in IDs during event database cleanup.

## v0.3.85 (08 April 2025)

- Remove support for `goodfire` model provider (dependency conflicts).
- React Agent: Enable specification of `description` without `name`.

## v0.3.84 (07 April 2025)

- Bugfix: Suppress link click behavior in vscode links.

## v0.3.83 (07 April 2025)

- Inspect View: [Live updates](https://inspect.aisi.org.uk/log-viewer.html#live-view) to running evaluation logs.
- [Agent](https://inspect.aisi.org.uk/agents.html) protocol and [inspect_ai.agent](https://inspect.aisi.org.uk/reference/inspect_ai.agent.html) module with new system for creating, composing, and executing agents.
- Scoring: New [grouped()](https://inspect.aisi.org.uk/scoring.html#metric-grouping) metric wrapper function, which applies a given metric to subgroups of samples defined by a key in sample metadata.
- Basic Agent: New `submit_append` option to append the submit tool output to the completion rather than replacing the completion (note that the new `react()` agent appends by default).
- Model API: New [execute_tools()](https://inspect.aisi.org.uk/reference/inspect_ai.model.html#execute_tools) function (replaces deprecated `call_tools()` function) which handles agent handoffs that occur during tool calling.
- Model API: `generate_loop()` method for calling generate with a tool use loop.
- Model API: Provide optional sync context manager for `Model` (works only with providers that don't require an async close).
- Anthropic: Add support for `tool_choice="none"` (added in v0.49.0, which is now required).
- Together AI: Updated `logprobs` to pass `1` rather than `True` (protocol change).
- Tools: `bash_session()` and `web_browser()` now create a distinct sandbox process each time they are instantiated.
- Computer Tool: Support for use of the native Open AI computer tool (available in the model `openai/computer-use-preview`)
- Task API: `task_with()` and `tool_with()` no longer copy the input task or tool (rather, they modify it in place and return it).
- Eval Set: Resolve tasks before each pass (ensure that each pass runs against an entirely new task instance).
- Eval Retry: Ability to retry any task in the registry, even if it has a custom `name` (save `registry_name` separately).
- Human Agent: Start task with clock paused and then automatically start it on container logins.
- Typed Store: `instance` option for `store_as()` for using multiple instances of a `StoreModel` within a sample.
- Typed Store: Raise error if attempting to embed a `StoreModel` within another `StoreModel`.
- Sandbox: New `sandbox_default()` context manager for temporarily changing the default sandbox.
- Docker: `write_file()` function now gracefully handles larger input file sizes (was failing on files > 2MB).
- Docker: Prevent low timeout values (e.g. 1 second) from disabling timeout entirely when they are retried.
- Display: Print warnings after task summaries for improved visibility.
- Inspect View: Fallback to content range request if initial HEAD request fails.
- Inspect View: Improve error message when view bundles are server from incompatible servers.
- Inspect View: Render messages in `user` and `assistant` solver events.
- Inspect View: Improved support for display of nested arrays.
- Inspect View: Improved rendering of complex scores and metrics.
- Inspect View: Properly handle filtering of dictionary scores.
- Inspect View: Render math in model input and output using katex.
- Inspect View: Improve sample score rendering (single scoring tab with scores rendered in a table).
- Inspect View: Improve sample count display in sample list footer.
- Inspect View: Properly refresh running evals when restoring from being backgrounded.
- Bugfix: Support for calling the `score()` function within Jupyter notebooks.
- Bugfix: Handle process lookup errors that can occur during timeout race conditions.
- Bugfix: Correctly capture and return logs from `eval()` when a cancellation occurs.
- Bugfix: Correctly handle custom `api_version` model argument for OpenAI on Azure.
- Bugfix: Correct handling for `None` passed to tool call by model for optional parameters.
- Bugfix: Cleanup automatically created `.compose.yml` when not in working directory.
- Bugfix: Prevent exception when navigating to sample that no longer exists in running samples display.

## v0.3.82 (02 April 2025)

- Bugfix: Correct handling of backward compatibility for inspect-web-browser-tool image.
- Bugfix: Eval now properly exits when `max_tasks` is greater than total tasks

## v0.3.81 (30 March 2025)

- Requirements: Temporarily upper-bound `rich` to < 14.0.0 to workaround issue.

## v0.3.80 (30 March 2025)

- Google: Compatibility with httpx client in `google-genai` >= 1.8.0 (which is now required).
- Mistral: Compatibility with tool call schema for `mistralai` >= v1.6.0 (which is now required).
- Inspect View: Correctly parse NaN values (use JSON5 for all JSON parsing)

## v0.3.79 (26 March 2025)

- Google: Compatibility with v1.7 of google-genai package (create client per-generate request)
- Bugfix: Properly record scorer and metrics when there are multiple tasks run in an eval.

## v0.3.78 (25 March 2025)

- OpenAI: Ensure that assistant messages always have the `msg_` prefix in responses API.

## v0.3.77 (25 March 2025)

- New [think()](https://inspect.aisi.org.uk/tools-standard.html#sec-think) tool that provides models with the ability to include an additional thinking step.
- OpenAI: Support for the new [Responses API](https://inspect.ai-safety-institute.org.uk/providers.html#responses-api) and [o1-pro](https://platform.openai.com/docs/models/o1-pro) models.
- OpenAI: Remove base64-encoded audio content from API call JSON in ModelEvent.
- AzureAI: Support for use of native [OpenAI](https://inspect.ai-safety-institute.org.uk/providers.html#openai-on-azure) and [Mistral](https://inspect.ai-safety-institute.org.uk/providers.html#mistral-on-azure-ai) clients using service qualifiers (e.g. `openai/azure/gpt-4o-mini` or `mistral/azure/Mistral-Large-2411`). 
- OpenRouter: Handle "error" field in response object and retry for empty responses.
- Added `--metadata` option to eval for associating metadata with eval runs.
- Task display: Show reasoning tokens for models that report them.
- Anthropic: Include reasoning tokens in computation of total tokens
- Inspect View: Properly wrap tool input for non-code inputs like `think`.

## v0.3.76 (23 March 2025)

- [bash_session()](https://inspect.ai-safety-institute.org.uk/tools-standard.html#sec-bash-session) tool for creating a stateful bash shell that retains its state across calls from the model.
- [text_editor()](https://inspect.ai-safety-institute.org.uk/tools-standard.html#sec-text-editor) tool which enables viewing, creating and editing text files.
- Structured Output: Properly handle Pydantic BaseModel that contains other BaseModel definitions in its schema.
- OpenAI: Support for .wav files in audio inputs for gpt-4o-audio-preview.
- OpenAI: Strip 'azure' prefix from model_name so that model type checks all work correctly.
- OpenAI: Don't send `reasoning_effort` parameter to o1-preview (as it is not supported).
- Inspect View: Fix error sorting numeric or categorical score results.
- Inspect View: Properly wrap model API call text in the transcript.
- Bugfix: Only initialise display in eval_set if it wasn't initialised from the CLI
- Bugfix: Set the global log level based on the specified Inspect log level.
- Bugfix: Resolve issue when deserialising a SubtaskEvent from a log file which does not have a completed time.
- Bugfix: Fix unnecessary warnings about task arguments.
- Bugfix: When a task does not take a kwargs argument, only warn if the provided argument is not valid.

## v0.3.75 (18 March 2025)

- Model API: Specifying a default model (e.g. `--model`) is no longer required (as some evals have no model or use `get_model()` for model access).
- Tasks can now directly specify a `model`, and model is no longer a required axis for parallel tasks.
- Eval Set: Improved parallelisation in scheduler (all pending tasks are now run together rather than in model groups).
- Don't generate `id` for `ChatMessage` when deserialising (`id` is now `str | None` and is only populated when messages are directly created).
- Log: Support for zip64 extensions required to read some log files that are larger than 4GB.
- Anthropic: Provide `reasoning_tokens` for standard thinking blocks (redacted thinking not counted).
- Google: Improve checking of `APIError` status codes for retry.
- CLI: Added `--env` option for defining environment variables for the duration of the `inspect` process.
- Inspect View: Fix issue generating diffs for nested arrays.
- Inspect View: Fix layout issue with sample error display in sample detail summary.
- Inspect View: Better support large eval files (in excess of 4GB).
- Inspect View: Correctly display 'None' when passed in tool calls.
- Inspect View: Fix 'Access Denied' error when using `inspect view` and viewing the log in a browser.
- Bugfix: Properly handle nested Pydantic models when reading typed store (`store_as()`) from log.
- Bugfix: Enable passing `solver` list to `eval()` (decorate `chain` function with `@solver`).
- Bugfix: Support deserializing custom sandbox configuration objects when said sandbox plugin is not installed.
- Bugfix: Fix error in sample filtering autocomplete (could cause autocomplete to fail and show an error in js console).

## v0.3.74 (15 March 2025)

- Bugfix: Exclude chat message `id` from cache key (fixes regression in model output caching).

## v0.3.73 (14 March 2025)

- Constrain model output to a particular JSON schema using [Structured Output](https://inspect.aisi.org.uk/structured.html) (supported for OpenAI, Google, and Mistral).
- New "HTTP Retries" display (replacing the "HTTP Rate Limits" display) which counts all retries and does so much more consistently and accurately across providers.
- The `ModelAPI` class now has a `should_retry()` method that replaces the deprecated `is_rate_limit()` method.
- The "Generate..." progress message in the Running Samples view now shows the number of retries for the active call to `generate()`.
- New `inspect trace http` command which will show all HTTP requests for a run.
- More consistent use of `max_retries` and `timeout` configuration options. These options now exclusively control Inspect's outer retry handler; model providers use their default behaviour for the inner request, which is typically 2-4 retries and a service-appropriate timeout.
- Improved async implementation using AnyIO (can now optionally run Trio rather than asyncio as the [async backend](https://inspect.aisi.org.uk/parallelism.html#async-backends)).
- Agent Bridge: Correct handling for `tool_choice` option.
- Model API: `ChatMessage` now includes an `id` field (defaults to auto-generated uuid).
- OpenAI: More flexible parsing of content parts (some providers omit the "type" field); support for "reasoning" content parts.
- Anthropic: Retry api connection errors and remote protocol errors that occur during streaming.
- Mistral: Update to new Mistral API (v1.5.1 of `mistralai` is now required).
- Logging: Inspect no longer sets the global log level nor does it allow its own messages to propagate to the global handler (eliminating the possibility of duplicate display). This should improve compatibility with applications that have their own custom logging configured. 
- Tasks: For filesystem based tasks, no longer switch to the task file's directory during execution (directory switching still occurs during task loading). Specify `@task(chdir=True)` to preserve the previous behavior.
- Bugfix: Fix issue with deserializing custom sandbox configuration objects.
- Bugfix: Handle `parallel_tool_calls` correctly for OpenAI models served through Azure.

## v0.3.72 (03 March 2025)

- Computer: Updated tool definition to match improvements in Claude Sonnet 3.7.

## v0.3.71 (01 March 2025)

- Anthropic: Support for [extended thinking](https://inspect.aisi.org.uk/reasoning.html#claude-3.7-sonnet) features of Claude Sonnet 3.7 (minimum version of `anthropic` package bumped to 0.47.1).
- Reasoning: `ContentReasoning` type for representing model reasoning blocks.
- Reasoning: `reasoning_tokens` for setting maximum reasoning tokens (currently only supported by Claude Sonnet 3.7)
- Reasoning: `reasoning_history` can now be specified as "none", "all", "last", or "auto" (which yields a provider specific recommended default).
- Web Browser: [Various improvements](https://github.com/UKGovernmentBEIS/inspect_ai/pull/1314) to performance and robustness along with several bug fixes.
- OpenAI: Provide long connection (reasoning friendly) socket defaults in http client 
- OpenAI: Capture `reasoning_tokens` when reported.
- OpenAI: Retry on rate limit requests with "Request too large".
- OpenAI: Tolerate `None` for assistant content (can happen when there is a refusal).
- Google: Retry requests on more HTTP status codes (selected 400 errors and all 500 errors). 
- Event Log: Add `working_start` attribute to events and `completed` and `working_time` to model, tool, and subtask events.
- Human Agent: Add `task quit` command for giving up on tasks.
- Human Agent: Don't emit sandbox events for human agent
- Inspect View: Improve rendering of JSON within logging events.
- Inspect View: Improve virtualized rendering of Sample List, Sample Transcript, and Sample Messages.
- Task Display: Let plugins display counters ('rich' and 'full' display modes only).
- Inspect View: Fix layout issues with human agent terminal session playback.
- Inspect View: Improve tool input / output appearance when rendered in VSCode.
- Inspect View: Display reasoning tokens in model usage for the samples and for the complete eval.
- Inspect View: Improve model api request / response output when rendered in VSCode.
- Inspect View: Improve rendering of some tool calls in the transcript.
- Bugfix: Fix audio and video inputs for new Google GenAI client.
- Bugfix: Ensure that token limits are not enforced during model graded scoring.
- Bugfix: Catch standard `TimeoutError` for running shell commands in the computer tool container.
- Bugfix: Correct combination of consecutive string based user messages for Anthropic provider.

## v0.3.70 (25 February 2025)

- [working_limit](https://inspect.aisi.org.uk/errors_and_limits.html#working-limit) option for specifying a maximum working time (e.g. model generation, tool calls, etc.) for samples.
- Added `SandboxEvent` to transcript for recording sandbox execution and I/O.
- Sandboxes: `as_type()` function for checked downcasting of `SandboxEnvironment`
- Remove root logging handlers upon Inspect logger initialisation (as they result in lots of log spam if left installed).
- Only explicitly set `state.completed=True` when entering scoring (`basic_agent()` no longer sets `completed` so can be used in longer compositions of solvers).
- Add `uuid` property to `TaskState` and `EvalSample` (globally unique identifier for sample run).
- Add `cleanup` to tasks for executing a function at the end of each sample run.
- Agent `bridge()` is now compatible with the use of a custom `OPENAI_BASE_URL`.
- Mistral: Bump required version of `mistralai` package to 1.5 (required for `working_limit`).
- Truncate tracebacks included in evaluation log to a maximum of 1MB.
- Compatibility with textual version 2.0 (remove upper bound).
- Align with HF datasets `fsspec` version constraints to avoid pip errors when installing alongside `datasets`.
- Bugfix: Fix issue with tools that had an ordinary `dict` as a parameter.
- Bugfix: Print the correct container `sample_id` for `--no-sandbox-cleanup`.

## v0.3.69 (20 February 2025)

- Google provider updated to use the [Google Gen AI SDK](https://googleapis.github.io/python-genai/), which is now the recommended API for Gemini 2.0 models.
- Task display: Use cooperative cancellation for cancel buttons in task display.
- Task display: Print task progress every 5 seconds for 'plain' display mode.
- Task display: Handle click on running samples tab when there is no transcript.
- Docker: Print stderr from `compose up` when no services startup successfully. 
- Docker: Print sample id and epoch for each container when using `--no-sandbox-cleanup`
- Mistral: Create and destroy client within generate.
- Inspect View: Fix display of score dictionaries containing boolean values
- Bugfix: Catch standard `TimeoutError` for subprocess timeouts (ensure kill/cleanup of timed out process).

## v0.3.68 (19 February 2025)

- Task display: Improve spacing/layout of final task display.
- Textual: speicfy broader range of compatible versions (v0.86.2 to v1.0.0)

## v0.3.67 (18 February 2025)

- Memoize calls to `get_model()` so that model instances with the same parameters are cached and re-used (pass `memoize=False` to disable).
- Async context manager for `Model` class for optional scoped usage of model clients.
- New `assistant_message()` solver.
- Prompt templates: Ignore template placeholders that don't map to passed parameters in `prompt_template()`, and system/user/assistant solvers.
- Google: Handle system messages with content lists and input with system but no user messages.
- Google: Ensure that a completion choice is provided even when none are returned by the service.
- Inspect View: Improve the display of subtasks with no inputs or events.
- Inspect View: Fix transcript display of phantom subtask or other phantom events.
- Inspect View: Fix formatting issues in sample error display
- Bugfix: Raise error for empty dataset (rather than providing a dummy sample).
- Bugfix: Specify markup=False for textual static controls (stricter parser in textual 2.0 leading to exceptions).
- Bugfix: Temporarily pin to textual==1.0.0 while they chase all of their regressions in 2.0

## v0.3.66 (17 February 2025)

- Docker: Correct compose file generation for Dockerfiles w/ custom stem or extension.
- Escape brackets when rendering task config (another textual 2.0 fix)

## v0.3.65 (16 February 2025)

- Compatibility with textual 2.0 (which had several breaking changes).
- Inspect View: Improve scorer display formatting.
- Bugfix: Inspect view now correctly renders arrays with embedded `null` values.
- Bugfix: Inspect view now correctly handles scorers with no metrics.

## v0.3.64 (14 February 2025)

- [Reference documentation](https://inspect.aisi.org.uk/reference/) for Python API and CLI commands.
- Add support for [clustered standard errors](https://inspect.aisi.org.uk/scorers.html#clustered-standard-errors) via a new `cluster` parameter for the `stderr()` metric.
- Improvements to [scoring workflow](https://inspect.aisi.org.uk/scorers.html#sec-scorer-workflow) (`inspect score` command and `score()` function).
- Metrics now take `list[SampleScore]` rather than `list[Score]` (previous signature is deprecated but still works with a warning).
- Use a sample adjustment for the `var()` metric.
- Google: Speculative fix for completion candidates not being returned as a list.
- Python and Bash tools: Add `sandbox` argument for running in non-default sandboxes.
- Transcript: Log `ScoreEvent` (with `intermediate=True`) when the `score()` function is called.
- Transcript: Add `source` field to `InfoEvent` and use it for events logged by the human agent.
- Docker: Support Dockerfiles with `.Dockerfile` extension.
- Docker: Raise error when there is an explicitly configured `container_name` (incompatible with epochs > 1).
- Docker: Dynamically set `compose up` timeout when there are `healthcheck` entries for services.
- Log: Validate that `log_dir` is writeable at startup.
- Log: Write eval config defaults into log file (rather than `None`).
- Bugfix: Always honor level-level-transcript setting for transcript logging.
- Bugfix: Fix some dynamic layout issues for sample sandbox view.

## v0.3.63 (07 February 2025)

- Add [OpenRouter](https://inspect.aisi.org.uk/providers.html#openrouter) model provider.
- Inspect View: Convert codebase from JS/Preact to Typescript/React
- Add `shuffle_choices` to dataset and dataset loading functions. Deprecate `shuffle` parameter to the `multiple_choice` solver.
- Add `stop_words` param to the `f1` scorer. `stop_words` will be removed from the target and answer during normalization.
- Tools: Handle return of empty list from tool calls.
- Computer: Moved out of beta (i.e. from `inspect_ai.tool.beta` into `inspect_ai.tool`).
- Sandboxes: Docker now uses `tee` for write_file operations.
- Inspect View: Handle Zip64 zip files (for log files greater than 4GB)
- Bugfix: Change `type` parameter of `answer()` to `pattern` to address registry serialisation error.
- Bugfix: Restore printing of request payloads for 400 errors from Anthropic.
- Bugfix: Log transcript event for solver provided scores (improves log viewer display of solver scoring)

## v0.3.62 (03 February 2025)

- Various improvements for [reasoning models](https://github.com/UKGovernmentBEIS/inspect_ai/pull/1229) including extracting reasoning content from assistant messages.
- OpenAI: Handle `reasoning_effort`, `max_tokens`, `temperature`, and `parallel_tool_calls` correctly for o3 models.
- OpenAI: Map some additional 400 status codes to `content_filter` stop reason.
- Anthropic: Handle 413 status code (Payload Too Large) and map to `model_length` StopReason.
- Tasks: Log sample with error prior to raising task-ending exception.
- Python: Enhance prompt to emphasise that it is a script rather than a notebook.
- Computer: Various improvements to image including desktop, python, and VS Code configuration.
- Bugfix: Don't download full log from S3 for header_only reads.

## v0.3.61 (31 January 2025)

- Computer: Enable viewing computer tool's remote mouse cursor via VNC.
- Computer: Disable lock screen on from computer tool reference image.
- Limits: Amend `SampleLimitExceededError` with current `state` so that messages, etc. are preserved when limits are hit.
- Tools: Properly handle image dispatching when multiple tool calls are made by assistant.
- Anthropic: Raise error on 400 status not identified as model_length or content_filter.
- Basic Agent: `incorrect_message` can now optionally be an async function.
- Bugfix: Remove `suffix` from `eval-set` CLI args.
- Bugfix: Only catch `Exception` from sandboxenv_init (allow cancelled to propagate)

## v0.3.60 (29 January 2025)

- [Agent Bridge](https://inspect.aisi.org.uk/agent-bridge.html) for integrating external agent frameworks with Inspect.
- [Goodfire](https://inspect.aisi.org.uk/models.html#goodfire) model provider.
- Add `@wraps` to functions wrapped by Inspect decorators to preserve type information.
- Hugging Face: Add support for stop sequences for HF models.
- Docker: More robust parsing of version strings (handle development versions).
- Vertex: Support for Anthropic models hosted on Vertex.
- OpenAI: Read `refusal` field from assistant message when provided.
- OpenAI: Use qualifiers rather than model args for OpenAI on other providers (`openai/azure`)
- Anthropic: Don't insert '(no content)' into canonical messages list (do only on replay)
- Anthropic: Use qualifiers rather than model args for Anthropic on other providers (`anthropic/bedrock`, `anthropic/vertex`).
- Anthropic: Support for `extra_body` model arg (for adding additional JSON properties to the request)
- Basic Agent: Append `tools` to `state` so that tools added in `init` are preserved.
- Scoring: Always provide half-again the sample time limit for scoring.
- Bugfix: Fix issue w/ approvals for samples with id==0.
- Bugfix: Use "plain" display when running eval_async() outside of eval().
- Bugfix: Fix issue with multiple scorers of the same type in a task.

## v0.3.59 (24 January 2025)

- Beta version of [computer()](https://inspect.aisi.org.uk/tools-standard.html#sec-computer) tool which models with a computer desktop environment.
- `user_message()` solver for appending parameterised user messages.
- `prompt_template()`, `system_message()` and `user_message()` solver now also include the sample `store` in substitution parameters.
- Limits: Enforce token and message limit at lower level (not longer required to check `state.completed` for limit enforcement).
- Limits: Enforce [custom limits](https://inspect.aisi.org.uk/errors-and-limits.html#custom-limit) for samples by raising `SampleLimitExceededError`.
- Tasks: Optional ability for solvers to [yield scores](https://inspect.aisi.org.uk/solvers.html#sec-scoring-in-solvers) for a task.
- Model API: Log model calls that result in bad request errors.
- Tools: `model_input` option that determines how tool call result content is played back to the model.
- Tools: Don't attempt to marshall arguments of dynamic `ToolDef` with `**kwargs: Any` (just pass them through).
- Log warning when a non-fatal sample error occurs (i.e. errors permitted by the `fail_on_error` option) 
- Inspect View: allow filtering samples by compound expressions including multiple scorers. (thanks @andrei-apollo)
- Inspect View: improve rendering performance and stability for the viewer when viewing very large eval logs or samples with a large number of steps.
- Task display: Improved `plain` mode with periodic updates on progress, metrics, etc.
- Google: Update to v0.8.4 of google-generativeai (py.typed support and removal of logprobs generation options)
- Google: Support for string enums (e.g. `Literal["a", "b", "c"])`) in tool function declarations.

## v0.3.58 (16 January 2025)

- Support for [audio and video](https://inspect.aisi.org.uk/multimodal.html) inputs for Open AI and Google Gemini models.
- Task display: Added Timeout Tool button for manually timing out a tool call.
- Task display: Automatically switch to "plain" mode when running in a background thread
- Sandboxes: Setup and initialisation errors are now handled at the sample level.
- Sandboxes: Increase setup script timeout to 5 minutes (from 30 seconds) and do not retry setup scripts (in case they aren't idempotent).
- Sandboxes: Add `timeout_retry` option (defaulting to `True`) to `exec()` function.
- Sandboxes: Add `type` and  optional `container` properties to `SandboxConnection`.
- Docker: Services which exit with status 0 during setup no longer cause an error.
- `task_with()` function for creating task variants.
- Added `--filter` argument to trace CLI commands for filtering on trace log message content.
- Print model conversations to terminal with `--display=conversation` (was formerly `--trace`, which is now deprecated).
- HuggingFace: Support models that don't provide a chat template (e.g. gpt2)
- Eval Set: Ensure that logs with status 'started' are retried.
- Rename the built in `bootstrap_std` metric to `bootstrap_stderr` (deprecate `bootstrap_std`)
- Bugfix: Fix duplication of summaries when eval log file is rewritten.

## v0.3.57 (09 January 2025)

- [Tracing API](https://inspect.aisi.org.uk/tracing.html#tracing-api) for custom trace logging.
- Inspect View: never truncate tool result images and display at default width of 800px.
- Inspect View: display tool error messages in transcript when tool errors occur.
- Inspect View: display any completed samples even if the task fails because of an error
- Inspect View: don't display the 'input' column heading if there isn't an input
- Open AI: Handle additional bad request status codes (mapping them to appropriate `StopReason`)
- Open AI: Use new `max_completion_tokens` option for o1 full.
- Web Browser: raise error when both `error` and `web_at` fields are present in response.
- Sandboxes: Apply dataset filters (limit and sample id) prior to sandbox initialisation.
- Docker: Prevent issue with container/project names that have a trailing underscore. 
- Store: initialise `Store` from existing dictionary.
- Log: provide `metadata_as` and `store_as` typed accessors for sample metadata and store.
- Tool parameters with a default of `None` are now supported.
- More fine graned HTML escaping for sample transcripts displalyed in terminal.
- Bugfix: prevent errors when a state or storage value uses a tilde or slash in the key name.
- Bugfix: Include input in sample summary when the sample input contains a simple string.

## v0.3.56 (01 January 2025)

- [Human Agent](https://inspect.aisi.org.uk/human-agent.html) solver for human baselining of computing tasks.
- [Typed interfaces](https://inspect.aisi.org.uk/typing.html) to `Sample` store and metadata using Pydantic models.
- [Approval policies](https://inspect.aisi.org.uk/approval.html#task-approvers) can now be defined at the `Task` level (`eval` level approval policies take precedence).
- Tools can now return `ContentText` and `ContentImage`.
- Move tool result images into subsequent user messages for models that don't support tools returning images.
- `SandboxConnection` that contains login information from sandboxes.
- `display_type()` function for detecting the current display type (e.g. "full", "rich", etc.)
- Trace: improved handling of `eval()` running in multiple processes at once (trace file per-process)
- Docker: don't apply timeouts to `docker build` and `docker pull` commands.
- Bugfix: fix issue w/ `store.get()` not auto-inserting `default` value.

## v0.3.55 (29 December 2024)

- Bedrock: redact authentication model args from eval logs.
- OpenAI: warn when `temperature` is used with o1 models (as it is not supported).
- Bugfix: spread args for cache trace logging.

## v0.3.54 (26 December 2024)

- [Tracing](https://inspect.aisi.org.uk/tracing.html) for diagnosing runs with unterminated action (e.g. model calls, docker commands, etc.).
- Provide default timeout/retry for docker compose commands to mitigate unreliability in some configurations.
- Switch to sync S3 writes to overcome unreliability observed when using async interface.
- Task display: Added `--no-score-display` option to disable realtime scoring metrics.
- Bugfix: Fix failure to fully clone samples that have message lists as input.
- llama-cpp-python: Support for `logprobs`.

## v0.3.53 (20 December 2024)

- OpenAI: Support for o1 including native tool calling and `reasoning_effort` generation option.
- Task API: Introduce `setup` step that always runs even if `solver` is replaced.
- Bedrock: Support for tool calling on Nova models.
- Bedrock: Support for custom `model_args` passed through to `session.Client`.
- Bedrock: Support for `jpeg` images.
- Bedrock: Correct max_tokens for llama3-8b, llama3-70b models on Bedrock.
- Inspect View: Various improvements to appearance of tool calls in transcript.
- Task display: Ensure that widths of progress elements are kept consistent across tasks.
- Sandboxes: New `max_sandboxes` option for (per-provider) maximum number of running sandboxes.
- Sandboxes: Remove use of aiofiles to mitigate potential for threading deadlocks.
- Concurrency: Do not use `max_tasks` as a lower bound for `max_samples`.
- Log recorder: Always re-open log buffer for `eval` format logs.
- Bugfix: Proper handling of text find for eval raw JSON display
- Bugfix: Correct handling for `--sample-id` integer comparisons.
- Bugfix: Proper removal of model_args with falsey values (explicit check for `None`)
- Bugfix: Properly handle custom metrics that return dictionaries or lists
- Bugfix: Proper sample count display when retrying an evaluation
- Bugfix: Fix inability to define and run tasks in a notebook.

## v0.3.52 (13 December 2024)

- Eval: `--sample-id` option for evaluating specific sample id(s).
- Bedrock: Detect and report HTTP rate limit errors.
- Azure AI: Add `emulate_tools` model arg to force tool emulation (emulation is enabled by default for Llama models).
- Basic Agent: Add `max_tool_output` parameter to override default max tool output from generate config.
- Inspect View: Correct display of sample ID for single sample tasks.
- Trace: Show custom tool views in `--trace` mode.
- Bugfix: Support for dynamic metric names in realtime scoring display.

## v0.3.51 (13 December 2024)

- Bugfix: Task display fails to load when no scorers are defined for a task.

## v0.3.50 (12 December 2024)

- Tools: Improved typing/schema support (unions, optional params, enums).
- Tools: Added `append` argument to `use_tools()` for adding (rather than replacing) the currently available tools.
- Docker sandbox: Streamed reads of stderr/stdout (enabling us to enforce output limits for read_file and exec at the source).
- Sandbox API: Enable passing `BaseModel` types for sandbox `config` (formerly only a file path could be passed).
- Task display: Show all task scores in realtime (expand task progress to see scores).
- Task display: Show completed samples and align progress more closely to completed samples (as opposed to steps).
- Task display: Show sample messages/tokens used (plus limits if specified).
- Task display: Resolve issue where task display would lose mouse input after VS Code reload.
- Datasets: Validate that all IDs in datasets are unique (as several downstream problems occur w/ duplicate IDs).
- Inspect View: Fix issue with incorrectly displayed custom tool views.
- Human approval: Use fullscreen display (makes approval UI async and enables rapid processing of approvals via the `Enter` key).
- Added `input_panel()` API for adding custom panels to the fullscreen task display.
- Log recorder: Methods are now async which will improve performance for fsspec filesystems with async implementations (e.g. S3)
- Log recorder: Improve `.eval` log reading performance for remote filesystem (eagerly fetch log to local buffer).
- Add `token_usage` property to `TaskState` which has current total tokens used across all calls to `generate()` (same value that is used for enforcing token limits).
- Add `time` field to `ModelOutput` that records total time spent within call to ModelAPI `generate()`.
- Web browser: Remove base64 images from web page contents (prevent filling up model context with large images).
- Match scorer: If the target of a match isn’t numeric, ignore the numeric flag and instead use text matching (improved handling for percentages).
- Hugging Face: Support for native HF tool calling for Llama, Mistral, Qwen, and others if they conform to various standard schemas.
- Hugging Face: `tokenizer_call_args` dict to specify custom args during tokenization, such as `max_length` and `truncation`.
- Azure AI: Fix schema validation error that occurred when model API returns `None` for `content`.
- Display: Throttle updating of sample list based on number of samples.
- Display: Add explicit 'ctrl+c' keybinding (as textual now disables this by default).
- Bugfix: Correct rate limit error display when running in fullscreen mode.
- Bugfix: `hf_dataset` now explicitly requires the `split` argument (previously, it would crash when not specified).
- Bugfix: Prevent cascading textual error when an error occurs during task initialisation.
- Bugfix: Correctly restore sample summaries from log file after amend.
- Bugfix: Report errors that occur during task finalisation.
  
## v0.3.49 (03 December 2024)

- Logging: Only call CreateBucket on Amazon S3 when the bucket does not already exist.
- Improve cancellation feedback and prevent multiple cancellations when using fullscreen display.
- Inspect View: Prevent circular reference error when rendering complex tool input.
- Inspect View: Resolve display issue with sorting by sample then epoch.

## v0.3.48 (01 December 2024)

- [Realtime display](https://github.com/UKGovernmentBEIS/inspect_ai/pull/865) of sample transcripts (including ability to cancel running samples).
- Scoring: When using a dictionary to map metrics to score value dictionaries, you may now use globs as keys. See our [scorer documentation](https://inspect.aisi.org.uk/scorers.html#sec-multiple-scorers) for more information.
- `EvalLog` now includes a [location](https://github.com/UKGovernmentBEIS/inspect_ai/pull/872) property indicating where it was read from.
- Use [tool views](https://inspect.aisi.org.uk/approval.html#tool-views) when rendering tool calls in Inspect View.
- Consistent behavior for `max_samples` across sandbox and non-sandbox evals (both now apply `max_samples` per task, formerly evals with sandboxes applied `max_samples` globally).
- Log files now properly deal with scores that produce Nan. (fixes [#834](https://github.com/UKGovernmentBEIS/inspect_ai/issues/834))
- Bash tool: add `--login` option so that e.g. .bashrc is read before executing the command.
- Google: Support for tools/functions that have no parameters.
- Google/Vertex: Support for `logprobs` and other new 1.5 (002 series) options.
- AzureAI: Change default max_tokens for Llama models to 2048 (4096 currently yields an error w/ Llama 3.1).
- Mistral: Various compatibility changes for their client and tool calling implementation.
- Handle exponents in numeric normalisation for match, include, and answer scorers.
- hf_dataset: Added `cached` argument to control whether to use a previously cached version of the dataset if available (defaults to `True`).
- hf_dataset: Added `revision` option to load a specific branch or commit SHA (when using `revision` datasets are always revalidated on Hugging Face, i.e. `cached` is ignored).
- Log viewer: Display sample ids rather than indexes.
- Log viewer: Add timestamps to transcript events.
- Log viewer: Metadata which contains images will now render the images.
- Log viewer: Show custom tool call views in messages display.
- Bugfix: Correctly read and forward image detail property.
- Bugfix: Correct resolution of global eval override of task or sample sandboxes.
- Bugfix: Don't do eval log listing on background threads (s3fs can deadlock when run from multiple threads).

## v0.3.47 (18 November 2024)

- Basic agent: Ensure that the scorer is only run once when max_attempts = 1.
- Basic agent: Support custom function for incorrect_message reply to model.
- Tool calling: Execute multiple tool calls serially (some models assume that multiple calls are executed this way rather than in parallel).
- Google: Combine consecutive tool messages into single content part; ensure no empty text content parts.
- AzureAI: Create and close client with each call to generate (fixes issue w/ using azureai on multiple passes of eval).
- Bedrock: Migrate to the [Converse API](https://docs.aws.amazon.com/bedrock/latest/userguide/conversation-inference-supported-models-features.html), which supports many more features including tool calling and multimodal models.
- Scoring: When using a dictionary to map metrics to score value dictionaries, you may now use globs as keys. See our [scorer documentation](https://inspect.aisi.org.uk/scorers.html#sec-multiple-scorers) for more information.
- Sample limit events will now appear in the transcript if a limit (e.g. message, token, or time limit) halt a sample. The sample list and sample detail also display the limit, if applicable.

## v0.3.46 (12 November 2024)

- [eval](https://inspect.aisi.org.uk/eval-logs.html#sec-log-format) is now the default log format (use `--log-format=json` to use old format).
- Base 64 images are now logged by default for all log formats (disable with `--no-log-images`).
- The log viewer now properly displays sample errors in the sample list for `eval` format log files.
- Improve path handling when using `inspect log convert` to convert a single log file.
- Web browser tool: Subtasks now each have independent web browser sessions.
- Anthropic: Ensure that assistant messages created in generate never have empty content lists.
- Increase sandbox `exec()` output limit from 1 MiB to 10 MiB.

## v0.3.45 (11 November 2024)

- [time_limit](https://inspect.aisi.org.uk/errors_and_limits.html#sample-limits) option for specifying a maximum execution time for samples.
- [read_eval_log_samples()](https://inspect.aisi.org.uk/eval-logs.html#streaming) function for streaming reads of `.eval` log files.
- Mistral: Support for multi-modal models (requires v1.2 of mistralai package).
- Groq: Support for multi-modal models (requires v0.11.0 of groq package).
- AzureAI: Use Model Inference API (preview) for implementation of model client.
- Bedrock: Fix parsing of Bedrock Mistral Large 2407 responses
- Apply standard sample error handling (fail-on-error, etc.) when running scorers.
- Fix issue with correctly logging task_args for eval-set tasks which are interrupted.
- Move `INSPECT_DISABLE_MODEL_API` into `generate()` (as opposed to `get_model()`)
- Always treat `.eval` files as logs (don't apply file name pattern restrictions as we do with `.json`).
- Log model calls when model providers return bad request errors
- Better lay out large numbers of configuration and parameters when displaying log files.
- The log viewer now properly displays sample scores for running tasks.
- Add `metadata` field to `ModelOutput` and provide various fields for the Groq provider.

## v0.3.44 (04 November 2024)

- Revert change to single epoch reducer behavior (regressed some scoring scenarios).

## v0.3.43 (04 November 2024)

- New binary [log format](https://inspect.aisi.org.uk/eval-logs.html#sec-log-format) which yields substantial size and speed improvements (JSON format log files are still fully supported and utilities for converting between the formats are provided).
- [Grok](https://docs.x.ai/) model provider.
- [llama-cpp-python](https://llama-cpp-python.readthedocs.io/en/latest/) local model provider.
- Extensions: correctly load extensions in packages where package name differs from dist name.
- Added `--model-config`, `--task-config`, and `--solver-config` CLI arguments for specifying model, task, and solver args using a JSON or YAML config file.
- View: properly render complex score objects in transcript.
- Write custom tool call views into transcript for use by Inspect View.
- Use `casefold()` for case-insensitive compare in `includes()`, `match()`, `exact()`, and `f1()` scorers.
- OpenAI: eliminate use of `strict` tool calling (sporadically supported across models and we already internally validate).
- Mistral: fix bug where base_url was not respected when passing both an api_key and base_url.
- Don't include package scope for task name part of log files.
- Improve performance of write_file for Docker sandboxes.
- Use user_data_dir rather than user_runtime_dir for view notifications.
- Implement `read_eval_log_sample()` for JSON log files.
- Log the list of dataset sample IDs.
- Limit `SandboxEnvironment.exec()` output streams to 1 MiB. Limit `SandboxEnvironment.read_file()` to 100 MiB.
- Add `INSPECT_DISABLE_MODEL_API` environment variable for disabling all Model APIs save for mockllm.
- Add optional `tool_call_id` param to `ModelOutput.for_tool_call()`.
- Support all JSON and CSV dataset arguments in `file_dataset()` function.

## v0.3.42 (23 October 2024)

- [ToolDef](https://inspect.aisi.org.uk/tools-custom.html#sec-dynamic-tools) class for dynamically creating tool definitions.
- Added `--tags` option to eval for tagging evaluation runs.
- Added APIs for accessing sample event transcripts and for creating and resolving attachments for larger content items.
- Cleanup Docker Containers immediately for samples with errors.
- Support Dockerfile as config path for Docker sandboxes (previously only supported compose files).
- Anthropic: remove stock tool use chain of thought prompt (many Anthropic models now do this internally, in other cases its better for this to be explicit rather than implicit).
- Anthropic: ensure that we never send empty text content to the API.
- Google: compatibility with google-generativeai v0.8.3
- Llama: remove extraneous <|start_header_id|>assistant<|end_header_id|> if it appears in an assistant message.
- OpenAI: Remove tool call id in user message reporting tool calls to o1- models.
- Use Dockerhub aisiuk/inspect-web-browser-tool image for web browser tool.
- Use ParamSpec to capture types of decorated solvers, tools, scorers, and metrics.
- Support INSPECT_EVAL_MODEL_ARGS environment variable for calls to `eval()`.
- Requirements: add lower bounds to various dependencies based on usage, compatibility, and stability.
- Added `include_history` option to model graded scorers to optionally include the full chat history in the presented question.
- Added `delimiter` option to `csv_dataset()` (defaults to ",")
- Improve answer detection in multiple choice scorer.
- Open log files in binary mode when reading headers (fixes ijson deprecation warning).
- Capture `list` and `dict` of registry objects when logging `plan`.
- Add `model_usage` field to `EvalSample` to record token usage by model for each sample.
- Correct directory handling for tasks that are imported as local (non-package) modules.
- Basic agent: terminate agent loop when the context window is exceeded.
- Call tools sequentially when they have opted out of parallel calling.
- Inspect view bundle: support for bundling directories with nested subdirectories.
- Bugfix: strip protocol prefix when resolving eval event content
- Bugfix: switch to run directory when running multiple tasks with the same run directory.
- Bugfix: ensure that log directories don't end in forward/back slash.

## v0.3.41 (11 October 2024)

- [Approval mode](https://inspect.aisi.org.uk/approval.html) for extensible approvals of tool calls (human and auto-approvers built in,  arbitrary other approval schemes via extensions).
- [Trace mode](https://inspect.aisi.org.uk/interactivity.html#sec-trace-mode) for printing model interactions to the terminal.
- Add `as_dict()` utility method to `Score`
- [Sample limits](https://inspect.aisi.org.uk/errors_and_limits.html#sample-limits) (`token_limit` and `message_limit`) for capping the number of tokens or messages used per sample ( `message_limit` replaces deprecated `max_messages`).
- Add `metadata` field to `Task` and record in log `EvalSpec`.
- Include datetime and level in file logger.
- Correct llama3 and o1 tool calling when empty arguments passed.
- Allow resolution of any sandbox name when there is only a single environment.
- Introduce `--log-level-transcript` option for separate control of log entries recorded in the eval log file
- Improve mime type detection for image content encoding (fixes issues w/ webp images).
- Fix memory leak in Inspect View worker-based JSON parsing.
- Add `fail_on_error` option for `eval_retry()` and `inspect eval-retry`.
- Defer resolving helper models in `self_critique()` and `model_graded_qa()`.
- Fix Docker relative path resolution on Windows (use PurePosixPath not Path)
- Restore support for `--port` and `--host` on Inspect View.

## v0.3.40 (6 October 2024)

- Add `interactive` option to `web_browser()` for disabling interactive tools (clicking, typing, and submitting forms).
- Provide token usage and raw model API calls for OpenAI o1-preview.
- Add support for reading CSV files of dialect 'excel-tab'.
- Improve prompting for Python tool to emphasise the need to print output.
- For `basic_agent()`, defer to task `max_messages` if none is specified for the agent (default to 50 is the task does not specify `max_messages`).
- Add optional `content` parameter to `ModelOutput.for_tool_call()`.
- Display total samples in Inspect View
- Prune `sample_reductions` when returning eval logs with `header_only=True`.
- Improved error message for undecorated solvers.
- For simple matching scorers, only include explanation if it differs from answer.

## v0.3.39 (3 October 2024)

- The sample transcript will now display the target for scoring in the Score Event (for newly run evaluations).
- Provide setter for `max_messages` on `TaskState`.
- Provide `max_messages` option for `basic_agent()` (defaulting to 50) and use it rather than any task `max_messages` defined.
- Improved implementation of disabling parallel tool calling (also fixes a transcript issue introduced by the original implementation).
- Improve quality of error messages when a model API key environment variable is missing.
- Improve prompting around letting the model know it should not attempt parallel web browser calls.

## v0.3.38 (3 October 2024)

- Rename `web_browser_tools()` to `web_browser()`, and don't export individual web browsing tools.
- Add `parallel` option to `@tool` decorator and specify `parallel=False` for web browsing tools.
- Improve prompting for web browser tools using more explicit examples.
- Improve prompting for `</tool_call>` end sequence for Llama models.
- Fix issue with failure to execute sample setup scripts.

## v0.3.37 (2 October 2024)

- Move evals into [inspect_evals](https://github.com/UKGovernmentBEIS/inspect_evals) package.

## v0.3.36 (2 October 2024)

- [Web Browser](https://inspect.aisi.org.uk/tools-standard.html#sec-web-browser) tool which provides a headless Chromium browser that supports navigation, history, and mouse/keyboard interactions.
- `auto_id` option for dataset readers to assign an auto-incrementing ID to records.
- Task args: don't attempt to serialise registry objects that don't have captured parameters.

## v0.3.35 (1 October 2024)

- Catch o1-preview "invalid_prompt" exception and convert to normal content_filter refusal.
- Terminate timed out subprocesses.
- Support 'anthropoic/bedrock/' service prefix for Anthropic models hosted on AWS Bedrock.
- Change score reducer behavior to always reduce score metadata to the value of the `metadata` field in the first epoch
- Improve task termination message (provide eval-retry prompt for tasks published in packages)
- Preserve type for functions decorated with `@task`.
- Various improvements to layout and display for Inspect View transcript.

## v0.3.34 (30 September 2024)

- Support for `max_tokens` on OpenAI o1 models (map to `max_completion_tokens`).
- Fix regression of log and debug options on `inspect view`
- Improved focus management for Inspect View
- Raise error if `epochs` is less than 1
- Improve code parsing for HumanEval (compatibility with Llama model output)

## v0.3.33 (30 September 2024)

- StopReason: Added "model_length" for exceeding token window and renamed "length" to "max_tokens".
- Capture solver input params for subtasks created by `fork()`.
- Option to disable ANSI terminal output with `--no-ansi` or `INSPECT_NO_ANSI`
- Add chain of thought option to `multiple_choice()` and export `MultipleChoiceTemplate` enumeration
- Allow Docker sandboxes configured with `x-default` to be referred to by their declared service name.
- Improved error messages for Docker sandbox initialisation.
- Improve legibility of Docker sandbox log entries (join rather than displaying as array)
- Display user message immediately proceeding assistant message in model call transcripts.
- Display images created by tool calls in the Viewer.
- Fix duplicated tool call output display in Viewer for Gemini and Llama models.
- Require a `max_messages` for use of `basic_agent()` (as without it, the agent could end up in an infinite loop).
- Load extension entrypoints per-package (prevent unnecessary imports from packages not being referenced).
- Track sample task state in solver decorator rather than solver transcript.
- Display solver input parameters for forked subtasks.
- Improvements to docker compose down cleanup: timeout, survive missing compose files.
- Always produce epoch sample reductions even when there is only a single epoch.
- Scores produced after being reduced retain `answer`, `explanation`, and `metadata` only if equal across all epochs.

## v0.3.32 (25 September 2024)

- Fix issue w/ subtasks not getting a fresh store() (regression from introduction of `fork()` in v0.3.30)
- Fix issue w/ subtasks that return None invalidating the log file.
- Make subtasks collapsible in Inspect View.
- Improved error reporting for missing `web_search()` provider environment variables.

## v0.3.31 (24 September 2024)

- Deprecated `Plan` in favor of `Solver` (with `chain()` function to compose multiple solvers).
- Added `max_tool_output` generation option (defaults to 16KB).
- Improve performance of `header_only` log reading (switch from json-stream to ijson).
- Add support for 0 retries to `eval-set` (run a single `eval` then stop).
- Tool calling fixes for update to Mistral v1.1. client.
- Always show `epochs` in task status (formerly wasn't included for multiple task display)
- Render transcript `info()` strings as markdown
- Eliminate log spam from spurious grpc fork message.
- Fix issue with hf_dataset shuffle=True not actually shuffling.
- Improved error handling when loading invalid setuptools entrypoints.
- Don't catch TypeError when calling tools (we now handle this in other ways)

## v0.3.30 (18 September 2024)

- Added `fork()` function to fork a `TaskState` and evaluate it against multiple solvers in parallel.
- Ensure that Scores produced after being reduced still retain `answer`, `explanation`, and `metadata`.
- Fix error when running `inspect info log-types`
- Improve scorer names imported from modules by not including the the module names.
- Don't mark messages read from cache with source="cache" (as this breaks the cache key)
- Add `cache` argument to `basic_agent()` for specifying cache policy for the agent.
- Add `cache` field to `ModelEvent` to track cache reads and writes.
- Compatibility with Mistral v1.1 client (now required for Mistral).
- Catch and propagate Anthropic content filter exceptions as normal "content_filter" responses.
- Fix issue with failure to report metrics if all samples had a score value of 0.
- Improve concurrency of Bedrock models by using aioboto3.
- Added [SWE Bench](https://github.com/UKGovernmentBEIS/inspect_evals/tree/main/src/inspect_evals/swe_bench), [GAIA](https://github.com/UKGovernmentBEIS/inspect_evals/tree/main/src/inspect_evals/gaia), and [GDM CTF](https://github.com/UKGovernmentBEIS/inspect_evals/tree/main/src/inspect_evals/gdm_capabilities/in_house_ctf) evals.

## v0.3.29 (16 September 2024)

- Added `--plan` and `-P` arguments to `eval` and `eval-set` commands for replacing the task default plan with another one.
- Improved support for eval retries when calling `eval()` or `eval_set()` with a `plan` argument.
- Don't log base64 images by default (re-enable logging with `--log-images`).
- Provide unique tool id when parsing tool calls for models that don't support native tool usage.
- Fix bug that prevented `epoch_reducer` from being used in eval-retry.
- Fix bug that prevented eval() level `epoch` from overriding task level `epoch`.

## v0.3.28 (14 September 2024)

- [basic_agent()](https://inspect.aisi.org.uk/agents.html#sec-basic-agent) that provides a ReAct tool loop with support for retries and encouraging the model to continue if its gives up or gets stuck.
- [score()](https://inspect.aisi.org.uk/solvers.html#sec-scoring-in-solvers) function for accessing scoring logic from within solvers.
- Ability to [publish](https://inspect.aisi.org.uk/log-viewer.html#sec-publishing) a static standalone Inspect View website for a log directory.
- `system_message()` now supports custom parameters and interpolation of `metadata` values from `Sample`.
- `generate()` solver now accepts arbitrary generation config params.
- `use_tools()` now accepts a variadic list of `Tool` in addition to literal `list[Tool]`.
- `bash()` and `python()` tools now have a `user` parameter for choosing an alternate user to run code as.
- `bash()` and `python()` tools now always return stderr and stdout no matter the exit status.
- Support for OpenAI o1-preview and o1-mini models.
- Input event for recording screen input in sample transcripts.
- Record to sample function for CSV and JSON dataset readers can now return multiple samples.
- Added `debug_errors` option to `eval()` to raise task errors (rather than logging them) so they can be debugged.
- Properly support metrics that return a dict or list of values
- Improved display of prerequisite errors when running `eval()` from a script or notebook.
- Fix `eval_set()` issue with cleaning up failed logs on S3.
- Cleanup Docker containers that fail during sample init.
- Add support for computing metrics for both individual keys within a dictionary but also for the dictionary as a whole
- Fix for Vertex tool calling (don't pass 'additionalProperties').
- Added [SQuAD](https://github.com/UKGovernmentBEIS/inspect_evals/tree/main/src/inspect_evals/squad), [AGIEval](https://github.com/UKGovernmentBEIS/inspect_evals/tree/main/src/inspect_evals/agieval), [IFEval](https://github.com/UKGovernmentBEIS/inspect_ai/blob/main/src/inspect_evals/ifeval/), [PubMedQA](https://github.com/UKGovernmentBEIS/inspect_evals/tree/main/src/inspect_evals/pubmedqa), and [MBPP](https://github.com/UKGovernmentBEIS/inspect_evals/tree/main/src/inspect_evals/mbpp) benchmarks.

## v0.3.27 (6 September 2024)

- Fix missing timestamp issue with running `eval_set()` with an S3-backed log directory.
- Correct rounding behavior for `f1()` and `exact()` scorers.
- Correct normalized text comparison for `exact()` scorer.
- Improved appearance and navigation for sample transcript view.
- Added [MathVista](https://github.com/UKGovernmentBEIS/inspect_evals/tree/main/src/inspect_evals/mathvista) benchmark.

## v0.3.26 (6 September 2024)

- [Eval Sets](https://inspect.aisi.org.uk/eval-sets.html) for running groups of tasks with automatic retries.
- [Per-sample](https://inspect.aisi.org.uk/sandboxing.html#sec-per-sample-sandbox) Sandbox environments can now be specified (e.g. allowing for a distinct Dockerfile or Docker compose file for each sample).
- [input_screen()](https://inspect.aisi.org.uk/interactivity.html) context manager to temporarily clear task display for user input.
- Introduce two new scorers, `f1()` (precision and recall in text matching) and `exact()` (whether normalized text matches exactly).
- Task `metrics` now override built in scorer metrics (previously they were merged). This enables improved re-use of existing scorers where they only change required is a different set of metrics.
- `write_log_dir_manifest()` to write a log header manifest for a log directory.
- Relocate `store()` and `@subtask` from solver to utils module; relocate `transcript()` from solver to log module.
- Add optional user parameter to SandboxEnvironment.exec for specifying the user. Currently only DockerSandboxEnvironment is supported.
- Fix issue with resolving Docker configuration files when not running from the task directory.
- Only populate Docker compose config metadata values when they are used in the file.
- Treat Sandbox exec `cwd` that are relative paths as relative to sample working directory.
- Filter base64 encoded images out of model API call logs.
- Raise error when a Solver does not return a TaskState.
- Only run tests that use model APIs when the `--runapi` flag is passed to `pytest` (prevents unintended token usage)
- Remove `chdir` option from `@tasks` (tasks now always chdir during execution).
- Do not process `.env` files in task directories (all required vars should be specified in the global `.env`).
- Only enable `strict` mode for OpenAI tool calls when all function parameters are required.
- Added [MMMU](https://github.com/UKGovernmentBEIS/inspect_evals/tree/main/src/inspect_evals/mmmu), [CommonsenseQA](https://github.com/UKGovernmentBEIS/inspect_evals/tree/main/src/inspect_evals/commonsense_qa), [MMLU-Pro](https://github.com/UKGovernmentBEIS/inspect_evals/tree/main/src/inspect_evals/mmlu_pro), and [XSTest](https://github.com/UKGovernmentBEIS/inspect_evals/tree/main/src/inspect_evals/xstest) benchmarks.

## v0.3.25 (25 August 2024)

- `Store` for manipulating arbitrary sample state from within solvers and tools.
- `Transcripts` for detailed sample level tracking of model and tool calls, state changes, logging, etc.
- `Subtasks` for delegating work to helper models, sub-agents, etc.
- Integration with Anthropic [prompt caching](https://inspect.aisi.org.uk/caching.html#sec-provider-caching).
- [fail_on_error](https://inspect.aisi.org.uk/errors-and-limits.html#failure-threshold) option to tolerate some threshold of sample failures without failing the evaluation.
- Specify `init` value in default Docker compose file so that exit signals are handled correctly (substantially improves container shutdown performance).
- Add `function` field to `ChatMessageTool` to indicate the name of the function called.
- Added [RACE](https://github.com/UKGovernmentBEIS/inspect_evals/tree/main/src/inspect_evals/race-h/) benchmark.

## v0.3.24 (18 August 2024)

- Support for tool calling for Llama 3.1 models on Bedrock.
- Report JSON schema validation errors to model in tool response.
- Support for `strict` mode in OpenAI tool calls (update to v1.40.0 of `openai` package required).

## v0.3.23 (16 August 2024)

- Support for tool calling for Llama 3.1 models on Azure AI and CloudFlare.
- Increase default `max_tokens` from 1024 to 2048.
- Record individual sample reductions along with results for multi-epoch evals.
- Change default to not log base64 encoded versions of images, as this often resulted in extremely large log files (use `--log-images` to opt back in).
- Update to new Mistral API (v1.0.1 of `mistralai` is now required).
- Support for Llama 3.1 models on Amazon Bedrock
- Eliminate Bedrock dependency on anthropic package (unless using an Anthropic model).
- Improved resolution of AWS region for Bedrock (respecting already defined AWS_REGION and AWS_DEFAULT_REGION)
- Fix bug in match scorer whereby numeric values with periods aren't correctly recognized.
- Added [HumanEval](https://github.com/UKGovernmentBEIS/inspect_evals/tree/main/src/inspect_evals/humaneval), [WinoGrande](https://github.com/UKGovernmentBEIS/inspect_evals/tree/main/src/inspect_evals/winogrande) and [Drop](https://github.com/UKGovernmentBEIS/inspect_evals/tree/main/src/inspect_evals/drop) benchmarks.

## v0.3.22 (07 August 2024)

- Fix issue affecting results of `pass_at_{k}` score reducer.

## v0.3.21 (07 August 2024)

- Add `pass_at_{k}` score reducer to compute the probability of at least 1 correct sample given `k` epochs.
- Improved metrics `value_to_float` string conversion (handle numbers, "true", "false", etc.)
- Log viewer: Ctrl/Cmd+F to find text when running in VS Code.
- Set Claude default `max_tokens` to 4096
- Combine user and assistant messages for Vertex models.
- Warn when using the `name` parameter with task created from `@task` decorated function.
- Make sample `metadata` available in prompt, grading, and self-critique templates.
- Retry on several additional OpenAI errors (APIConnectionError | APITimeoutError | InternalServerError)
- Fix a regression which would cause the 'answer' to be improperly recorded when scoring a sample.

## v0.3.20 (03 August 2024)

- `Epochs` data type for specifying epochs and reducers together (deprecated `epochs_reducer` argument).
- Enable customisation of model generation cache dir via `INSPECT_CACHE_DIR` environment variable.
- Use doc comment description rather than `prompt` attribute of `@tool` for descriptions.
- Include examples section from doc comments in tool descriptions.
- Add `tool_with()` function for adapting tools to have varying names and parameter descriptions.
- Improve recording of `@task` arguments so that dynamically created tasks can be retried.
- Only print `eval-retry` message to terminal for filesystem based tasks.
- Enhance Python logger messages to capture more context from the log record.
- Fix an issue that could result in duplicate display of scorers in log view when using multiple epoch reducers.

## v0.3.19 (02 August 2024)

- [vLLM](https://inspect.aisi.org.uk/models.html#sec-vllm) model provider.
- [Groq](https://groq.com/) model provider.
- [Google Vertex](https://inspect.aisi.org.uk/models.html#google-vertex) model provider.
- [Reduce scores](https://inspect.aisi.org.uk/scorers.html##sec-reducing-epoch) in multi-epoch tasks before computing metrics (defaults to averaging sample values).
- Replace the use of the `bootstrap_std` metric with `stderr` for built in scorers (see [rationale](https://inspect.aisi.org.uk/scorers.html#stderr-note) for details).
- Option to write Python logger entries to an [external file](https://inspect.aisi.org.uk/log-viewer.html#sec-external-file).
- Rename `ToolEnvironment` to `SandboxEnvironment` and `tool_environment()` to `sandbox()` (moving the renamed types from `inspect_ai.tool` to `inspect_ai.util`). Existing symbols will continue to work but will print deprecation errors.
- Moved the `bash()`, `python()`, and `web_search()` functions from `inspect_ai.solver` to `inspect_ai.tool`.  Existing symbols will continue to work but will print deprecation errors.
- Enable parallel execution of tasks that share a working directory.
- Add `chdir` option to `@task` to opt-out of changing the working directory during task execution.
- Enable overriding of default safety settings for Google models.
- Use Python type annotations as the first source of type info for tool functions (fallback to docstrings only if necessary)
- Support for richer types (list, TypeDict, dataclass, Pydantic, etc.) in tool calling.
- Change `ToolInfo` parameters to be directly expressed in JSON Schema (making it much easier to pass them to model provider libraries).
- Validate tool call inputs using JSON Schema and report errors to the model.
- Gracefully handle tool calls that include only a single value (rather than a named dict of parameters).
- Support `tool_choice="any"` for OpenAI models (requires >= 1.24.0 of openai package).
- Make multiple tool calls in parallel. Parallel tool calls occur by default for OpenAI, Anthropic, Mistral, and Groq. You can disable this behavior for OpenAI and Groq with `--parallel-tool-calls false`.
- Invoke rate limit retry for OpenAI APITimeoutError (which they have recently begun returning a lot of more of as a result of httpx.ConnectTimeout, which is only 5 seconds by default.).
- Add `cwd` argument to `SandboxEnvironment.exec()`
- Use `tee` rather than `docker cp` for Docker sandbox environment implementation of `write_file()`.
- Handle duplicate tool call ids in Inspect View.
- Handle sorting sample ids of different types in Inspect View.
- Correctly resolve default model based on CLI --model argument.
- Fix issue with propagating API keys to Azure OpenAI provider.
- Add `azure` model arg for OpenAI provider to force binding (or not binding) to the Azure OpenAI back-end.
- Support for Llama 3 models with the Azure AI provider.
- Add `setup` field to `Sample` for providing a per-sample setup script.
- Score multiple choice questions without parsed answers as incorrect (rather than being an error). Llama 3 and 3.1 models especially often fail to yield an answer.
- Read JSON encoded `metadata` field from samples.
- Show task/display progress immediately (rather than waiting for connections to fill).
- Reduce foreground task contention for Inspect View history loading.
- Ability to host standalone version of Inspect View to view single log files.
- Throw `TimeoutError` if a call to `subprocess()` or `sandbox().exec()` times out (formerly a textual error was returned along with a non-zero exit code).
- Validate name passed to `example_dataset()` (and print available example dataset names).
- Resolve relative image paths within Dataset samples against the directory containing the dataset.
- Preserve `tool_error` text for Anthropic tool call responses.
- Fix issue with rate limit reporting being per task not per eval.
- Set maximum rate limit backoff time to 30 minutes
- Retry with exponential backoff for web_search Google provider.

## v0.3.18 (14 July 2024)

- [Multiple Scorers](https://inspect.aisi.org.uk/scorers.html#sec-multiple-scorers) are now supported for evaluation tasks.
- [Multiple Models](https://inspect.aisi.org.uk/parallelism.html#sec-multiple-models) can now be evaluated in parallel by passing a list of models to `eval()`.
- Add `api_key` to `get_model()` for explicitly specifying an API key for a model.
- Improved handling of very large (> 100MB) log files in Inspect View.
- Use `network_mode: none` for disabling networking by default in Docker tool environments.
- Shorten the default shutdown grace period for Docker container cleanup to 1 second.
- Allow sandbox environment providers to specify a default `max_samples` (set to 25 for the Docker provider).
- Prevent concurrent calls to `eval_async()` (unsafe because of need to change directories for tasks). Parallel task evaluation will instead be implemented as a top-level feature of `eval()` and `eval_async()`.
- Match scorers now return answers consistently even when there is no match.
- Relocate tool related types into a new top-level `inspect_ai.tool` module (previous imports still work fow now, but result in a runtime deprecation warning).
- Decouple tools entirely from solvers and task state (previously they had ways to interact with metadata, removing this coupling will enable tool use in lower level interactions with models). Accordingly, the `call_tools()` function now operates directly on messages rather than task state.
- Support token usage for Google models (Inspect now requires `google-generativeai` v0.5.3).

## v0.3.17 (25 June 2024)

- Optional increased control over the tool use loop via the `call_tools()` function and new `tool_calls` parameter for `generate()`.
- New `per_epoch` option for `CachePolicy` to allow caching to ignore epochs.
- Correctly handle `choices` and `files` when converting `Sample` images to base64.

## v0.3.16 (24 June 2024)

-   Various fixes for the use of Docker tool environments on Windows.
-   Ability to disable cleanup of tool environments via `--no-toolenv-cleanup`.
-   New `inspect toolenv cleanup` command for manually cleaning up tool environments.
-   `ToolError` exception type for explicitly raising tool errors to the model. Formerly, any exception would be surfaced as a tool error to the model. Now, the `ToolError` exception is required for reporting to the model (otherwise other exception types go through the call stack and result in an eval error).
-   Resolve `INSPECT_LOG_DIR` in `.env` file relative to `.env` file parent directory.
-   Use `-` for delimiting `--limit` ranges rather than `,`.
-   Use HF model device for generate (compatibility with multi-GPU).

## v0.3.15 (15 June 2024)

-   [Sandbox Environments](https://inspect.aisi.org.uk/sandboxing.html) for executing tool code in a sandbox.
-   [Caching](https://inspect.aisi.org.uk/caching.html) to reduce the number of model API calls made.
-   The `multiple_choice()` solver now has support for questions with multiple correct answers.
-   More fine grained handling of Claude `BadRequestError` (400) errors (which were formerly all treated as content moderation errors).
-   Filter out empty TextBlockParam when playing messages back to Claude.
-   Automatically combine Claude user messages that include tool content.
-   Revert to "auto" rather than "none" after forced tool call.
-   Provide `TaskState.tools` getter/setter (where the setter automatically syncs the system messages to the specified set of tools).
-   The `use_tools()` function now uses the `TaskState.tools` setter, so replaces the current set of tools entirely rather than appending to it.
-   Set `state.completed = False` when `max_messages` is reached.
-   Allow tools to be declared with no parameters.
-   Allow for null `bytes` field in `Logprobs` and `TopLogprobs`.
-   Support all Llama series models on Bedrock.
-   Added `truthfulqa` benchmark.
-   Added `intercode-ctf` example.

## v0.3.14 (04 June 2024)

-   Stream samples to the evaluation log as they are completed (subject to the new `--log-buffer` option). Always write completed samples in the case of an error or cancelled task.
-   New `"cancelled"` status in eval log for tasks interrupted with SIGINT (e.g. Ctrl-C). Logs are now written for cancellations (previously they were not).
-   Default `--max-samples` (maximum concurrent samples) to `--max-connections`, which will result in samples being more frequently completed and written to the log file.
-   For `eval_retry()`, copy previously completed samples in the log file being retried so that work is not unnecessarily repeated.
-   New `inspect eval-retry` command to retry a log file from a task that ended in error or cancellation.
-   New `retryable_eval_logs()` function and `--retryable` option for `inspect list logs` to query for tasks not yet completed within a log directory.
-   Add `shuffled` property to datasets to determine if they were shuffled.
-   Remove unused `extensions` argument from `list_eval_logs()`.

## v0.3.13 (31 May 2024)

-   Bugfix: Inspect view was not reliably updating when new evaluation logs were written.

## v0.3.12 (31 May 2024)

-   Bugfix: `results` was not defined when no scorer was provided resulting in an error being thrown. Fixed by setting `results = EvalResults()` when no scorer is provided.
-   Bugfix: The viewer was not properly handling samples without scores.

## v0.3.11 (30 May 2024)

-   Update to non-beta version of Anthropic tool use (remove legacy xml tools implementation).

## v0.3.10 (29 May 2024)

-   **BREAKING:** The `pattern` scorer has been modified to match against any (or all) regex match groups. This replaces the previous behaviour when there was more than one group, which would only match the second group.
-   Improved performance for Inspect View on very large datasets (virtualized sample list).
-   ToolChoice `any` option to indicate the model should use at least one tool (supported by Anthropic and Mistral, mapped to `auto` for OpenAI).
-   Tool calls can now return a simple scalar or `list[ContentText | ContentImage]`.
-   Support for updated Anthropic tools beta (tool_choice and image tool results).
-   Report tool_error back to model if it provides invalid JSON for tool calls arguments (formerly this halted the entire eval with an error).
-   New `max_samples` option to control how many samples are run in parallel (still defaults to running all samples in parallel).
-   Add `boolq.py` benchmark.
-   Add `piqa.py` benchmark.
-   View: Improved markdown rendering (properly escape reference links).
-   Improved typing for example_dataset function.
-   Setuptools entry point for loading custom model extensions.
-   Break optional `tuple` return out of `ToolResult` type.
-   Bugfix: always read original sample message(s) for `TaskState.input_text`.
-   Bugfix: remove write counter from log (could have resulted in incomplete/invalid logs propagating to the viewer).
-   Bugfix: handle task names that include spaces in log viewer.

## v0.3.9 (14 May 2024)

-   Add `ollama` local model provider.
-   Add `multi_scorer()` and `majority_vote()` functions for combining multiple scorers into a single score.
-   Add support for multiple model graders in `model_graded_qa()`.
-   Raise `TypeError` for solvers and scorers not declared as `async`.
-   Fallback to standard parse if `NaN` or `Inf` is encountered while reading log file header.
-   Remove deprecated support for matching partial model names (e.g. "gpt" or "claude").

## v0.3.8 (07 May 2024)

-   Exclude null config values from listings in log viewer.

## v0.3.7 (07 May 2024)

-   Add support for logprobs to HF provider, and create uniform API for other providers that support logprobs (Together and OpenAI).
-   Provide an option to merge assistant messages and use it for Anthropoic models (as they don't allow consecutive assistant messages).
-   Supporting infrastructure in Inspect CLI for VS Code extension (additional list and info commands).

## v0.3.6 (06 May 2024)

-   Show first log file immediately (don't wait for fetching metadata for other logs)
-   Add `--version` CLI arg and `inspect info version` command for interrogating version and runtime source path.
-   Fix: exclude `null` config values in output from `inspect info log-file`

## v0.3.5 (04 May 2024)

-   Fix issue with logs from S3 buckets in inspect view.
-   Add `sort()` method to `Dataset` (defaults to sorting by sample input length).
-   Improve tokenization for HF provider (left padding, attention mask, and allow for custom chat template)
-   Improve batching for HF provider (generate as soon as queue fills, thread safety for future.set_result).
-   Various improvements to documentation.

## v0.3.4 (01 May 2024)

-   `write_eval_log()` now ignores unserializable objects in metadata fields.
-   `read_eval_log()` now takes a `str` or `FileInfo` (for compatibility w/ list returned from `list_eval_logs()`).
-   Registry name looks are now case sensitive (fixes issue w/ loading tasks w/ mixed case names).
-   Resiliency to Python syntax errors that occur when enumerating tasks in a directory.
-   Do not throw error if unable to parse or load `.ipynb` file due to lack of dependencies (e.g. `nbformat`).
-   Various additions to log viewer display (log file name, dataset/scorer in listing, filter by complex score types).
-   Improvements to markdown rendering in log viewer (don't render intraword underscores, escape html tags).

## v0.3.3 (28 April 2024)

-   `inspect view` command for viewing eval log files.
-   `Score` now has an optional `answer` field, which denotes the answer text extracted from model output.
-   Accuracy metrics now take an optional `ValueToFloat` function for customising how textual values mapped to float.
-   Made `model_graded_qa` more flexible with separate `instruction` template and `grade_pattern`, as well providing `partial_credit` as an option.
-   Modify the default templates for `chain_of_thought()` and `self_critique()` to instruct the model to reply with `ANSWER: $ANSWER` at the end on its own line.
-   Improved numeric extraction for `match(numeric=True)` (better currency and decimal handling).
-   Improve `answer()` patterns so that they detect letter and word answers both within and at the end of model output.
-   `Plan` now has an optional `cleanup` function which can be used to free per-sample resources (e.g. Docker containers) even in the case of an evaluation error.
-   Add `Dataset.filter` method for filtering samples using a predicate.
-   `Dataset` slices (e.g. `dataset[0:100]`) now return a `Dataset` rather than `list[Sample]`.
-   Relative path to `INSPECT_LOG_DIR` in `.env` file is now correctly resolved for execution within subdirectories.
-   `inspect list tasks` and `list_tasks()` now only parse source files (rather than loading them), ensuring that it is fast even for task files that have non-trivial global initialisation.
-   `inspect list logs` and `list_eval_logs()` now enumerate log files recursively by default, and only enumerate json files that match log file naming conventions.
-   Provide `header_only` option for `read_eval_log()` and `inspect info log-file` for bypassing the potentially expensive reading of samples.
-   Provide `filter` option for `list_eval_logs()` to filter based on log file header info (i.e. anything but samples).
-   Added `__main__.py` entry point for invocation via `python3 -m inspect_ai`.
-   Removed prompt and callable from model `ToolDef` (renamed to `ToolInfo`).
-   Fix issue with accesses of `completion` property on `ModelOutput` with no choices.

## v0.3.2 (21 April 2024)

-   Initial release.<|MERGE_RESOLUTION|>--- conflicted
+++ resolved
@@ -4,14 +4,11 @@
 - Sandbox Service: Specify instance externally so a single script can service multiple instances.
 - Agent Bridge: Capture message history in agent state for all bridge generations.
 - Agent Bridge: Embed sandbox service client in sandbox bridge proxy (for ease of bundling).
-<<<<<<< HEAD
 - Sandboxes: Add Sandbox Injection API for Dynamic Environment Setup.
-=======
 - Inspect View: Add support for cmd + arrow up/down to navigate the samples list.
 - Inspect View: Improve scroll keyboard handling in sample transcript view.
 - Inspect View: Improve scroll keyboard handling in sample messages view.
 - Bugfix: Fix file info on filesystem without mtime.
->>>>>>> 683a8f07
   
 ## 0.3.131 (08 September 2025)
 
