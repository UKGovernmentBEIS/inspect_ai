--- conflicted
+++ resolved
@@ -4,11 +4,8 @@
 
 - Add [OpenRouter](https://inspect.ai-safety-institute.org.uk/providers.html#openrouter) model provider.
 - Inspect View: Convert codebase from JS/Preact to Typescript/React
-<<<<<<< HEAD
 - Add `stop_words` param to the `f1` scorer. `stop_words` will be removed from the target and answer during normalization.
-=======
 - Tools: Handle return of empty list from tool calls.
->>>>>>> 87e5e6be
 
 ## v0.3.62 (03 February 2025)
 
