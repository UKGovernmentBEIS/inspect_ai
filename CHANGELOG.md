--- conflicted
+++ resolved
@@ -5,11 +5,8 @@
 - [basic_agent()](https://inspect.ai-safety-institute.org.uk/agents.html#sec-basic-agent) that provides a ReAct tool loop with support for retries and encouraging the model to continue if its gives up or gets stuck.
 - [score()](https://inspect.ai-safety-institute.org.uk/solvers.html#sec-scoring-in-solvers) function for accessing scoring logic from within solvers.
 - `system_message()` now supports custom parameters and interpolation of `metadata` values from `Sample`.
-<<<<<<< HEAD
 - Input event for recording screen input in sample transcripts.
-=======
 - Added `debug_errors` option to `eval()` to raise task errors (rather than logging them) so they can be debugged.
->>>>>>> cddd644a
 - Properly support metrics that return a dict or list of values
 - Improved display of prerequisite errors when running `eval()` from a script or notebook.
 - Fix `eval_set()` issue with cleaning up failed logs on S3.
