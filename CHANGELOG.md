--- conflicted
+++ resolved
@@ -1,10 +1,7 @@
 ## Unreleased
 
-<<<<<<< HEAD
+- Anthropic: Support for [Structured Output](https://inspect.aisi.org.uk/structured.html) for Sonnet 4.5 and Opus 4.1.
 - Anthropic: Don't insert "(no content)" when replaying empty assistant messages with tool calls.
-=======
-- Anthropic: Support for [Structured Output](https://inspect.aisi.org.uk/structured.html) for Sonnet 4.5 and Opus 4.1.
->>>>>>> dd6f7e31
 
 ## 0.3.146 (15 November 2025)
 
