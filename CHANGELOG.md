# Changelog

## Unreleased

<<<<<<< HEAD
- The sample transcript will now display the target for scoring in the Score Event (for newly run evaluations).
=======
- Provide setter for `max_messages` on `TaskState`. 
- Provide `max_messages` option for `basic_agent()` (defaulting to 50) and use it rather than any task `max_messages` defined.
>>>>>>> 613ed051

## v0.3.38 (3 October 2024)

- Rename `web_browser_tools()` to `web_browser()`, and don't export individual web browsing tools.
- Add `parallel` option to `@tool` decorator and specify `parallel=False` for web browsing tools.
- Improve prompting for web browser tools using more explicit examples.
- Improve prompting for `</tool_call>` end sequence for Llama models. 
- Fix issue with failure to execute sample setup scripts.

## v0.3.37 (2 October 2024)

- Move evals into [inspect_evals](https://github.com/UKGovernmentBEIS/inspect_evals) package.

## v0.3.36 (2 October 2024)

- [Web Browser](https://inspect.ai-safety-institute.org.uk/tools.html#sec-web-browser) tool which provides a headless Chromimum browser that supports navigation, history, and mouse/keyboard interactions.
- `auto_id` option for dataset readers to assign an auto-incrementing ID to records.
- Task args: don't attempt to serialise registry objects that don't have captured parameters.

## v0.3.35 (1 October 2024)

- Catch o1-preview "invalid_prompt" exception and convert to normal content_filter refusal.
- Terminate timed out subprocesses.
- Support 'anthropoic/bedrock/' service prefix for Anthropic models hosted on AWS Bedrock.
- Change score reducer behavior to always reduce score metadata to the value of the `metadata` field in the first epoch
- Improve task termination message (provide eval-retry prompt for tasks published in packages)
- Preserve type for functions decorated with `@task`.
- Various improvements to layout and display for Inspect View transcript.

## v0.3.34 (30 September 2024)

- Support for `max_tokens` on OpenAI o1 models (map to `max_completion_tokens`).
- Fix regression of log and debug options on `inspect view`
- Improved focus management for Insepct View
- Raise error if `epochs` is less than 1
- Improve code parsing for HumanEval (compatibility with Llama model output)

## v0.3.33 (30 September 2024)

- StopReason: Added "model_length" for exceeding token window and renamed "length" to "max_tokens".
- Capture solver input params for subtasks created by `fork()`.
- Option to disable ANSI terminal output with `--no-ansi` or `INSPECT_NO_ANSI`
- Add chain of thought option to `multiple_choice()` and export `MultipleChoiceTemplate` enumeration
- Allow Docker sandboxes configured with `x-default` to be referred to by their declared service name.
- Improved error messages for Docier sandbox initialisation.
- Improve legibility of Docker sandbox log entries (join rather than displaying as array)
- Display user message immediately proceding assistant message in model call transcripts.
- Display images created by tool calls in the Viewer.
- Fix duplicated tool call output display in Viewer for Gemini and Llama models.
- Require a `max_messages` for use of `basic_agent()` (as without it, the agent could end up in an infinite loop).
- Load extension entrypoints per-package (prevent unnecessary imports from packages not being referenced).
- Track sample task state in solver decorator rather than solver transcript.
- Display solver input parameters for forked subtasks.
- Improvements to docker compose down cleanup: timeout, survive missing compose files.
- Always produce epoch sample reductions even when there is only a single epoch.
- Scores produced after being reduced retain `answer`, `explanation`, and `metadata` only if equal across all epochs.

## v0.3.32 (25 September 2024)

- Fix issue w/ subtasks not getting a fresh store() (regression from introduction of `fork()` in v0.3.30)
- Fix issue w/ subtasks that return None invalidating the log file.
- Make subtasks collapsable in Inspect View.
- Improved error reporting for missing `web_search()` provider environment variables. 

## v0.3.31 (24 September 2024)

- Deprecated `Plan` in favor of `Solver` (with `chain()` function to compose multiple solvers).
- Added `max_tool_output` generation option (defaults to 16KB).
- Improve performance of `header_only` log reading (switch from json-stream to ijson).
- Add support for 0 retries to `eval-set` (run a single `eval` then stop).
- Tool calling fixes for update to Mistral v1.1. client.
- Always show `epochs` in task status (formerly wasn't included for multiple task display)
- Render transcript `info()` strings as markdown
- Eliminate log spam from spurious grpc fork message.
- Fix issue with hf_dataset shuffle=True not actually shuffling.
- Improved error handling when loading invalid setuptools entrypoints.
- Don't catch TypeError when calling tools (we now handle this in other ways)

## v0.3.30 (18 September 2024)

- Added [fork()](https://inspect.ai-safety-institute.org.uk/agents-api.html#sec-forking) function to fork a `TaskState` and evaluate it against multiple solvers in parallel.
- Ensure that Scores produced after being reduced still retain `answer`, `explanation`, and `metadata`.
- Fix error when running `inspect info log-types`
- Improve scorer names imported from modules by not including the the module names.
- Don't mark messages read from cache with source="cache" (as this breaks the cache key)
- Add `cache` argument to `basic_agent()` for specifying cache policy for the agent.
- Add `cache` field to `ModelEvent` to track cache reads and writes.
- Compatibility with Mistral v1.1 client (now required for Mistral).
- Catch and propagate Anthropic content filter exceptions as normal "content_filter" responses.
- Fix issue with failure to report metrics if all samples had a score value of 0.
- Improve concurrency of Bedrock models by using aioboto3.
- Added [SWE Bench](https://github.com/UKGovernmentBEIS/inspect_evals/tree/main/src/inspect_evals/swe_bench), [GAIA](https://github.com/UKGovernmentBEIS/inspect_evals/tree/main/src/inspect_evals/gaia), and [GDM CTF](https://github.com/UKGovernmentBEIS/inspect_evals/tree/main/src/inspect_evals/gdm_capabilities/in_house_ctf) evals.

## v0.3.29 (16 September 2024)

- Added `--plan` and `-P` arguments to `eval` and `eval-set` commands for replacing the task default plan with another one.
- Improved support for eval retries when calling `eval()` or `eval_set()` with a `plan` argument.
- Don't log base64 images by default (re-enable logging with `--log-images`).
- Provide unique tool id when parsing tool calls for models that don't support native tool usage.
- Fix bug that prevented `epoch_reducer` from being used in eval-retry.
- Fix bug that prevented eval() level `epoch` from overriding task level `epoch`. 

## v0.3.28 (14 September 2024)

- [basic_agent()](https://inspect.ai-safety-institute.org.uk/agents.html#sec-basic-agent) that provides a ReAct tool loop with support for retries and encouraging the model to continue if its gives up or gets stuck.
- [score()](https://inspect.ai-safety-institute.org.uk/solvers.html#sec-scoring-in-solvers) function for accessing scoring logic from within solvers.
- Ability to [publish](https://inspect.ai-safety-institute.org.uk/log-viewer.html#sec-publishing) a static standalone Inspect View website for a log directory.
- `system_message()` now supports custom parameters and interpolation of `metadata` values from `Sample`.
- `generate()` solver now accepts arbitrary generation config params.
- `use_tools()` now accepts a variadic list of `Tool` in addition to literal `list[Tool]`.
- `bash()` and `python()` tools now have a `user` parameter for choosing an alternate user to run code as.
- `bash()` and `python()` tools now always return stderr and stdout no matter the exit status.
- Support for OpenAI o1-preview and o1-mini models.
- Input event for recording screen input in sample transcripts.
- Record to sample function for CSV and JSON dataset readers can now return multiple samples.
- Added `debug_errors` option to `eval()` to raise task errors (rather than logging them) so they can be debugged.
- Properly support metrics that return a dict or list of values
- Improved display of prerequisite errors when running `eval()` from a script or notebook.
- Fix `eval_set()` issue with cleaning up failed logs on S3.
- Cleanup Docker containers that fail during sample init.
- Add support for computing metrics for both individual keys within a dictionary but also for the dictionary as a whole
- Fix for Vertex tool calling (don't pass 'additionalProperties').
- Added [SQuAD](https://github.com/UKGovernmentBEIS/inspect_evals/tree/main/src/inspect_evals/squad), [AGIEval](https://github.com/UKGovernmentBEIS/inspect_evals/tree/main/src/inspect_evals/agieval), [IFEval](https://github.com/UKGovernmentBEIS/inspect_ai/blob/main/src/inspect_evals/ifeval/), [PubMedQA](https://github.com/UKGovernmentBEIS/inspect_evals/tree/main/src/inspect_evals/pubmedqa), and [MBPP](https://github.com/UKGovernmentBEIS/inspect_evals/tree/main/src/inspect_evals/mbpp) benchmarks.

## v0.3.27 (6 September 2024)

- Fix missing timestamp issue with running `eval_set()` with an S3-backed log directory.
- Correct rounding behavior for `f1()` and `exact()` scorers.
- Correct normalized text comparison for `exact()` scorer.
- Improved appearance and navigation for sample transcript view.
- Added [MathVista](https://github.com/UKGovernmentBEIS/inspect_evals/tree/main/src/inspect_evals/mathvista) benchmark.

## v0.3.26 (6 September 2024)

- [Eval Sets](https://inspect.ai-safety-institute.org.uk/eval-sets.html) for running groups of tasks with automatic retries.
- [Per-sample](https://inspect.ai-safety-institute.org.uk/agents.html#sec-per-sample-sandbox) Sandbox environments can now be specified (e.g. allowing for a distinct Dockerfile or Docker compose file for each sample).
- [input_screen()](https://inspect.ai-safety-institute.org.uk/interactivity.html) context manager to temporarily clear task display for user input.
- Introduce two new scorers, `f1()` (precision and recall in text matching) and `exact()` (whether normalized text matches exactly).
- Task `metrics` now override built in scorer metrics (previously they were merged). This enables improved re-use of existing scorers where they only change required is a different set of metrics.
- `write_log_dir_manifest()` to write a log header manifest for a log directory.
- Relocate `store()` and `@subtask` from solver to utils module; relocate `transcript()` from solver to log module.
- Add optional user parameter to SandboxEnvironment.exec for specifying the user. Currently only DockerSandboxEnvironment is supported.
- Fix issue with resolving Docker configuration files when not running from the task directory.
- Only populate Docker compose config metadata values when they are used in the file.
- Treat Sandbox exec `cwd` that are relative paths as relative to sample working directry.
- Filter base64 encoded images out of model API call logs.
- Raise error when a Solver does not return a TaskState.
- Only run tests that use model APIs when the `--runapi` flag is passed to `pytest` (prevents unintended token usage)
- Remove `chdir` option from `@tasks` (tasks now always chdir during execution).
- Do not process `.env` files in task directories (all required vars should be specified in the global `.env`).
- Only enable `strict` mode for OpenAI tool calls when all function parameters are required.
- Added [MMMU](https://github.com/UKGovernmentBEIS/inspect_evals/tree/main/src/inspect_evals/mmmu), [CommonsenseQA](https://github.com/UKGovernmentBEIS/inspect_evals/tree/main/src/inspect_evals/commonsense_qa), [MMLU-Pro](https://github.com/UKGovernmentBEIS/inspect_evals/tree/main/src/inspect_evals/mmlu_pro), and [XSTest](https://github.com/UKGovernmentBEIS/inspect_evals/tree/main/src/inspect_evals/xstest) benchmarks.


## v0.3.25 (25 August 2024)

- [Store](https://inspect.ai-safety-institute.org.uk/agents-api.html#sharing-state) for manipulating arbitrary sample state from within solvers and tools.
- [Transcript](https://inspect.ai-safety-institute.org.uk/agents-api.html#transcripts) for detailed sample level tracking of model and tool calls, state changes, logging, etc.
- [Subtasks](https://inspect.ai-safety-institute.org.uk/agents-api.html#sec-subtasks) for delegating work to helper models, sub-agents, etc.
- Integration with Anthropic [prompt caching](https://inspect.ai-safety-institute.org.uk/caching.html#sec-provider-caching).
- [fail_on_error](https://inspect.ai-safety-institute.org.uk/errors-and-limits.html#failure-threshold) option to tolerate some threshold of sample failures without failing the evaluation.
- Specify `init` value in default Docker compose file so that exit signals are handled correctly (substantially improves container shutdown performance).
- Add `function` field to `ChatMessageTool` to indicate the name of the function called.
- Added [RACE](https://github.com/UKGovernmentBEIS/inspect_evals/tree/main/src/inspect_evals/race-h/) benchmark.

## v0.3.24 (18 August 2024)

- Support for tool calling for Llama 3.1 models on Bedrock.
- Report JSON schema validation errors to model in tool response.
- Support for `strict` mode in OpenAI tool calls (update to v1.40.0 of `openai` package required).

## v0.3.23 (16 August 2024)

- Support for tool calling for Llama 3.1 models on Azure AI and CloudFlare.
- Incrase default `max_tokens` from 1024 to 2048.
- Record individual sample reductions along with results for multi-epoch evals.
- Change default to not log base64 encoded versions of images, as this often resulted in extremely large log files (use `--log-images` to opt back in).
- Update to new Mistral API (v1.0.1 of `mistralai` is now required).
- Support for Llama 3.1 models on Amazon Bedrock
- Eliminate Bedrock dependency on anthropic package (unless using an Anthropic model).
- Improved resolution of AWS region for Bedrock (respecting already defined AWS_REGION and AWS_DEFAULT_REGION)
- Fix bug in match scorer whereby numeric values with periods aren't correctly recognized.
- Added [HumanEval](https://github.com/UKGovernmentBEIS/inspect_evals/tree/main/src/inspect_evals/humaneval), [WinoGrande](https://github.com/UKGovernmentBEIS/inspect_evals/tree/main/src/inspect_evals/winogrande) and [Drop](https://github.com/UKGovernmentBEIS/inspect_evals/tree/main/src/inspect_evals/drop) benchmarks.

## v0.3.22 (07 August 2024)

- Fix issue affecting results of `pass_at_{k}` score reducer.

## v0.3.21 (07 August 2024)

- Add `pass_at_{k}` score reducer to compute the probability of at least 1 correct sample given `k` epochs.
- Improved metrics `value_to_float` string conversion (handle numbers, "true", "false", etc.)
- Log viewer: Ctrl/Cmd+F to find text when running in VS Code.
- Set Claude default `max_tokens` to 4096
- Combine user and assistant messages for Vertex models.
- Warn when using the `name` parameter with task created from `@task` decorated function.
- Make sample `metadata` available in prompt, grading, and self-criqique templates.
- Retry on several additional OpenAI errors (APIConnectionError | APITimeoutError | InternalServerError)
- Fix a regression which would cause the 'answer' to be improperly recorded when scoring a sample.

## v0.3.20 (03 August 2024)

- `Epochs` data type for specifying epochs and reducers together (deprecated `epochs_reducer` argument). 
- Enable customisation of model generation cache dir via `INSPECT_CACHE_DIR` environment variable.
- Use doc comment description rather than `prompt` attribute of `@tool` for descriptions.
- Include examples section from doc comments in tool descriptions.
- Add `tool_with()` function for adapting tools to have varying names and parameter descriptions.
- Improve recording of `@task` arguments so that dynamically created tasks can be retried.
- Only print `eval-retry` message to terminal for filesystem based tasks.
- Enhance Python logger messages to capture more context from the log record.
- Fix an issue that could result in duplicate display of scorers in log view when using multiple epoch reducers.

## v0.3.19 (02 August 2024)

- [vLLM](https://inspect.ai-safety-institute.org.uk/models.html#sec-vllm) model provider.
- [Groq](https://groq.com/) model provider.
- [Google Vertex](https://inspect.ai-safety-institute.org.uk/models.html#google-vertex) model provider.
- [Reduce scores](https://inspect.ai-safety-institute.org.uk/scorers.html##sec-reducing-epoch) in multi-epoch tasks before computing metrics (defaults to averaging sample values).
- Replace the use of the `bootstrap_std` metric with `stderr` for built in scorers (see [rationale](https://inspect.ai-safety-institute.org.uk/scorers.html#stderr-note) for details).
- Option to write Python logger entries to an [external file](https://inspect.ai-safety-institute.org.uk/log-viewer.html#sec-external-file).
- Rename `ToolEnvironment` to `SandboxEnvironment` and `tool_environment()` to `sandbox()` (moving the renamed types from `inspect_ai.tool` to `inspect_ai.util`). Existing symbols will continue to work but will print deprecation errors.
- Moved the `bash()`, `python()`, and `web_search()` functions from `inspect_ai.solver` to `inspect_ai.tool`.  Existing symbols will continue to work but will print deprecation errors.
- Enable parallel execution of tasks that share a working directory.
- Add `chdir` option to `@task` to opt-out of changing the working directory during task execution.
- Enable overriding of default safety settings for Google models.
- Use Python type annotations as the first source of type info for tool functions (fallback to docstrings only if necessary)
- Support for richer types (list, TypeDict, dataclass, Pydantic, etc.) in tool calling.
- Change `ToolInfo` parameters to be directly expressed in JSON Schema (making it much easier to pass them to model provider libraries).
- Validate tool call inputs using JSON Schema and report errors to the model.
- Gracefully handle tool calls that include only a single value (rather than a named dict of parameters).
- Support `tool_choice="any"` for OpenAI models (requires >= 1.24.0 of openai package).
- Make multiple tool calls in parallel. Parallel tool calls occur by default for OpenAI, Anthropic, Mistral, and Groq. You can disable this behavior for OpenAI and Groq with `--parallel-tool-calls false`.
- Invoke rate limit retry for OpenAI APITimeoutError (which they have recently begun returning a lot of more of as a result of httpx.ConnectTimeout, which is only 5 seconds by default.).
- Add `cwd` argument to `SandboxEnvironment.exec()`
- Use `tee` rather than `docker cp` for Docker sandbox environment implementation of `write_file()`.
- Handle duplicate tool call ids in Inspect View.
- Handle sorting sample ids of different types in Inspect View.
- Correctly resolve default model based on CLI --model argument.
- Fix issue with propagating API keys to Azure OpenAI provider.
- Add `azure` model arg for OpenAI provider to force binding (or not binding) to the Azure OpenAI back-end.
- Support for Llama 3 models with the Azure AI provider.
- Add `setup` field to `Sample` for providing a per-sample setup script.
- Score multiple choice questions without parsed answers as incorrect (rather than being an error). Llama 3 and 3.1 models especially often fail to yield an answer.
- Read JSON encoded `metadata` field from samples.
- Show task/display progress immediately (rather than waiting for connections to fill).
- Reduce foreground task contention for Inspect View history loading.
- Ability to host standalone version of Inspect View to view single log files.
- Throw `TimeoutError` if a call to `subprocess()` or `sandbox().exec()` times out (formerly a textual error was returned along with a non-zero exit code).
- Validate name passed to `example_dataset()` (and print available example dataset names).
- Resolve relative image paths within Dataset samples against the directory containing the dataset.
- Preserve `tool_error` text for Anthropic tool call responses.
- Fix issue with rate limit reporting being per task not per eval.
- Set maximum rate limit backoff time to 30 minutes
- Retry with exponential backoff for web_search Google provider.



## v0.3.18 (14 July 2024)

- [Multiple Scorers](https://inspect.ai-safety-institute.org.uk/scorers.html#sec-multiple-scorers) are now supported for evaluation tasks.
- [Multiple Models](https://inspect.ai-safety-institute.org.uk/parallelism.html#sec-multiple-models) can now be evaluated in parallel by passing a list of models to `eval()`.
- Add `api_key` to `get_model()` for explicitly specifying an API key for a model.
- Improved handling of very large (> 100MB) log files in Inspect View.
- Use `network_mode: none` for disabling networking by default in Docker tool environments.
- Shorten the default shutdown grace period for Docker container cleanup to 1 second.
- Allow sandbox environent providers to specify a default `max_samples` (set to 25 for the Docker provider).
- Prevent concurrent calls to `eval_async()` (unsafe because of need to change directories for tasks). Parallel task evaluation will instead be implemented as a top-level feature of `eval()` and `eval_async()`.
- Match scorers now return answers consistently even when there is no match.
- Relocate tool related types into a new top-level `inspect_ai.tool` module (previous imports still work fow now, but result in a runtime deprecation warning).
- Decouple tools entirely from solvers and task state (previously they had ways to interact with metadata, removing this coupling will enable tool use in lower level interactions with models). Accordingly, the `call_tools()` function now operates directly on messages rather than task state.
- Support token usage for Google models (Inspect now requires `google-generativeai` v0.5.3).

## v0.3.17 (25 June 2024)

- Optional increased control over the tool use loop via the `call_tools()` function and new `tool_calls` parameter for `generate()`.
- New `per_epoch` option for `CachePolicy` to allow caching to ignore epochs.
- Correctly handle `choices` and `files` when converting `Sample` images to base64. 

## v0.3.16 (24 June 2024)

-   Various fixes for the use of Docker tool environments on Windows.
-   Ability to disable cleanup of tool environments via `--no-toolenv-cleanup`.
-   New `inspect toolenv cleanup` command for manually cleaning up tool environments.
-   `ToolError` exception type for explicitly raising tool errors to the model. Formerly, any exception would be surfaced as a tool error to the model. Now, the `ToolError` exception is required for reporting to the model (otherwise other exception types go through the call stack and result in an eval error).
-   Resolve `INSPECT_LOG_DIR` in `.env` file relative to `.env` file parent directory.
-   Use `-` for delimiting `--limit` ranges rather than `,`.
-   Use HF model device for generate (compatibility with multi-GPU).

## v0.3.15 (15 June 2024)

-   [Sandbox Environments](https://inspect.ai-safety-institute.org.uk/agents.html#sec-sandbox-environments) for executing tool code in a sandbox.
-   [Caching](https://inspect.ai-safety-institute.org.uk/caching.html) to reduce the number of model API calls made.
-   The `multiple_choice()` solver now has support for questions with multiple correct answers.
-   More fine grained handling of Claude `BadRequestError` (400) errors (which were formerly all treated as content moderation errors).
-   Filter out empty TextBlockParam when playing messages back to Claude.
-   Automatically combine Claude user messages that include tool content.
-   Revert to "auto" rather than "none" after forced tool call.
-   Provide `TaskState.tools` getter/setter (where the setter automatically syncs the system messages to the specified set of tools).
-   The `use_tools()` function now uses the `TaskState.tools` setter, so replaces the current set of tools entirely rather than appending to it.
-   Set `state.completed = False` when `max_messages` is reached.
-   Allow tools to be declared with no parameters.
-   Allow for null `bytes` field in `Logprobs` and `TopLogprobs`.
-   Support all Llama series models on Bedrock.
-   Added `truthfulqa` benchmark.
-   Added `intercode-ctf` example.

## v0.3.14 (04 June 2024)

-   Stream samples to the evaluation log as they are completed (subject to the new `--log-buffer` option). Always write completed samples in the case of an error or cancelled task.
-   New `"cancelled"` status in eval log for tasks interrupted with SIGINT (e.g. Ctrl-C). Logs are now written for cancellations (previously they were not).
-   Default `--max-samples` (maximum concurrent samples) to `--max-connections`, which will result in samples being more frequently completed and written to the log file.
-   For `eval_retry()`, copy previously completed samples in the log file being retried so that work is not unnecessarily repeated.
-   New `inspect eval-retry` command to retry a log file from a task that ended in error or cancellation.
-   New `retryable_eval_logs()` function and `--retryable` option for `inspect list logs` to query for tasks not yet completed within a log directory.
-   Add `shuffled` property to datasets to determine if they were shuffled.
-   Remove unused `extensions` argument from `list_eval_logs()`.

## v0.3.13 (31 May 2024)

-   Bugfix: Inspect view was not reliably updating when new evaluation logs were written.

## v0.3.12 (31 May 2024)

-   Bugfix: `results` was not defined when no scorer was provided resulting in an error being thrown. Fixed by setting `results = EvalResults()` when no scorer is provided.
-   Bugfix: The viewer was not properly handling samples without scores.

## v0.3.11 (30 May 2024)

-   Update to non-beta version of Anthropic tool use (remove legacy xml tools implementation).

## v0.3.10 (29 May 2024)

-   **BREAKING:** The `pattern` scorer has been modified to match against any (or all) regex match groups. This replaces the previous behaviour when there was more than one group, which would only match the second group.
-   Improved performance for Inspect View on very large datasets (virtualized sample list).
-   ToolChoice `any` option to indicate the model should use at least one tool (supported by Anthropic and Mistral, mapped to `auto` for OpenAI).
-   Tool calls can now return a simple scalar or `list[ContentText | ContentImage]`.
-   Support for updated Anthropic tools beta (tool_choice and image tool results).
-   Report tool_error back to model if it provides invalid JSON for tool calls arguments (formerly this halted the entire eval with an error).
-   New `max_samples` option to control how many samples are run in parallel (still defaults to running all samples in parallel).
-   Add `boolq.py` benchmark.
-   Add `piqa.py` benchmark.
-   View: Improved markdown rendering (properly escape reference links).
-   Improved typing for example_dataset function.
-   Setuptools entry point for loading custom model extensions.
-   Break optional `tuple` return out of `ToolResult` type.
-   Bugfix: always read original sample message(s) for `TaskState.input_text`.
-   Bugfix: remove write counter from log (could have resulted in incomplete/invalid logs propagating to the viewer).
-   Bugfix: handle task names that include spaces in log viewer.

## v0.3.9 (14 May 2024)

-   Add `ollama` local model provider.
-   Add `multi_scorer()` and `majority_vote()` functions for combining multiple scorers into a single score.
-   Add support for multiple model graders in `model_graded_qa()`.
-   Raise `TypeError` for solvers and scorers not declared as `async`.
-   Fallback to standard parase if `NaN` or `Inf` is encountered while reading log file header.
-   Remove deprecated support for matching partial model names (e.g. "gpt" or "claude").

## v0.3.8 (07 May 2024)

-   Exclude null config values from listings in log viewer.

## v0.3.7 (07 May 2024)

-   Add support for logprobs to HF provider, and create uniform API for other providers that support logprobs (Together and OpenAI).
-   Provide an option to merge assistant messages and use it for Anthropoic models (as they don't allow consecutive assistant messages).
-   Supporting infrastructure in Inspect CLI for VS Code extension (additional list and info commands).

## v0.3.6 (06 May 2024)

-   Show first log file immediately (don't wait for fetching metadata for other logs)
-   Add `--version` CLI arg and `inspect info version` command for interrogating version and runtime source path.
-   Fix: exclude `null` config values in output from `inspect info log-file`

## v0.3.5 (04 May 2024)

-   Fix issue with logs from S3 buckets in inspect view.
-   Add `sort()` method to `Dataset` (defaults to sorting by sample input length).
-   Improve tokenization for HF provider (left padding, attention mask, and allow for custom chat template)
-   Improve batching for HF provider (generate as soon as queue fills, thread safety for future.set_result).
-   Various improvements to documentation.

## v0.3.4 (01 May 2024)

-   `write_eval_log()` now ignores unserializable objects in metadata fields.
-   `read_eval_log()` now takes a `str` or `FileInfo` (for compatibility w/ list returned from `list_eval_logs()`).
-   Registry name looks are now case sensitive (fixes issue w/ loading tasks w/ mixed case names).
-   Resiliancy to Python syntax errors that occur when enumerating tasks in a directory.
-   Do not throw error if unable to parse or load `.ipynb` file due to lack of dependencies (e.g. `nbformat`).
-   Various additions to log viewer display (log file name, dataset/scorer in listing, filter by complex score types).
-   Improvements to markdown rendering in log viewer (don't render intraword underscores, escape html tags).

## v0.3.3 (28 April 2024)

-   `inspect view` command for viewing eval log files.
-   `Score` now has an optional `answer` field, which denotes the answer text extracted from model output.
-   Accuracy metrics now take an optional `ValueToFloat` function for customising how textual values mapped to float.
-   Made `model_graded_qa` more flexible with separate `instruction` template and `grade_pattern`, as well providing `partial_credit` as an option.
-   Modify the default templates for `chain_of_thought()` and `self_critique()` to instruct the model to reply with `ANSWER: $ANSWER` at the end on its own line.
-   Improved numeric extraction for `match(numeric=True)` (better currency and decimal handling).
-   Improve `answer()` patterns so that they detect letter and word answers both within and at the end of model output.
-   `Plan` now has an optional `cleanup` function which can be used to free per-sample resources (e.g. Docker containers) even in the case of an evaluation error.
-   Add `Dataset.filter` method for filtering samples using a predicate.
-   `Dataset` slices (e.g. `dataset[0:100]`) now return a `Dataset` rather than `list[Sample]`.
-   Relative path to `INSPECT_LOG_DIR` in `.env` file is now correctly resolved for execution within subdirectories.
-   `inspect list tasks` and `list_tasks()` now only parse source files (rather than loading them), ensuring that it is fast even for task files that have non-trivial global initialisation.
-   `inspect list logs` and `list_eval_logs()` now enumerate log files recursively by default, and only enumerate json files that match log file naming conventions.
-   Provide `header_only` option for `read_eval_log()` and `inspect info log-file` for bypassing the potentially expensive reading of samples.
-   Provide `filter` option for `list_eval_logs()` to filter based on log file header info (i.e. anything but samples).
-   Added `__main__.py` entry point for invocation via `python3 -m inspect_ai`.
-   Removed prompt and callable from model `ToolDef` (renamed to `ToolInfo`).
-   Fix issue with accesses of `completion` property on `ModelOutput` with no choices.

## v0.3.2 (21 April 2024)

-   Initial release.<|MERGE_RESOLUTION|>--- conflicted
+++ resolved
@@ -2,12 +2,9 @@
 
 ## Unreleased
 
-<<<<<<< HEAD
 - The sample transcript will now display the target for scoring in the Score Event (for newly run evaluations).
-=======
 - Provide setter for `max_messages` on `TaskState`. 
 - Provide `max_messages` option for `basic_agent()` (defaulting to 50) and use it rather than any task `max_messages` defined.
->>>>>>> 613ed051
 
 ## v0.3.38 (3 October 2024)
 
