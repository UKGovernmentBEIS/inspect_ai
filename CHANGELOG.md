# Changelog

<<<<<<< HEAD
- Consistent behavior for `max_samples` across sandbox and non-sandbox evals (both now apply `max_samples` per task, formerly evals with sandboxes applied `max_samples` globally).
=======
## Unreleased

- Scoring: When using a dictionary to map metrics to score value dictionaries, you may now use globs as keys. See our [scorer documentation](https://inspect.ai-safety-institute.org.uk/scorers.html#sec-multiple-scorers) for more information.
- Use [tool views](https://inspect.ai-safety-institute.org.uk/approval.html#tool-views) when rendering tool calls in Insepct View.
>>>>>>> 7ebb68f0

## v0.3.47 (18 November 2024) 

- Basic agent: Ensure that the scorer is only run once when max_attempts = 1.
- Basic agent: Support custom function for incorrect_message reply to model.
- Tool calling: Execute multiple tool calls serially (some models assume that multiple calls are executed this way rather than in parallel).
- Google: Combine consecutive tool messages into single content part; ensure no empty text content parts.
- AzureAI: Create and close client with each call to generate (fixes issue w/ using azureai on multiple passes of eval).
- Bedrock: Migrate to the [Converse API](https://docs.aws.amazon.com/bedrock/latest/userguide/conversation-inference-supported-models-features.html), which supports many more features including tool calling and multimodal models.

## v0.3.46 (12 November 2024) 

- [eval](https://inspect.ai-safety-institute.org.uk/eval-logs.html#sec-log-format) is now the default log format (use `--log-format=json` to use old format).
- Base 64 images are now logged by default for all log formats (disable with `--no-log-images`).
- The log viewer now properly displays sample errors in the sample list for `eval` format log files.
- Improve path handling when using `inspect log convert` to convert a single log file.
- Web browser tool: Subtasks now each have independent web browser sessions.
- Anthropic: Ensure that assistant messages created in generate never have empty content lists.
- Increase sandbox `exec()` output limit from 1 MiB to 10 MiB.

## v0.3.45 (11 November 2024)

- [time_limit](https://inspect.ai-safety-institute.org.uk/errors_and_limits.html#sec-sample-limits) option for specifying a maximum execution time for samples.
- [read_eval_log_samples()](https://inspect.ai-safety-institute.org.uk/eval-logs.html#streaming) function for streaming reads of `.eval` log files.
- Mistral: Support for multi-modal models (requires v1.2 of mistralai package).
- Groq: Support for multi-modal models (requires v0.11.0 of groq package).
- AzureAI: Use Model Inference API (preview) for implementation of model client.
- Bedrock: Fix parsing of Bedrock Mistral Large 2407 responses
- Apply standard sample error handling (fail-on-error, etc.) when running scorers.
- Fix issue with correctly logging task_args for eval-set tasks which are interrupted.
- Move `INSPECT_DISABLE_MODEL_API` into `generate()` (as opposed to `get_model()`)
- Always treat `.eval` files as logs (don't apply file name pattern restrictions as we do with `.json`).
- Log model calls when model providers return bad request errors
- Better lay out large numbers of configuration and parameters when displaying log files.
- The log viewer now properly displays sample scores for running tasks.
- Add `metadata` field to `ModelOutput` and provide varioius fields for the Groq provider.

## v0.3.44 (04 November 2024)

- Revert change to single epoch reducer behavior (regressed some scoring scenarios).

## v0.3.43 (04 November 2024)

- New binary [log format](https://inspect.ai-safety-institute.org.uk/eval-logs.html#sec-log-format) which yields substantial size and speed improvements (JSON format log files are still fully supported and utilities for converting between the formats are provided).
- [Grok](https://docs.x.ai/) model provider.
- [llama-cpp-python](https://llama-cpp-python.readthedocs.io/en/latest/) local model provider.
- Extensions: correctly load extensions in packages where package name differs from dist name.
- Added `--model-config`, `--task-config`, and `--solver-config` CLI arguments for specifying model, task, and solver args using a JSON or YAML config file.
- View: properly render complex score objects in transcript.
- Write custom tool call views into transcript for use by Inspect View.
- Use `casefold()` for case-insensitive compare in `includes()`, `match()`, `exact()`, and `f1()` scorers.
- OpenAI: eliminate use of `strict` tool calling (sporadically supported across models and we already interally validate).
- Mistral: fix bug where base_url was not respected when passing both an api_key and base_url.
- Don't include package scope for task name part of log files.
- Improve performance of write_file for Docker sandboxes.
- Use user_data_dir rather than user_runtime_dir for view notifications.
- Implement `read_eval_log_sample()` for JSON log files.
- Log the list of dataset sample IDs.
- Limit `SandboxEnvironment.exec()` output streams to 1 MiB. Limit `SandboxEnvironment.read_file()` to 100 MiB.
- Add `INSPECT_DISABLE_MODEL_API` environment variable for disabling all Model APIs save for mockllm.
- Add optional `tool_call_id` param to `ModelOutput.for_tool_call()`.
- Support all JSON and CSV dataset arguments in `file_dataset()` function.


## v0.3.42 (23 October 2024)

- [ToolDef](https://inspect.ai-safety-institute.org.uk/tools.html#sec-dynamic-tools) class for dynamically creating tool definitions.
- Added `--tags` option to eval for tagging evaluation runs.
- Added APIs for accessing sample event transcripts and for creating and resolving attachments for larger content items.
- Cleanup Docker Containers immediately for samples with errors.
- Support Dockerfile as config path for Docker sandboxes (previously only supported compose files).
- Anthropic: remove stock tool use chain of thought prompt (many Anthropic models now do this internally, in other cases its better for this to be explicit rather than implicit).
- Anthropic: ensure that we never send empty text content to the API.
- Google: compatibility with google-generativeai v0.8.3
- Llama: remove extraneous <|start_header_id|>assistant<|end_header_id|> if it appears in an assistant message.
- OpenAI: Remove tool call id in user message reporting tool calls to o1- models.
- Use Dockerhub aisiuk/inspect-web-browser-tool image for web browser tool.
- Use ParamSpec to capture types of decorated solvers, tools, scorers, and metrics.
- Support INSPECT_EVAL_MODEL_ARGS environment variable for calls to `eval()`.
- Requirements: add lower bounds to various dependencies based on usage, compatibility, and stability.
- Added `include_history` option to model graded scorers to optionally include the full chat history in the presented question.
- Added `delimiter` option to `csv_dataset()` (defaults to ",")
- Improve answer detection in multiple choice scorer.
- Open log files in binary mode when reading headers (fixes ijson deprecation warning).
- Capture `list` and `dict` of registry objects when logging `plan`.
- Add `model_usage` field to `EvalSample` to record token usage by model for each sample.
- Correct directory handling for tasks that are imported as local (non-package) modules.
- Basic agent: terminate agent loop when the context window is exceeded.
- Call tools sequentially when they have opted out of parallel calling.
- Inspect view bundle: support for bundling directories with nested subdirectories.
- Bugfix: strip protocol prefix when resolving eval event content
- Bugfix: switch to run directory when running multiple tasks with the same run directory.
- Bugfix: ensure that log directories don't end in forward/back slash.

## v0.3.41 (11 October 2024)

- [Approval mode](https://inspect.ai-safety-institute.org.uk/approval.html) for extensible approvals of tool calls (human and auto-approvers built in,  arbitrary other approval schemes via extensions).
- [Trace mode](https://inspect.ai-safety-institute.org.uk/interactivity.html#sec-trace-mode) for printing model interactions to the terminal.
- Add `as_dict()` utility method to `Score`
- [Sample limits](https://inspect.ai-safety-institute.org.uk/errors_and_limits.html#sec-sample-limits) (`token_limit` and `message_limit`) for capping the number of tokens or messages used per sample ( `message_limit` replaces deprecated `max_messages`).
- Add `metadata` field to `Task` and record in log `EvalSpec`.
- Include datetime and level in file logger.
- Correct llama3 and o1 tool calling when empty arguments passed.
- Allow resolution of any sandbox name when there is only a single environment.
- Introduce `--log-level-transcript` option for separate control of log entries recorded in the eval log file
- Improve mime type detection for image content encoding (fixes issues w/ webp images). 
- Fix memory leak in Inspect View worker-based JSON parsing.
- Add `fail_on_error` option for `eval_retry()` and `inspect eval-retry`.
- Defer resolving helper models in `self_critique()` and `model_graded_qa()`.
- Fix Docker relative path resolution on Windows (use PurePosixPath not Path)
- Restore support for `--port` and `--host` on Inspect View.

## v0.3.40 (6 October 2024)

- Add `interactive` option to `web_browser()` for disabling interactive tools (clicking, typing, and submitting forms).
- Provide token usage and raw model API calls for OpenAI o1-preview.
- Add support for reading CSV files of dialect 'excel-tab'.
- Improve prompting for Python tool to emphasise the need to print output.
- For `basic_agent()`, defer to task `max_messages` if none is specified for the agent (default to 50 is the task does not specify `max_messages`).
- Add optional `content` parameter to `ModelOutput.for_tool_call()`.
- Display total samples in Inspect View
- Prune `sample_reductions` when returning eval logs with `header_only=True`.
- Improved error message for undecorated solvers.
- For simple matching scorers, only include explanation if it differs from answer.

## v0.3.39 (3 October 2024)

- The sample transcript will now display the target for scoring in the Score Event (for newly run evaluations).
- Provide setter for `max_messages` on `TaskState`. 
- Provide `max_messages` option for `basic_agent()` (defaulting to 50) and use it rather than any task `max_messages` defined.
- Improved implementation of disabling parallel tool calling (also fixes a transcript issue introduced by the original implementation).
- Improve quality of error messages when a model API key environment variable is missing.
- Improve prompting around letting the model know it should not attempt parallel web browser calls.

## v0.3.38 (3 October 2024)

- Rename `web_browser_tools()` to `web_browser()`, and don't export individual web browsing tools.
- Add `parallel` option to `@tool` decorator and specify `parallel=False` for web browsing tools.
- Improve prompting for web browser tools using more explicit examples.
- Improve prompting for `</tool_call>` end sequence for Llama models. 
- Fix issue with failure to execute sample setup scripts.

## v0.3.37 (2 October 2024)

- Move evals into [inspect_evals](https://github.com/UKGovernmentBEIS/inspect_evals) package.

## v0.3.36 (2 October 2024)

- [Web Browser](https://inspect.ai-safety-institute.org.uk/tools.html#sec-web-browser) tool which provides a headless Chromimum browser that supports navigation, history, and mouse/keyboard interactions.
- `auto_id` option for dataset readers to assign an auto-incrementing ID to records.
- Task args: don't attempt to serialise registry objects that don't have captured parameters.

## v0.3.35 (1 October 2024)

- Catch o1-preview "invalid_prompt" exception and convert to normal content_filter refusal.
- Terminate timed out subprocesses.
- Support 'anthropoic/bedrock/' service prefix for Anthropic models hosted on AWS Bedrock.
- Change score reducer behavior to always reduce score metadata to the value of the `metadata` field in the first epoch
- Improve task termination message (provide eval-retry prompt for tasks published in packages)
- Preserve type for functions decorated with `@task`.
- Various improvements to layout and display for Inspect View transcript.

## v0.3.34 (30 September 2024)

- Support for `max_tokens` on OpenAI o1 models (map to `max_completion_tokens`).
- Fix regression of log and debug options on `inspect view`
- Improved focus management for Insepct View
- Raise error if `epochs` is less than 1
- Improve code parsing for HumanEval (compatibility with Llama model output)

## v0.3.33 (30 September 2024)

- StopReason: Added "model_length" for exceeding token window and renamed "length" to "max_tokens".
- Capture solver input params for subtasks created by `fork()`.
- Option to disable ANSI terminal output with `--no-ansi` or `INSPECT_NO_ANSI`
- Add chain of thought option to `multiple_choice()` and export `MultipleChoiceTemplate` enumeration
- Allow Docker sandboxes configured with `x-default` to be referred to by their declared service name.
- Improved error messages for Docier sandbox initialisation.
- Improve legibility of Docker sandbox log entries (join rather than displaying as array)
- Display user message immediately proceding assistant message in model call transcripts.
- Display images created by tool calls in the Viewer.
- Fix duplicated tool call output display in Viewer for Gemini and Llama models.
- Require a `max_messages` for use of `basic_agent()` (as without it, the agent could end up in an infinite loop).
- Load extension entrypoints per-package (prevent unnecessary imports from packages not being referenced).
- Track sample task state in solver decorator rather than solver transcript.
- Display solver input parameters for forked subtasks.
- Improvements to docker compose down cleanup: timeout, survive missing compose files.
- Always produce epoch sample reductions even when there is only a single epoch.
- Scores produced after being reduced retain `answer`, `explanation`, and `metadata` only if equal across all epochs.

## v0.3.32 (25 September 2024)

- Fix issue w/ subtasks not getting a fresh store() (regression from introduction of `fork()` in v0.3.30)
- Fix issue w/ subtasks that return None invalidating the log file.
- Make subtasks collapsable in Inspect View.
- Improved error reporting for missing `web_search()` provider environment variables. 

## v0.3.31 (24 September 2024)

- Deprecated `Plan` in favor of `Solver` (with `chain()` function to compose multiple solvers).
- Added `max_tool_output` generation option (defaults to 16KB).
- Improve performance of `header_only` log reading (switch from json-stream to ijson).
- Add support for 0 retries to `eval-set` (run a single `eval` then stop).
- Tool calling fixes for update to Mistral v1.1. client.
- Always show `epochs` in task status (formerly wasn't included for multiple task display)
- Render transcript `info()` strings as markdown
- Eliminate log spam from spurious grpc fork message.
- Fix issue with hf_dataset shuffle=True not actually shuffling.
- Improved error handling when loading invalid setuptools entrypoints.
- Don't catch TypeError when calling tools (we now handle this in other ways)

## v0.3.30 (18 September 2024)

- Added [fork()](https://inspect.ai-safety-institute.org.uk/agents-api.html#sec-forking) function to fork a `TaskState` and evaluate it against multiple solvers in parallel.
- Ensure that Scores produced after being reduced still retain `answer`, `explanation`, and `metadata`.
- Fix error when running `inspect info log-types`
- Improve scorer names imported from modules by not including the the module names.
- Don't mark messages read from cache with source="cache" (as this breaks the cache key)
- Add `cache` argument to `basic_agent()` for specifying cache policy for the agent.
- Add `cache` field to `ModelEvent` to track cache reads and writes.
- Compatibility with Mistral v1.1 client (now required for Mistral).
- Catch and propagate Anthropic content filter exceptions as normal "content_filter" responses.
- Fix issue with failure to report metrics if all samples had a score value of 0.
- Improve concurrency of Bedrock models by using aioboto3.
- Added [SWE Bench](https://github.com/UKGovernmentBEIS/inspect_evals/tree/main/src/inspect_evals/swe_bench), [GAIA](https://github.com/UKGovernmentBEIS/inspect_evals/tree/main/src/inspect_evals/gaia), and [GDM CTF](https://github.com/UKGovernmentBEIS/inspect_evals/tree/main/src/inspect_evals/gdm_capabilities/in_house_ctf) evals.

## v0.3.29 (16 September 2024)

- Added `--plan` and `-P` arguments to `eval` and `eval-set` commands for replacing the task default plan with another one.
- Improved support for eval retries when calling `eval()` or `eval_set()` with a `plan` argument.
- Don't log base64 images by default (re-enable logging with `--log-images`).
- Provide unique tool id when parsing tool calls for models that don't support native tool usage.
- Fix bug that prevented `epoch_reducer` from being used in eval-retry.
- Fix bug that prevented eval() level `epoch` from overriding task level `epoch`. 

## v0.3.28 (14 September 2024)

- [basic_agent()](https://inspect.ai-safety-institute.org.uk/agents.html#sec-basic-agent) that provides a ReAct tool loop with support for retries and encouraging the model to continue if its gives up or gets stuck.
- [score()](https://inspect.ai-safety-institute.org.uk/solvers.html#sec-scoring-in-solvers) function for accessing scoring logic from within solvers.
- Ability to [publish](https://inspect.ai-safety-institute.org.uk/log-viewer.html#sec-publishing) a static standalone Inspect View website for a log directory.
- `system_message()` now supports custom parameters and interpolation of `metadata` values from `Sample`.
- `generate()` solver now accepts arbitrary generation config params.
- `use_tools()` now accepts a variadic list of `Tool` in addition to literal `list[Tool]`.
- `bash()` and `python()` tools now have a `user` parameter for choosing an alternate user to run code as.
- `bash()` and `python()` tools now always return stderr and stdout no matter the exit status.
- Support for OpenAI o1-preview and o1-mini models.
- Input event for recording screen input in sample transcripts.
- Record to sample function for CSV and JSON dataset readers can now return multiple samples.
- Added `debug_errors` option to `eval()` to raise task errors (rather than logging them) so they can be debugged.
- Properly support metrics that return a dict or list of values
- Improved display of prerequisite errors when running `eval()` from a script or notebook.
- Fix `eval_set()` issue with cleaning up failed logs on S3.
- Cleanup Docker containers that fail during sample init.
- Add support for computing metrics for both individual keys within a dictionary but also for the dictionary as a whole
- Fix for Vertex tool calling (don't pass 'additionalProperties').
- Added [SQuAD](https://github.com/UKGovernmentBEIS/inspect_evals/tree/main/src/inspect_evals/squad), [AGIEval](https://github.com/UKGovernmentBEIS/inspect_evals/tree/main/src/inspect_evals/agieval), [IFEval](https://github.com/UKGovernmentBEIS/inspect_ai/blob/main/src/inspect_evals/ifeval/), [PubMedQA](https://github.com/UKGovernmentBEIS/inspect_evals/tree/main/src/inspect_evals/pubmedqa), and [MBPP](https://github.com/UKGovernmentBEIS/inspect_evals/tree/main/src/inspect_evals/mbpp) benchmarks.

## v0.3.27 (6 September 2024)

- Fix missing timestamp issue with running `eval_set()` with an S3-backed log directory.
- Correct rounding behavior for `f1()` and `exact()` scorers.
- Correct normalized text comparison for `exact()` scorer.
- Improved appearance and navigation for sample transcript view.
- Added [MathVista](https://github.com/UKGovernmentBEIS/inspect_evals/tree/main/src/inspect_evals/mathvista) benchmark.

## v0.3.26 (6 September 2024)

- [Eval Sets](https://inspect.ai-safety-institute.org.uk/eval-sets.html) for running groups of tasks with automatic retries.
- [Per-sample](https://inspect.ai-safety-institute.org.uk/agents.html#sec-per-sample-sandbox) Sandbox environments can now be specified (e.g. allowing for a distinct Dockerfile or Docker compose file for each sample).
- [input_screen()](https://inspect.ai-safety-institute.org.uk/interactivity.html) context manager to temporarily clear task display for user input.
- Introduce two new scorers, `f1()` (precision and recall in text matching) and `exact()` (whether normalized text matches exactly).
- Task `metrics` now override built in scorer metrics (previously they were merged). This enables improved re-use of existing scorers where they only change required is a different set of metrics.
- `write_log_dir_manifest()` to write a log header manifest for a log directory.
- Relocate `store()` and `@subtask` from solver to utils module; relocate `transcript()` from solver to log module.
- Add optional user parameter to SandboxEnvironment.exec for specifying the user. Currently only DockerSandboxEnvironment is supported.
- Fix issue with resolving Docker configuration files when not running from the task directory.
- Only populate Docker compose config metadata values when they are used in the file.
- Treat Sandbox exec `cwd` that are relative paths as relative to sample working directry.
- Filter base64 encoded images out of model API call logs.
- Raise error when a Solver does not return a TaskState.
- Only run tests that use model APIs when the `--runapi` flag is passed to `pytest` (prevents unintended token usage)
- Remove `chdir` option from `@tasks` (tasks now always chdir during execution).
- Do not process `.env` files in task directories (all required vars should be specified in the global `.env`).
- Only enable `strict` mode for OpenAI tool calls when all function parameters are required.
- Added [MMMU](https://github.com/UKGovernmentBEIS/inspect_evals/tree/main/src/inspect_evals/mmmu), [CommonsenseQA](https://github.com/UKGovernmentBEIS/inspect_evals/tree/main/src/inspect_evals/commonsense_qa), [MMLU-Pro](https://github.com/UKGovernmentBEIS/inspect_evals/tree/main/src/inspect_evals/mmlu_pro), and [XSTest](https://github.com/UKGovernmentBEIS/inspect_evals/tree/main/src/inspect_evals/xstest) benchmarks.


## v0.3.25 (25 August 2024)

- [Store](https://inspect.ai-safety-institute.org.uk/agents-api.html#sharing-state) for manipulating arbitrary sample state from within solvers and tools.
- [Transcript](https://inspect.ai-safety-institute.org.uk/agents-api.html#transcripts) for detailed sample level tracking of model and tool calls, state changes, logging, etc.
- [Subtasks](https://inspect.ai-safety-institute.org.uk/agents-api.html#sec-subtasks) for delegating work to helper models, sub-agents, etc.
- Integration with Anthropic [prompt caching](https://inspect.ai-safety-institute.org.uk/caching.html#sec-provider-caching).
- [fail_on_error](https://inspect.ai-safety-institute.org.uk/errors-and-limits.html#failure-threshold) option to tolerate some threshold of sample failures without failing the evaluation.
- Specify `init` value in default Docker compose file so that exit signals are handled correctly (substantially improves container shutdown performance).
- Add `function` field to `ChatMessageTool` to indicate the name of the function called.
- Added [RACE](https://github.com/UKGovernmentBEIS/inspect_evals/tree/main/src/inspect_evals/race-h/) benchmark.

## v0.3.24 (18 August 2024)

- Support for tool calling for Llama 3.1 models on Bedrock.
- Report JSON schema validation errors to model in tool response.
- Support for `strict` mode in OpenAI tool calls (update to v1.40.0 of `openai` package required).

## v0.3.23 (16 August 2024)

- Support for tool calling for Llama 3.1 models on Azure AI and CloudFlare.
- Incrase default `max_tokens` from 1024 to 2048.
- Record individual sample reductions along with results for multi-epoch evals.
- Change default to not log base64 encoded versions of images, as this often resulted in extremely large log files (use `--log-images` to opt back in).
- Update to new Mistral API (v1.0.1 of `mistralai` is now required).
- Support for Llama 3.1 models on Amazon Bedrock
- Eliminate Bedrock dependency on anthropic package (unless using an Anthropic model).
- Improved resolution of AWS region for Bedrock (respecting already defined AWS_REGION and AWS_DEFAULT_REGION)
- Fix bug in match scorer whereby numeric values with periods aren't correctly recognized.
- Added [HumanEval](https://github.com/UKGovernmentBEIS/inspect_evals/tree/main/src/inspect_evals/humaneval), [WinoGrande](https://github.com/UKGovernmentBEIS/inspect_evals/tree/main/src/inspect_evals/winogrande) and [Drop](https://github.com/UKGovernmentBEIS/inspect_evals/tree/main/src/inspect_evals/drop) benchmarks.

## v0.3.22 (07 August 2024)

- Fix issue affecting results of `pass_at_{k}` score reducer.

## v0.3.21 (07 August 2024)

- Add `pass_at_{k}` score reducer to compute the probability of at least 1 correct sample given `k` epochs.
- Improved metrics `value_to_float` string conversion (handle numbers, "true", "false", etc.)
- Log viewer: Ctrl/Cmd+F to find text when running in VS Code.
- Set Claude default `max_tokens` to 4096
- Combine user and assistant messages for Vertex models.
- Warn when using the `name` parameter with task created from `@task` decorated function.
- Make sample `metadata` available in prompt, grading, and self-criqique templates.
- Retry on several additional OpenAI errors (APIConnectionError | APITimeoutError | InternalServerError)
- Fix a regression which would cause the 'answer' to be improperly recorded when scoring a sample.

## v0.3.20 (03 August 2024)

- `Epochs` data type for specifying epochs and reducers together (deprecated `epochs_reducer` argument). 
- Enable customisation of model generation cache dir via `INSPECT_CACHE_DIR` environment variable.
- Use doc comment description rather than `prompt` attribute of `@tool` for descriptions.
- Include examples section from doc comments in tool descriptions.
- Add `tool_with()` function for adapting tools to have varying names and parameter descriptions.
- Improve recording of `@task` arguments so that dynamically created tasks can be retried.
- Only print `eval-retry` message to terminal for filesystem based tasks.
- Enhance Python logger messages to capture more context from the log record.
- Fix an issue that could result in duplicate display of scorers in log view when using multiple epoch reducers.

## v0.3.19 (02 August 2024)

- [vLLM](https://inspect.ai-safety-institute.org.uk/models.html#sec-vllm) model provider.
- [Groq](https://groq.com/) model provider.
- [Google Vertex](https://inspect.ai-safety-institute.org.uk/models.html#google-vertex) model provider.
- [Reduce scores](https://inspect.ai-safety-institute.org.uk/scorers.html##sec-reducing-epoch) in multi-epoch tasks before computing metrics (defaults to averaging sample values).
- Replace the use of the `bootstrap_std` metric with `stderr` for built in scorers (see [rationale](https://inspect.ai-safety-institute.org.uk/scorers.html#stderr-note) for details).
- Option to write Python logger entries to an [external file](https://inspect.ai-safety-institute.org.uk/log-viewer.html#sec-external-file).
- Rename `ToolEnvironment` to `SandboxEnvironment` and `tool_environment()` to `sandbox()` (moving the renamed types from `inspect_ai.tool` to `inspect_ai.util`). Existing symbols will continue to work but will print deprecation errors.
- Moved the `bash()`, `python()`, and `web_search()` functions from `inspect_ai.solver` to `inspect_ai.tool`.  Existing symbols will continue to work but will print deprecation errors.
- Enable parallel execution of tasks that share a working directory.
- Add `chdir` option to `@task` to opt-out of changing the working directory during task execution.
- Enable overriding of default safety settings for Google models.
- Use Python type annotations as the first source of type info for tool functions (fallback to docstrings only if necessary)
- Support for richer types (list, TypeDict, dataclass, Pydantic, etc.) in tool calling.
- Change `ToolInfo` parameters to be directly expressed in JSON Schema (making it much easier to pass them to model provider libraries).
- Validate tool call inputs using JSON Schema and report errors to the model.
- Gracefully handle tool calls that include only a single value (rather than a named dict of parameters).
- Support `tool_choice="any"` for OpenAI models (requires >= 1.24.0 of openai package).
- Make multiple tool calls in parallel. Parallel tool calls occur by default for OpenAI, Anthropic, Mistral, and Groq. You can disable this behavior for OpenAI and Groq with `--parallel-tool-calls false`.
- Invoke rate limit retry for OpenAI APITimeoutError (which they have recently begun returning a lot of more of as a result of httpx.ConnectTimeout, which is only 5 seconds by default.).
- Add `cwd` argument to `SandboxEnvironment.exec()`
- Use `tee` rather than `docker cp` for Docker sandbox environment implementation of `write_file()`.
- Handle duplicate tool call ids in Inspect View.
- Handle sorting sample ids of different types in Inspect View.
- Correctly resolve default model based on CLI --model argument.
- Fix issue with propagating API keys to Azure OpenAI provider.
- Add `azure` model arg for OpenAI provider to force binding (or not binding) to the Azure OpenAI back-end.
- Support for Llama 3 models with the Azure AI provider.
- Add `setup` field to `Sample` for providing a per-sample setup script.
- Score multiple choice questions without parsed answers as incorrect (rather than being an error). Llama 3 and 3.1 models especially often fail to yield an answer.
- Read JSON encoded `metadata` field from samples.
- Show task/display progress immediately (rather than waiting for connections to fill).
- Reduce foreground task contention for Inspect View history loading.
- Ability to host standalone version of Inspect View to view single log files.
- Throw `TimeoutError` if a call to `subprocess()` or `sandbox().exec()` times out (formerly a textual error was returned along with a non-zero exit code).
- Validate name passed to `example_dataset()` (and print available example dataset names).
- Resolve relative image paths within Dataset samples against the directory containing the dataset.
- Preserve `tool_error` text for Anthropic tool call responses.
- Fix issue with rate limit reporting being per task not per eval.
- Set maximum rate limit backoff time to 30 minutes
- Retry with exponential backoff for web_search Google provider.



## v0.3.18 (14 July 2024)

- [Multiple Scorers](https://inspect.ai-safety-institute.org.uk/scorers.html#sec-multiple-scorers) are now supported for evaluation tasks.
- [Multiple Models](https://inspect.ai-safety-institute.org.uk/parallelism.html#sec-multiple-models) can now be evaluated in parallel by passing a list of models to `eval()`.
- Add `api_key` to `get_model()` for explicitly specifying an API key for a model.
- Improved handling of very large (> 100MB) log files in Inspect View.
- Use `network_mode: none` for disabling networking by default in Docker tool environments.
- Shorten the default shutdown grace period for Docker container cleanup to 1 second.
- Allow sandbox environent providers to specify a default `max_samples` (set to 25 for the Docker provider).
- Prevent concurrent calls to `eval_async()` (unsafe because of need to change directories for tasks). Parallel task evaluation will instead be implemented as a top-level feature of `eval()` and `eval_async()`.
- Match scorers now return answers consistently even when there is no match.
- Relocate tool related types into a new top-level `inspect_ai.tool` module (previous imports still work fow now, but result in a runtime deprecation warning).
- Decouple tools entirely from solvers and task state (previously they had ways to interact with metadata, removing this coupling will enable tool use in lower level interactions with models). Accordingly, the `call_tools()` function now operates directly on messages rather than task state.
- Support token usage for Google models (Inspect now requires `google-generativeai` v0.5.3).

## v0.3.17 (25 June 2024)

- Optional increased control over the tool use loop via the `call_tools()` function and new `tool_calls` parameter for `generate()`.
- New `per_epoch` option for `CachePolicy` to allow caching to ignore epochs.
- Correctly handle `choices` and `files` when converting `Sample` images to base64. 

## v0.3.16 (24 June 2024)

-   Various fixes for the use of Docker tool environments on Windows.
-   Ability to disable cleanup of tool environments via `--no-toolenv-cleanup`.
-   New `inspect toolenv cleanup` command for manually cleaning up tool environments.
-   `ToolError` exception type for explicitly raising tool errors to the model. Formerly, any exception would be surfaced as a tool error to the model. Now, the `ToolError` exception is required for reporting to the model (otherwise other exception types go through the call stack and result in an eval error).
-   Resolve `INSPECT_LOG_DIR` in `.env` file relative to `.env` file parent directory.
-   Use `-` for delimiting `--limit` ranges rather than `,`.
-   Use HF model device for generate (compatibility with multi-GPU).

## v0.3.15 (15 June 2024)

-   [Sandbox Environments](https://inspect.ai-safety-institute.org.uk/agents.html#sec-sandbox-environments) for executing tool code in a sandbox.
-   [Caching](https://inspect.ai-safety-institute.org.uk/caching.html) to reduce the number of model API calls made.
-   The `multiple_choice()` solver now has support for questions with multiple correct answers.
-   More fine grained handling of Claude `BadRequestError` (400) errors (which were formerly all treated as content moderation errors).
-   Filter out empty TextBlockParam when playing messages back to Claude.
-   Automatically combine Claude user messages that include tool content.
-   Revert to "auto" rather than "none" after forced tool call.
-   Provide `TaskState.tools` getter/setter (where the setter automatically syncs the system messages to the specified set of tools).
-   The `use_tools()` function now uses the `TaskState.tools` setter, so replaces the current set of tools entirely rather than appending to it.
-   Set `state.completed = False` when `max_messages` is reached.
-   Allow tools to be declared with no parameters.
-   Allow for null `bytes` field in `Logprobs` and `TopLogprobs`.
-   Support all Llama series models on Bedrock.
-   Added `truthfulqa` benchmark.
-   Added `intercode-ctf` example.

## v0.3.14 (04 June 2024)

-   Stream samples to the evaluation log as they are completed (subject to the new `--log-buffer` option). Always write completed samples in the case of an error or cancelled task.
-   New `"cancelled"` status in eval log for tasks interrupted with SIGINT (e.g. Ctrl-C). Logs are now written for cancellations (previously they were not).
-   Default `--max-samples` (maximum concurrent samples) to `--max-connections`, which will result in samples being more frequently completed and written to the log file.
-   For `eval_retry()`, copy previously completed samples in the log file being retried so that work is not unnecessarily repeated.
-   New `inspect eval-retry` command to retry a log file from a task that ended in error or cancellation.
-   New `retryable_eval_logs()` function and `--retryable` option for `inspect list logs` to query for tasks not yet completed within a log directory.
-   Add `shuffled` property to datasets to determine if they were shuffled.
-   Remove unused `extensions` argument from `list_eval_logs()`.

## v0.3.13 (31 May 2024)

-   Bugfix: Inspect view was not reliably updating when new evaluation logs were written.

## v0.3.12 (31 May 2024)

-   Bugfix: `results` was not defined when no scorer was provided resulting in an error being thrown. Fixed by setting `results = EvalResults()` when no scorer is provided.
-   Bugfix: The viewer was not properly handling samples without scores.

## v0.3.11 (30 May 2024)

-   Update to non-beta version of Anthropic tool use (remove legacy xml tools implementation).

## v0.3.10 (29 May 2024)

-   **BREAKING:** The `pattern` scorer has been modified to match against any (or all) regex match groups. This replaces the previous behaviour when there was more than one group, which would only match the second group.
-   Improved performance for Inspect View on very large datasets (virtualized sample list).
-   ToolChoice `any` option to indicate the model should use at least one tool (supported by Anthropic and Mistral, mapped to `auto` for OpenAI).
-   Tool calls can now return a simple scalar or `list[ContentText | ContentImage]`.
-   Support for updated Anthropic tools beta (tool_choice and image tool results).
-   Report tool_error back to model if it provides invalid JSON for tool calls arguments (formerly this halted the entire eval with an error).
-   New `max_samples` option to control how many samples are run in parallel (still defaults to running all samples in parallel).
-   Add `boolq.py` benchmark.
-   Add `piqa.py` benchmark.
-   View: Improved markdown rendering (properly escape reference links).
-   Improved typing for example_dataset function.
-   Setuptools entry point for loading custom model extensions.
-   Break optional `tuple` return out of `ToolResult` type.
-   Bugfix: always read original sample message(s) for `TaskState.input_text`.
-   Bugfix: remove write counter from log (could have resulted in incomplete/invalid logs propagating to the viewer).
-   Bugfix: handle task names that include spaces in log viewer.

## v0.3.9 (14 May 2024)

-   Add `ollama` local model provider.
-   Add `multi_scorer()` and `majority_vote()` functions for combining multiple scorers into a single score.
-   Add support for multiple model graders in `model_graded_qa()`.
-   Raise `TypeError` for solvers and scorers not declared as `async`.
-   Fallback to standard parase if `NaN` or `Inf` is encountered while reading log file header.
-   Remove deprecated support for matching partial model names (e.g. "gpt" or "claude").

## v0.3.8 (07 May 2024)

-   Exclude null config values from listings in log viewer.

## v0.3.7 (07 May 2024)

-   Add support for logprobs to HF provider, and create uniform API for other providers that support logprobs (Together and OpenAI).
-   Provide an option to merge assistant messages and use it for Anthropoic models (as they don't allow consecutive assistant messages).
-   Supporting infrastructure in Inspect CLI for VS Code extension (additional list and info commands).

## v0.3.6 (06 May 2024)

-   Show first log file immediately (don't wait for fetching metadata for other logs)
-   Add `--version` CLI arg and `inspect info version` command for interrogating version and runtime source path.
-   Fix: exclude `null` config values in output from `inspect info log-file`

## v0.3.5 (04 May 2024)

-   Fix issue with logs from S3 buckets in inspect view.
-   Add `sort()` method to `Dataset` (defaults to sorting by sample input length).
-   Improve tokenization for HF provider (left padding, attention mask, and allow for custom chat template)
-   Improve batching for HF provider (generate as soon as queue fills, thread safety for future.set_result).
-   Various improvements to documentation.

## v0.3.4 (01 May 2024)

-   `write_eval_log()` now ignores unserializable objects in metadata fields.
-   `read_eval_log()` now takes a `str` or `FileInfo` (for compatibility w/ list returned from `list_eval_logs()`).
-   Registry name looks are now case sensitive (fixes issue w/ loading tasks w/ mixed case names).
-   Resiliancy to Python syntax errors that occur when enumerating tasks in a directory.
-   Do not throw error if unable to parse or load `.ipynb` file due to lack of dependencies (e.g. `nbformat`).
-   Various additions to log viewer display (log file name, dataset/scorer in listing, filter by complex score types).
-   Improvements to markdown rendering in log viewer (don't render intraword underscores, escape html tags).

## v0.3.3 (28 April 2024)

-   `inspect view` command for viewing eval log files.
-   `Score` now has an optional `answer` field, which denotes the answer text extracted from model output.
-   Accuracy metrics now take an optional `ValueToFloat` function for customising how textual values mapped to float.
-   Made `model_graded_qa` more flexible with separate `instruction` template and `grade_pattern`, as well providing `partial_credit` as an option.
-   Modify the default templates for `chain_of_thought()` and `self_critique()` to instruct the model to reply with `ANSWER: $ANSWER` at the end on its own line.
-   Improved numeric extraction for `match(numeric=True)` (better currency and decimal handling).
-   Improve `answer()` patterns so that they detect letter and word answers both within and at the end of model output.
-   `Plan` now has an optional `cleanup` function which can be used to free per-sample resources (e.g. Docker containers) even in the case of an evaluation error.
-   Add `Dataset.filter` method for filtering samples using a predicate.
-   `Dataset` slices (e.g. `dataset[0:100]`) now return a `Dataset` rather than `list[Sample]`.
-   Relative path to `INSPECT_LOG_DIR` in `.env` file is now correctly resolved for execution within subdirectories.
-   `inspect list tasks` and `list_tasks()` now only parse source files (rather than loading them), ensuring that it is fast even for task files that have non-trivial global initialisation.
-   `inspect list logs` and `list_eval_logs()` now enumerate log files recursively by default, and only enumerate json files that match log file naming conventions.
-   Provide `header_only` option for `read_eval_log()` and `inspect info log-file` for bypassing the potentially expensive reading of samples.
-   Provide `filter` option for `list_eval_logs()` to filter based on log file header info (i.e. anything but samples).
-   Added `__main__.py` entry point for invocation via `python3 -m inspect_ai`.
-   Removed prompt and callable from model `ToolDef` (renamed to `ToolInfo`).
-   Fix issue with accesses of `completion` property on `ModelOutput` with no choices.

## v0.3.2 (21 April 2024)

-   Initial release.<|MERGE_RESOLUTION|>--- conflicted
+++ resolved
@@ -1,13 +1,10 @@
 # Changelog
 
-<<<<<<< HEAD
-- Consistent behavior for `max_samples` across sandbox and non-sandbox evals (both now apply `max_samples` per task, formerly evals with sandboxes applied `max_samples` globally).
-=======
 ## Unreleased
 
 - Scoring: When using a dictionary to map metrics to score value dictionaries, you may now use globs as keys. See our [scorer documentation](https://inspect.ai-safety-institute.org.uk/scorers.html#sec-multiple-scorers) for more information.
 - Use [tool views](https://inspect.ai-safety-institute.org.uk/approval.html#tool-views) when rendering tool calls in Insepct View.
->>>>>>> 7ebb68f0
+- Consistent behavior for `max_samples` across sandbox and non-sandbox evals (both now apply `max_samples` per task, formerly evals with sandboxes applied `max_samples` globally).
 
 ## v0.3.47 (18 November 2024) 
 
