<<<<<<< HEAD
## Unreleased

- New "HTTP Retries" display (replacing the "HTTP Rate Limits" display) which counts all retries and does so much more consistently and accurately across providers.
- The `ModelAPI` class now has a `should_retry()` method that replaces the deprecated `is_rate_limit()` method.
- The "Generate..." progress message in the Running Samples view now shows the number of retries for the active call to `generate()`.
- New `inspect trace http` command which will show all HTTP requests for a run.
- More consistent use of `max_retries` and `timeout` configuration options. These options now exclusively control Inspect's outer retry handler; model providers use their default behaviour for the inner request, which is typically 2-4 retries and a service-appropriate timeout.
- Logging: Inspect no longer sets the global log level nor does it allow its own messages to propagate to the global handler (eliminating the possiblity of duplicate display). This should improve compatibility with applications that have their own custom logging configured. 
=======
## v0.3.72 (03 March 2025)

- Computer: Updated tool definition to match improvements in Claude Sonnet 3.7.
>>>>>>> c79c08da

## v0.3.71 (01 March 2025)

- Anthropic: Support for [extended thinking](https://inspect.ai-safety-institute.org.uk/reasoning.html#claude-3.7-sonnet) features of Claude Sonnet 3.7 (minimum version of `anthropic` package bumped to 0.47.1).
- Reasoning: `ContentReasoning` type for representing model reasoning blocks.
- Reasoning: `reasoning_tokens` for setting maximum reasoning tokens (currently only supported by Claude Sonnet 3.7)
- Reasoning: `reasoning_history` can now be specified as "none", "all", "last", or "auto" (which yields a provider specific recommended default).
- Web Browser: [Various improvements](https://github.com/UKGovernmentBEIS/inspect_ai/pull/1314) to performance and robustness along with several bug fixes.
- OpenAI: Provide long connection (reasoning friendly) socket defaults in http client 
- OpenAI: Capture `reasoning_tokens` when reported.
- OpenAI: Retry on rate limit requests with "Request too large".
- OpenAI: Tolerate `None` for assistant content (can happen when there is a refusal).
- Google: Retry requests on more HTTP status codes (selected 400 errors and all 500 errors). 
- Event Log: Add `working_start` attribute to events and `completed` and `working_time` to model, tool, and subtask events.
- Human Agent: Add `task quit` command for giving up on tasks.
- Human Agent: Don't emit sandbox events for human agent
- Inspect View: Improve rendering of JSON within logging events.
- Inspect View: Improve virtualized rendering of Sample List, Sample Transcript, and Sample Messages.
- Task Display: Let plugins display counters ('rich' and 'full' display modes only).
- Inspect View: Fix layout issues with human agent terminal session playback.
- Inspect View: Improve tool input / output appearance when rendered in VSCode.
- Inspect View: Display reasoning tokens in model usage for the samples and for the complete eval.
- Inspect View: Improve model api request / response output when rendere in VSCode.
- Inspect View: Improve rendering of some tool calls in the transcript.
- Bugfix: Fix audio and video inputs for new Google GenAI client.
- Bugfix: Ensure that token limits are not enforced during model graded scoring.
- Bugfix: Catch standard `TimeoutError` for running shell commands in the computer tool container.
- Bugfix: Correct combination of consecutive string based user messages for Anthropic provider.

## v0.3.70 (25 February 2025)

- [working_limit](https://inspect.ai-safety-institute.org.uk/errors_and_limits.html#working-limit) option for specifying a maximum working time (e.g. model generation, tool calls, etc.) for samples.
- Added `SandboxEvent` to transcript for recording sandbox execution and I/O.
- Sandboxes: `as_type()` function for checked downcasting of `SandboxEnvironment`
- Remove root logging handlers upon Inspect logger initialisation (as they result in lots of log spam if left installed).
- Only explicitly set `state.completed=True` when entering scoring (`basic_agent()` no longer sets `completed` so can be used in longer compositions of solvers).
- Add `uuid` property to `TaskState` and `EvalSample` (globally unique identifer for sample run).
- Add `cleanup` to tasks for executing a function at the end of each sample run.
- Agent `bridge()` is now compatible with the use of a custom `OPENAI_BASE_URL`.
- Mistral: Bump required version of `mistralai` package to 1.5 (required for `working_limit`).
- Truncate tracebacks included in evaluation log to a maximum of 1MB.
- Compatiblity with textual version 2.0 (remove upper bound).
- Align with HF datasets `fsspec` version contraints to avoid pip errors when installing alongside `datasets`.
- Bugfix: Fix issue with tools that had an ordinary `dict` as a parameter.
- Bugfix: Print the correct container `sample_id` for `--no-sandbox-cleanup`.

## v0.3.69 (20 February 2025)

- Google provider updated to use the [Google Gen AI SDK](https://googleapis.github.io/python-genai/), which is now the recommended API for Gemini 2.0 models.
- Task display: Use cooperative cancellation for cancel buttons in task display.
- Task display: Print task progress every 5 seconds for 'plain' display mode.
- Task display: Handle click on running samples tab when there is no transcript.
- Docker: Print stderr from `compose up` when no services startup successfully. 
- Docker: Print sample id and epoch for each container when using `--no-sandbox-cleanup`
- Mistral: Create and destroy client within generate.
- Inspect View: Fix display of score dictionaries containing boolean values
- Bugfix: Catch standard `TimeoutError` for subprocess timeouts (ensure kill/cleanup of timed out process).

## v0.3.68 (19 February 2025)

- Task display: Improve spacing/layout of final task display.
- Textual: speicfy broader range of compatible versions (v0.86.2 to v1.0.0)

## v0.3.67 (18 February 2025)

- Memoize calls to `get_model()` so that model instances with the same parameters are cached and re-used (pass `memoize=False` to disable).
- Async context manager for `Model` class for optional scoped usage of model clients.
- New `assistant_message()` solver.
- Prompt templates: Ignore template placeholders that don't map to passed parameters in `prompt_template()`, and system/user/assistant solvers.
- Google: Handle system messages with content lists and input with system but no user messages.
- Google: Ensure that a completion choice is provided even when none are returned by the service.
- Inspect View: Improve the display of subtasks with no inputs or events.
- Inspect View: Fix transcript display of phantom subtask or other phantom events.
- Inspect View: Fix formatting issues in sample error display
- Bugfix: Raise error for empty dataset (rather than providing a dummy sample).
- Bugfix: Specify markup=False for textual static controls (stricter parser in textual 2.0 leading to exceptions).
- Bugfix: Temporarily pin to textual==1.0.0 while they chase all of their regressions in 2.0

## v0.3.66 (17 February 2025)

- Docker: Correct compose file generation for Dockerfiles w/ custom stem or extension.
- Escape brackets when rendering task config (another textual 2.0 fix)

## v0.3.65 (16 February 2025)

- Compatibility with textual 2.0 (which had several breaking changes).
- Inspect View: Improve scorer display formatting.
- Bugfix: Inspect view now correctly renders arrays with embedded `null` values.
- Bugfix: Inspect view now correctly handles scorers with no metrics.

## v0.3.64 (14 February 2025)

- [Reference documentation](https://inspect.ai-safety-institute.org.uk/reference/) for Python API and CLI commands.
- Add support for [clustered standard errors](https://inspect.ai-safety-institute.org.uk/scorers.html#clustered-standard-errors) via a new `cluster` parameter for the `stderr()` metric.
- Improvements to [scoring workflow](https://inspect.ai-safety-institute.org.uk/scorers.html#sec-scorer-workflow) (`inspect score` command and `score()` function).
- Metrics now take `list[SampleScore]` rather than `list[Score]` (previous signature is deprecated but still works with a warning).
- Use a sample adjustment for the `var()` metric.
- Google: Speculative fix for completion candidates not being returned as a list.
- Python and Bash tools: Add `sandbox` argument for running in non-default sandboxes.
- Transcript: Log `ScoreEvent` (with `intermediate=True`) when the `score()` function is called.
- Transcript: Add `source` field to `InfoEvent` and use it for events logged by the human agent.
- Docker: Support Dockerfiles with `.Dockerfile` extension.
- Docker: Raise error when there is an explicitly configured `container_name` (incompatible with epochs > 1).
- Docker: Dynamically set `compose up` timeout when there are `healthcheck` entries for services.
- Log: Validate that `log_dir` is writeable at startup.
- Log: Write eval config defaults into log file (rather than `None`).
- Bugfix: Always honor level-level-transcript setting for transcript logging.
- Bugfix: Fix some dynamic layout issues for sample sandbox view.

## v0.3.63 (07 February 2025)

- Add [OpenRouter](https://inspect.ai-safety-institute.org.uk/providers.html#openrouter) model provider.
- Inspect View: Convert codebase from JS/Preact to Typescript/React
- Add `shuffle_choices` to dataset and dataset loading funtions. Deprecate `shuffle` parameter to the `multiple_choice` solver.
- Add `stop_words` param to the `f1` scorer. `stop_words` will be removed from the target and answer during normalization.
- Tools: Handle return of empty list from tool calls.
- Computer: Moved out of beta (i.e. from `inspect_ai.tool.beta` into `inspect_ai.tool`).
- Sandboxes: Docker now uses `tee` for write_file operations.
- Inspect View: Handle Zip64 zip files (for log files greater than 4GB)
- Bugfix: Change `type` parameter of `answer()` to `pattern` to address registry serialisation error.
- Bugfix: Restore printing of request payloads for 400 errors from Anthropic.
- Bugfix: Log transcript event for solver provided scores (improves log viewer display of solver scoring)

## v0.3.62 (03 February 2025)

- Various improvements for [reasoning models](https://github.com/UKGovernmentBEIS/inspect_ai/pull/1229) including extracting reasoning content from assistant messages.
- OpenAI: Handle `reasoning_effort`, `max_tokens`, `temperature`, and `parallel_tool_calls` correctly for o3 models.
- OpenAI: Map some additional 400 status codes to `content_filter` stop reason.
- Anthropic: Handle 413 status code (Payload Too Large) and map to `model_length` StopReason.
- Tasks: Log sample with error prior to raising task-ending exception.
- Python: Enhance prompt to emphasise that it is a script rather than a notebook.
- Computer: Various improvements to image including desktop, python, and VS Code configuration.
- Bugfix: Don't download full log from S3 for header_only reads.

## v0.3.61 (31 January 2025)

- Computer: Enable viewing computer tool's remote mouse cursor via VNC.
- Computer: Disable lock screen on from computer tool reference image.
- Limits: Amend `SampleLimitExceededError` with current `state` so that messages, etc. are preserved when limits are hit.
- Tools: Properly handle image dispatching when multiple tool calls are made by assistant.
- Anthropic: Raise error on 400 status not identified as model_length or content_filter.
- Basic Agent: `incorrect_message` can now optionally be an async function.
- Bugfix: Remove `suffix` from `eval-set` CLI args.
- Bugfix: Only catch `Exception` from sandboxenv_init (allow cancelled to propagate)

## v0.3.60 (29 January 2025)

- [Agent Bridge](https://inspect.ai-safety-institute.org.uk/agent-bridge.html) for integrating external agent frameworks with Inspect.
- [Goodfire](https://inspect.ai-safety-institute.org.uk/models.html#goodfire) model provider.
- Add `@wraps` to functions wrapped by Inspect decorators to preserve type information.
- Hugging Face: Add support for stop sequences for HF models.
- Docker: More robust parsing of version strings (handle development versions).
- Vertex: Support for Anthropic models hosted on Vertex.
- OpenAI: Read `refusal` field from assistant message when provided.
- OpenAI: Use qualifiers rather than model args for OpenAI on other providers (`openai/azure`)
- Anthropic: Don't insert '(no content)' into cannonical messages list (do only on replay)
- Anthropic: Use qualifiers rather than model args for Anthropic on other providers (`anthropic/bedrock`, `anthropic/vertex`).
- Anthropic: Suport for `extra_body` model arg (for adding additional JSON properties to the request)
- Basic Agent: Append `tools` to `state` so that tools added in `init` are preserved.
- Scoring: Always provide half-again the sample time limit for scoring.
- Bugfix: Fix issue w/ approvals for samples with id==0.
- Bugfix: Use "plain" display when running eval_async() outside of eval().
- Bugfix: Fix issue with multiple scorers of the same type in a task.

## v0.3.59 (24 January 2025)

- Beta version of [computer()](https://inspect.ai-safety-institute.org.uk/tools.html#sec-computer) tool which models with a computer desktop environment.
- `user_message()` solver for appending parameterised user messages.
- `prompt_template()`, `system_message()` and `user_message()` solver now also include the sample `store` in substitution parameters.
- Limits: Enforce token and message limit at lower level (not longer required to check `state.completed` for limit enforcement).
- Limits: Enforce [custom limits](https://inspect.ai-safety-institute.org.uk/errors-and-limits.html#custom-limit) for samples by raising `SampleLimitExceededError`.
- Tasks: Optional ability for solvers to [yield scores](https://inspect.ai-safety-institute.org.uk/solvers.html#sec-scoring-in-solvers) for a task.
- Model API: Log model calls that result in bad request errors.
- Tools: `model_input` option that determines how tool call result content is played back to the model.
- Tools: Don't attempt to marshall arguments of dynamic `ToolDef` with `**kwargs: Any` (just pass them through).
- Log warning when a non-fatal sample error occurs (i.e. errors permitted by the `fail_on_error` option) 
- Inspect View: allow filtering samples by compound expressions including multiple scorers. (thanks @andrei-apollo)
- Inspect View: improve rendering performance and stability for the viewer when viewing very large eval logs or samples with a large number of steps.
- Task display: Improved `plain` mode with periodic updates on progress, metrics, etc.
- Google: Update to v0.8.4 of google-generativeai (py.typed support and removal of logprobs generation options)
- Google: Support for string enums (e.g. `Literal["a", "b", "c"])`) in tool function declarations.

## v0.3.58 (16 January 2025)

- Support for [audio and video](https://inspect.ai-safety-institute.org.uk/multimodal.html) inputs for Open AI and Google Gemini models.
- Task display: Added Timeout Tool button for manually timing out a tool call.
- Task display: Automatically switch to "plain" mode when running in a background thread
- Sandboxes: Setup and initialisation errors are now handled at the sample level.
- Sandboxes: Increase setup script timeout to 5 minutes (from 30 seconds) and do not retry setup scripts (in case they aren't idempotent).
- Sandboxes: Add `timeout_retry` option (defaulting to `True`) to `exec()` function.
- Sandboxes: Add `type` and  optional `container` properties to `SandboxConnection`.
- Docker: Services which exit with status 0 during setup no longer cause an error.
- `task_with()` function for creating task variants.
- Added `--filter` argument to trace CLI commands for filtering on trace log message content.
- Print model conversations to terminal with `--display=conversation` (was formerly `--trace`, which is now deprecated).
- HuggingFace: Support models that don't provide a chat template (e.g. gpt2)
- Eval Set: Ensure that logs with status 'started' are retried.
- Rename the built in `bootstrap_std` metric to `bootstrap_stderr` (deprecate `bootstrap_std`)
- Bugfix: Fix duplication of summaries when eval log file is rewritten.

## v0.3.57 (09 January 2025)

- [Tracing API](https://inspect.ai-safety-institute.org.uk/tracing.html#tracing-api) for custom trace logging.
- Inspect View: never truncate tool result images and display at default width of 800px.
- Inspect View: display tool error messages in transcript when tool errors occur.
- Inspect View: display any completed samples even if the task fails because of an error
- Inspect View: don't display the 'input' column heading if there isn't an input
- Open AI: Handle additional bad request status codes (mapping them to appropriate `StopReason`)
- Open AI: Use new `max_completion_tokens` option for o1 full.
- Web Browser: raise error when both `error` and `web_at` fields are present in response.
- Sandboxes: Apply dataset filters (limit and sample id) prior to sandbox initialisation.
- Docker: Prevent issue with container/project names that have a trailing underscore. 
- Store: initialise `Store` from existing dictionary.
- Log: provide `metadata_as` and `store_as` typed accessors for sample metadata and store.
- Tool parameters with a default of `None` are now supported.
- More fine graned HTML escaping for sample transcripts displalyed in terminal.
- Bugfix: prevent errors when a state or storage value uses a tilda or slash in the key name.
- Bugfix: Include input in sample summary when the sample input contains a simple string.

## v0.3.56 (01 January 2025)

- [Human Agent](https://inspect.ai-safety-institute.org.uk/human-agent.html) solver for human baselining of computing tasks.
- [Typed interfaces](https://inspect.ai-safety-institute.org.uk/typing.html) to `Sample` store and metadata using Pydantic models.
- [Approval policies](https://inspect.ai-safety-institute.org.uk/approval.html#task-approvers) can now be defined at the `Task` level (`eval` level approval policies take precedence).
- Tools can now return `ContentText` and `ContentImage`.
- Move tool result images into subsequent user messages for models that don't support tools returning images.
- `SandboxConnection` that contains login information from sandboxes.
- `display_type()` function for detecting the current display type (e.g. "full", "rich", etc.)
- Trace: improved handling of `eval()` running in multiple processes at once (trace file per-process)
- Docker: don't apply timeouts to `docker build` and `docker pull` commands.
- Bugfix: fix issue w/ `store.get()` not auto-inserting `default` value.

## v0.3.55 (29 December 2024)

- Bedrock: redact authentication model args from eval logs.
- OpenAI: warn when `temperature` is used with o1 models (as it is not supported).
- Bugfix: spread args for cache trace logging.

## v0.3.54 (26 December 2024)

- [Tracing](https://inspect.ai-safety-institute.org.uk/tracing.html) for diagnosing runs with unterminated action (e.g. model calls, docker commands, etc.).
- Provide default timeout/retry for docker compose commands to mitigate unreliability in some configurations.
- Switch to sync S3 writes to overcome unreliability observed when using async interface.
- Task display: Added `--no-score-display` option to disable realtime scoring metrics.
- Bugfix: Fix failure to fully clone samples that have message lists as input.
- llama-cpp-python: Support for `logprobs`.

## v0.3.53 (20 December 2024)

- OpenAI: Support for o1 including native tool calling and `reasoning_effort` generation option.
- Task API: Introduce `setup` step that always runs even if `solver` is replaced.
- Bedrock: Support for tool calling on Nova models.
- Bedrock: Support for custom `model_args` passed through to `session.Client`.
- Bedrock: Support for `jpeg` images.
- Bedrock: Correct max_tokens for llama3-8b, llama3-70b models on Bedrock.
- Inspect View: Various improvements to appearance of tool calls in transcript.
- Task display: Ensure that widths of progress elements are kept consistent across tasks.
- Sandboxes: New `max_sandboxes` option for (per-provider) maximum number of running sandboxes.
- Sandboxes: Remove use of aiofiles to mitigate potential for threading deadlocks.
- Concurrency: Do not use `max_tasks` as a lower bound for `max_samples`.
- Log recorder: Always re-open log buffer for `eval` format logs.
- Bugfix: Proper handling of text find for eval raw JSON display
- Bugfix: Correct handling for `--sample-id` integer comparisons.
- Bugfix: Proper removal of model_args with falsey values (explicit check for `None`)
- Bugfix: Properly handle custom metrics that return dictionaries or lists
- Bugfix: Proper sample count display when retrying an evaluation
- Bugfix: Fix inability to define and run tasks in a notebook.

## v0.3.52 (13 December 2024)

- Eval: `--sample-id` option for evaluating specific sample id(s).
- Bedrock: Detect and report HTTP rate limit errors.
- Azure AI: Add `emulate_tools` model arg to force tool emulation (emulation is enabled by default for Llama models).
- Basic Agent: Add `max_tool_output` parameter to override default max tool output from generate config.
- Inspect View: Correct display of sample ID for single sample tasks.
- Trace: Show custom tool views in `--trace` mode.
- Bugfix: Support for dynamic metric names in realtime scoring display.

## v0.3.51 (13 December 2024)

- Bugfix: Task display fails to load when no scorers are defined for a task.

## v0.3.50 (12 December 2024)

- Tools: Improved typing/schema support (unions, optional params, enums).
- Tools: Added `append` argument to `use_tools()` for adding (rather than replacing) the currently available tools.
- Docker sandbox: Streamed reads of stderr/stdout (enabling us to enforce output limits for read_file and exec at the source).
- Sandbox API: Enable passing `BaseModel` types for sandbox `config` (formerly only a file path could be passed).
- Task display: Show all task scores in realtime (expand task progress to see scores).
- Task display: Show completed samples and align progress more closely to completed samples (as opposed to steps).
- Task display: Show sample messages/tokens used (plus limits if specified).
- Task display: Resolve issue where task display would lose mouse input after VS Code reload.
- Datasets: Validate that all IDs in datasets are unique (as several downstream problems occur w/ duplicate IDs).
- Inspect View: Fix issue with incorrectly displayed custom tool views.
- Human approval: Use fullscreen display (makes approval UI async and enables rapid processing of approvals via the `Enter` key).
- Added `input_panel()` API for adding custom panels to the fullscreen task display.
- Log recorder: Methods are now async which will improve performance for fsspec filesystems with async implementations (e.g. S3)
- Log recorder: Improve `.eval` log reading performance for remote filesystem (eagerly fetch log to local buffer).
- Add `token_usage` property to `TaskState` which has current total tokens used across all calls to `generate()` (same value that is used for enforcing token limits).
- Add `time` field to `ModelOutput` that records total time spent within call to ModelAPI `generate()`.
- Web browser: Remove base64 images from web page contents (prevent filling up model context with large images).
- Match scorer: If the target of a match isn’t numeric, ignore the numeric flag and instead use text matching (improved handling for percentages).
- Hugging Face: Support for native HF tool calling for Llama, Mistral, Qwen, and others if they conform to various standard schemas.
- Hugging Face: `tokenizer_call_args` dict to specify custom args during tokenization, such as `max_length` and `truncation`.
- Azure AI: Fix schema validation error that occurred when model API returns `None` for `content`.
- Display: Throttle updating of sample list based on number of samples.
- Display: Add explicit 'ctrl+c' keybinding (as textual now disables this by default).
- Bugfix: Correct rate limit error display when running in fullscreen mode.
- Bugfix: `hf_dataset` now explicitly requires the `split` argument (previously, it would crash when not specified).
- Bugfix: Prevent cascading textual error when an error occurs during task initialisation.
- Bugfix: Correctly restore sample summaries from log file after amend.
- Bugfix: Report errors that occur during task finalisation.
  
## v0.3.49 (03 December 2024)

- Logging: Only call CreateBucket on Amazon S3 when the bucket does not already exist.
- Improve cancellation feedback and prevent multiple cancellations when using fullscreen display.
- Inspect View: Prevent circular reference error when rendering complex tool input.
- Inspect View: Resolve display issue with sorting by sample then epoch.

## v0.3.48 (01 December 2024)

- [Realtime display](https://github.com/UKGovernmentBEIS/inspect_ai/pull/865) of sample transcripts (including ability to cancel running samples).
- Scoring: When using a dictionary to map metrics to score value dictionaries, you may now use globs as keys. See our [scorer documentation](https://inspect.ai-safety-institute.org.uk/scorers.html#sec-multiple-scorers) for more information.
- `EvalLog` now includes a [location](https://github.com/UKGovernmentBEIS/inspect_ai/pull/872) property indicating where it was read from.
- Use [tool views](https://inspect.ai-safety-institute.org.uk/approval.html#tool-views) when rendering tool calls in Inspect View.
- Consistent behavior for `max_samples` across sandbox and non-sandbox evals (both now apply `max_samples` per task, formerly evals with sandboxes applied `max_samples` globally).
- Log files now properly deal with scores that produce Nan. (fixes [#834](https://github.com/UKGovernmentBEIS/inspect_ai/issues/834))
- Bash tool: add `--login` option so that e.g. .bashrc is read before executing the command.
- Google: Support for tools/functions that have no parameters.
- Google/Vertex: Support for `logprobs` and other new 1.5 (002 series) options.
- AzureAI: Change default max_tokens for Llama models to 2048 (4096 currently yields an error w/ Llama 3.1).
- Mistral: Various compatibility changes for their client and tool calling implementation.
- Handle exponents in numeric normalisation for match, include, and answer scorers.
- hf_dataset: Added `cached` argument to control whether to use a previously cached version of the dataset if available (defaults to `True`).
- hf_dataset: Added `revision` option to load a specific branch or commit SHA (when using `revision` datasets are always revalidated on Hugging Face, i.e. `cached` is ignored).
- Log viewer: Display sample ids rather than indexes.
- Log viewer: Add timestamps to transcript events.
- Log viewer: Metadata which contains images will now render the images.
- Log viewer: Show custom tool call views in messages display.
- Bugfix: Correctly read and forward image detail property.
- Bugfix: Correct resolution of global eval override of task or sample sandboxes.
- Bugfix: Don't do eval log listing on background threads (s3fs can deadlock when run from multiple threads).

## v0.3.47 (18 November 2024)

- Basic agent: Ensure that the scorer is only run once when max_attempts = 1.
- Basic agent: Support custom function for incorrect_message reply to model.
- Tool calling: Execute multiple tool calls serially (some models assume that multiple calls are executed this way rather than in parallel).
- Google: Combine consecutive tool messages into single content part; ensure no empty text content parts.
- AzureAI: Create and close client with each call to generate (fixes issue w/ using azureai on multiple passes of eval).
- Bedrock: Migrate to the [Converse API](https://docs.aws.amazon.com/bedrock/latest/userguide/conversation-inference-supported-models-features.html), which supports many more features including tool calling and multimodal models.
- Scoring: When using a dictionary to map metrics to score value dictionaries, you may now use globs as keys. See our [scorer documentation](https://inspect.ai-safety-institute.org.uk/scorers.html#sec-multiple-scorers) for more information.
- Sample limit events will now appear in the transcript if a limit (e.g. message, token, or time limit) halt a sample. The sample list and sample detail also display the limit, if applicable.

## v0.3.46 (12 November 2024)

- [eval](https://inspect.ai-safety-institute.org.uk/eval-logs.html#sec-log-format) is now the default log format (use `--log-format=json` to use old format).
- Base 64 images are now logged by default for all log formats (disable with `--no-log-images`).
- The log viewer now properly displays sample errors in the sample list for `eval` format log files.
- Improve path handling when using `inspect log convert` to convert a single log file.
- Web browser tool: Subtasks now each have independent web browser sessions.
- Anthropic: Ensure that assistant messages created in generate never have empty content lists.
- Increase sandbox `exec()` output limit from 1 MiB to 10 MiB.

## v0.3.45 (11 November 2024)

- [time_limit](https://inspect.ai-safety-institute.org.uk/errors_and_limits.html#sample-limits) option for specifying a maximum execution time for samples.
- [read_eval_log_samples()](https://inspect.ai-safety-institute.org.uk/eval-logs.html#streaming) function for streaming reads of `.eval` log files.
- Mistral: Support for multi-modal models (requires v1.2 of mistralai package).
- Groq: Support for multi-modal models (requires v0.11.0 of groq package).
- AzureAI: Use Model Inference API (preview) for implementation of model client.
- Bedrock: Fix parsing of Bedrock Mistral Large 2407 responses
- Apply standard sample error handling (fail-on-error, etc.) when running scorers.
- Fix issue with correctly logging task_args for eval-set tasks which are interrupted.
- Move `INSPECT_DISABLE_MODEL_API` into `generate()` (as opposed to `get_model()`)
- Always treat `.eval` files as logs (don't apply file name pattern restrictions as we do with `.json`).
- Log model calls when model providers return bad request errors
- Better lay out large numbers of configuration and parameters when displaying log files.
- The log viewer now properly displays sample scores for running tasks.
- Add `metadata` field to `ModelOutput` and provide various fields for the Groq provider.

## v0.3.44 (04 November 2024)

- Revert change to single epoch reducer behavior (regressed some scoring scenarios).

## v0.3.43 (04 November 2024)

- New binary [log format](https://inspect.ai-safety-institute.org.uk/eval-logs.html#sec-log-format) which yields substantial size and speed improvements (JSON format log files are still fully supported and utilities for converting between the formats are provided).
- [Grok](https://docs.x.ai/) model provider.
- [llama-cpp-python](https://llama-cpp-python.readthedocs.io/en/latest/) local model provider.
- Extensions: correctly load extensions in packages where package name differs from dist name.
- Added `--model-config`, `--task-config`, and `--solver-config` CLI arguments for specifying model, task, and solver args using a JSON or YAML config file.
- View: properly render complex score objects in transcript.
- Write custom tool call views into transcript for use by Inspect View.
- Use `casefold()` for case-insensitive compare in `includes()`, `match()`, `exact()`, and `f1()` scorers.
- OpenAI: eliminate use of `strict` tool calling (sporadically supported across models and we already internally validate).
- Mistral: fix bug where base_url was not respected when passing both an api_key and base_url.
- Don't include package scope for task name part of log files.
- Improve performance of write_file for Docker sandboxes.
- Use user_data_dir rather than user_runtime_dir for view notifications.
- Implement `read_eval_log_sample()` for JSON log files.
- Log the list of dataset sample IDs.
- Limit `SandboxEnvironment.exec()` output streams to 1 MiB. Limit `SandboxEnvironment.read_file()` to 100 MiB.
- Add `INSPECT_DISABLE_MODEL_API` environment variable for disabling all Model APIs save for mockllm.
- Add optional `tool_call_id` param to `ModelOutput.for_tool_call()`.
- Support all JSON and CSV dataset arguments in `file_dataset()` function.

## v0.3.42 (23 October 2024)

- [ToolDef](https://inspect.ai-safety-institute.org.uk/tools.html#sec-dynamic-tools) class for dynamically creating tool definitions.
- Added `--tags` option to eval for tagging evaluation runs.
- Added APIs for accessing sample event transcripts and for creating and resolving attachments for larger content items.
- Cleanup Docker Containers immediately for samples with errors.
- Support Dockerfile as config path for Docker sandboxes (previously only supported compose files).
- Anthropic: remove stock tool use chain of thought prompt (many Anthropic models now do this internally, in other cases its better for this to be explicit rather than implicit).
- Anthropic: ensure that we never send empty text content to the API.
- Google: compatibility with google-generativeai v0.8.3
- Llama: remove extraneous <|start_header_id|>assistant<|end_header_id|> if it appears in an assistant message.
- OpenAI: Remove tool call id in user message reporting tool calls to o1- models.
- Use Dockerhub aisiuk/inspect-web-browser-tool image for web browser tool.
- Use ParamSpec to capture types of decorated solvers, tools, scorers, and metrics.
- Support INSPECT_EVAL_MODEL_ARGS environment variable for calls to `eval()`.
- Requirements: add lower bounds to various dependencies based on usage, compatibility, and stability.
- Added `include_history` option to model graded scorers to optionally include the full chat history in the presented question.
- Added `delimiter` option to `csv_dataset()` (defaults to ",")
- Improve answer detection in multiple choice scorer.
- Open log files in binary mode when reading headers (fixes ijson deprecation warning).
- Capture `list` and `dict` of registry objects when logging `plan`.
- Add `model_usage` field to `EvalSample` to record token usage by model for each sample.
- Correct directory handling for tasks that are imported as local (non-package) modules.
- Basic agent: terminate agent loop when the context window is exceeded.
- Call tools sequentially when they have opted out of parallel calling.
- Inspect view bundle: support for bundling directories with nested subdirectories.
- Bugfix: strip protocol prefix when resolving eval event content
- Bugfix: switch to run directory when running multiple tasks with the same run directory.
- Bugfix: ensure that log directories don't end in forward/back slash.

## v0.3.41 (11 October 2024)

- [Approval mode](https://inspect.ai-safety-institute.org.uk/approval.html) for extensible approvals of tool calls (human and auto-approvers built in,  arbitrary other approval schemes via extensions).
- [Trace mode](https://inspect.ai-safety-institute.org.uk/interactivity.html#sec-trace-mode) for printing model interactions to the terminal.
- Add `as_dict()` utility method to `Score`
- [Sample limits](https://inspect.ai-safety-institute.org.uk/errors_and_limits.html#sample-limits) (`token_limit` and `message_limit`) for capping the number of tokens or messages used per sample ( `message_limit` replaces deprecated `max_messages`).
- Add `metadata` field to `Task` and record in log `EvalSpec`.
- Include datetime and level in file logger.
- Correct llama3 and o1 tool calling when empty arguments passed.
- Allow resolution of any sandbox name when there is only a single environment.
- Introduce `--log-level-transcript` option for separate control of log entries recorded in the eval log file
- Improve mime type detection for image content encoding (fixes issues w/ webp images).
- Fix memory leak in Inspect View worker-based JSON parsing.
- Add `fail_on_error` option for `eval_retry()` and `inspect eval-retry`.
- Defer resolving helper models in `self_critique()` and `model_graded_qa()`.
- Fix Docker relative path resolution on Windows (use PurePosixPath not Path)
- Restore support for `--port` and `--host` on Inspect View.

## v0.3.40 (6 October 2024)

- Add `interactive` option to `web_browser()` for disabling interactive tools (clicking, typing, and submitting forms).
- Provide token usage and raw model API calls for OpenAI o1-preview.
- Add support for reading CSV files of dialect 'excel-tab'.
- Improve prompting for Python tool to emphasise the need to print output.
- For `basic_agent()`, defer to task `max_messages` if none is specified for the agent (default to 50 is the task does not specify `max_messages`).
- Add optional `content` parameter to `ModelOutput.for_tool_call()`.
- Display total samples in Inspect View
- Prune `sample_reductions` when returning eval logs with `header_only=True`.
- Improved error message for undecorated solvers.
- For simple matching scorers, only include explanation if it differs from answer.

## v0.3.39 (3 October 2024)

- The sample transcript will now display the target for scoring in the Score Event (for newly run evaluations).
- Provide setter for `max_messages` on `TaskState`.
- Provide `max_messages` option for `basic_agent()` (defaulting to 50) and use it rather than any task `max_messages` defined.
- Improved implementation of disabling parallel tool calling (also fixes a transcript issue introduced by the original implementation).
- Improve quality of error messages when a model API key environment variable is missing.
- Improve prompting around letting the model know it should not attempt parallel web browser calls.

## v0.3.38 (3 October 2024)

- Rename `web_browser_tools()` to `web_browser()`, and don't export individual web browsing tools.
- Add `parallel` option to `@tool` decorator and specify `parallel=False` for web browsing tools.
- Improve prompting for web browser tools using more explicit examples.
- Improve prompting for `</tool_call>` end sequence for Llama models.
- Fix issue with failure to execute sample setup scripts.

## v0.3.37 (2 October 2024)

- Move evals into [inspect_evals](https://github.com/UKGovernmentBEIS/inspect_evals) package.

## v0.3.36 (2 October 2024)

- [Web Browser](https://inspect.ai-safety-institute.org.uk/tools.html#sec-web-browser) tool which provides a headless Chromium browser that supports navigation, history, and mouse/keyboard interactions.
- `auto_id` option for dataset readers to assign an auto-incrementing ID to records.
- Task args: don't attempt to serialise registry objects that don't have captured parameters.

## v0.3.35 (1 October 2024)

- Catch o1-preview "invalid_prompt" exception and convert to normal content_filter refusal.
- Terminate timed out subprocesses.
- Support 'anthropoic/bedrock/' service prefix for Anthropic models hosted on AWS Bedrock.
- Change score reducer behavior to always reduce score metadata to the value of the `metadata` field in the first epoch
- Improve task termination message (provide eval-retry prompt for tasks published in packages)
- Preserve type for functions decorated with `@task`.
- Various improvements to layout and display for Inspect View transcript.

## v0.3.34 (30 September 2024)

- Support for `max_tokens` on OpenAI o1 models (map to `max_completion_tokens`).
- Fix regression of log and debug options on `inspect view`
- Improved focus management for Inspect View
- Raise error if `epochs` is less than 1
- Improve code parsing for HumanEval (compatibility with Llama model output)

## v0.3.33 (30 September 2024)

- StopReason: Added "model_length" for exceeding token window and renamed "length" to "max_tokens".
- Capture solver input params for subtasks created by `fork()`.
- Option to disable ANSI terminal output with `--no-ansi` or `INSPECT_NO_ANSI`
- Add chain of thought option to `multiple_choice()` and export `MultipleChoiceTemplate` enumeration
- Allow Docker sandboxes configured with `x-default` to be referred to by their declared service name.
- Improved error messages for Docker sandbox initialisation.
- Improve legibility of Docker sandbox log entries (join rather than displaying as array)
- Display user message immediately proceeding assistant message in model call transcripts.
- Display images created by tool calls in the Viewer.
- Fix duplicated tool call output display in Viewer for Gemini and Llama models.
- Require a `max_messages` for use of `basic_agent()` (as without it, the agent could end up in an infinite loop).
- Load extension entrypoints per-package (prevent unnecessary imports from packages not being referenced).
- Track sample task state in solver decorator rather than solver transcript.
- Display solver input parameters for forked subtasks.
- Improvements to docker compose down cleanup: timeout, survive missing compose files.
- Always produce epoch sample reductions even when there is only a single epoch.
- Scores produced after being reduced retain `answer`, `explanation`, and `metadata` only if equal across all epochs.

## v0.3.32 (25 September 2024)

- Fix issue w/ subtasks not getting a fresh store() (regression from introduction of `fork()` in v0.3.30)
- Fix issue w/ subtasks that return None invalidating the log file.
- Make subtasks collapsible in Inspect View.
- Improved error reporting for missing `web_search()` provider environment variables.

## v0.3.31 (24 September 2024)

- Deprecated `Plan` in favor of `Solver` (with `chain()` function to compose multiple solvers).
- Added `max_tool_output` generation option (defaults to 16KB).
- Improve performance of `header_only` log reading (switch from json-stream to ijson).
- Add support for 0 retries to `eval-set` (run a single `eval` then stop).
- Tool calling fixes for update to Mistral v1.1. client.
- Always show `epochs` in task status (formerly wasn't included for multiple task display)
- Render transcript `info()` strings as markdown
- Eliminate log spam from spurious grpc fork message.
- Fix issue with hf_dataset shuffle=True not actually shuffling.
- Improved error handling when loading invalid setuptools entrypoints.
- Don't catch TypeError when calling tools (we now handle this in other ways)

## v0.3.30 (18 September 2024)

- Added [fork()](https://inspect.ai-safety-institute.org.uk/agents-api.html#sec-forking) function to fork a `TaskState` and evaluate it against multiple solvers in parallel.
- Ensure that Scores produced after being reduced still retain `answer`, `explanation`, and `metadata`.
- Fix error when running `inspect info log-types`
- Improve scorer names imported from modules by not including the the module names.
- Don't mark messages read from cache with source="cache" (as this breaks the cache key)
- Add `cache` argument to `basic_agent()` for specifying cache policy for the agent.
- Add `cache` field to `ModelEvent` to track cache reads and writes.
- Compatibility with Mistral v1.1 client (now required for Mistral).
- Catch and propagate Anthropic content filter exceptions as normal "content_filter" responses.
- Fix issue with failure to report metrics if all samples had a score value of 0.
- Improve concurrency of Bedrock models by using aioboto3.
- Added [SWE Bench](https://github.com/UKGovernmentBEIS/inspect_evals/tree/main/src/inspect_evals/swe_bench), [GAIA](https://github.com/UKGovernmentBEIS/inspect_evals/tree/main/src/inspect_evals/gaia), and [GDM CTF](https://github.com/UKGovernmentBEIS/inspect_evals/tree/main/src/inspect_evals/gdm_capabilities/in_house_ctf) evals.

## v0.3.29 (16 September 2024)

- Added `--plan` and `-P` arguments to `eval` and `eval-set` commands for replacing the task default plan with another one.
- Improved support for eval retries when calling `eval()` or `eval_set()` with a `plan` argument.
- Don't log base64 images by default (re-enable logging with `--log-images`).
- Provide unique tool id when parsing tool calls for models that don't support native tool usage.
- Fix bug that prevented `epoch_reducer` from being used in eval-retry.
- Fix bug that prevented eval() level `epoch` from overriding task level `epoch`.

## v0.3.28 (14 September 2024)

- [basic_agent()](https://inspect.ai-safety-institute.org.uk/agents.html#sec-basic-agent) that provides a ReAct tool loop with support for retries and encouraging the model to continue if its gives up or gets stuck.
- [score()](https://inspect.ai-safety-institute.org.uk/solvers.html#sec-scoring-in-solvers) function for accessing scoring logic from within solvers.
- Ability to [publish](https://inspect.ai-safety-institute.org.uk/log-viewer.html#sec-publishing) a static standalone Inspect View website for a log directory.
- `system_message()` now supports custom parameters and interpolation of `metadata` values from `Sample`.
- `generate()` solver now accepts arbitrary generation config params.
- `use_tools()` now accepts a variadic list of `Tool` in addition to literal `list[Tool]`.
- `bash()` and `python()` tools now have a `user` parameter for choosing an alternate user to run code as.
- `bash()` and `python()` tools now always return stderr and stdout no matter the exit status.
- Support for OpenAI o1-preview and o1-mini models.
- Input event for recording screen input in sample transcripts.
- Record to sample function for CSV and JSON dataset readers can now return multiple samples.
- Added `debug_errors` option to `eval()` to raise task errors (rather than logging them) so they can be debugged.
- Properly support metrics that return a dict or list of values
- Improved display of prerequisite errors when running `eval()` from a script or notebook.
- Fix `eval_set()` issue with cleaning up failed logs on S3.
- Cleanup Docker containers that fail during sample init.
- Add support for computing metrics for both individual keys within a dictionary but also for the dictionary as a whole
- Fix for Vertex tool calling (don't pass 'additionalProperties').
- Added [SQuAD](https://github.com/UKGovernmentBEIS/inspect_evals/tree/main/src/inspect_evals/squad), [AGIEval](https://github.com/UKGovernmentBEIS/inspect_evals/tree/main/src/inspect_evals/agieval), [IFEval](https://github.com/UKGovernmentBEIS/inspect_ai/blob/main/src/inspect_evals/ifeval/), [PubMedQA](https://github.com/UKGovernmentBEIS/inspect_evals/tree/main/src/inspect_evals/pubmedqa), and [MBPP](https://github.com/UKGovernmentBEIS/inspect_evals/tree/main/src/inspect_evals/mbpp) benchmarks.

## v0.3.27 (6 September 2024)

- Fix missing timestamp issue with running `eval_set()` with an S3-backed log directory.
- Correct rounding behavior for `f1()` and `exact()` scorers.
- Correct normalized text comparison for `exact()` scorer.
- Improved appearance and navigation for sample transcript view.
- Added [MathVista](https://github.com/UKGovernmentBEIS/inspect_evals/tree/main/src/inspect_evals/mathvista) benchmark.

## v0.3.26 (6 September 2024)

- [Eval Sets](https://inspect.ai-safety-institute.org.uk/eval-sets.html) for running groups of tasks with automatic retries.
- [Per-sample](https://inspect.ai-safety-institute.org.uk/sandboxing.html#sec-per-sample-sandbox) Sandbox environments can now be specified (e.g. allowing for a distinct Dockerfile or Docker compose file for each sample).
- [input_screen()](https://inspect.ai-safety-institute.org.uk/interactivity.html) context manager to temporarily clear task display for user input.
- Introduce two new scorers, `f1()` (precision and recall in text matching) and `exact()` (whether normalized text matches exactly).
- Task `metrics` now override built in scorer metrics (previously they were merged). This enables improved re-use of existing scorers where they only change required is a different set of metrics.
- `write_log_dir_manifest()` to write a log header manifest for a log directory.
- Relocate `store()` and `@subtask` from solver to utils module; relocate `transcript()` from solver to log module.
- Add optional user parameter to SandboxEnvironment.exec for specifying the user. Currently only DockerSandboxEnvironment is supported.
- Fix issue with resolving Docker configuration files when not running from the task directory.
- Only populate Docker compose config metadata values when they are used in the file.
- Treat Sandbox exec `cwd` that are relative paths as relative to sample working directory.
- Filter base64 encoded images out of model API call logs.
- Raise error when a Solver does not return a TaskState.
- Only run tests that use model APIs when the `--runapi` flag is passed to `pytest` (prevents unintended token usage)
- Remove `chdir` option from `@tasks` (tasks now always chdir during execution).
- Do not process `.env` files in task directories (all required vars should be specified in the global `.env`).
- Only enable `strict` mode for OpenAI tool calls when all function parameters are required.
- Added [MMMU](https://github.com/UKGovernmentBEIS/inspect_evals/tree/main/src/inspect_evals/mmmu), [CommonsenseQA](https://github.com/UKGovernmentBEIS/inspect_evals/tree/main/src/inspect_evals/commonsense_qa), [MMLU-Pro](https://github.com/UKGovernmentBEIS/inspect_evals/tree/main/src/inspect_evals/mmlu_pro), and [XSTest](https://github.com/UKGovernmentBEIS/inspect_evals/tree/main/src/inspect_evals/xstest) benchmarks.

## v0.3.25 (25 August 2024)

- [Store](https://inspect.ai-safety-institute.org.uk/agents-api.html#sharing-state) for manipulating arbitrary sample state from within solvers and tools.
- [Transcript](https://inspect.ai-safety-institute.org.uk/agents-api.html#transcripts) for detailed sample level tracking of model and tool calls, state changes, logging, etc.
- [Subtasks](https://inspect.ai-safety-institute.org.uk/agents-api.html#sec-subtasks) for delegating work to helper models, sub-agents, etc.
- Integration with Anthropic [prompt caching](https://inspect.ai-safety-institute.org.uk/caching.html#sec-provider-caching).
- [fail_on_error](https://inspect.ai-safety-institute.org.uk/errors-and-limits.html#failure-threshold) option to tolerate some threshold of sample failures without failing the evaluation.
- Specify `init` value in default Docker compose file so that exit signals are handled correctly (substantially improves container shutdown performance).
- Add `function` field to `ChatMessageTool` to indicate the name of the function called.
- Added [RACE](https://github.com/UKGovernmentBEIS/inspect_evals/tree/main/src/inspect_evals/race-h/) benchmark.

## v0.3.24 (18 August 2024)

- Support for tool calling for Llama 3.1 models on Bedrock.
- Report JSON schema validation errors to model in tool response.
- Support for `strict` mode in OpenAI tool calls (update to v1.40.0 of `openai` package required).

## v0.3.23 (16 August 2024)

- Support for tool calling for Llama 3.1 models on Azure AI and CloudFlare.
- Increase default `max_tokens` from 1024 to 2048.
- Record individual sample reductions along with results for multi-epoch evals.
- Change default to not log base64 encoded versions of images, as this often resulted in extremely large log files (use `--log-images` to opt back in).
- Update to new Mistral API (v1.0.1 of `mistralai` is now required).
- Support for Llama 3.1 models on Amazon Bedrock
- Eliminate Bedrock dependency on anthropic package (unless using an Anthropic model).
- Improved resolution of AWS region for Bedrock (respecting already defined AWS_REGION and AWS_DEFAULT_REGION)
- Fix bug in match scorer whereby numeric values with periods aren't correctly recognized.
- Added [HumanEval](https://github.com/UKGovernmentBEIS/inspect_evals/tree/main/src/inspect_evals/humaneval), [WinoGrande](https://github.com/UKGovernmentBEIS/inspect_evals/tree/main/src/inspect_evals/winogrande) and [Drop](https://github.com/UKGovernmentBEIS/inspect_evals/tree/main/src/inspect_evals/drop) benchmarks.

## v0.3.22 (07 August 2024)

- Fix issue affecting results of `pass_at_{k}` score reducer.

## v0.3.21 (07 August 2024)

- Add `pass_at_{k}` score reducer to compute the probability of at least 1 correct sample given `k` epochs.
- Improved metrics `value_to_float` string conversion (handle numbers, "true", "false", etc.)
- Log viewer: Ctrl/Cmd+F to find text when running in VS Code.
- Set Claude default `max_tokens` to 4096
- Combine user and assistant messages for Vertex models.
- Warn when using the `name` parameter with task created from `@task` decorated function.
- Make sample `metadata` available in prompt, grading, and self-critique templates.
- Retry on several additional OpenAI errors (APIConnectionError | APITimeoutError | InternalServerError)
- Fix a regression which would cause the 'answer' to be improperly recorded when scoring a sample.

## v0.3.20 (03 August 2024)

- `Epochs` data type for specifying epochs and reducers together (deprecated `epochs_reducer` argument).
- Enable customisation of model generation cache dir via `INSPECT_CACHE_DIR` environment variable.
- Use doc comment description rather than `prompt` attribute of `@tool` for descriptions.
- Include examples section from doc comments in tool descriptions.
- Add `tool_with()` function for adapting tools to have varying names and parameter descriptions.
- Improve recording of `@task` arguments so that dynamically created tasks can be retried.
- Only print `eval-retry` message to terminal for filesystem based tasks.
- Enhance Python logger messages to capture more context from the log record.
- Fix an issue that could result in duplicate display of scorers in log view when using multiple epoch reducers.

## v0.3.19 (02 August 2024)

- [vLLM](https://inspect.ai-safety-institute.org.uk/models.html#sec-vllm) model provider.
- [Groq](https://groq.com/) model provider.
- [Google Vertex](https://inspect.ai-safety-institute.org.uk/models.html#google-vertex) model provider.
- [Reduce scores](https://inspect.ai-safety-institute.org.uk/scorers.html##sec-reducing-epoch) in multi-epoch tasks before computing metrics (defaults to averaging sample values).
- Replace the use of the `bootstrap_std` metric with `stderr` for built in scorers (see [rationale](https://inspect.ai-safety-institute.org.uk/scorers.html#stderr-note) for details).
- Option to write Python logger entries to an [external file](https://inspect.ai-safety-institute.org.uk/log-viewer.html#sec-external-file).
- Rename `ToolEnvironment` to `SandboxEnvironment` and `tool_environment()` to `sandbox()` (moving the renamed types from `inspect_ai.tool` to `inspect_ai.util`). Existing symbols will continue to work but will print deprecation errors.
- Moved the `bash()`, `python()`, and `web_search()` functions from `inspect_ai.solver` to `inspect_ai.tool`.  Existing symbols will continue to work but will print deprecation errors.
- Enable parallel execution of tasks that share a working directory.
- Add `chdir` option to `@task` to opt-out of changing the working directory during task execution.
- Enable overriding of default safety settings for Google models.
- Use Python type annotations as the first source of type info for tool functions (fallback to docstrings only if necessary)
- Support for richer types (list, TypeDict, dataclass, Pydantic, etc.) in tool calling.
- Change `ToolInfo` parameters to be directly expressed in JSON Schema (making it much easier to pass them to model provider libraries).
- Validate tool call inputs using JSON Schema and report errors to the model.
- Gracefully handle tool calls that include only a single value (rather than a named dict of parameters).
- Support `tool_choice="any"` for OpenAI models (requires >= 1.24.0 of openai package).
- Make multiple tool calls in parallel. Parallel tool calls occur by default for OpenAI, Anthropic, Mistral, and Groq. You can disable this behavior for OpenAI and Groq with `--parallel-tool-calls false`.
- Invoke rate limit retry for OpenAI APITimeoutError (which they have recently begun returning a lot of more of as a result of httpx.ConnectTimeout, which is only 5 seconds by default.).
- Add `cwd` argument to `SandboxEnvironment.exec()`
- Use `tee` rather than `docker cp` for Docker sandbox environment implementation of `write_file()`.
- Handle duplicate tool call ids in Inspect View.
- Handle sorting sample ids of different types in Inspect View.
- Correctly resolve default model based on CLI --model argument.
- Fix issue with propagating API keys to Azure OpenAI provider.
- Add `azure` model arg for OpenAI provider to force binding (or not binding) to the Azure OpenAI back-end.
- Support for Llama 3 models with the Azure AI provider.
- Add `setup` field to `Sample` for providing a per-sample setup script.
- Score multiple choice questions without parsed answers as incorrect (rather than being an error). Llama 3 and 3.1 models especially often fail to yield an answer.
- Read JSON encoded `metadata` field from samples.
- Show task/display progress immediately (rather than waiting for connections to fill).
- Reduce foreground task contention for Inspect View history loading.
- Ability to host standalone version of Inspect View to view single log files.
- Throw `TimeoutError` if a call to `subprocess()` or `sandbox().exec()` times out (formerly a textual error was returned along with a non-zero exit code).
- Validate name passed to `example_dataset()` (and print available example dataset names).
- Resolve relative image paths within Dataset samples against the directory containing the dataset.
- Preserve `tool_error` text for Anthropic tool call responses.
- Fix issue with rate limit reporting being per task not per eval.
- Set maximum rate limit backoff time to 30 minutes
- Retry with exponential backoff for web_search Google provider.

## v0.3.18 (14 July 2024)

- [Multiple Scorers](https://inspect.ai-safety-institute.org.uk/scorers.html#sec-multiple-scorers) are now supported for evaluation tasks.
- [Multiple Models](https://inspect.ai-safety-institute.org.uk/parallelism.html#sec-multiple-models) can now be evaluated in parallel by passing a list of models to `eval()`.
- Add `api_key` to `get_model()` for explicitly specifying an API key for a model.
- Improved handling of very large (> 100MB) log files in Inspect View.
- Use `network_mode: none` for disabling networking by default in Docker tool environments.
- Shorten the default shutdown grace period for Docker container cleanup to 1 second.
- Allow sandbox environment providers to specify a default `max_samples` (set to 25 for the Docker provider).
- Prevent concurrent calls to `eval_async()` (unsafe because of need to change directories for tasks). Parallel task evaluation will instead be implemented as a top-level feature of `eval()` and `eval_async()`.
- Match scorers now return answers consistently even when there is no match.
- Relocate tool related types into a new top-level `inspect_ai.tool` module (previous imports still work fow now, but result in a runtime deprecation warning).
- Decouple tools entirely from solvers and task state (previously they had ways to interact with metadata, removing this coupling will enable tool use in lower level interactions with models). Accordingly, the `call_tools()` function now operates directly on messages rather than task state.
- Support token usage for Google models (Inspect now requires `google-generativeai` v0.5.3).

## v0.3.17 (25 June 2024)

- Optional increased control over the tool use loop via the `call_tools()` function and new `tool_calls` parameter for `generate()`.
- New `per_epoch` option for `CachePolicy` to allow caching to ignore epochs.
- Correctly handle `choices` and `files` when converting `Sample` images to base64.

## v0.3.16 (24 June 2024)

-   Various fixes for the use of Docker tool environments on Windows.
-   Ability to disable cleanup of tool environments via `--no-toolenv-cleanup`.
-   New `inspect toolenv cleanup` command for manually cleaning up tool environments.
-   `ToolError` exception type for explicitly raising tool errors to the model. Formerly, any exception would be surfaced as a tool error to the model. Now, the `ToolError` exception is required for reporting to the model (otherwise other exception types go through the call stack and result in an eval error).
-   Resolve `INSPECT_LOG_DIR` in `.env` file relative to `.env` file parent directory.
-   Use `-` for delimiting `--limit` ranges rather than `,`.
-   Use HF model device for generate (compatibility with multi-GPU).

## v0.3.15 (15 June 2024)

-   [Sandbox Environments](https://inspect.ai-safety-institute.org.uk/sandboxing.html) for executing tool code in a sandbox.
-   [Caching](https://inspect.ai-safety-institute.org.uk/caching.html) to reduce the number of model API calls made.
-   The `multiple_choice()` solver now has support for questions with multiple correct answers.
-   More fine grained handling of Claude `BadRequestError` (400) errors (which were formerly all treated as content moderation errors).
-   Filter out empty TextBlockParam when playing messages back to Claude.
-   Automatically combine Claude user messages that include tool content.
-   Revert to "auto" rather than "none" after forced tool call.
-   Provide `TaskState.tools` getter/setter (where the setter automatically syncs the system messages to the specified set of tools).
-   The `use_tools()` function now uses the `TaskState.tools` setter, so replaces the current set of tools entirely rather than appending to it.
-   Set `state.completed = False` when `max_messages` is reached.
-   Allow tools to be declared with no parameters.
-   Allow for null `bytes` field in `Logprobs` and `TopLogprobs`.
-   Support all Llama series models on Bedrock.
-   Added `truthfulqa` benchmark.
-   Added `intercode-ctf` example.

## v0.3.14 (04 June 2024)

-   Stream samples to the evaluation log as they are completed (subject to the new `--log-buffer` option). Always write completed samples in the case of an error or cancelled task.
-   New `"cancelled"` status in eval log for tasks interrupted with SIGINT (e.g. Ctrl-C). Logs are now written for cancellations (previously they were not).
-   Default `--max-samples` (maximum concurrent samples) to `--max-connections`, which will result in samples being more frequently completed and written to the log file.
-   For `eval_retry()`, copy previously completed samples in the log file being retried so that work is not unnecessarily repeated.
-   New `inspect eval-retry` command to retry a log file from a task that ended in error or cancellation.
-   New `retryable_eval_logs()` function and `--retryable` option for `inspect list logs` to query for tasks not yet completed within a log directory.
-   Add `shuffled` property to datasets to determine if they were shuffled.
-   Remove unused `extensions` argument from `list_eval_logs()`.

## v0.3.13 (31 May 2024)

-   Bugfix: Inspect view was not reliably updating when new evaluation logs were written.

## v0.3.12 (31 May 2024)

-   Bugfix: `results` was not defined when no scorer was provided resulting in an error being thrown. Fixed by setting `results = EvalResults()` when no scorer is provided.
-   Bugfix: The viewer was not properly handling samples without scores.

## v0.3.11 (30 May 2024)

-   Update to non-beta version of Anthropic tool use (remove legacy xml tools implementation).

## v0.3.10 (29 May 2024)

-   **BREAKING:** The `pattern` scorer has been modified to match against any (or all) regex match groups. This replaces the previous behaviour when there was more than one group, which would only match the second group.
-   Improved performance for Inspect View on very large datasets (virtualized sample list).
-   ToolChoice `any` option to indicate the model should use at least one tool (supported by Anthropic and Mistral, mapped to `auto` for OpenAI).
-   Tool calls can now return a simple scalar or `list[ContentText | ContentImage]`.
-   Support for updated Anthropic tools beta (tool_choice and image tool results).
-   Report tool_error back to model if it provides invalid JSON for tool calls arguments (formerly this halted the entire eval with an error).
-   New `max_samples` option to control how many samples are run in parallel (still defaults to running all samples in parallel).
-   Add `boolq.py` benchmark.
-   Add `piqa.py` benchmark.
-   View: Improved markdown rendering (properly escape reference links).
-   Improved typing for example_dataset function.
-   Setuptools entry point for loading custom model extensions.
-   Break optional `tuple` return out of `ToolResult` type.
-   Bugfix: always read original sample message(s) for `TaskState.input_text`.
-   Bugfix: remove write counter from log (could have resulted in incomplete/invalid logs propagating to the viewer).
-   Bugfix: handle task names that include spaces in log viewer.

## v0.3.9 (14 May 2024)

-   Add `ollama` local model provider.
-   Add `multi_scorer()` and `majority_vote()` functions for combining multiple scorers into a single score.
-   Add support for multiple model graders in `model_graded_qa()`.
-   Raise `TypeError` for solvers and scorers not declared as `async`.
-   Fallback to standard parse if `NaN` or `Inf` is encountered while reading log file header.
-   Remove deprecated support for matching partial model names (e.g. "gpt" or "claude").

## v0.3.8 (07 May 2024)

-   Exclude null config values from listings in log viewer.

## v0.3.7 (07 May 2024)

-   Add support for logprobs to HF provider, and create uniform API for other providers that support logprobs (Together and OpenAI).
-   Provide an option to merge assistant messages and use it for Anthropoic models (as they don't allow consecutive assistant messages).
-   Supporting infrastructure in Inspect CLI for VS Code extension (additional list and info commands).

## v0.3.6 (06 May 2024)

-   Show first log file immediately (don't wait for fetching metadata for other logs)
-   Add `--version` CLI arg and `inspect info version` command for interrogating version and runtime source path.
-   Fix: exclude `null` config values in output from `inspect info log-file`

## v0.3.5 (04 May 2024)

-   Fix issue with logs from S3 buckets in inspect view.
-   Add `sort()` method to `Dataset` (defaults to sorting by sample input length).
-   Improve tokenization for HF provider (left padding, attention mask, and allow for custom chat template)
-   Improve batching for HF provider (generate as soon as queue fills, thread safety for future.set_result).
-   Various improvements to documentation.

## v0.3.4 (01 May 2024)

-   `write_eval_log()` now ignores unserializable objects in metadata fields.
-   `read_eval_log()` now takes a `str` or `FileInfo` (for compatibility w/ list returned from `list_eval_logs()`).
-   Registry name looks are now case sensitive (fixes issue w/ loading tasks w/ mixed case names).
-   Resiliency to Python syntax errors that occur when enumerating tasks in a directory.
-   Do not throw error if unable to parse or load `.ipynb` file due to lack of dependencies (e.g. `nbformat`).
-   Various additions to log viewer display (log file name, dataset/scorer in listing, filter by complex score types).
-   Improvements to markdown rendering in log viewer (don't render intraword underscores, escape html tags).

## v0.3.3 (28 April 2024)

-   `inspect view` command for viewing eval log files.
-   `Score` now has an optional `answer` field, which denotes the answer text extracted from model output.
-   Accuracy metrics now take an optional `ValueToFloat` function for customising how textual values mapped to float.
-   Made `model_graded_qa` more flexible with separate `instruction` template and `grade_pattern`, as well providing `partial_credit` as an option.
-   Modify the default templates for `chain_of_thought()` and `self_critique()` to instruct the model to reply with `ANSWER: $ANSWER` at the end on its own line.
-   Improved numeric extraction for `match(numeric=True)` (better currency and decimal handling).
-   Improve `answer()` patterns so that they detect letter and word answers both within and at the end of model output.
-   `Plan` now has an optional `cleanup` function which can be used to free per-sample resources (e.g. Docker containers) even in the case of an evaluation error.
-   Add `Dataset.filter` method for filtering samples using a predicate.
-   `Dataset` slices (e.g. `dataset[0:100]`) now return a `Dataset` rather than `list[Sample]`.
-   Relative path to `INSPECT_LOG_DIR` in `.env` file is now correctly resolved for execution within subdirectories.
-   `inspect list tasks` and `list_tasks()` now only parse source files (rather than loading them), ensuring that it is fast even for task files that have non-trivial global initialisation.
-   `inspect list logs` and `list_eval_logs()` now enumerate log files recursively by default, and only enumerate json files that match log file naming conventions.
-   Provide `header_only` option for `read_eval_log()` and `inspect info log-file` for bypassing the potentially expensive reading of samples.
-   Provide `filter` option for `list_eval_logs()` to filter based on log file header info (i.e. anything but samples).
-   Added `__main__.py` entry point for invocation via `python3 -m inspect_ai`.
-   Removed prompt and callable from model `ToolDef` (renamed to `ToolInfo`).
-   Fix issue with accesses of `completion` property on `ModelOutput` with no choices.

## v0.3.2 (21 April 2024)

-   Initial release.<|MERGE_RESOLUTION|>--- conflicted
+++ resolved
@@ -1,4 +1,3 @@
-<<<<<<< HEAD
 ## Unreleased
 
 - New "HTTP Retries" display (replacing the "HTTP Rate Limits" display) which counts all retries and does so much more consistently and accurately across providers.
@@ -7,11 +6,10 @@
 - New `inspect trace http` command which will show all HTTP requests for a run.
 - More consistent use of `max_retries` and `timeout` configuration options. These options now exclusively control Inspect's outer retry handler; model providers use their default behaviour for the inner request, which is typically 2-4 retries and a service-appropriate timeout.
 - Logging: Inspect no longer sets the global log level nor does it allow its own messages to propagate to the global handler (eliminating the possiblity of duplicate display). This should improve compatibility with applications that have their own custom logging configured. 
-=======
+
 ## v0.3.72 (03 March 2025)
 
 - Computer: Updated tool definition to match improvements in Claude Sonnet 3.7.
->>>>>>> c79c08da
 
 ## v0.3.71 (01 March 2025)
 
