--- conflicted
+++ resolved
@@ -2,11 +2,8 @@
 
 ## Unreleased
 
-<<<<<<< HEAD
 - Task display: Added `--no-score-display` option to disable realtime scoring metrics.
-=======
 - Bugfix: Fix failure to fully clone samples that have message lists as input.
->>>>>>> d036962f
 
 ## v0.3.53 (20 December 2024)
 
