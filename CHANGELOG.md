# Changelog

## Unreleased

- New binary [log format](https://inspect.ai-safety-institute.org.uk/eval-logs.html#sec-log-format) which yields substantial size and speed improvements (JSON format log files are still fully supported and utilities for converting between the formats are provided).
- [Grok](https://docs.x.ai/) model provider.
- Extensions: correctly load extensions in packages where package name differs from dist name.
- Added `--model-config`, `--task-config`, and `--solver-config` CLI arguments for specifying model, task, and solver args using a JSON or YAML config file.
- View: properly render complex score objects in transcript.
- Write custom tool call views into transcript for use by Inspect View.
- Use `casefold()` for case-insensitive compare in `includes()`, `match()`, `exact()`, and `f1()` scorers.
- OpenAI: eliminate use of `strict` tool calling (sporadically supported across models and we already interally validate).
- Don't include package scope for task name part of log files.
- Improve performance of write_file for Docker sandboxes.
- Use user_data_dir rather than user_runtime_dir for view notifications.
- Implement `read_eval_log_sample()` for JSON log files.
- Log the list of dataset sample IDs.
<<<<<<< HEAD
- Add optional `tool_call_id` param to `ModelOutput.for_tool_call()`.
=======
- Fix an issue which forced all values passed to a custom metric to a float value (https://github.com/UKGovernmentBEIS/inspect_ai/issues/775)
>>>>>>> 79f1d7e7

## v0.3.42 (23 October 2024)

- [ToolDef](https://inspect.ai-safety-institute.org.uk/tools.html#sec-dynamic-tools) class for dynamically creating tool definitions.
- Added `--tags` option to eval for tagging evaluation runs.
- Added APIs for accessing sample event transcripts and for creating and resolving attachments for larger content items.
- Cleanup Docker Containers immediately for samples with errors.
- Support Dockerfile as config path for Docker sandboxes (previously only supported compose files).
- Anthropic: remove stock tool use chain of thought prompt (many Anthropic models now do this internally, in other cases its better for this to be explicit rather than implicit).
- Anthropic: ensure that we never send empty text content to the API.
- Google: compatibility with google-generativeai v0.8.3
- Llama: remove extraneous <|start_header_id|>assistant<|end_header_id|> if it appears in an assistant message.
- OpenAI: Remove tool call id in user message reporting tool calls to o1- models.
- Use Dockerhub aisiuk/inspect-web-browser-tool image for web browser tool.
- Use ParamSpec to capture types of decorated solvers, tools, scorers, and metrics.
- Support INSPECT_EVAL_MODEL_ARGS environment variable for calls to `eval()`.
- Requirements: add lower bounds to various dependencies based on usage, compatibility, and stability.
- Added `include_history` option to model graded scorers to optionally include the full chat history in the presented question.
- Added `delimiter` option to `csv_dataset()` (defaults to ",")
- Improve answer detection in multiple choice scorer.
- Open log files in binary mode when reading headers (fixes ijson deprecation warning).
- Capture `list` and `dict` of registry objects when logging `plan`.
- Add `model_usage` field to `EvalSample` to record token usage by model for each sample.
- Correct directory handling for tasks that are imported as local (non-package) modules.
- Basic agent: terminate agent loop when the context window is exceeded.
- Call tools sequentially when they have opted out of parallel calling.
- Inspect view bundle: support for bundling directories with nested subdirectories.
- Bugfix: strip protocol prefix when resolving eval event content
- Bugfix: switch to run directory when running multiple tasks with the same run directory.
- Bugfix: ensure that log directories don't end in forward/back slash.

## v0.3.41 (11 October 2024)

- [Approval mode](https://inspect.ai-safety-institute.org.uk/approval.html) for extensible approvals of tool calls (human and auto-approvers built in,  arbitrary other approval schemes via extensions).
- [Trace mode](https://inspect.ai-safety-institute.org.uk/interactivity.html#sec-trace-mode) for printing model interactions to the terminal.
- Add `as_dict()` utility method to `Score`
- [Sample limits](https://inspect.ai-safety-institute.org.uk/errors_and_limits.html#sec-sample-limits) (`token_limit` and `message_limit`) for capping the number of tokens or messages used per sample ( `message_limit` replaces deprecated `max_messages`).
- Add `metadata` field to `Task` and record in log `EvalSpec`.
- Include datetime and level in file logger.
- Correct llama3 and o1 tool calling when empty arguments passed.
- Allow resolution of any sandbox name when there is only a single environment.
- Introduce `--log-level-transcript` option for separate control of log entries recorded in the eval log file
- Improve mime type detection for image content encoding (fixes issues w/ webp images). 
- Fix memory leak in Inspect View worker-based JSON parsing.
- Add `fail_on_error` option for `eval_retry()` and `inspect eval-retry`.
- Defer resolving helper models in `self_critique()` and `model_graded_qa()`.
- Fix Docker relative path resolution on Windows (use PurePosixPath not Path)
- Restore support for `--port` and `--host` on Inspect View.

## v0.3.40 (6 October 2024)

- Add `interactive` option to `web_browser()` for disabling interactive tools (clicking, typing, and submitting forms).
- Provide token usage and raw model API calls for OpenAI o1-preview.
- Add support for reading CSV files of dialect 'excel-tab'.
- Improve prompting for Python tool to emphasise the need to print output.
- For `basic_agent()`, defer to task `max_messages` if none is specified for the agent (default to 50 is the task does not specify `max_messages`).
- Add optional `content` parameter to `ModelOutput.for_tool_call()`.
- Display total samples in Inspect View
- Prune `sample_reductions` when returning eval logs with `header_only=True`.
- Improved error message for undecorated solvers.
- For simple matching scorers, only include explanation if it differs from answer.

## v0.3.39 (3 October 2024)

- The sample transcript will now display the target for scoring in the Score Event (for newly run evaluations).
- Provide setter for `max_messages` on `TaskState`. 
- Provide `max_messages` option for `basic_agent()` (defaulting to 50) and use it rather than any task `max_messages` defined.
- Improved implementation of disabling parallel tool calling (also fixes a transcript issue introduced by the original implementation).
- Improve quality of error messages when a model API key environment variable is missing.
- Improve prompting around letting the model know it should not attempt parallel web browser calls.

## v0.3.38 (3 October 2024)

- Rename `web_browser_tools()` to `web_browser()`, and don't export individual web browsing tools.
- Add `parallel` option to `@tool` decorator and specify `parallel=False` for web browsing tools.
- Improve prompting for web browser tools using more explicit examples.
- Improve prompting for `</tool_call>` end sequence for Llama models. 
- Fix issue with failure to execute sample setup scripts.

## v0.3.37 (2 October 2024)

- Move evals into [inspect_evals](https://github.com/UKGovernmentBEIS/inspect_evals) package.

## v0.3.36 (2 October 2024)

- [Web Browser](https://inspect.ai-safety-institute.org.uk/tools.html#sec-web-browser) tool which provides a headless Chromimum browser that supports navigation, history, and mouse/keyboard interactions.
- `auto_id` option for dataset readers to assign an auto-incrementing ID to records.
- Task args: don't attempt to serialise registry objects that don't have captured parameters.

## v0.3.35 (1 October 2024)

- Catch o1-preview "invalid_prompt" exception and convert to normal content_filter refusal.
- Terminate timed out subprocesses.
- Support 'anthropoic/bedrock/' service prefix for Anthropic models hosted on AWS Bedrock.
- Change score reducer behavior to always reduce score metadata to the value of the `metadata` field in the first epoch
- Improve task termination message (provide eval-retry prompt for tasks published in packages)
- Preserve type for functions decorated with `@task`.
- Various improvements to layout and display for Inspect View transcript.

## v0.3.34 (30 September 2024)

- Support for `max_tokens` on OpenAI o1 models (map to `max_completion_tokens`).
- Fix regression of log and debug options on `inspect view`
- Improved focus management for Insepct View
- Raise error if `epochs` is less than 1
- Improve code parsing for HumanEval (compatibility with Llama model output)

## v0.3.33 (30 September 2024)

- StopReason: Added "model_length" for exceeding token window and renamed "length" to "max_tokens".
- Capture solver input params for subtasks created by `fork()`.
- Option to disable ANSI terminal output with `--no-ansi` or `INSPECT_NO_ANSI`
- Add chain of thought option to `multiple_choice()` and export `MultipleChoiceTemplate` enumeration
- Allow Docker sandboxes configured with `x-default` to be referred to by their declared service name.
- Improved error messages for Docier sandbox initialisation.
- Improve legibility of Docker sandbox log entries (join rather than displaying as array)
- Display user message immediately proceding assistant message in model call transcripts.
- Display images created by tool calls in the Viewer.
- Fix duplicated tool call output display in Viewer for Gemini and Llama models.
- Require a `max_messages` for use of `basic_agent()` (as without it, the agent could end up in an infinite loop).
- Load extension entrypoints per-package (prevent unnecessary imports from packages not being referenced).
- Track sample task state in solver decorator rather than solver transcript.
- Display solver input parameters for forked subtasks.
- Improvements to docker compose down cleanup: timeout, survive missing compose files.
- Always produce epoch sample reductions even when there is only a single epoch.
- Scores produced after being reduced retain `answer`, `explanation`, and `metadata` only if equal across all epochs.

## v0.3.32 (25 September 2024)

- Fix issue w/ subtasks not getting a fresh store() (regression from introduction of `fork()` in v0.3.30)
- Fix issue w/ subtasks that return None invalidating the log file.
- Make subtasks collapsable in Inspect View.
- Improved error reporting for missing `web_search()` provider environment variables. 

## v0.3.31 (24 September 2024)

- Deprecated `Plan` in favor of `Solver` (with `chain()` function to compose multiple solvers).
- Added `max_tool_output` generation option (defaults to 16KB).
- Improve performance of `header_only` log reading (switch from json-stream to ijson).
- Add support for 0 retries to `eval-set` (run a single `eval` then stop).
- Tool calling fixes for update to Mistral v1.1. client.
- Always show `epochs` in task status (formerly wasn't included for multiple task display)
- Render transcript `info()` strings as markdown
- Eliminate log spam from spurious grpc fork message.
- Fix issue with hf_dataset shuffle=True not actually shuffling.
- Improved error handling when loading invalid setuptools entrypoints.
- Don't catch TypeError when calling tools (we now handle this in other ways)

## v0.3.30 (18 September 2024)

- Added [fork()](https://inspect.ai-safety-institute.org.uk/agents-api.html#sec-forking) function to fork a `TaskState` and evaluate it against multiple solvers in parallel.
- Ensure that Scores produced after being reduced still retain `answer`, `explanation`, and `metadata`.
- Fix error when running `inspect info log-types`
- Improve scorer names imported from modules by not including the the module names.
- Don't mark messages read from cache with source="cache" (as this breaks the cache key)
- Add `cache` argument to `basic_agent()` for specifying cache policy for the agent.
- Add `cache` field to `ModelEvent` to track cache reads and writes.
- Compatibility with Mistral v1.1 client (now required for Mistral).
- Catch and propagate Anthropic content filter exceptions as normal "content_filter" responses.
- Fix issue with failure to report metrics if all samples had a score value of 0.
- Improve concurrency of Bedrock models by using aioboto3.
- Added [SWE Bench](https://github.com/UKGovernmentBEIS/inspect_evals/tree/main/src/inspect_evals/swe_bench), [GAIA](https://github.com/UKGovernmentBEIS/inspect_evals/tree/main/src/inspect_evals/gaia), and [GDM CTF](https://github.com/UKGovernmentBEIS/inspect_evals/tree/main/src/inspect_evals/gdm_capabilities/in_house_ctf) evals.

## v0.3.29 (16 September 2024)

- Added `--plan` and `-P` arguments to `eval` and `eval-set` commands for replacing the task default plan with another one.
- Improved support for eval retries when calling `eval()` or `eval_set()` with a `plan` argument.
- Don't log base64 images by default (re-enable logging with `--log-images`).
- Provide unique tool id when parsing tool calls for models that don't support native tool usage.
- Fix bug that prevented `epoch_reducer` from being used in eval-retry.
- Fix bug that prevented eval() level `epoch` from overriding task level `epoch`. 

## v0.3.28 (14 September 2024)

- [basic_agent()](https://inspect.ai-safety-institute.org.uk/agents.html#sec-basic-agent) that provides a ReAct tool loop with support for retries and encouraging the model to continue if its gives up or gets stuck.
- [score()](https://inspect.ai-safety-institute.org.uk/solvers.html#sec-scoring-in-solvers) function for accessing scoring logic from within solvers.
- Ability to [publish](https://inspect.ai-safety-institute.org.uk/log-viewer.html#sec-publishing) a static standalone Inspect View website for a log directory.
- `system_message()` now supports custom parameters and interpolation of `metadata` values from `Sample`.
- `generate()` solver now accepts arbitrary generation config params.
- `use_tools()` now accepts a variadic list of `Tool` in addition to literal `list[Tool]`.
- `bash()` and `python()` tools now have a `user` parameter for choosing an alternate user to run code as.
- `bash()` and `python()` tools now always return stderr and stdout no matter the exit status.
- Support for OpenAI o1-preview and o1-mini models.
- Input event for recording screen input in sample transcripts.
- Record to sample function for CSV and JSON dataset readers can now return multiple samples.
- Added `debug_errors` option to `eval()` to raise task errors (rather than logging them) so they can be debugged.
- Properly support metrics that return a dict or list of values
- Improved display of prerequisite errors when running `eval()` from a script or notebook.
- Fix `eval_set()` issue with cleaning up failed logs on S3.
- Cleanup Docker containers that fail during sample init.
- Add support for computing metrics for both individual keys within a dictionary but also for the dictionary as a whole
- Fix for Vertex tool calling (don't pass 'additionalProperties').
- Added [SQuAD](https://github.com/UKGovernmentBEIS/inspect_evals/tree/main/src/inspect_evals/squad), [AGIEval](https://github.com/UKGovernmentBEIS/inspect_evals/tree/main/src/inspect_evals/agieval), [IFEval](https://github.com/UKGovernmentBEIS/inspect_ai/blob/main/src/inspect_evals/ifeval/), [PubMedQA](https://github.com/UKGovernmentBEIS/inspect_evals/tree/main/src/inspect_evals/pubmedqa), and [MBPP](https://github.com/UKGovernmentBEIS/inspect_evals/tree/main/src/inspect_evals/mbpp) benchmarks.

## v0.3.27 (6 September 2024)

- Fix missing timestamp issue with running `eval_set()` with an S3-backed log directory.
- Correct rounding behavior for `f1()` and `exact()` scorers.
- Correct normalized text comparison for `exact()` scorer.
- Improved appearance and navigation for sample transcript view.
- Added [MathVista](https://github.com/UKGovernmentBEIS/inspect_evals/tree/main/src/inspect_evals/mathvista) benchmark.

## v0.3.26 (6 September 2024)

- [Eval Sets](https://inspect.ai-safety-institute.org.uk/eval-sets.html) for running groups of tasks with automatic retries.
- [Per-sample](https://inspect.ai-safety-institute.org.uk/agents.html#sec-per-sample-sandbox) Sandbox environments can now be specified (e.g. allowing for a distinct Dockerfile or Docker compose file for each sample).
- [input_screen()](https://inspect.ai-safety-institute.org.uk/interactivity.html) context manager to temporarily clear task display for user input.
- Introduce two new scorers, `f1()` (precision and recall in text matching) and `exact()` (whether normalized text matches exactly).
- Task `metrics` now override built in scorer metrics (previously they were merged). This enables improved re-use of existing scorers where they only change required is a different set of metrics.
- `write_log_dir_manifest()` to write a log header manifest for a log directory.
- Relocate `store()` and `@subtask` from solver to utils module; relocate `transcript()` from solver to log module.
- Add optional user parameter to SandboxEnvironment.exec for specifying the user. Currently only DockerSandboxEnvironment is supported.
- Fix issue with resolving Docker configuration files when not running from the task directory.
- Only populate Docker compose config metadata values when they are used in the file.
- Treat Sandbox exec `cwd` that are relative paths as relative to sample working directry.
- Filter base64 encoded images out of model API call logs.
- Raise error when a Solver does not return a TaskState.
- Only run tests that use model APIs when the `--runapi` flag is passed to `pytest` (prevents unintended token usage)
- Remove `chdir` option from `@tasks` (tasks now always chdir during execution).
- Do not process `.env` files in task directories (all required vars should be specified in the global `.env`).
- Only enable `strict` mode for OpenAI tool calls when all function parameters are required.
- Added [MMMU](https://github.com/UKGovernmentBEIS/inspect_evals/tree/main/src/inspect_evals/mmmu), [CommonsenseQA](https://github.com/UKGovernmentBEIS/inspect_evals/tree/main/src/inspect_evals/commonsense_qa), [MMLU-Pro](https://github.com/UKGovernmentBEIS/inspect_evals/tree/main/src/inspect_evals/mmlu_pro), and [XSTest](https://github.com/UKGovernmentBEIS/inspect_evals/tree/main/src/inspect_evals/xstest) benchmarks.


## v0.3.25 (25 August 2024)

- [Store](https://inspect.ai-safety-institute.org.uk/agents-api.html#sharing-state) for manipulating arbitrary sample state from within solvers and tools.
- [Transcript](https://inspect.ai-safety-institute.org.uk/agents-api.html#transcripts) for detailed sample level tracking of model and tool calls, state changes, logging, etc.
- [Subtasks](https://inspect.ai-safety-institute.org.uk/agents-api.html#sec-subtasks) for delegating work to helper models, sub-agents, etc.
- Integration with Anthropic [prompt caching](https://inspect.ai-safety-institute.org.uk/caching.html#sec-provider-caching).
- [fail_on_error](https://inspect.ai-safety-institute.org.uk/errors-and-limits.html#failure-threshold) option to tolerate some threshold of sample failures without failing the evaluation.
- Specify `init` value in default Docker compose file so that exit signals are handled correctly (substantially improves container shutdown performance).
- Add `function` field to `ChatMessageTool` to indicate the name of the function called.
- Added [RACE](https://github.com/UKGovernmentBEIS/inspect_evals/tree/main/src/inspect_evals/race-h/) benchmark.

## v0.3.24 (18 August 2024)

- Support for tool calling for Llama 3.1 models on Bedrock.
- Report JSON schema validation errors to model in tool response.
- Support for `strict` mode in OpenAI tool calls (update to v1.40.0 of `openai` package required).

## v0.3.23 (16 August 2024)

- Support for tool calling for Llama 3.1 models on Azure AI and CloudFlare.
- Incrase default `max_tokens` from 1024 to 2048.
- Record individual sample reductions along with results for multi-epoch evals.
- Change default to not log base64 encoded versions of images, as this often resulted in extremely large log files (use `--log-images` to opt back in).
- Update to new Mistral API (v1.0.1 of `mistralai` is now required).
- Support for Llama 3.1 models on Amazon Bedrock
- Eliminate Bedrock dependency on anthropic package (unless using an Anthropic model).
- Improved resolution of AWS region for Bedrock (respecting already defined AWS_REGION and AWS_DEFAULT_REGION)
- Fix bug in match scorer whereby numeric values with periods aren't correctly recognized.
- Added [HumanEval](https://github.com/UKGovernmentBEIS/inspect_evals/tree/main/src/inspect_evals/humaneval), [WinoGrande](https://github.com/UKGovernmentBEIS/inspect_evals/tree/main/src/inspect_evals/winogrande) and [Drop](https://github.com/UKGovernmentBEIS/inspect_evals/tree/main/src/inspect_evals/drop) benchmarks.

## v0.3.22 (07 August 2024)

- Fix issue affecting results of `pass_at_{k}` score reducer.

## v0.3.21 (07 August 2024)

- Add `pass_at_{k}` score reducer to compute the probability of at least 1 correct sample given `k` epochs.
- Improved metrics `value_to_float` string conversion (handle numbers, "true", "false", etc.)
- Log viewer: Ctrl/Cmd+F to find text when running in VS Code.
- Set Claude default `max_tokens` to 4096
- Combine user and assistant messages for Vertex models.
- Warn when using the `name` parameter with task created from `@task` decorated function.
- Make sample `metadata` available in prompt, grading, and self-criqique templates.
- Retry on several additional OpenAI errors (APIConnectionError | APITimeoutError | InternalServerError)
- Fix a regression which would cause the 'answer' to be improperly recorded when scoring a sample.

## v0.3.20 (03 August 2024)

- `Epochs` data type for specifying epochs and reducers together (deprecated `epochs_reducer` argument). 
- Enable customisation of model generation cache dir via `INSPECT_CACHE_DIR` environment variable.
- Use doc comment description rather than `prompt` attribute of `@tool` for descriptions.
- Include examples section from doc comments in tool descriptions.
- Add `tool_with()` function for adapting tools to have varying names and parameter descriptions.
- Improve recording of `@task` arguments so that dynamically created tasks can be retried.
- Only print `eval-retry` message to terminal for filesystem based tasks.
- Enhance Python logger messages to capture more context from the log record.
- Fix an issue that could result in duplicate display of scorers in log view when using multiple epoch reducers.

## v0.3.19 (02 August 2024)

- [vLLM](https://inspect.ai-safety-institute.org.uk/models.html#sec-vllm) model provider.
- [Groq](https://groq.com/) model provider.
- [Google Vertex](https://inspect.ai-safety-institute.org.uk/models.html#google-vertex) model provider.
- [Reduce scores](https://inspect.ai-safety-institute.org.uk/scorers.html##sec-reducing-epoch) in multi-epoch tasks before computing metrics (defaults to averaging sample values).
- Replace the use of the `bootstrap_std` metric with `stderr` for built in scorers (see [rationale](https://inspect.ai-safety-institute.org.uk/scorers.html#stderr-note) for details).
- Option to write Python logger entries to an [external file](https://inspect.ai-safety-institute.org.uk/log-viewer.html#sec-external-file).
- Rename `ToolEnvironment` to `SandboxEnvironment` and `tool_environment()` to `sandbox()` (moving the renamed types from `inspect_ai.tool` to `inspect_ai.util`). Existing symbols will continue to work but will print deprecation errors.
- Moved the `bash()`, `python()`, and `web_search()` functions from `inspect_ai.solver` to `inspect_ai.tool`.  Existing symbols will continue to work but will print deprecation errors.
- Enable parallel execution of tasks that share a working directory.
- Add `chdir` option to `@task` to opt-out of changing the working directory during task execution.
- Enable overriding of default safety settings for Google models.
- Use Python type annotations as the first source of type info for tool functions (fallback to docstrings only if necessary)
- Support for richer types (list, TypeDict, dataclass, Pydantic, etc.) in tool calling.
- Change `ToolInfo` parameters to be directly expressed in JSON Schema (making it much easier to pass them to model provider libraries).
- Validate tool call inputs using JSON Schema and report errors to the model.
- Gracefully handle tool calls that include only a single value (rather than a named dict of parameters).
- Support `tool_choice="any"` for OpenAI models (requires >= 1.24.0 of openai package).
- Make multiple tool calls in parallel. Parallel tool calls occur by default for OpenAI, Anthropic, Mistral, and Groq. You can disable this behavior for OpenAI and Groq with `--parallel-tool-calls false`.
- Invoke rate limit retry for OpenAI APITimeoutError (which they have recently begun returning a lot of more of as a result of httpx.ConnectTimeout, which is only 5 seconds by default.).
- Add `cwd` argument to `SandboxEnvironment.exec()`
- Use `tee` rather than `docker cp` for Docker sandbox environment implementation of `write_file()`.
- Handle duplicate tool call ids in Inspect View.
- Handle sorting sample ids of different types in Inspect View.
- Correctly resolve default model based on CLI --model argument.
- Fix issue with propagating API keys to Azure OpenAI provider.
- Add `azure` model arg for OpenAI provider to force binding (or not binding) to the Azure OpenAI back-end.
- Support for Llama 3 models with the Azure AI provider.
- Add `setup` field to `Sample` for providing a per-sample setup script.
- Score multiple choice questions without parsed answers as incorrect (rather than being an error). Llama 3 and 3.1 models especially often fail to yield an answer.
- Read JSON encoded `metadata` field from samples.
- Show task/display progress immediately (rather than waiting for connections to fill).
- Reduce foreground task contention for Inspect View history loading.
- Ability to host standalone version of Inspect View to view single log files.
- Throw `TimeoutError` if a call to `subprocess()` or `sandbox().exec()` times out (formerly a textual error was returned along with a non-zero exit code).
- Validate name passed to `example_dataset()` (and print available example dataset names).
- Resolve relative image paths within Dataset samples against the directory containing the dataset.
- Preserve `tool_error` text for Anthropic tool call responses.
- Fix issue with rate limit reporting being per task not per eval.
- Set maximum rate limit backoff time to 30 minutes
- Retry with exponential backoff for web_search Google provider.



## v0.3.18 (14 July 2024)

- [Multiple Scorers](https://inspect.ai-safety-institute.org.uk/scorers.html#sec-multiple-scorers) are now supported for evaluation tasks.
- [Multiple Models](https://inspect.ai-safety-institute.org.uk/parallelism.html#sec-multiple-models) can now be evaluated in parallel by passing a list of models to `eval()`.
- Add `api_key` to `get_model()` for explicitly specifying an API key for a model.
- Improved handling of very large (> 100MB) log files in Inspect View.
- Use `network_mode: none` for disabling networking by default in Docker tool environments.
- Shorten the default shutdown grace period for Docker container cleanup to 1 second.
- Allow sandbox environent providers to specify a default `max_samples` (set to 25 for the Docker provider).
- Prevent concurrent calls to `eval_async()` (unsafe because of need to change directories for tasks). Parallel task evaluation will instead be implemented as a top-level feature of `eval()` and `eval_async()`.
- Match scorers now return answers consistently even when there is no match.
- Relocate tool related types into a new top-level `inspect_ai.tool` module (previous imports still work fow now, but result in a runtime deprecation warning).
- Decouple tools entirely from solvers and task state (previously they had ways to interact with metadata, removing this coupling will enable tool use in lower level interactions with models). Accordingly, the `call_tools()` function now operates directly on messages rather than task state.
- Support token usage for Google models (Inspect now requires `google-generativeai` v0.5.3).

## v0.3.17 (25 June 2024)

- Optional increased control over the tool use loop via the `call_tools()` function and new `tool_calls` parameter for `generate()`.
- New `per_epoch` option for `CachePolicy` to allow caching to ignore epochs.
- Correctly handle `choices` and `files` when converting `Sample` images to base64. 

## v0.3.16 (24 June 2024)

-   Various fixes for the use of Docker tool environments on Windows.
-   Ability to disable cleanup of tool environments via `--no-toolenv-cleanup`.
-   New `inspect toolenv cleanup` command for manually cleaning up tool environments.
-   `ToolError` exception type for explicitly raising tool errors to the model. Formerly, any exception would be surfaced as a tool error to the model. Now, the `ToolError` exception is required for reporting to the model (otherwise other exception types go through the call stack and result in an eval error).
-   Resolve `INSPECT_LOG_DIR` in `.env` file relative to `.env` file parent directory.
-   Use `-` for delimiting `--limit` ranges rather than `,`.
-   Use HF model device for generate (compatibility with multi-GPU).

## v0.3.15 (15 June 2024)

-   [Sandbox Environments](https://inspect.ai-safety-institute.org.uk/agents.html#sec-sandbox-environments) for executing tool code in a sandbox.
-   [Caching](https://inspect.ai-safety-institute.org.uk/caching.html) to reduce the number of model API calls made.
-   The `multiple_choice()` solver now has support for questions with multiple correct answers.
-   More fine grained handling of Claude `BadRequestError` (400) errors (which were formerly all treated as content moderation errors).
-   Filter out empty TextBlockParam when playing messages back to Claude.
-   Automatically combine Claude user messages that include tool content.
-   Revert to "auto" rather than "none" after forced tool call.
-   Provide `TaskState.tools` getter/setter (where the setter automatically syncs the system messages to the specified set of tools).
-   The `use_tools()` function now uses the `TaskState.tools` setter, so replaces the current set of tools entirely rather than appending to it.
-   Set `state.completed = False` when `max_messages` is reached.
-   Allow tools to be declared with no parameters.
-   Allow for null `bytes` field in `Logprobs` and `TopLogprobs`.
-   Support all Llama series models on Bedrock.
-   Added `truthfulqa` benchmark.
-   Added `intercode-ctf` example.

## v0.3.14 (04 June 2024)

-   Stream samples to the evaluation log as they are completed (subject to the new `--log-buffer` option). Always write completed samples in the case of an error or cancelled task.
-   New `"cancelled"` status in eval log for tasks interrupted with SIGINT (e.g. Ctrl-C). Logs are now written for cancellations (previously they were not).
-   Default `--max-samples` (maximum concurrent samples) to `--max-connections`, which will result in samples being more frequently completed and written to the log file.
-   For `eval_retry()`, copy previously completed samples in the log file being retried so that work is not unnecessarily repeated.
-   New `inspect eval-retry` command to retry a log file from a task that ended in error or cancellation.
-   New `retryable_eval_logs()` function and `--retryable` option for `inspect list logs` to query for tasks not yet completed within a log directory.
-   Add `shuffled` property to datasets to determine if they were shuffled.
-   Remove unused `extensions` argument from `list_eval_logs()`.

## v0.3.13 (31 May 2024)

-   Bugfix: Inspect view was not reliably updating when new evaluation logs were written.

## v0.3.12 (31 May 2024)

-   Bugfix: `results` was not defined when no scorer was provided resulting in an error being thrown. Fixed by setting `results = EvalResults()` when no scorer is provided.
-   Bugfix: The viewer was not properly handling samples without scores.

## v0.3.11 (30 May 2024)

-   Update to non-beta version of Anthropic tool use (remove legacy xml tools implementation).

## v0.3.10 (29 May 2024)

-   **BREAKING:** The `pattern` scorer has been modified to match against any (or all) regex match groups. This replaces the previous behaviour when there was more than one group, which would only match the second group.
-   Improved performance for Inspect View on very large datasets (virtualized sample list).
-   ToolChoice `any` option to indicate the model should use at least one tool (supported by Anthropic and Mistral, mapped to `auto` for OpenAI).
-   Tool calls can now return a simple scalar or `list[ContentText | ContentImage]`.
-   Support for updated Anthropic tools beta (tool_choice and image tool results).
-   Report tool_error back to model if it provides invalid JSON for tool calls arguments (formerly this halted the entire eval with an error).
-   New `max_samples` option to control how many samples are run in parallel (still defaults to running all samples in parallel).
-   Add `boolq.py` benchmark.
-   Add `piqa.py` benchmark.
-   View: Improved markdown rendering (properly escape reference links).
-   Improved typing for example_dataset function.
-   Setuptools entry point for loading custom model extensions.
-   Break optional `tuple` return out of `ToolResult` type.
-   Bugfix: always read original sample message(s) for `TaskState.input_text`.
-   Bugfix: remove write counter from log (could have resulted in incomplete/invalid logs propagating to the viewer).
-   Bugfix: handle task names that include spaces in log viewer.

## v0.3.9 (14 May 2024)

-   Add `ollama` local model provider.
-   Add `multi_scorer()` and `majority_vote()` functions for combining multiple scorers into a single score.
-   Add support for multiple model graders in `model_graded_qa()`.
-   Raise `TypeError` for solvers and scorers not declared as `async`.
-   Fallback to standard parase if `NaN` or `Inf` is encountered while reading log file header.
-   Remove deprecated support for matching partial model names (e.g. "gpt" or "claude").

## v0.3.8 (07 May 2024)

-   Exclude null config values from listings in log viewer.

## v0.3.7 (07 May 2024)

-   Add support for logprobs to HF provider, and create uniform API for other providers that support logprobs (Together and OpenAI).
-   Provide an option to merge assistant messages and use it for Anthropoic models (as they don't allow consecutive assistant messages).
-   Supporting infrastructure in Inspect CLI for VS Code extension (additional list and info commands).

## v0.3.6 (06 May 2024)

-   Show first log file immediately (don't wait for fetching metadata for other logs)
-   Add `--version` CLI arg and `inspect info version` command for interrogating version and runtime source path.
-   Fix: exclude `null` config values in output from `inspect info log-file`

## v0.3.5 (04 May 2024)

-   Fix issue with logs from S3 buckets in inspect view.
-   Add `sort()` method to `Dataset` (defaults to sorting by sample input length).
-   Improve tokenization for HF provider (left padding, attention mask, and allow for custom chat template)
-   Improve batching for HF provider (generate as soon as queue fills, thread safety for future.set_result).
-   Various improvements to documentation.

## v0.3.4 (01 May 2024)

-   `write_eval_log()` now ignores unserializable objects in metadata fields.
-   `read_eval_log()` now takes a `str` or `FileInfo` (for compatibility w/ list returned from `list_eval_logs()`).
-   Registry name looks are now case sensitive (fixes issue w/ loading tasks w/ mixed case names).
-   Resiliancy to Python syntax errors that occur when enumerating tasks in a directory.
-   Do not throw error if unable to parse or load `.ipynb` file due to lack of dependencies (e.g. `nbformat`).
-   Various additions to log viewer display (log file name, dataset/scorer in listing, filter by complex score types).
-   Improvements to markdown rendering in log viewer (don't render intraword underscores, escape html tags).

## v0.3.3 (28 April 2024)

-   `inspect view` command for viewing eval log files.
-   `Score` now has an optional `answer` field, which denotes the answer text extracted from model output.
-   Accuracy metrics now take an optional `ValueToFloat` function for customising how textual values mapped to float.
-   Made `model_graded_qa` more flexible with separate `instruction` template and `grade_pattern`, as well providing `partial_credit` as an option.
-   Modify the default templates for `chain_of_thought()` and `self_critique()` to instruct the model to reply with `ANSWER: $ANSWER` at the end on its own line.
-   Improved numeric extraction for `match(numeric=True)` (better currency and decimal handling).
-   Improve `answer()` patterns so that they detect letter and word answers both within and at the end of model output.
-   `Plan` now has an optional `cleanup` function which can be used to free per-sample resources (e.g. Docker containers) even in the case of an evaluation error.
-   Add `Dataset.filter` method for filtering samples using a predicate.
-   `Dataset` slices (e.g. `dataset[0:100]`) now return a `Dataset` rather than `list[Sample]`.
-   Relative path to `INSPECT_LOG_DIR` in `.env` file is now correctly resolved for execution within subdirectories.
-   `inspect list tasks` and `list_tasks()` now only parse source files (rather than loading them), ensuring that it is fast even for task files that have non-trivial global initialisation.
-   `inspect list logs` and `list_eval_logs()` now enumerate log files recursively by default, and only enumerate json files that match log file naming conventions.
-   Provide `header_only` option for `read_eval_log()` and `inspect info log-file` for bypassing the potentially expensive reading of samples.
-   Provide `filter` option for `list_eval_logs()` to filter based on log file header info (i.e. anything but samples).
-   Added `__main__.py` entry point for invocation via `python3 -m inspect_ai`.
-   Removed prompt and callable from model `ToolDef` (renamed to `ToolInfo`).
-   Fix issue with accesses of `completion` property on `ModelOutput` with no choices.

## v0.3.2 (21 April 2024)

-   Initial release.<|MERGE_RESOLUTION|>--- conflicted
+++ resolved
@@ -15,11 +15,8 @@
 - Use user_data_dir rather than user_runtime_dir for view notifications.
 - Implement `read_eval_log_sample()` for JSON log files.
 - Log the list of dataset sample IDs.
-<<<<<<< HEAD
+- Fix an issue which forced all values passed to a custom metric to a float value (https://github.com/UKGovernmentBEIS/inspect_ai/issues/775)
 - Add optional `tool_call_id` param to `ModelOutput.for_tool_call()`.
-=======
-- Fix an issue which forced all values passed to a custom metric to a float value (https://github.com/UKGovernmentBEIS/inspect_ai/issues/775)
->>>>>>> 79f1d7e7
 
 ## v0.3.42 (23 October 2024)
 
