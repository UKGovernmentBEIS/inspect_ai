--- conflicted
+++ resolved
@@ -10,11 +10,8 @@
 - CloudFlare: Use OpenAI compatible REST endpoint for interface to models.
 - Azure AI: Use `2025-03-01-preview` as default API version if none explicitly specified.
 - Model API: Improved detection of context window overflow for Grok, Groq, and CloudFlare.
-<<<<<<< HEAD
-=======
 - ReAct Agent: Improve default `on_continue()` message, including using a dynamic name for the submit tool.
 - Task Display: Show both provider and model name when concurrency context is not shared across all models for a given provider.
->>>>>>> 32951c05
 - Registry: Exported `registry_create()` function for dynamic creation of registry objects (e.g. `@task`, `@solver`, etc.).
 - Remove `chdir` option from `@task` (tasks can no longer change their working directory during execution).
 - `INSPECT_EVAL_LOG_FILE_PATTERN` environment variable for setting the eval log file pattern.
