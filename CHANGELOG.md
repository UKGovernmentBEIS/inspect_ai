--- conflicted
+++ resolved
@@ -1,5 +1,6 @@
 ## Unreleased
 
+- Memory Tool: Added a new `memory()` tool (conforms to Anthropic's native memory tool definition).
 - Added `cache` configuration to `GenerateConfig` (formerly was only available as a parameter to `generate()`).
 - OpenAI: Retries for `APIConnectionError`.
 
@@ -12,11 +13,7 @@
 - Grok: Support for generating structured outputs (outputs constrained by JSON Schema).
 - OpenRouter: Add `reasoning_enabled` model arg to optionally disable reasoning for hybrid models.
 - Eval Set: Enable optional explicit specification of `eval_set_id` 
-<<<<<<< HEAD
-- Memory Tool: Added a new memory tool. It conforms to Anthropic's native memory tool definition.
-=======
 - Bugfix: Properly handle `content` of type `str` in Responses API agent bridge.
->>>>>>> 54d27e69
 
 ## 0.3.144 (05 November 2025)
 
