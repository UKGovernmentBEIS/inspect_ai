# Changelog

## Unreleased

- [Eval Sets](https://inspect.ai-safety-institute.org.uk/eval-sets.html) for running groups of tasks with automatic retries.
- [Per-sample](https://inspect.ai-safety-institute.org.uk/agents.html#sec-per-sample-sandbox) Sandbox environments can now be specified (e.g. allowing for a distinct Dockerfile or Docker compose file for each sample).
- [input_screen()](https://inspect.ai-safety-institute.org.uk/interactivity.html) context manager to temporarily clear task display for user input.
- Task `metrics` now override built in scorer metrics (previously they were merged). This enables improved re-use of existing scorers where they only change required is a different set of metrics.
- `write_log_dir_manifest()` to write a log header manifest for a log directory
- Add optional user parameter to SandboxEnvironment.exec for specifying the user. Currently only DockerSandboxEnvironment is supported.
- Fix issue with resolving Docker configuration files when not running from the task directory.
- Treat Sancbox exec `cwd` that are relative paths as relative to sample working directry.
- Filter base64 encoded images out of model API call logs.
- Raise error when a Solver does not return a TaskState.
- Only run tests that use model APIs when the `--runapi` flag is passed to `pytest` (prevents unintended token usage)
- Remove `chdir` option from `@tasks` (tasks now always chdir during execution).
- Do not process `.env` files in task directories (all required vars should be specified in the global `.env`).
<<<<<<< HEAD
- Added [CommonsenseQA](https://github.com/UKGovernmentBEIS/inspect_ai/tree/main/benchmarks/commonsense_qa) and [MMLU-Pro](https://github.com/UKGovernmentBEIS/inspect_ai/tree/main/benchmarks/mmlu_pro) benchmarks.
- Introduce two new scorers, `f1` (precision and recall in text matching) and `exact` (whether normalized text matches exactly).
=======
- Only enable `strict` mode for OpenAI tool calls when all function parameters are required.
- Added [MMMU](https://github.com/UKGovernmentBEIS/inspect_ai/tree/main/benchmarks/mmmu), [CommonsenseQA](https://github.com/UKGovernmentBEIS/inspect_ai/tree/main/benchmarks/commonsense_qa) and [MMLU-Pro](https://github.com/UKGovernmentBEIS/inspect_ai/tree/main/benchmarks/mmlu_pro) benchmarks.
>>>>>>> 61b76721

## v0.3.25 (25 August 2024)

- [Store](https://inspect.ai-safety-institute.org.uk/agents-api.html#sharing-state) for manipulating arbitrary sample state from within solvers and tools.
- [Transcript](https://inspect.ai-safety-institute.org.uk/agents-api.html#transcripts) for detailed sample level tracking of model and tool calls, state changes, logging, etc.
- [Subtasks](https://inspect.ai-safety-institute.org.uk/agents-api.html#sec-subtasks) for delegating work to helper models, sub-agents, etc.
- Integration with Anthropic [prompt caching](https://inspect.ai-safety-institute.org.uk/caching.html#sec-provider-caching).
- [fail_on_error](https://inspect.ai-safety-institute.org.uk/errors-and-limits.html#failure-threshold) option to tolerate some threshold of sample failures without failing the evaluation.
- Specify `init` value in default Docker compose file so that exit signals are handled correctly (substantially improves container shutdown performance).
- Add `function` field to `ChatMessageTool` to indicate the name of the function called.
- Added [RACE](https://github.com/UKGovernmentBEIS/inspect_ai/tree/main/benchmarks/race-h/) benchmark.

## v0.3.24 (18 August 2024)

- Support for tool calling for Llama 3.1 models on Bedrock.
- Report JSON schema validation errors to model in tool response.
- Support for `strict` mode in OpenAI tool calls (update to v1.40.0 of `openai` package required).

## v0.3.23 (16 August 2024)

- Support for tool calling for Llama 3.1 models on Azure AI and CloudFlare.
- Incrase default `max_tokens` from 1024 to 2048.
- Record individual sample reductions along with results for multi-epoch evals.
- Change default to not log base64 encoded versions of images, as this often resulted in extremely large log files (use `--log-images` to opt back in).
- Update to new Mistral API (v1.0.1 of `mistralai` is now required).
- Support for Llama 3.1 models on Amazon Bedrock
- Eliminate Bedrock dependency on anthropic package (unless using an Anthropic model).
- Improved resolution of AWS region for Bedrock (respecting already defined AWS_REGION and AWS_DEFAULT_REGION)
- Fix bug in match scorer whereby numeric values with periods aren't correctly recognized.
- Added [HumanEval](https://github.com/UKGovernmentBEIS/inspect_ai/tree/main/benchmarks/humaneval), [WinoGrande](https://github.com/UKGovernmentBEIS/inspect_ai/tree/main/benchmarks/winogrande) and [Drop](https://github.com/UKGovernmentBEIS/inspect_ai/tree/main/benchmarks/drop) benchmarks.

## v0.3.22 (07 August 2024)

- Fix issue affecting results of `pass_at_{k}` score reducer.

## v0.3.21 (07 August 2024)

- Add `pass_at_{k}` score reducer to compute the probability of at least 1 correct sample given `k` epochs.
- Improved metrics `value_to_float` string conversion (handle numbers, "true", "false", etc.)
- Log viewer: Ctrl/Cmd+F to find text when running in VS Code.
- Set Claude default `max_tokens` to 4096
- Combine user and assistant messages for Vertex models.
- Warn when using the `name` parameter with task created from `@task` decorated function.
- Make sample `metadata` available in prompt, grading, and self-criqique templates.
- Retry on several additional OpenAI errors (APIConnectionError | APITimeoutError | InternalServerError)
- Fix a regression which would cause the 'answer' to be improperly recorded when scoring a sample.

## v0.3.20 (03 August 2024)

- `Epochs` data type for specifying epochs and reducers together (deprecated `epochs_reducer` argument). 
- Enable customisation of model generation cache dir via `INSPECT_CACHE_DIR` environment variable.
- Use doc comment description rather than `prompt` attribute of `@tool` for descriptions.
- Include examples section from doc comments in tool descriptions.
- Add `tool_with()` function for adapting tools to have varying names and parameter descriptions.
- Improve recording of `@task` arguments so that dynamically created tasks can be retried.
- Only print `eval-retry` message to terminal for filesystem based tasks.
- Enhance Python logger messages to capture more context from the log record.
- Fix an issue that could result in duplicate display of scorers in log view when using multiple epoch reducers.

## v0.3.19 (02 August 2024)

- [vLLM](https://inspect.ai-safety-institute.org.uk/models.html#sec-vllm) model provider.
- [Groq](https://groq.com/) model provider.
- [Google Vertex](https://inspect.ai-safety-institute.org.uk/models.html#google-vertex) model provider.
- [Reduce scores](https://inspect.ai-safety-institute.org.uk/scorers.html##sec-reducing-epoch) in multi-epoch tasks before computing metrics (defaults to averaging sample values).
- Replace the use of the `bootstrap_std` metric with `stderr` for built in scorers (see [rationale](https://inspect.ai-safety-institute.org.uk/scorers.html#stderr-note) for details).
- Option to write Python logger entries to an [external file](https://inspect.ai-safety-institute.org.uk/log-viewer.html#sec-external-file).
- Rename `ToolEnvironment` to `SandboxEnvironment` and `tool_environment()` to `sandbox()` (moving the renamed types from `inspect_ai.tool` to `inspect_ai.util`). Existing symbols will continue to work but will print deprecation errors.
- Moved the `bash()`, `python()`, and `web_search()` functions from `inspect_ai.solver` to `inspect_ai.tool`.  Existing symbols will continue to work but will print deprecation errors.
- Enable parallel execution of tasks that share a working directory.
- Add `chdir` option to `@task` to opt-out of changing the working directory during task execution.
- Enable overriding of default safety settings for Google models.
- Use Python type annotations as the first source of type info for tool functions (fallback to docstrings only if necessary)
- Support for richer types (list, TypeDict, dataclass, Pydantic, etc.) in tool calling.
- Change `ToolInfo` parameters to be directly expressed in JSON Schema (making it much easier to pass them to model provider libraries).
- Validate tool call inputs using JSON Schema and report errors to the model.
- Gracefully handle tool calls that include only a single value (rather than a named dict of parameters).
- Support `tool_choice="any"` for OpenAI models (requires >= 1.24.0 of openai package).
- Make multiple tool calls in parallel. Parallel tool calls occur by default for OpenAI, Anthropic, Mistral, and Groq. You can disable this behavior for OpenAI and Groq with `--parallel-tool-calls false`.
- Invoke rate limit retry for OpenAI APITimeoutError (which they have recently begun returning a lot of more of as a result of httpx.ConnectTimeout, which is only 5 seconds by default.).
- Add `cwd` argument to `SandboxEnvironment.exec()`
- Use `tee` rather than `docker cp` for Docker sandbox environment implementation of `write_file()`.
- Handle duplicate tool call ids in Inspect View.
- Handle sorting sample ids of different types in Inspect View.
- Correctly resolve default model based on CLI --model argument.
- Fix issue with propagating API keys to Azure OpenAI provider.
- Add `azure` model arg for OpenAI provider to force binding (or not binding) to the Azure OpenAI back-end.
- Support for Llama 3 models with the Azure AI provider.
- Add `setup` field to `Sample` for providing a per-sample setup script.
- Score multiple choice questions without parsed answers as incorrect (rather than being an error). Llama 3 and 3.1 models especially often fail to yield an answer.
- Read JSON encoded `metadata` field from samples.
- Show task/display progress immediately (rather than waiting for connections to fill).
- Reduce foreground task contention for Inspect View history loading.
- Ability to host standalone version of Inspect View to view single log files.
- Throw `TimeoutError` if a call to `subprocess()` or `sandbox().exec()` times out (formerly a textual error was returned along with a non-zero exit code).
- Validate name passed to `example_dataset()` (and print available example dataset names).
- Resolve relative image paths within Dataset samples against the directory containing the dataset.
- Preserve `tool_error` text for Anthropic tool call responses.
- Fix issue with rate limit reporting being per task not per eval.
- Set maximum rate limit backoff time to 30 minutes
- Retry with exponential backoff for web_search Google provider.



## v0.3.18 (14 July 2024)

- [Multiple Scorers](https://inspect.ai-safety-institute.org.uk/scorers.html#sec-multiple-scorers) are now supported for evaluation tasks.
- [Multiple Models](https://inspect.ai-safety-institute.org.uk/parallelism.html#sec-multiple-models) can now be evaluated in parallel by passing a list of models to `eval()`.
- Add `api_key` to `get_model()` for explicitly specifying an API key for a model.
- Improved handling of very large (> 100MB) log files in Inspect View.
- Use `network_mode: none` for disabling networking by default in Docker tool environments.
- Shorten the default shutdown grace period for Docker container cleanup to 1 second.
- Allow sandbox environent providers to specify a default `max_samples` (set to 25 for the Docker provider).
- Prevent concurrent calls to `eval_async()` (unsafe because of need to change directories for tasks). Parallel task evaluation will instead be implemented as a top-level feature of `eval()` and `eval_async()`.
- Match scorers now return answers consistently even when there is no match.
- Relocate tool related types into a new top-level `inspect_ai.tool` module (previous imports still work fow now, but result in a runtime deprecation warning).
- Decouple tools entirely from solvers and task state (previously they had ways to interact with metadata, removing this coupling will enable tool use in lower level interactions with models). Accordingly, the `call_tools()` function now operates directly on messages rather than task state.
- Support token usage for Google models (Inspect now requires `google-generativeai` v0.5.3).

## v0.3.17 (25 June 2024)

- Optional increased control over the tool use loop via the `call_tools()` function and new `tool_calls` parameter for `generate()`.
- New `per_epoch` option for `CachePolicy` to allow caching to ignore epochs.
- Correctly handle `choices` and `files` when converting `Sample` images to base64. 

## v0.3.16 (24 June 2024)

-   Various fixes for the use of Docker tool environments on Windows.
-   Ability to disable cleanup of tool environments via `--no-toolenv-cleanup`.
-   New `inspect toolenv cleanup` command for manually cleaning up tool environments.
-   `ToolError` exception type for explicitly raising tool errors to the model. Formerly, any exception would be surfaced as a tool error to the model. Now, the `ToolError` exception is required for reporting to the model (otherwise other exception types go through the call stack and result in an eval error).
-   Resolve `INSPECT_LOG_DIR` in `.env` file relative to `.env` file parent directory.
-   Use `-` for delimiting `--limit` ranges rather than `,`.
-   Use HF model device for generate (compatibility with multi-GPU).

## v0.3.15 (15 June 2024)

-   [Sandbox Environments](https://inspect.ai-safety-institute.org.uk/agents.html#sec-sandbox-environments) for executing tool code in a sandbox.
-   [Caching](https://inspect.ai-safety-institute.org.uk/caching.html) to reduce the number of model API calls made.
-   The `multiple_choice()` solver now has support for questions with multiple correct answers.
-   More fine grained handling of Claude `BadRequestError` (400) errors (which were formerly all treated as content moderation errors).
-   Filter out empty TextBlockParam when playing messages back to Claude.
-   Automatically combine Claude user messages that include tool content.
-   Revert to "auto" rather than "none" after forced tool call.
-   Provide `TaskState.tools` getter/setter (where the setter automatically syncs the system messages to the specified set of tools).
-   The `use_tools()` function now uses the `TaskState.tools` setter, so replaces the current set of tools entirely rather than appending to it.
-   Set `state.completed = False` when `max_messages` is reached.
-   Allow tools to be declared with no parameters.
-   Allow for null `bytes` field in `Logprobs` and `TopLogprobs`.
-   Support all Llama series models on Bedrock.
-   Added `truthfulqa` benchmark.
-   Added `intercode-ctf` example.

## v0.3.14 (04 June 2024)

-   Stream samples to the evaluation log as they are completed (subject to the new `--log-buffer` option). Always write completed samples in the case of an error or cancelled task.
-   New `"cancelled"` status in eval log for tasks interrupted with SIGINT (e.g. Ctrl-C). Logs are now written for cancellations (previously they were not).
-   Default `--max-samples` (maximum concurrent samples) to `--max-connections`, which will result in samples being more frequently completed and written to the log file.
-   For `eval_retry()`, copy previously completed samples in the log file being retried so that work is not unnecessarily repeated.
-   New `inspect eval-retry` command to retry a log file from a task that ended in error or cancellation.
-   New `retryable_eval_logs()` function and `--retryable` option for `inspect list logs` to query for tasks not yet completed within a log directory.
-   Add `shuffled` property to datasets to determine if they were shuffled.
-   Remove unused `extensions` argument from `list_eval_logs()`.

## v0.3.13 (31 May 2024)

-   Bugfix: Inspect view was not reliably updating when new evaluation logs were written.

## v0.3.12 (31 May 2024)

-   Bugfix: `results` was not defined when no scorer was provided resulting in an error being thrown. Fixed by setting `results = EvalResults()` when no scorer is provided.
-   Bugfix: The viewer was not properly handling samples without scores.

## v0.3.11 (30 May 2024)

-   Update to non-beta version of Anthropic tool use (remove legacy xml tools implementation).

## v0.3.10 (29 May 2024)

-   **BREAKING:** The `pattern` scorer has been modified to match against any (or all) regex match groups. This replaces the previous behaviour when there was more than one group, which would only match the second group.
-   Improved performance for Inspect View on very large datasets (virtualized sample list).
-   ToolChoice `any` option to indicate the model should use at least one tool (supported by Anthropic and Mistral, mapped to `auto` for OpenAI).
-   Tool calls can now return a simple scalar or `list[ContentText | ContentImage]`.
-   Support for updated Anthropic tools beta (tool_choice and image tool results).
-   Report tool_error back to model if it provides invalid JSON for tool calls arguments (formerly this halted the entire eval with an error).
-   New `max_samples` option to control how many samples are run in parallel (still defaults to running all samples in parallel).
-   Add `boolq.py` benchmark.
-   Add `piqa.py` benchmark.
-   View: Improved markdown rendering (properly escape reference links).
-   Improved typing for example_dataset function.
-   Setuptools entry point for loading custom model extensions.
-   Break optional `tuple` return out of `ToolResult` type.
-   Bugfix: always read original sample message(s) for `TaskState.input_text`.
-   Bugfix: remove write counter from log (could have resulted in incomplete/invalid logs propagating to the viewer).
-   Bugfix: handle task names that include spaces in log viewer.

## v0.3.9 (14 May 2024)

-   Add `ollama` local model provider.
-   Add `multi_scorer()` and `majority_vote()` functions for combining multiple scorers into a single score.
-   Add support for multiple model graders in `model_graded_qa()`.
-   Raise `TypeError` for solvers and scorers not declared as `async`.
-   Fallback to standard parase if `NaN` or `Inf` is encountered while reading log file header.
-   Remove deprecated support for matching partial model names (e.g. "gpt" or "claude").

## v0.3.8 (07 May 2024)

-   Exclude null config values from listings in log viewer.

## v0.3.7 (07 May 2024)

-   Add support for logprobs to HF provider, and create uniform API for other providers that support logprobs (Together and OpenAI).
-   Provide an option to merge assistant messages and use it for Anthropoic models (as they don't allow consecutive assistant messages).
-   Supporting infrastructure in Inspect CLI for VS Code extension (additional list and info commands).

## v0.3.6 (06 May 2024)

-   Show first log file immediately (don't wait for fetching metadata for other logs)
-   Add `--version` CLI arg and `inspect info version` command for interrogating version and runtime source path.
-   Fix: exclude `null` config values in output from `inspect info log-file`

## v0.3.5 (04 May 2024)

-   Fix issue with logs from S3 buckets in inspect view.
-   Add `sort()` method to `Dataset` (defaults to sorting by sample input length).
-   Improve tokenization for HF provider (left padding, attention mask, and allow for custom chat template)
-   Improve batching for HF provider (generate as soon as queue fills, thread safety for future.set_result).
-   Various improvements to documentation.

## v0.3.4 (01 May 2024)

-   `write_eval_log()` now ignores unserializable objects in metadata fields.
-   `read_eval_log()` now takes a `str` or `FileInfo` (for compatibility w/ list returned from `list_eval_logs()`).
-   Registry name looks are now case sensitive (fixes issue w/ loading tasks w/ mixed case names).
-   Resiliancy to Python syntax errors that occur when enumerating tasks in a directory.
-   Do not throw error if unable to parse or load `.ipynb` file due to lack of dependencies (e.g. `nbformat`).
-   Various additions to log viewer display (log file name, dataset/scorer in listing, filter by complex score types).
-   Improvements to markdown rendering in log viewer (don't render intraword underscores, escape html tags).

## v0.3.3 (28 April 2024)

-   `inspect view` command for viewing eval log files.
-   `Score` now has an optional `answer` field, which denotes the answer text extracted from model output.
-   Accuracy metrics now take an optional `ValueToFloat` function for customising how textual values mapped to float.
-   Made `model_graded_qa` more flexible with separate `instruction` template and `grade_pattern`, as well providing `partial_credit` as an option.
-   Modify the default templates for `chain_of_thought()` and `self_critique()` to instruct the model to reply with `ANSWER: $ANSWER` at the end on its own line.
-   Improved numeric extraction for `match(numeric=True)` (better currency and decimal handling).
-   Improve `answer()` patterns so that they detect letter and word answers both within and at the end of model output.
-   `Plan` now has an optional `cleanup` function which can be used to free per-sample resources (e.g. Docker containers) even in the case of an evaluation error.
-   Add `Dataset.filter` method for filtering samples using a predicate.
-   `Dataset` slices (e.g. `dataset[0:100]`) now return a `Dataset` rather than `list[Sample]`.
-   Relative path to `INSPECT_LOG_DIR` in `.env` file is now correctly resolved for execution within subdirectories.
-   `inspect list tasks` and `list_tasks()` now only parse source files (rather than loading them), ensuring that it is fast even for task files that have non-trivial global initialisation.
-   `inspect list logs` and `list_eval_logs()` now enumerate log files recursively by default, and only enumerate json files that match log file naming conventions.
-   Provide `header_only` option for `read_eval_log()` and `inspect info log-file` for bypassing the potentially expensive reading of samples.
-   Provide `filter` option for `list_eval_logs()` to filter based on log file header info (i.e. anything but samples).
-   Added `__main__.py` entry point for invocation via `python3 -m inspect_ai`.
-   Removed prompt and callable from model `ToolDef` (renamed to `ToolInfo`).
-   Fix issue with accesses of `completion` property on `ModelOutput` with no choices.

## v0.3.2 (21 April 2024)

-   Initial release.<|MERGE_RESOLUTION|>--- conflicted
+++ resolved
@@ -9,19 +9,15 @@
 - `write_log_dir_manifest()` to write a log header manifest for a log directory
 - Add optional user parameter to SandboxEnvironment.exec for specifying the user. Currently only DockerSandboxEnvironment is supported.
 - Fix issue with resolving Docker configuration files when not running from the task directory.
-- Treat Sancbox exec `cwd` that are relative paths as relative to sample working directry.
+- Treat Sandbox exec `cwd` that are relative paths as relative to sample working directry.
 - Filter base64 encoded images out of model API call logs.
 - Raise error when a Solver does not return a TaskState.
 - Only run tests that use model APIs when the `--runapi` flag is passed to `pytest` (prevents unintended token usage)
 - Remove `chdir` option from `@tasks` (tasks now always chdir during execution).
 - Do not process `.env` files in task directories (all required vars should be specified in the global `.env`).
-<<<<<<< HEAD
-- Added [CommonsenseQA](https://github.com/UKGovernmentBEIS/inspect_ai/tree/main/benchmarks/commonsense_qa) and [MMLU-Pro](https://github.com/UKGovernmentBEIS/inspect_ai/tree/main/benchmarks/mmlu_pro) benchmarks.
-- Introduce two new scorers, `f1` (precision and recall in text matching) and `exact` (whether normalized text matches exactly).
-=======
 - Only enable `strict` mode for OpenAI tool calls when all function parameters are required.
 - Added [MMMU](https://github.com/UKGovernmentBEIS/inspect_ai/tree/main/benchmarks/mmmu), [CommonsenseQA](https://github.com/UKGovernmentBEIS/inspect_ai/tree/main/benchmarks/commonsense_qa) and [MMLU-Pro](https://github.com/UKGovernmentBEIS/inspect_ai/tree/main/benchmarks/mmlu_pro) benchmarks.
->>>>>>> 61b76721
+- Introduce two new scorers, `f1` (precision and recall in text matching) and `exact` (whether normalized text matches exactly).
 
 ## v0.3.25 (25 August 2024)
 
