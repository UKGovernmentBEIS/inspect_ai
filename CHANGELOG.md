## Unreleased

- Anthropic: Support for binding to internal `web search()` tool.
- Add [Perplexity](https://inspect.aisi.org.uk/providers.html#perplexity) model provider.
- Content: Added `ContentData` for model specific content blocks.
- Citations: Added `Citation` suite of types and included citations in `ContentText` (supported for OpenAI and Anthropic models).
- Eval log: `task_args` now includes defaulted args (formerly it only included explicitly passed args).
- Eval set: `retry_connections` now defaults to 1.0 (resulting in no reduction in connections across passes).
- OpenAI compatible provider: Substitute `-` with `_` when looking up provider environment variables.
- Added development container (`.devcontainer`) configuration.
- `trim_messages()` now removes any trailing assistant message after compaction.
- Task display: Ensure that full path to log file is always displayed (wrap as required).
- Task display: Wrap scorers and scores in the task detail display.
- Fix error writing Nan values to the `logs.json` summary file during bundling.
- Inspect View: Add support for displaying citations for web searches in the transcript.
- Inspect View: Correctly update browser URL when navigation between samples.
<<<<<<< HEAD
- OpenAI: Work around OpenAI Responses API issue by filtering out leading consecutive reasoning blocks.
=======
- Web Search: Added provider for [Exa](https://exa.ai/exa-api) Search API.
>>>>>>> 60329a65
- Bugfix: Properly honor `responses_api=False` when pass as an OpenAI model config arg.
- Bugfix: Limits passed to handoffs can be used multiple times (if agent is handed off to multiple times).

## v0.3.103 (06 June 2025)

- Eval set: Do not read full eval logs into memory at task completion.

## v0.3.102 (05 June 2025)

- OpenAI: Use responses API for codex models.
- Bugfix: Temporarily revert change to eval set header reading to investigate regression.

## v0.3.101 (05 June 2025)

- Eval set: Default `max_tasks` to the greater of 4 and the number of models being evaluated.
- Eval set: Do not read full eval logs into memory at task completion.
- pass_at_k: Treat threshold as the the minimum inclusive value for passing (rather than checking equality)
- Web search: Include links specified by providers in the results.
- Inspect View: Display sample id & epoch in sample dialog title bar.
- Inspect View: Don't open sample dialog when simply navigating the sample list.
- Inspect View: Fix error that could occur when determine transcript outline collapse state.
- Inspect View: Show the correct sample when opening a sample from a sorted list.
- Bugfix: Ensure that dataset shuffle_choices=True always uses a distinct random seed.
- Bugfix: Don't attempt to use OpenAI's web search preview against models that are known to not support it.

## v0.3.100 (01 June 2025)

- [time_limit()](https://inspect.aisi.org.uk/errors-and-limits.html#time-limit) and [working_limit()](https://inspect.aisi.org.uk/errors-and-limits.html#working-limit) context managers for scoped application of time limits.
- Abiliy to query current usage for scoped limits (e.g. time or tokens).
- Added native OpenAI web search to [web_search()](https://inspect.aisi.org.uk/tools-standard.html#sec-web-search) tool.
- Limit `docker compose` concurrency to 2 * os.cpu_count() by default (override with `INSPECT_DOCKER_CLI_CONCURRENCY`).
- ReAct agent: Only send custom `on_continue` message to the model if the model made no tool calls.
- Tool calling: Support for `Enum` types in tool arguments.
- AzureAI: Automatically fold user and tool messages for Mistral models.
- Task display: Simplify task display for `plain` mode (no outline, don't expand tables to console width).
- Task display: Truncate task config to prevent overflow (collapse dicts, limit individual values to 50 chars, limit overall output to 500 chars).
- Task display: Always show the sample init event in the task transcript display.
- Task display: Fix mouse support on ghostty (and possibly other terminals).
- Inspect View: Outline view for transcript which enables high level navigation to solvers, agents, scorers, etc.
- Inspect View: Fix an issue that prevented the display of the viewer in VSCode when the viewer tab was moved to the background.
- Inspect View: Don't error when metadata contains null values.

## v0.3.99 (22 May 2025)

- Exported `view()` function for running Inspect View from Python.
- Always return tasks in the same order they were passed to `eval()` or `eval_set()`.
- Google: Updated required version of `google-genai` to 1.16.1 (which includes support for reasoning summaries and is now compatible with the trio async backend).
- Anthropic: More flexible detection of "overloaded_error" for retires.
- Inspect View: Improve text zooming and wrapping when rendering sample errors.
- Inspect View: Preserve log mtime-ordering in the bundle output directory

## v0.3.98 (18 May 2025)

- Google: Disable reasoning when `reasoning_tokens` is set to 0.
- Temporarily pin to textual < 3.0.0 to work around event loop breakage.
- CLI display: improve performance of sample rendering by only rendering the 10 most recent events.
- Inspect View: Improve sample score column layout, markdown render explanation.

## v0.3.97 (16 May 2025)

- React agent: Use of `submit()` tool is now [optional](https://inspect.aisi.org.uk/agent.html#submit-tool).
- Agents: `is_agent()` typeguard function for checking whether an object is an `Agent`.
- Anthropic: Show warning when generation config incompatible with extended thinking is used (affects `temperature`, `top_p`, and `top_k`).
- AzureAI: Don't include `tools` or `tool_choice` in  requests when emulating tool calling (avoiding a 400 error).
- AzureAI: Accept `<tool_calls>` plural from Llama models (as it sometimes uses this instead of `<tool_call>`).
- AzureAI: Correctly handle tool calls with no arguments.
- Eval retry: Improve error message when attempting to retry tasks in packages that have not been registered.
- Warn when a passed `--sample-id` is not found in the target dataset (raise error if there are no matches at all).
- Dataframes: [parallel](https://inspect.aisi.org.uk/dataframe.html#parallel-reading) option to read samples in parallel using multiprocessing.
- Dataframes: Include underlying `EvalLog` and `Exception` in `ColumnError`.
- Dataframes: Use native pyarrow column storage with pd.NA for missing values.
- Inspect View: Improve the performance and memory efficiency of the viewer when viewing large samples with long, complex transcripts.
- Inspect View: Improve the performance of the viewer when viewing large, complex sample or task metadata. 
- Inspect View: Live display of subtask, tool and other child events when viewing a running evaluation.
- Inspect View: Transcript rendering improvements including less complex overall layout, more collapsible entities, and improved rendering of sandbox events, tool calls, and other events.
- Inspect View: Message rendering improvement including coloring user messages, reducing layout complexity, and other minor improvements.
- Inspect View: Render metadata for samples and tasks as an interactive tree.
- Inspect View: When deployed via `inspect view bundle`, support linking to individual transcript events or messages.
- Inspect View: Reduce the maximum size of the header (before it is collapsed) when evals have large numbers of metrics.
- Bugfix: More robust handling of non-529 "overloaded_error" for Anthropic.
- Bugfix: More robust handling of no result returned from tool call.

## v0.3.96 (13 May 2025)

- Dataframes: `events_df()` function, improved message reading, log filtering, don't re-sort passed logs
- Model Context Protocol: Upgrade sandbox client to typing changes made in v1.8.0 of `mcp` package.
- vLLM/SGLang: Fix dynamic port binding for local server on Mac OS X.
- React Agent: Improve continue prompt to remind the model to include the answer in their call to `submit()`.
- Inspect View: Properly sort samples by score even when there are samples with errors.
- Inspect View: Allow filtering of samples by score when evals are running.

## v0.3.95 (10 May 2025)

- [Dataframe](https://inspect.aisi.org.uk/dataframe.html) functions for reading dataframes from log files.
- Web Search: Added provider for [Tavily](https://inspect.aisi.org.uk/tools-standard.html#tavily-provider) Research API.
- Multiple Choice: `max_tokens` option to control tokens used for `generate()`.
- Don't enforce sample `working_limit` after solvers have completed executing (matching behavior of other sample limits).
- Only pass `user` parameter on to sandboxes if is not `None` (eases compatibility with older sandbox providers).
- Anthropic: Retry when `type` in the error message body is "overloaded_error". 
- Agent Bridge: Compatibility with `request()` method in v1.78.0 of `openai` package (now the minimum required version).
- Model Context Protocol: Update to typing changes made in v1.8.0 of `mcp` package (now the minimum required version).
- TaskState: `input_text` and `user_prompt` properties now read the last rather than first user message.
- Inspect View: Properly display 'more' options when content is collapsed.
- Inspect View: Fix issue that prevented filtering of sample list when viewing a running evaluation.
- Inspect View: Fix selection of specific metrics within scorers when a scorer produces more than one metric.
- Ignore OSError that occurs while rotating trace files.
- Restore logging `metadata` from `TaskState` rather than from `Sample`.
- Bugfix: Restore ability of operator to terminate the current sample in tool call approval.
- Bugfix: Ensure that "init" span is exited in the same async context when sandbox connection errors occur.
- Bugfix: Protect against no `thought` argument being passed to `think()` tool.
- Bugfix: Correct handling of `text_editor()` tool for Claude Sonnet 3.5.

## v0.3.94 (06 May 2025)

- [span()](https://inspect.aisi.org.uk/agent-custom.html#grouping-with-spans) function for grouping transcript events.
- [collect()](https://inspect.aisi.org.uk/agent-custom.html#grouping-with-spans) function for enclosing parallel tasks in spans.
- [Event tree](https://inspect.aisi.org.uk/reference/inspect_ai.log.html#event-tree) functions for organising transcript events into a tree of spans.
- `inspect log convert` now always fully re-writes log files even of the same format (so that e.g. sample summaries always exist in the converted logs).
- React agent: `answer_only` and `answer_delimiter` to control how submitted answers are reflected in the assistant message content. 
- Python tool: Execute using a bash login shell for consistency of Python versions across `bash()` and `python()` tools.
- Task display: Realtime display of events that occur within tool calls and subtasks.
- Multiple choice: Support for more than 26 choices.
- Bugfix: Ensure that each MCP server gets its own cached tool list.

## v0.3.93 (01 May 2025)

- [Scoped Limits](https://inspect.aisi.org.uk/errors-and-limits.html#scoped-limits) for enforcing token and message limits using a context manager.
- [Agent Limits](https://inspect.aisi.org.uk/errors-and-limits.html#agent-limits) for enforcing token and message limits for agent execution.
- Enhanced `bash_session()` tool to provide richer interface to model and to support interactive sessions (e.g. logging in to a remote server).
- [read_eval_log_sample_summaries()](https://inspect.aisi.org.uk/eval-logs.html#summaries) function for reading sample summaries (including scoring) from eval logs.
- Updated [vLLM](https://inspect.aisi.org.uk/providers.html#vllm) provider to use local server rather than in process `vllm` package (improved concurrency and resource utilization).
- New [SGLang](https://inspect.aisi.org.uk/providers.html#sglang) provider (using similar local server architecture as vLLM provider).
- Anthropic: Added `streaming` model argument to control whether streaming API is used (by default, streams when using extended thinking).
- `--sample-id` option can now include task prefixes (e.g. `--sample-id=popularity:10,security:5)`).
- Improved write performance for realtime event logging.
- `--no-log-realtime` option for disabling realtime event logging (live viewing of logs is disabled when this is specified).
- Packaging: Exclude `_resources` directories from package (reduces pressure on path lengths for Windows).
- Inspect View: Split info tab into task, models, and info for improved layout.
- Bugfix: Avoid validation errors when loading old log files which contain "output_limit" tool errors.

## v0.3.92 (26 April 2025)

- OpenAI: In responses API, don't pass back assistant output that wasn't part of the output included in the server response (e.g. output generated from a call to a `submit()` tool).
- Bugfix: Correctly pass tool arguments back to model for OpenAI responses API.

## v0.3.91 (26 April 2025)

- Support for using tools from [Model Context Protocol](https://inspect.aisi.org.uk/tools-mcp.html) providers.
- New [retry_on_error](https://inspect.aisi.org.uk/errors-and-limits.html#sample-retries) option to enable sample level retry of errors (retries occur immediately rather than waiting until the next full eval retry).
- OpenAI: [reasoning_summary](https://inspect.aisi.org.uk/reasoning.html#reasoning-history) generation option for reasoning models.
- OpenAI: `responses_store` model argument to control whether the `store` option is enabled (it is enabled by default for reasoning models to support reasoning playback).
- OpenAI: Support for [flex processing](https://inspect.aisi.org.uk/providers.html#flex-processing), which provides lower inference costs in exchange for slower response times and occasional resource unavailability (added in v1.75.0, which is now required).
- OpenAI: Responses API is now used by default for all reasoning models.
- OpenAI: Automatically alias reserved internal tool names (e.g. `python`) for responses API.
- Anthropic: Warn only once if unable to call count_tokens() for a model.
- Google: Update to 1.12.1 of `google-genai` (which is now required).
- Google: Support for `reasoning_tokens` option for Gemini 2.5 models.
- Grok: Support for `reasoning_effort` option and capturing reasoning content.
- OpenRouter: Forward `reasoning_effort` and `reasoning_tokens` to `reasoning` field.
- Model API: `ToolSource` for dynamic tools inputs (can be used in calls to `model.generate()` and `execute_tools()`)
- ReAct Agent: Ability to fully repleace the default `submit()` tool.
- Human Agent: Added `user` parameter for running the human agent cli as a given user.
- Scoring: Support for multimodal inputs to `model_graded_qa()` and `model_graded_fact()`.
- Scoring: Handle parsing unicode fractions when evaluating numeric input for `match()` scorer.
- Scoring: Add `sample_metadata_as()` method to `SampleScore`.
- Sandbox API: Added `user` parameter to `connection()` method for getting connection details for a given user.
- Docker: Register samples for cleanup immediately (so they are still cleaned up even if interrupted during startup).
- Docker: Support sample metadata interpolation for image names in compose files. 
- Tool calling: Support for additional types (`datetime`, `date`, `time`, and `Set`)
- Log API: Functions for reading/writing eval logs can now take a `Path`.
- Registry: Evaluate string annotations when creating registry objects. 
- Error handling: Added `--traceback-locals` CLI option to print values of local variables in tracebacks.
- Error handling: Fully unwrap inner errors from exception groups for reporting.
- Inspect View: Support for viewing logs in Google Cloud Storage (gc://).
- Inspect View: Improved display of reasoning blocks.
- Inspect View: Improved display and layout of transcript and events.
- Inspect View: Improved Tool input and output display.
- Inspect View: Improved display of sample input, target, answer, and scoring information (improve column width behavior).
- Inspect View: Add support for linking to logs, specific log tabs, individual samples, and sample tabs within samples.
- Inspect View: Collapse sample init view by default.
- Inspect: Properly store and restore NaN values when viewing logs in VSCode.
- Documentation: Update tutorial to use HuggingFaceH4/MATH-500 as math dataset.
- Documentation: Add scorer.py example that uses the expression_equivalence custom scorer from the tutorial.
- Bugfix: Correct parsing of `CUDA_VISIBLE_DEVICES` environment variable for vLLM provider
- Bugfix: Don't require saved response message id for openai assistant messages.
- Bugfix: Don't show empty `<think>` tag in conversation view if there is no reasoning content.
- Bugfix: Properly handle multiple reasoning blocks and empty reasoning summaries in OpenAI responses API.
- Bugfix: Tolerate assistant messages with no internal representation in Open AI responses API.
- Bugifx: Correct reporting of seconds until next retry for model generate calls.

## v0.3.90 (21 April 2025)

- Inspect View: Collapse user messages after 15 lines by default.
- Inspect View: Improved spacing between transcript events.
- Bugfix: Prevent duplicate sample init events in transcript.
- Bugfix: Properly collapse initialization events in the transcript.
- Bugfix: Properly pre-wrap source code in the transcript.

## v0.3.89 (17 April 2025)

- [Model Roles](https://inspect.aisi.org.uk/models.html#model-roles) for creating aliases to models used in a task (e.g. "grader", "red_team", "blue_team", etc.)
- New [openai-api](https://inspect.aisi.org.uk/providers.html#openai-api) model provider for interfacing with arbitrary services that have Open AI API compatible endpoints.
- ReAct Agent: [truncation](https://inspect.aisi.org.uk/agents.html#truncation) option to trim conversation messages when the model context window is exceeded.
- ReAct Agent: Improve default `on_continue` message, including using a dynamic name for the submit tool.
- Agent Bridge: Add `metadata` field to bridge input for backward compatibility with solver-based bridge.
- Added `default` argument to `get_model()` to explicitly specify a fallback model if the specified model isn't found.
- Approval: Approvers now take `history` argument (rather than `TaskState`) to better handle agent conversation state.
- Anthropic: Update string matching to correctly handle BadRequestErrors related to prompt + max_tokens being too long.
- Google: Return "(no content)" when a generate call results in no completion choices.
- CloudFlare: Use OpenAI compatible REST endpoint for interface to models.
- Azure AI: Use `2025-03-01-preview` as default API version if none explicitly specified.
- Model API: `trim_messages()` function for pruning messages to fit within model context windows.
- Model API: Improved detection of context window overflow for Grok, Groq, and CloudFlare.
- Task Display: Show both provider and model name when concurrency context is not shared across all models for a given provider.
- Registry: Exported `registry_create()` function for dynamic creation of registry objects (e.g. `@task`, `@solver`, etc.).
- Remove `chdir` option from `@task` (tasks can no longer change their working directory during execution).
- `INSPECT_EVAL_LOG_FILE_PATTERN` environment variable for setting the eval log file pattern.
- Bugfix: Eval retry now works correctly for models with a service prefix (e.g. `openai/azure/model-name`).
- Bugfix: Correctly resolve approvers in the same source file as tasks. 
- Bugfix: Ensure agent decorator resolves string annotations from `__future__` as needed.
- Bugfix: Correctly handle string `dict` keys that are numeric in store diffs.

## v0.3.88 (11 April 2025)

- Tools: Restore formerly required (but now deprecated) `type` field to `ToolCall`.
- Approval: Raise operator limit exceeded error for tool approval termination action.
- Anthropic: Don't include side count of `reasoning_tokens` in `total_tokens` (they are already included).
- Anthropic: Update string matching to correctly handle BadRequestErrors related to prompts being too long.

## v0.3.87 (10 April 2025)

- Eval: Fix an error when attempting to display realtime metrics for an evaluation.
- Log Viewer: Fix an error when displaying a running log with a null metric value.

## v0.3.86 (09 April 2025)

- Open AI: Treat `UnprocessableEntityError` as bad request so we can include the request payload in the error message.
- Eval Retry: Correctly restore model-specific generation config on retry.
- Inspect View: Resolve sample attachments before including in realtime event stream.
- Bugfix: Properly handle special characters in IDs during event database cleanup.

## v0.3.85 (08 April 2025)

- Remove support for `goodfire` model provider (dependency conflicts).
- React Agent: Enable specification of `description` without `name`.

## v0.3.84 (07 April 2025)

- Bugfix: Suppress link click behavior in vscode links.

## v0.3.83 (07 April 2025)

- Inspect View: [Live updates](https://inspect.aisi.org.uk/log-viewer.html#live-view) to running evaluation logs.
- [Agent](https://inspect.aisi.org.uk/agents.html) protocol and [inspect_ai.agent](https://inspect.aisi.org.uk/reference/inspect_ai.agent.html) module with new system for creating, composing, and executing agents.
- Scoring: New [grouped()](https://inspect.aisi.org.uk/scoring.html#metric-grouping) metric wrapper function, which applies a given metric to subgroups of samples defined by a key in sample metadata.
- Basic Agent: New `submit_append` option to append the submit tool output to the completion rather than replacing the completion (note that the new `react()` agent appends by default).
- Model API: New [execute_tools()](https://inspect.aisi.org.uk/reference/inspect_ai.model.html#execute_tools) function (replaces deprecated `call_tools()` function) which handles agent handoffs that occur during tool calling.
- Model API: `generate_loop()` method for calling generate with a tool use loop.
- Model API: Provide optional sync context manager for `Model` (works only with providers that don't require an async close).
- Anthropic: Add support for `tool_choice="none"` (added in v0.49.0, which is now required).
- Together AI: Updated `logprobs` to pass `1` rather than `True` (protocol change).
- Tools: `bash_session()` and `web_browser()` now create a distinct sandbox process each time they are instantiated.
- Computer Tool: Support for use of the native Open AI computer tool (available in the model `openai/computer-use-preview`)
- Task API: `task_with()` and `tool_with()` no longer copy the input task or tool (rather, they modify it in place and return it).
- Eval Set: Resolve tasks before each pass (ensure that each pass runs against an entirely new task instance).
- Eval Retry: Ability to retry any task in the registry, even if it has a custom `name` (save `registry_name` separately).
- Human Agent: Start task with clock paused and then automatically start it on container logins.
- Typed Store: `instance` option for `store_as()` for using multiple instances of a `StoreModel` within a sample.
- Typed Store: Raise error if attempting to embed a `StoreModel` within another `StoreModel`.
- Sandbox: New `sandbox_default()` context manager for temporarily changing the default sandbox.
- Docker: `write_file()` function now gracefully handles larger input file sizes (was failing on files > 2MB).
- Docker: Prevent low timeout values (e.g. 1 second) from disabling timeout entirely when they are retried.
- Display: Print warnings after task summaries for improved visibility.
- Inspect View: Fallback to content range request if initial HEAD request fails.
- Inspect View: Improve error message when view bundles are server from incompatible servers.
- Inspect View: Render messages in `user` and `assistant` solver events.
- Inspect View: Improved support for display of nested arrays.
- Inspect View: Improved rendering of complex scores and metrics.
- Inspect View: Properly handle filtering of dictionary scores.
- Inspect View: Render math in model input and output using katex.
- Inspect View: Improve sample score rendering (single scoring tab with scores rendered in a table).
- Inspect View: Improve sample count display in sample list footer.
- Inspect View: Properly refresh running evals when restoring from being backgrounded.
- Bugfix: Support for calling the `score()` function within Jupyter notebooks.
- Bugfix: Handle process lookup errors that can occur during timeout race conditions.
- Bugfix: Correctly capture and return logs from `eval()` when a cancellation occurs.
- Bugfix: Correctly handle custom `api_version` model argument for OpenAI on Azure.
- Bugfix: Correct handling for `None` passed to tool call by model for optional parameters.
- Bugfix: Cleanup automatically created `.compose.yml` when not in working directory.
- Bugfix: Prevent exception when navigating to sample that no longer exists in running samples display.

## v0.3.82 (02 April 2025)

- Bugfix: Correct handling of backward compatibility for inspect-web-browser-tool image.
- Bugfix: Eval now properly exits when `max_tasks` is greater than total tasks

## v0.3.81 (30 March 2025)

- Requirements: Temporarily upper-bound `rich` to < 14.0.0 to workaround issue.

## v0.3.80 (30 March 2025)

- Google: Compatibility with httpx client in `google-genai` >= 1.8.0 (which is now required).
- Mistral: Compatibility with tool call schema for `mistralai` >= v1.6.0 (which is now required).
- Inspect View: Correctly parse NaN values (use JSON5 for all JSON parsing)

## v0.3.79 (26 March 2025)

- Google: Compatibility with v1.7 of google-genai package (create client per-generate request)
- Bugfix: Properly record scorer and metrics when there are multiple tasks run in an eval.

## v0.3.78 (25 March 2025)

- OpenAI: Ensure that assistant messages always have the `msg_` prefix in responses API.

## v0.3.77 (25 March 2025)

- New [think()](https://inspect.aisi.org.uk/tools-standard.html#sec-think) tool that provides models with the ability to include an additional thinking step.
- OpenAI: Support for the new [Responses API](https://inspect.ai-safety-institute.org.uk/providers.html#responses-api) and [o1-pro](https://platform.openai.com/docs/models/o1-pro) models.
- OpenAI: Remove base64-encoded audio content from API call JSON in ModelEvent.
- AzureAI: Support for use of native [OpenAI](https://inspect.ai-safety-institute.org.uk/providers.html#openai-on-azure) and [Mistral](https://inspect.ai-safety-institute.org.uk/providers.html#mistral-on-azure-ai) clients using service qualifiers (e.g. `openai/azure/gpt-4o-mini` or `mistral/azure/Mistral-Large-2411`). 
- OpenRouter: Handle "error" field in response object and retry for empty responses.
- Added `--metadata` option to eval for associating metadata with eval runs.
- Task display: Show reasoning tokens for models that report them.
- Anthropic: Include reasoning tokens in computation of total tokens
- Inspect View: Properly wrap tool input for non-code inputs like `think`.

## v0.3.76 (23 March 2025)

- [bash_session()](https://inspect.ai-safety-institute.org.uk/tools-standard.html#sec-bash-session) tool for creating a stateful bash shell that retains its state across calls from the model.
- [text_editor()](https://inspect.ai-safety-institute.org.uk/tools-standard.html#sec-text-editor) tool which enables viewing, creating and editing text files.
- Structured Output: Properly handle Pydantic BaseModel that contains other BaseModel definitions in its schema.
- OpenAI: Support for .wav files in audio inputs for gpt-4o-audio-preview.
- OpenAI: Strip 'azure' prefix from model_name so that model type checks all work correctly.
- OpenAI: Don't send `reasoning_effort` parameter to o1-preview (as it is not supported).
- Inspect View: Fix error sorting numeric or categorical score results.
- Inspect View: Properly wrap model API call text in the transcript.
- Bugfix: Only initialise display in eval_set if it wasn't initialised from the CLI
- Bugfix: Set the global log level based on the specified Inspect log level.
- Bugfix: Resolve issue when deserialising a SubtaskEvent from a log file which does not have a completed time.
- Bugfix: Fix unnecessary warnings about task arguments.
- Bugfix: When a task does not take a kwargs argument, only warn if the provided argument is not valid.

## v0.3.75 (18 March 2025)

- Model API: Specifying a default model (e.g. `--model`) is no longer required (as some evals have no model or use `get_model()` for model access).
- Tasks can now directly specify a `model`, and model is no longer a required axis for parallel tasks.
- Eval Set: Improved parallelisation in scheduler (all pending tasks are now run together rather than in model groups).
- Don't generate `id` for `ChatMessage` when deserialising (`id` is now `str | None` and is only populated when messages are directly created).
- Log: Support for zip64 extensions required to read some log files that are larger than 4GB.
- Anthropic: Provide `reasoning_tokens` for standard thinking blocks (redacted thinking not counted).
- Google: Improve checking of `APIError` status codes for retry.
- CLI: Added `--env` option for defining environment variables for the duration of the `inspect` process.
- Inspect View: Fix issue generating diffs for nested arrays.
- Inspect View: Fix layout issue with sample error display in sample detail summary.
- Inspect View: Better support large eval files (in excess of 4GB).
- Inspect View: Correctly display 'None' when passed in tool calls.
- Inspect View: Fix 'Access Denied' error when using `inspect view` and viewing the log in a browser.
- Bugfix: Properly handle nested Pydantic models when reading typed store (`store_as()`) from log.
- Bugfix: Enable passing `solver` list to `eval()` (decorate `chain` function with `@solver`).
- Bugfix: Support deserializing custom sandbox configuration objects when said sandbox plugin is not installed.
- Bugfix: Fix error in sample filtering autocomplete (could cause autocomplete to fail and show an error in js console).

## v0.3.74 (15 March 2025)

- Bugfix: Exclude chat message `id` from cache key (fixes regression in model output caching).

## v0.3.73 (14 March 2025)

- Constrain model output to a particular JSON schema using [Structured Output](https://inspect.aisi.org.uk/structured.html) (supported for OpenAI, Google, and Mistral).
- New "HTTP Retries" display (replacing the "HTTP Rate Limits" display) which counts all retries and does so much more consistently and accurately across providers.
- The `ModelAPI` class now has a `should_retry()` method that replaces the deprecated `is_rate_limit()` method.
- The "Generate..." progress message in the Running Samples view now shows the number of retries for the active call to `generate()`.
- New `inspect trace http` command which will show all HTTP requests for a run.
- More consistent use of `max_retries` and `timeout` configuration options. These options now exclusively control Inspect's outer retry handler; model providers use their default behaviour for the inner request, which is typically 2-4 retries and a service-appropriate timeout.
- Improved async implementation using AnyIO (can now optionally run Trio rather than asyncio as the [async backend](https://inspect.aisi.org.uk/parallelism.html#async-backends)).
- Agent Bridge: Correct handling for `tool_choice` option.
- Model API: `ChatMessage` now includes an `id` field (defaults to auto-generated uuid).
- OpenAI: More flexible parsing of content parts (some providers omit the "type" field); support for "reasoning" content parts.
- Anthropic: Retry api connection errors and remote protocol errors that occur during streaming.
- Mistral: Update to new Mistral API (v1.5.1 of `mistralai` is now required).
- Logging: Inspect no longer sets the global log level nor does it allow its own messages to propagate to the global handler (eliminating the possibility of duplicate display). This should improve compatibility with applications that have their own custom logging configured. 
- Tasks: For filesystem based tasks, no longer switch to the task file's directory during execution (directory switching still occurs during task loading). Specify `@task(chdir=True)` to preserve the previous behavior.
- Bugfix: Fix issue with deserializing custom sandbox configuration objects.
- Bugfix: Handle `parallel_tool_calls` correctly for OpenAI models served through Azure.

## v0.3.72 (03 March 2025)

- Computer: Updated tool definition to match improvements in Claude Sonnet 3.7.

## v0.3.71 (01 March 2025)

- Anthropic: Support for [extended thinking](https://inspect.aisi.org.uk/reasoning.html#claude-3.7-sonnet) features of Claude Sonnet 3.7 (minimum version of `anthropic` package bumped to 0.47.1).
- Reasoning: `ContentReasoning` type for representing model reasoning blocks.
- Reasoning: `reasoning_tokens` for setting maximum reasoning tokens (currently only supported by Claude Sonnet 3.7)
- Reasoning: `reasoning_history` can now be specified as "none", "all", "last", or "auto" (which yields a provider specific recommended default).
- Web Browser: [Various improvements](https://github.com/UKGovernmentBEIS/inspect_ai/pull/1314) to performance and robustness along with several bug fixes.
- OpenAI: Provide long connection (reasoning friendly) socket defaults in http client 
- OpenAI: Capture `reasoning_tokens` when reported.
- OpenAI: Retry on rate limit requests with "Request too large".
- OpenAI: Tolerate `None` for assistant content (can happen when there is a refusal).
- Google: Retry requests on more HTTP status codes (selected 400 errors and all 500 errors). 
- Event Log: Add `working_start` attribute to events and `completed` and `working_time` to model, tool, and subtask events.
- Human Agent: Add `task quit` command for giving up on tasks.
- Human Agent: Don't emit sandbox events for human agent
- Inspect View: Improve rendering of JSON within logging events.
- Inspect View: Improve virtualized rendering of Sample List, Sample Transcript, and Sample Messages.
- Task Display: Let plugins display counters ('rich' and 'full' display modes only).
- Inspect View: Fix layout issues with human agent terminal session playback.
- Inspect View: Improve tool input / output appearance when rendered in VSCode.
- Inspect View: Display reasoning tokens in model usage for the samples and for the complete eval.
- Inspect View: Improve model api request / response output when rendered in VSCode.
- Inspect View: Improve rendering of some tool calls in the transcript.
- Bugfix: Fix audio and video inputs for new Google GenAI client.
- Bugfix: Ensure that token limits are not enforced during model graded scoring.
- Bugfix: Catch standard `TimeoutError` for running shell commands in the computer tool container.
- Bugfix: Correct combination of consecutive string based user messages for Anthropic provider.

## v0.3.70 (25 February 2025)

- [working_limit](https://inspect.aisi.org.uk/errors_and_limits.html#working-limit) option for specifying a maximum working time (e.g. model generation, tool calls, etc.) for samples.
- Added `SandboxEvent` to transcript for recording sandbox execution and I/O.
- Sandboxes: `as_type()` function for checked downcasting of `SandboxEnvironment`
- Remove root logging handlers upon Inspect logger initialisation (as they result in lots of log spam if left installed).
- Only explicitly set `state.completed=True` when entering scoring (`basic_agent()` no longer sets `completed` so can be used in longer compositions of solvers).
- Add `uuid` property to `TaskState` and `EvalSample` (globally unique identifier for sample run).
- Add `cleanup` to tasks for executing a function at the end of each sample run.
- Agent `bridge()` is now compatible with the use of a custom `OPENAI_BASE_URL`.
- Mistral: Bump required version of `mistralai` package to 1.5 (required for `working_limit`).
- Truncate tracebacks included in evaluation log to a maximum of 1MB.
- Compatibility with textual version 2.0 (remove upper bound).
- Align with HF datasets `fsspec` version constraints to avoid pip errors when installing alongside `datasets`.
- Bugfix: Fix issue with tools that had an ordinary `dict` as a parameter.
- Bugfix: Print the correct container `sample_id` for `--no-sandbox-cleanup`.

## v0.3.69 (20 February 2025)

- Google provider updated to use the [Google Gen AI SDK](https://googleapis.github.io/python-genai/), which is now the recommended API for Gemini 2.0 models.
- Task display: Use cooperative cancellation for cancel buttons in task display.
- Task display: Print task progress every 5 seconds for 'plain' display mode.
- Task display: Handle click on running samples tab when there is no transcript.
- Docker: Print stderr from `compose up` when no services startup successfully. 
- Docker: Print sample id and epoch for each container when using `--no-sandbox-cleanup`
- Mistral: Create and destroy client within generate.
- Inspect View: Fix display of score dictionaries containing boolean values
- Bugfix: Catch standard `TimeoutError` for subprocess timeouts (ensure kill/cleanup of timed out process).

## v0.3.68 (19 February 2025)

- Task display: Improve spacing/layout of final task display.
- Textual: speicfy broader range of compatible versions (v0.86.2 to v1.0.0)

## v0.3.67 (18 February 2025)

- Memoize calls to `get_model()` so that model instances with the same parameters are cached and re-used (pass `memoize=False` to disable).
- Async context manager for `Model` class for optional scoped usage of model clients.
- New `assistant_message()` solver.
- Prompt templates: Ignore template placeholders that don't map to passed parameters in `prompt_template()`, and system/user/assistant solvers.
- Google: Handle system messages with content lists and input with system but no user messages.
- Google: Ensure that a completion choice is provided even when none are returned by the service.
- Inspect View: Improve the display of subtasks with no inputs or events.
- Inspect View: Fix transcript display of phantom subtask or other phantom events.
- Inspect View: Fix formatting issues in sample error display
- Bugfix: Raise error for empty dataset (rather than providing a dummy sample).
- Bugfix: Specify markup=False for textual static controls (stricter parser in textual 2.0 leading to exceptions).
- Bugfix: Temporarily pin to textual==1.0.0 while they chase all of their regressions in 2.0

## v0.3.66 (17 February 2025)

- Docker: Correct compose file generation for Dockerfiles w/ custom stem or extension.
- Escape brackets when rendering task config (another textual 2.0 fix)

## v0.3.65 (16 February 2025)

- Compatibility with textual 2.0 (which had several breaking changes).
- Inspect View: Improve scorer display formatting.
- Bugfix: Inspect view now correctly renders arrays with embedded `null` values.
- Bugfix: Inspect view now correctly handles scorers with no metrics.

## v0.3.64 (14 February 2025)

- [Reference documentation](https://inspect.aisi.org.uk/reference/) for Python API and CLI commands.
- Add support for [clustered standard errors](https://inspect.aisi.org.uk/scorers.html#clustered-standard-errors) via a new `cluster` parameter for the `stderr()` metric.
- Improvements to [scoring workflow](https://inspect.aisi.org.uk/scorers.html#sec-scorer-workflow) (`inspect score` command and `score()` function).
- Metrics now take `list[SampleScore]` rather than `list[Score]` (previous signature is deprecated but still works with a warning).
- Use a sample adjustment for the `var()` metric.
- Google: Speculative fix for completion candidates not being returned as a list.
- Python and Bash tools: Add `sandbox` argument for running in non-default sandboxes.
- Transcript: Log `ScoreEvent` (with `intermediate=True`) when the `score()` function is called.
- Transcript: Add `source` field to `InfoEvent` and use it for events logged by the human agent.
- Docker: Support Dockerfiles with `.Dockerfile` extension.
- Docker: Raise error when there is an explicitly configured `container_name` (incompatible with epochs > 1).
- Docker: Dynamically set `compose up` timeout when there are `healthcheck` entries for services.
- Log: Validate that `log_dir` is writeable at startup.
- Log: Write eval config defaults into log file (rather than `None`).
- Bugfix: Always honor level-level-transcript setting for transcript logging.
- Bugfix: Fix some dynamic layout issues for sample sandbox view.

## v0.3.63 (07 February 2025)

- Add [OpenRouter](https://inspect.aisi.org.uk/providers.html#openrouter) model provider.
- Inspect View: Convert codebase from JS/Preact to Typescript/React
- Add `shuffle_choices` to dataset and dataset loading functions. Deprecate `shuffle` parameter to the `multiple_choice` solver.
- Add `stop_words` param to the `f1` scorer. `stop_words` will be removed from the target and answer during normalization.
- Tools: Handle return of empty list from tool calls.
- Computer: Moved out of beta (i.e. from `inspect_ai.tool.beta` into `inspect_ai.tool`).
- Sandboxes: Docker now uses `tee` for write_file operations.
- Inspect View: Handle Zip64 zip files (for log files greater than 4GB)
- Bugfix: Change `type` parameter of `answer()` to `pattern` to address registry serialisation error.
- Bugfix: Restore printing of request payloads for 400 errors from Anthropic.
- Bugfix: Log transcript event for solver provided scores (improves log viewer display of solver scoring)

## v0.3.62 (03 February 2025)

- Various improvements for [reasoning models](https://github.com/UKGovernmentBEIS/inspect_ai/pull/1229) including extracting reasoning content from assistant messages.
- OpenAI: Handle `reasoning_effort`, `max_tokens`, `temperature`, and `parallel_tool_calls` correctly for o3 models.
- OpenAI: Map some additional 400 status codes to `content_filter` stop reason.
- Anthropic: Handle 413 status code (Payload Too Large) and map to `model_length` StopReason.
- Tasks: Log sample with error prior to raising task-ending exception.
- Python: Enhance prompt to emphasise that it is a script rather than a notebook.
- Computer: Various improvements to image including desktop, python, and VS Code configuration.
- Bugfix: Don't download full log from S3 for header_only reads.

## v0.3.61 (31 January 2025)

- Computer: Enable viewing computer tool's remote mouse cursor via VNC.
- Computer: Disable lock screen on from computer tool reference image.
- Limits: Amend `SampleLimitExceededError` with current `state` so that messages, etc. are preserved when limits are hit.
- Tools: Properly handle image dispatching when multiple tool calls are made by assistant.
- Anthropic: Raise error on 400 status not identified as model_length or content_filter.
- Basic Agent: `incorrect_message` can now optionally be an async function.
- Bugfix: Remove `suffix` from `eval-set` CLI args.
- Bugfix: Only catch `Exception` from sandboxenv_init (allow cancelled to propagate)

## v0.3.60 (29 January 2025)

- [Agent Bridge](https://inspect.aisi.org.uk/agent-bridge.html) for integrating external agent frameworks with Inspect.
- [Goodfire](https://inspect.aisi.org.uk/models.html#goodfire) model provider.
- Add `@wraps` to functions wrapped by Inspect decorators to preserve type information.
- Hugging Face: Add support for stop sequences for HF models.
- Docker: More robust parsing of version strings (handle development versions).
- Vertex: Support for Anthropic models hosted on Vertex.
- OpenAI: Read `refusal` field from assistant message when provided.
- OpenAI: Use qualifiers rather than model args for OpenAI on other providers (`openai/azure`)
- Anthropic: Don't insert '(no content)' into canonical messages list (do only on replay)
- Anthropic: Use qualifiers rather than model args for Anthropic on other providers (`anthropic/bedrock`, `anthropic/vertex`).
- Anthropic: Support for `extra_body` model arg (for adding additional JSON properties to the request)
- Basic Agent: Append `tools` to `state` so that tools added in `init` are preserved.
- Scoring: Always provide half-again the sample time limit for scoring.
- Bugfix: Fix issue w/ approvals for samples with id==0.
- Bugfix: Use "plain" display when running eval_async() outside of eval().
- Bugfix: Fix issue with multiple scorers of the same type in a task.

## v0.3.59 (24 January 2025)

- Beta version of [computer()](https://inspect.aisi.org.uk/tools-standard.html#sec-computer) tool which models with a computer desktop environment.
- `user_message()` solver for appending parameterised user messages.
- `prompt_template()`, `system_message()` and `user_message()` solver now also include the sample `store` in substitution parameters.
- Limits: Enforce token and message limit at lower level (not longer required to check `state.completed` for limit enforcement).
- Limits: Enforce [custom limits](https://inspect.aisi.org.uk/errors-and-limits.html#custom-limit) for samples by raising `SampleLimitExceededError`.
- Tasks: Optional ability for solvers to [yield scores](https://inspect.aisi.org.uk/solvers.html#sec-scoring-in-solvers) for a task.
- Model API: Log model calls that result in bad request errors.
- Tools: `model_input` option that determines how tool call result content is played back to the model.
- Tools: Don't attempt to marshall arguments of dynamic `ToolDef` with `**kwargs: Any` (just pass them through).
- Log warning when a non-fatal sample error occurs (i.e. errors permitted by the `fail_on_error` option) 
- Inspect View: allow filtering samples by compound expressions including multiple scorers. (thanks @andrei-apollo)
- Inspect View: improve rendering performance and stability for the viewer when viewing very large eval logs or samples with a large number of steps.
- Task display: Improved `plain` mode with periodic updates on progress, metrics, etc.
- Google: Update to v0.8.4 of google-generativeai (py.typed support and removal of logprobs generation options)
- Google: Support for string enums (e.g. `Literal["a", "b", "c"])`) in tool function declarations.

## v0.3.58 (16 January 2025)

- Support for [audio and video](https://inspect.aisi.org.uk/multimodal.html) inputs for Open AI and Google Gemini models.
- Task display: Added Timeout Tool button for manually timing out a tool call.
- Task display: Automatically switch to "plain" mode when running in a background thread
- Sandboxes: Setup and initialisation errors are now handled at the sample level.
- Sandboxes: Increase setup script timeout to 5 minutes (from 30 seconds) and do not retry setup scripts (in case they aren't idempotent).
- Sandboxes: Add `timeout_retry` option (defaulting to `True`) to `exec()` function.
- Sandboxes: Add `type` and  optional `container` properties to `SandboxConnection`.
- Docker: Services which exit with status 0 during setup no longer cause an error.
- `task_with()` function for creating task variants.
- Added `--filter` argument to trace CLI commands for filtering on trace log message content.
- Print model conversations to terminal with `--display=conversation` (was formerly `--trace`, which is now deprecated).
- HuggingFace: Support models that don't provide a chat template (e.g. gpt2)
- Eval Set: Ensure that logs with status 'started' are retried.
- Rename the built in `bootstrap_std` metric to `bootstrap_stderr` (deprecate `bootstrap_std`)
- Bugfix: Fix duplication of summaries when eval log file is rewritten.

## v0.3.57 (09 January 2025)

- [Tracing API](https://inspect.aisi.org.uk/tracing.html#tracing-api) for custom trace logging.
- Inspect View: never truncate tool result images and display at default width of 800px.
- Inspect View: display tool error messages in transcript when tool errors occur.
- Inspect View: display any completed samples even if the task fails because of an error
- Inspect View: don't display the 'input' column heading if there isn't an input
- Open AI: Handle additional bad request status codes (mapping them to appropriate `StopReason`)
- Open AI: Use new `max_completion_tokens` option for o1 full.
- Web Browser: raise error when both `error` and `web_at` fields are present in response.
- Sandboxes: Apply dataset filters (limit and sample id) prior to sandbox initialisation.
- Docker: Prevent issue with container/project names that have a trailing underscore. 
- Store: initialise `Store` from existing dictionary.
- Log: provide `metadata_as` and `store_as` typed accessors for sample metadata and store.
- Tool parameters with a default of `None` are now supported.
- More fine graned HTML escaping for sample transcripts displalyed in terminal.
- Bugfix: prevent errors when a state or storage value uses a tilde or slash in the key name.
- Bugfix: Include input in sample summary when the sample input contains a simple string.

## v0.3.56 (01 January 2025)

- [Human Agent](https://inspect.aisi.org.uk/human-agent.html) solver for human baselining of computing tasks.
- [Typed interfaces](https://inspect.aisi.org.uk/typing.html) to `Sample` store and metadata using Pydantic models.
- [Approval policies](https://inspect.aisi.org.uk/approval.html#task-approvers) can now be defined at the `Task` level (`eval` level approval policies take precedence).
- Tools can now return `ContentText` and `ContentImage`.
- Move tool result images into subsequent user messages for models that don't support tools returning images.
- `SandboxConnection` that contains login information from sandboxes.
- `display_type()` function for detecting the current display type (e.g. "full", "rich", etc.)
- Trace: improved handling of `eval()` running in multiple processes at once (trace file per-process)
- Docker: don't apply timeouts to `docker build` and `docker pull` commands.
- Bugfix: fix issue w/ `store.get()` not auto-inserting `default` value.

## v0.3.55 (29 December 2024)

- Bedrock: redact authentication model args from eval logs.
- OpenAI: warn when `temperature` is used with o1 models (as it is not supported).
- Bugfix: spread args for cache trace logging.

## v0.3.54 (26 December 2024)

- [Tracing](https://inspect.aisi.org.uk/tracing.html) for diagnosing runs with unterminated action (e.g. model calls, docker commands, etc.).
- Provide default timeout/retry for docker compose commands to mitigate unreliability in some configurations.
- Switch to sync S3 writes to overcome unreliability observed when using async interface.
- Task display: Added `--no-score-display` option to disable realtime scoring metrics.
- Bugfix: Fix failure to fully clone samples that have message lists as input.
- llama-cpp-python: Support for `logprobs`.

## v0.3.53 (20 December 2024)

- OpenAI: Support for o1 including native tool calling and `reasoning_effort` generation option.
- Task API: Introduce `setup` step that always runs even if `solver` is replaced.
- Bedrock: Support for tool calling on Nova models.
- Bedrock: Support for custom `model_args` passed through to `session.Client`.
- Bedrock: Support for `jpeg` images.
- Bedrock: Correct max_tokens for llama3-8b, llama3-70b models on Bedrock.
- Inspect View: Various improvements to appearance of tool calls in transcript.
- Task display: Ensure that widths of progress elements are kept consistent across tasks.
- Sandboxes: New `max_sandboxes` option for (per-provider) maximum number of running sandboxes.
- Sandboxes: Remove use of aiofiles to mitigate potential for threading deadlocks.
- Concurrency: Do not use `max_tasks` as a lower bound for `max_samples`.
- Log recorder: Always re-open log buffer for `eval` format logs.
- Bugfix: Proper handling of text find for eval raw JSON display
- Bugfix: Correct handling for `--sample-id` integer comparisons.
- Bugfix: Proper removal of model_args with falsey values (explicit check for `None`)
- Bugfix: Properly handle custom metrics that return dictionaries or lists
- Bugfix: Proper sample count display when retrying an evaluation
- Bugfix: Fix inability to define and run tasks in a notebook.

## v0.3.52 (13 December 2024)

- Eval: `--sample-id` option for evaluating specific sample id(s).
- Bedrock: Detect and report HTTP rate limit errors.
- Azure AI: Add `emulate_tools` model arg to force tool emulation (emulation is enabled by default for Llama models).
- Basic Agent: Add `max_tool_output` parameter to override default max tool output from generate config.
- Inspect View: Correct display of sample ID for single sample tasks.
- Trace: Show custom tool views in `--trace` mode.
- Bugfix: Support for dynamic metric names in realtime scoring display.

## v0.3.51 (13 December 2024)

- Bugfix: Task display fails to load when no scorers are defined for a task.

## v0.3.50 (12 December 2024)

- Tools: Improved typing/schema support (unions, optional params, enums).
- Tools: Added `append` argument to `use_tools()` for adding (rather than replacing) the currently available tools.
- Docker sandbox: Streamed reads of stderr/stdout (enabling us to enforce output limits for read_file and exec at the source).
- Sandbox API: Enable passing `BaseModel` types for sandbox `config` (formerly only a file path could be passed).
- Task display: Show all task scores in realtime (expand task progress to see scores).
- Task display: Show completed samples and align progress more closely to completed samples (as opposed to steps).
- Task display: Show sample messages/tokens used (plus limits if specified).
- Task display: Resolve issue where task display would lose mouse input after VS Code reload.
- Datasets: Validate that all IDs in datasets are unique (as several downstream problems occur w/ duplicate IDs).
- Inspect View: Fix issue with incorrectly displayed custom tool views.
- Human approval: Use fullscreen display (makes approval UI async and enables rapid processing of approvals via the `Enter` key).
- Added `input_panel()` API for adding custom panels to the fullscreen task display.
- Log recorder: Methods are now async which will improve performance for fsspec filesystems with async implementations (e.g. S3)
- Log recorder: Improve `.eval` log reading performance for remote filesystem (eagerly fetch log to local buffer).
- Add `token_usage` property to `TaskState` which has current total tokens used across all calls to `generate()` (same value that is used for enforcing token limits).
- Add `time` field to `ModelOutput` that records total time spent within call to ModelAPI `generate()`.
- Web browser: Remove base64 images from web page contents (prevent filling up model context with large images).
- Match scorer: If the target of a match isn’t numeric, ignore the numeric flag and instead use text matching (improved handling for percentages).
- Hugging Face: Support for native HF tool calling for Llama, Mistral, Qwen, and others if they conform to various standard schemas.
- Hugging Face: `tokenizer_call_args` dict to specify custom args during tokenization, such as `max_length` and `truncation`.
- Azure AI: Fix schema validation error that occurred when model API returns `None` for `content`.
- Display: Throttle updating of sample list based on number of samples.
- Display: Add explicit 'ctrl+c' keybinding (as textual now disables this by default).
- Bugfix: Correct rate limit error display when running in fullscreen mode.
- Bugfix: `hf_dataset` now explicitly requires the `split` argument (previously, it would crash when not specified).
- Bugfix: Prevent cascading textual error when an error occurs during task initialisation.
- Bugfix: Correctly restore sample summaries from log file after amend.
- Bugfix: Report errors that occur during task finalisation.
  
## v0.3.49 (03 December 2024)

- Logging: Only call CreateBucket on Amazon S3 when the bucket does not already exist.
- Improve cancellation feedback and prevent multiple cancellations when using fullscreen display.
- Inspect View: Prevent circular reference error when rendering complex tool input.
- Inspect View: Resolve display issue with sorting by sample then epoch.

## v0.3.48 (01 December 2024)

- [Realtime display](https://github.com/UKGovernmentBEIS/inspect_ai/pull/865) of sample transcripts (including ability to cancel running samples).
- Scoring: When using a dictionary to map metrics to score value dictionaries, you may now use globs as keys. See our [scorer documentation](https://inspect.aisi.org.uk/scorers.html#sec-multiple-scorers) for more information.
- `EvalLog` now includes a [location](https://github.com/UKGovernmentBEIS/inspect_ai/pull/872) property indicating where it was read from.
- Use [tool views](https://inspect.aisi.org.uk/approval.html#tool-views) when rendering tool calls in Inspect View.
- Consistent behavior for `max_samples` across sandbox and non-sandbox evals (both now apply `max_samples` per task, formerly evals with sandboxes applied `max_samples` globally).
- Log files now properly deal with scores that produce Nan. (fixes [#834](https://github.com/UKGovernmentBEIS/inspect_ai/issues/834))
- Bash tool: add `--login` option so that e.g. .bashrc is read before executing the command.
- Google: Support for tools/functions that have no parameters.
- Google/Vertex: Support for `logprobs` and other new 1.5 (002 series) options.
- AzureAI: Change default max_tokens for Llama models to 2048 (4096 currently yields an error w/ Llama 3.1).
- Mistral: Various compatibility changes for their client and tool calling implementation.
- Handle exponents in numeric normalisation for match, include, and answer scorers.
- hf_dataset: Added `cached` argument to control whether to use a previously cached version of the dataset if available (defaults to `True`).
- hf_dataset: Added `revision` option to load a specific branch or commit SHA (when using `revision` datasets are always revalidated on Hugging Face, i.e. `cached` is ignored).
- Log viewer: Display sample ids rather than indexes.
- Log viewer: Add timestamps to transcript events.
- Log viewer: Metadata which contains images will now render the images.
- Log viewer: Show custom tool call views in messages display.
- Bugfix: Correctly read and forward image detail property.
- Bugfix: Correct resolution of global eval override of task or sample sandboxes.
- Bugfix: Don't do eval log listing on background threads (s3fs can deadlock when run from multiple threads).

## v0.3.47 (18 November 2024)

- Basic agent: Ensure that the scorer is only run once when max_attempts = 1.
- Basic agent: Support custom function for incorrect_message reply to model.
- Tool calling: Execute multiple tool calls serially (some models assume that multiple calls are executed this way rather than in parallel).
- Google: Combine consecutive tool messages into single content part; ensure no empty text content parts.
- AzureAI: Create and close client with each call to generate (fixes issue w/ using azureai on multiple passes of eval).
- Bedrock: Migrate to the [Converse API](https://docs.aws.amazon.com/bedrock/latest/userguide/conversation-inference-supported-models-features.html), which supports many more features including tool calling and multimodal models.
- Scoring: When using a dictionary to map metrics to score value dictionaries, you may now use globs as keys. See our [scorer documentation](https://inspect.aisi.org.uk/scorers.html#sec-multiple-scorers) for more information.
- Sample limit events will now appear in the transcript if a limit (e.g. message, token, or time limit) halt a sample. The sample list and sample detail also display the limit, if applicable.

## v0.3.46 (12 November 2024)

- [eval](https://inspect.aisi.org.uk/eval-logs.html#sec-log-format) is now the default log format (use `--log-format=json` to use old format).
- Base 64 images are now logged by default for all log formats (disable with `--no-log-images`).
- The log viewer now properly displays sample errors in the sample list for `eval` format log files.
- Improve path handling when using `inspect log convert` to convert a single log file.
- Web browser tool: Subtasks now each have independent web browser sessions.
- Anthropic: Ensure that assistant messages created in generate never have empty content lists.
- Increase sandbox `exec()` output limit from 1 MiB to 10 MiB.

## v0.3.45 (11 November 2024)

- [time_limit](https://inspect.aisi.org.uk/errors_and_limits.html#sample-limits) option for specifying a maximum execution time for samples.
- [read_eval_log_samples()](https://inspect.aisi.org.uk/eval-logs.html#streaming) function for streaming reads of `.eval` log files.
- Mistral: Support for multi-modal models (requires v1.2 of mistralai package).
- Groq: Support for multi-modal models (requires v0.11.0 of groq package).
- AzureAI: Use Model Inference API (preview) for implementation of model client.
- Bedrock: Fix parsing of Bedrock Mistral Large 2407 responses
- Apply standard sample error handling (fail-on-error, etc.) when running scorers.
- Fix issue with correctly logging task_args for eval-set tasks which are interrupted.
- Move `INSPECT_DISABLE_MODEL_API` into `generate()` (as opposed to `get_model()`)
- Always treat `.eval` files as logs (don't apply file name pattern restrictions as we do with `.json`).
- Log model calls when model providers return bad request errors
- Better lay out large numbers of configuration and parameters when displaying log files.
- The log viewer now properly displays sample scores for running tasks.
- Add `metadata` field to `ModelOutput` and provide various fields for the Groq provider.

## v0.3.44 (04 November 2024)

- Revert change to single epoch reducer behavior (regressed some scoring scenarios).

## v0.3.43 (04 November 2024)

- New binary [log format](https://inspect.aisi.org.uk/eval-logs.html#sec-log-format) which yields substantial size and speed improvements (JSON format log files are still fully supported and utilities for converting between the formats are provided).
- [Grok](https://docs.x.ai/) model provider.
- [llama-cpp-python](https://llama-cpp-python.readthedocs.io/en/latest/) local model provider.
- Extensions: correctly load extensions in packages where package name differs from dist name.
- Added `--model-config`, `--task-config`, and `--solver-config` CLI arguments for specifying model, task, and solver args using a JSON or YAML config file.
- View: properly render complex score objects in transcript.
- Write custom tool call views into transcript for use by Inspect View.
- Use `casefold()` for case-insensitive compare in `includes()`, `match()`, `exact()`, and `f1()` scorers.
- OpenAI: eliminate use of `strict` tool calling (sporadically supported across models and we already internally validate).
- Mistral: fix bug where base_url was not respected when passing both an api_key and base_url.
- Don't include package scope for task name part of log files.
- Improve performance of write_file for Docker sandboxes.
- Use user_data_dir rather than user_runtime_dir for view notifications.
- Implement `read_eval_log_sample()` for JSON log files.
- Log the list of dataset sample IDs.
- Limit `SandboxEnvironment.exec()` output streams to 1 MiB. Limit `SandboxEnvironment.read_file()` to 100 MiB.
- Add `INSPECT_DISABLE_MODEL_API` environment variable for disabling all Model APIs save for mockllm.
- Add optional `tool_call_id` param to `ModelOutput.for_tool_call()`.
- Support all JSON and CSV dataset arguments in `file_dataset()` function.

## v0.3.42 (23 October 2024)

- [ToolDef](https://inspect.aisi.org.uk/tools-custom.html#sec-dynamic-tools) class for dynamically creating tool definitions.
- Added `--tags` option to eval for tagging evaluation runs.
- Added APIs for accessing sample event transcripts and for creating and resolving attachments for larger content items.
- Cleanup Docker Containers immediately for samples with errors.
- Support Dockerfile as config path for Docker sandboxes (previously only supported compose files).
- Anthropic: remove stock tool use chain of thought prompt (many Anthropic models now do this internally, in other cases its better for this to be explicit rather than implicit).
- Anthropic: ensure that we never send empty text content to the API.
- Google: compatibility with google-generativeai v0.8.3
- Llama: remove extraneous <|start_header_id|>assistant<|end_header_id|> if it appears in an assistant message.
- OpenAI: Remove tool call id in user message reporting tool calls to o1- models.
- Use Dockerhub aisiuk/inspect-web-browser-tool image for web browser tool.
- Use ParamSpec to capture types of decorated solvers, tools, scorers, and metrics.
- Support INSPECT_EVAL_MODEL_ARGS environment variable for calls to `eval()`.
- Requirements: add lower bounds to various dependencies based on usage, compatibility, and stability.
- Added `include_history` option to model graded scorers to optionally include the full chat history in the presented question.
- Added `delimiter` option to `csv_dataset()` (defaults to ",")
- Improve answer detection in multiple choice scorer.
- Open log files in binary mode when reading headers (fixes ijson deprecation warning).
- Capture `list` and `dict` of registry objects when logging `plan`.
- Add `model_usage` field to `EvalSample` to record token usage by model for each sample.
- Correct directory handling for tasks that are imported as local (non-package) modules.
- Basic agent: terminate agent loop when the context window is exceeded.
- Call tools sequentially when they have opted out of parallel calling.
- Inspect view bundle: support for bundling directories with nested subdirectories.
- Bugfix: strip protocol prefix when resolving eval event content
- Bugfix: switch to run directory when running multiple tasks with the same run directory.
- Bugfix: ensure that log directories don't end in forward/back slash.

## v0.3.41 (11 October 2024)

- [Approval mode](https://inspect.aisi.org.uk/approval.html) for extensible approvals of tool calls (human and auto-approvers built in,  arbitrary other approval schemes via extensions).
- [Trace mode](https://inspect.aisi.org.uk/interactivity.html#sec-trace-mode) for printing model interactions to the terminal.
- Add `as_dict()` utility method to `Score`
- [Sample limits](https://inspect.aisi.org.uk/errors_and_limits.html#sample-limits) (`token_limit` and `message_limit`) for capping the number of tokens or messages used per sample ( `message_limit` replaces deprecated `max_messages`).
- Add `metadata` field to `Task` and record in log `EvalSpec`.
- Include datetime and level in file logger.
- Correct llama3 and o1 tool calling when empty arguments passed.
- Allow resolution of any sandbox name when there is only a single environment.
- Introduce `--log-level-transcript` option for separate control of log entries recorded in the eval log file
- Improve mime type detection for image content encoding (fixes issues w/ webp images).
- Fix memory leak in Inspect View worker-based JSON parsing.
- Add `fail_on_error` option for `eval_retry()` and `inspect eval-retry`.
- Defer resolving helper models in `self_critique()` and `model_graded_qa()`.
- Fix Docker relative path resolution on Windows (use PurePosixPath not Path)
- Restore support for `--port` and `--host` on Inspect View.

## v0.3.40 (6 October 2024)

- Add `interactive` option to `web_browser()` for disabling interactive tools (clicking, typing, and submitting forms).
- Provide token usage and raw model API calls for OpenAI o1-preview.
- Add support for reading CSV files of dialect 'excel-tab'.
- Improve prompting for Python tool to emphasise the need to print output.
- For `basic_agent()`, defer to task `max_messages` if none is specified for the agent (default to 50 is the task does not specify `max_messages`).
- Add optional `content` parameter to `ModelOutput.for_tool_call()`.
- Display total samples in Inspect View
- Prune `sample_reductions` when returning eval logs with `header_only=True`.
- Improved error message for undecorated solvers.
- For simple matching scorers, only include explanation if it differs from answer.

## v0.3.39 (3 October 2024)

- The sample transcript will now display the target for scoring in the Score Event (for newly run evaluations).
- Provide setter for `max_messages` on `TaskState`.
- Provide `max_messages` option for `basic_agent()` (defaulting to 50) and use it rather than any task `max_messages` defined.
- Improved implementation of disabling parallel tool calling (also fixes a transcript issue introduced by the original implementation).
- Improve quality of error messages when a model API key environment variable is missing.
- Improve prompting around letting the model know it should not attempt parallel web browser calls.

## v0.3.38 (3 October 2024)

- Rename `web_browser_tools()` to `web_browser()`, and don't export individual web browsing tools.
- Add `parallel` option to `@tool` decorator and specify `parallel=False` for web browsing tools.
- Improve prompting for web browser tools using more explicit examples.
- Improve prompting for `</tool_call>` end sequence for Llama models.
- Fix issue with failure to execute sample setup scripts.

## v0.3.37 (2 October 2024)

- Move evals into [inspect_evals](https://github.com/UKGovernmentBEIS/inspect_evals) package.

## v0.3.36 (2 October 2024)

- [Web Browser](https://inspect.aisi.org.uk/tools-standard.html#sec-web-browser) tool which provides a headless Chromium browser that supports navigation, history, and mouse/keyboard interactions.
- `auto_id` option for dataset readers to assign an auto-incrementing ID to records.
- Task args: don't attempt to serialise registry objects that don't have captured parameters.

## v0.3.35 (1 October 2024)

- Catch o1-preview "invalid_prompt" exception and convert to normal content_filter refusal.
- Terminate timed out subprocesses.
- Support 'anthropoic/bedrock/' service prefix for Anthropic models hosted on AWS Bedrock.
- Change score reducer behavior to always reduce score metadata to the value of the `metadata` field in the first epoch
- Improve task termination message (provide eval-retry prompt for tasks published in packages)
- Preserve type for functions decorated with `@task`.
- Various improvements to layout and display for Inspect View transcript.

## v0.3.34 (30 September 2024)

- Support for `max_tokens` on OpenAI o1 models (map to `max_completion_tokens`).
- Fix regression of log and debug options on `inspect view`
- Improved focus management for Inspect View
- Raise error if `epochs` is less than 1
- Improve code parsing for HumanEval (compatibility with Llama model output)

## v0.3.33 (30 September 2024)

- StopReason: Added "model_length" for exceeding token window and renamed "length" to "max_tokens".
- Capture solver input params for subtasks created by `fork()`.
- Option to disable ANSI terminal output with `--no-ansi` or `INSPECT_NO_ANSI`
- Add chain of thought option to `multiple_choice()` and export `MultipleChoiceTemplate` enumeration
- Allow Docker sandboxes configured with `x-default` to be referred to by their declared service name.
- Improved error messages for Docker sandbox initialisation.
- Improve legibility of Docker sandbox log entries (join rather than displaying as array)
- Display user message immediately proceeding assistant message in model call transcripts.
- Display images created by tool calls in the Viewer.
- Fix duplicated tool call output display in Viewer for Gemini and Llama models.
- Require a `max_messages` for use of `basic_agent()` (as without it, the agent could end up in an infinite loop).
- Load extension entrypoints per-package (prevent unnecessary imports from packages not being referenced).
- Track sample task state in solver decorator rather than solver transcript.
- Display solver input parameters for forked subtasks.
- Improvements to docker compose down cleanup: timeout, survive missing compose files.
- Always produce epoch sample reductions even when there is only a single epoch.
- Scores produced after being reduced retain `answer`, `explanation`, and `metadata` only if equal across all epochs.

## v0.3.32 (25 September 2024)

- Fix issue w/ subtasks not getting a fresh store() (regression from introduction of `fork()` in v0.3.30)
- Fix issue w/ subtasks that return None invalidating the log file.
- Make subtasks collapsible in Inspect View.
- Improved error reporting for missing `web_search()` provider environment variables.

## v0.3.31 (24 September 2024)

- Deprecated `Plan` in favor of `Solver` (with `chain()` function to compose multiple solvers).
- Added `max_tool_output` generation option (defaults to 16KB).
- Improve performance of `header_only` log reading (switch from json-stream to ijson).
- Add support for 0 retries to `eval-set` (run a single `eval` then stop).
- Tool calling fixes for update to Mistral v1.1. client.
- Always show `epochs` in task status (formerly wasn't included for multiple task display)
- Render transcript `info()` strings as markdown
- Eliminate log spam from spurious grpc fork message.
- Fix issue with hf_dataset shuffle=True not actually shuffling.
- Improved error handling when loading invalid setuptools entrypoints.
- Don't catch TypeError when calling tools (we now handle this in other ways)

## v0.3.30 (18 September 2024)

- Added `fork()` function to fork a `TaskState` and evaluate it against multiple solvers in parallel.
- Ensure that Scores produced after being reduced still retain `answer`, `explanation`, and `metadata`.
- Fix error when running `inspect info log-types`
- Improve scorer names imported from modules by not including the the module names.
- Don't mark messages read from cache with source="cache" (as this breaks the cache key)
- Add `cache` argument to `basic_agent()` for specifying cache policy for the agent.
- Add `cache` field to `ModelEvent` to track cache reads and writes.
- Compatibility with Mistral v1.1 client (now required for Mistral).
- Catch and propagate Anthropic content filter exceptions as normal "content_filter" responses.
- Fix issue with failure to report metrics if all samples had a score value of 0.
- Improve concurrency of Bedrock models by using aioboto3.
- Added [SWE Bench](https://github.com/UKGovernmentBEIS/inspect_evals/tree/main/src/inspect_evals/swe_bench), [GAIA](https://github.com/UKGovernmentBEIS/inspect_evals/tree/main/src/inspect_evals/gaia), and [GDM CTF](https://github.com/UKGovernmentBEIS/inspect_evals/tree/main/src/inspect_evals/gdm_capabilities/in_house_ctf) evals.

## v0.3.29 (16 September 2024)

- Added `--plan` and `-P` arguments to `eval` and `eval-set` commands for replacing the task default plan with another one.
- Improved support for eval retries when calling `eval()` or `eval_set()` with a `plan` argument.
- Don't log base64 images by default (re-enable logging with `--log-images`).
- Provide unique tool id when parsing tool calls for models that don't support native tool usage.
- Fix bug that prevented `epoch_reducer` from being used in eval-retry.
- Fix bug that prevented eval() level `epoch` from overriding task level `epoch`.

## v0.3.28 (14 September 2024)

- [basic_agent()](https://inspect.aisi.org.uk/agents.html#sec-basic-agent) that provides a ReAct tool loop with support for retries and encouraging the model to continue if its gives up or gets stuck.
- [score()](https://inspect.aisi.org.uk/solvers.html#sec-scoring-in-solvers) function for accessing scoring logic from within solvers.
- Ability to [publish](https://inspect.aisi.org.uk/log-viewer.html#sec-publishing) a static standalone Inspect View website for a log directory.
- `system_message()` now supports custom parameters and interpolation of `metadata` values from `Sample`.
- `generate()` solver now accepts arbitrary generation config params.
- `use_tools()` now accepts a variadic list of `Tool` in addition to literal `list[Tool]`.
- `bash()` and `python()` tools now have a `user` parameter for choosing an alternate user to run code as.
- `bash()` and `python()` tools now always return stderr and stdout no matter the exit status.
- Support for OpenAI o1-preview and o1-mini models.
- Input event for recording screen input in sample transcripts.
- Record to sample function for CSV and JSON dataset readers can now return multiple samples.
- Added `debug_errors` option to `eval()` to raise task errors (rather than logging them) so they can be debugged.
- Properly support metrics that return a dict or list of values
- Improved display of prerequisite errors when running `eval()` from a script or notebook.
- Fix `eval_set()` issue with cleaning up failed logs on S3.
- Cleanup Docker containers that fail during sample init.
- Add support for computing metrics for both individual keys within a dictionary but also for the dictionary as a whole
- Fix for Vertex tool calling (don't pass 'additionalProperties').
- Added [SQuAD](https://github.com/UKGovernmentBEIS/inspect_evals/tree/main/src/inspect_evals/squad), [AGIEval](https://github.com/UKGovernmentBEIS/inspect_evals/tree/main/src/inspect_evals/agieval), [IFEval](https://github.com/UKGovernmentBEIS/inspect_ai/blob/main/src/inspect_evals/ifeval/), [PubMedQA](https://github.com/UKGovernmentBEIS/inspect_evals/tree/main/src/inspect_evals/pubmedqa), and [MBPP](https://github.com/UKGovernmentBEIS/inspect_evals/tree/main/src/inspect_evals/mbpp) benchmarks.

## v0.3.27 (6 September 2024)

- Fix missing timestamp issue with running `eval_set()` with an S3-backed log directory.
- Correct rounding behavior for `f1()` and `exact()` scorers.
- Correct normalized text comparison for `exact()` scorer.
- Improved appearance and navigation for sample transcript view.
- Added [MathVista](https://github.com/UKGovernmentBEIS/inspect_evals/tree/main/src/inspect_evals/mathvista) benchmark.

## v0.3.26 (6 September 2024)

- [Eval Sets](https://inspect.aisi.org.uk/eval-sets.html) for running groups of tasks with automatic retries.
- [Per-sample](https://inspect.aisi.org.uk/sandboxing.html#sec-per-sample-sandbox) Sandbox environments can now be specified (e.g. allowing for a distinct Dockerfile or Docker compose file for each sample).
- [input_screen()](https://inspect.aisi.org.uk/interactivity.html) context manager to temporarily clear task display for user input.
- Introduce two new scorers, `f1()` (precision and recall in text matching) and `exact()` (whether normalized text matches exactly).
- Task `metrics` now override built in scorer metrics (previously they were merged). This enables improved re-use of existing scorers where they only change required is a different set of metrics.
- `write_log_dir_manifest()` to write a log header manifest for a log directory.
- Relocate `store()` and `@subtask` from solver to utils module; relocate `transcript()` from solver to log module.
- Add optional user parameter to SandboxEnvironment.exec for specifying the user. Currently only DockerSandboxEnvironment is supported.
- Fix issue with resolving Docker configuration files when not running from the task directory.
- Only populate Docker compose config metadata values when they are used in the file.
- Treat Sandbox exec `cwd` that are relative paths as relative to sample working directory.
- Filter base64 encoded images out of model API call logs.
- Raise error when a Solver does not return a TaskState.
- Only run tests that use model APIs when the `--runapi` flag is passed to `pytest` (prevents unintended token usage)
- Remove `chdir` option from `@tasks` (tasks now always chdir during execution).
- Do not process `.env` files in task directories (all required vars should be specified in the global `.env`).
- Only enable `strict` mode for OpenAI tool calls when all function parameters are required.
- Added [MMMU](https://github.com/UKGovernmentBEIS/inspect_evals/tree/main/src/inspect_evals/mmmu), [CommonsenseQA](https://github.com/UKGovernmentBEIS/inspect_evals/tree/main/src/inspect_evals/commonsense_qa), [MMLU-Pro](https://github.com/UKGovernmentBEIS/inspect_evals/tree/main/src/inspect_evals/mmlu_pro), and [XSTest](https://github.com/UKGovernmentBEIS/inspect_evals/tree/main/src/inspect_evals/xstest) benchmarks.

## v0.3.25 (25 August 2024)

- `Store` for manipulating arbitrary sample state from within solvers and tools.
- `Transcripts` for detailed sample level tracking of model and tool calls, state changes, logging, etc.
- `Subtasks` for delegating work to helper models, sub-agents, etc.
- Integration with Anthropic [prompt caching](https://inspect.aisi.org.uk/caching.html#sec-provider-caching).
- [fail_on_error](https://inspect.aisi.org.uk/errors-and-limits.html#failure-threshold) option to tolerate some threshold of sample failures without failing the evaluation.
- Specify `init` value in default Docker compose file so that exit signals are handled correctly (substantially improves container shutdown performance).
- Add `function` field to `ChatMessageTool` to indicate the name of the function called.
- Added [RACE](https://github.com/UKGovernmentBEIS/inspect_evals/tree/main/src/inspect_evals/race-h/) benchmark.

## v0.3.24 (18 August 2024)

- Support for tool calling for Llama 3.1 models on Bedrock.
- Report JSON schema validation errors to model in tool response.
- Support for `strict` mode in OpenAI tool calls (update to v1.40.0 of `openai` package required).

## v0.3.23 (16 August 2024)

- Support for tool calling for Llama 3.1 models on Azure AI and CloudFlare.
- Increase default `max_tokens` from 1024 to 2048.
- Record individual sample reductions along with results for multi-epoch evals.
- Change default to not log base64 encoded versions of images, as this often resulted in extremely large log files (use `--log-images` to opt back in).
- Update to new Mistral API (v1.0.1 of `mistralai` is now required).
- Support for Llama 3.1 models on Amazon Bedrock
- Eliminate Bedrock dependency on anthropic package (unless using an Anthropic model).
- Improved resolution of AWS region for Bedrock (respecting already defined AWS_REGION and AWS_DEFAULT_REGION)
- Fix bug in match scorer whereby numeric values with periods aren't correctly recognized.
- Added [HumanEval](https://github.com/UKGovernmentBEIS/inspect_evals/tree/main/src/inspect_evals/humaneval), [WinoGrande](https://github.com/UKGovernmentBEIS/inspect_evals/tree/main/src/inspect_evals/winogrande) and [Drop](https://github.com/UKGovernmentBEIS/inspect_evals/tree/main/src/inspect_evals/drop) benchmarks.

## v0.3.22 (07 August 2024)

- Fix issue affecting results of `pass_at_{k}` score reducer.

## v0.3.21 (07 August 2024)

- Add `pass_at_{k}` score reducer to compute the probability of at least 1 correct sample given `k` epochs.
- Improved metrics `value_to_float` string conversion (handle numbers, "true", "false", etc.)
- Log viewer: Ctrl/Cmd+F to find text when running in VS Code.
- Set Claude default `max_tokens` to 4096
- Combine user and assistant messages for Vertex models.
- Warn when using the `name` parameter with task created from `@task` decorated function.
- Make sample `metadata` available in prompt, grading, and self-critique templates.
- Retry on several additional OpenAI errors (APIConnectionError | APITimeoutError | InternalServerError)
- Fix a regression which would cause the 'answer' to be improperly recorded when scoring a sample.

## v0.3.20 (03 August 2024)

- `Epochs` data type for specifying epochs and reducers together (deprecated `epochs_reducer` argument).
- Enable customisation of model generation cache dir via `INSPECT_CACHE_DIR` environment variable.
- Use doc comment description rather than `prompt` attribute of `@tool` for descriptions.
- Include examples section from doc comments in tool descriptions.
- Add `tool_with()` function for adapting tools to have varying names and parameter descriptions.
- Improve recording of `@task` arguments so that dynamically created tasks can be retried.
- Only print `eval-retry` message to terminal for filesystem based tasks.
- Enhance Python logger messages to capture more context from the log record.
- Fix an issue that could result in duplicate display of scorers in log view when using multiple epoch reducers.

## v0.3.19 (02 August 2024)

- [vLLM](https://inspect.aisi.org.uk/models.html#sec-vllm) model provider.
- [Groq](https://groq.com/) model provider.
- [Google Vertex](https://inspect.aisi.org.uk/models.html#google-vertex) model provider.
- [Reduce scores](https://inspect.aisi.org.uk/scorers.html##sec-reducing-epoch) in multi-epoch tasks before computing metrics (defaults to averaging sample values).
- Replace the use of the `bootstrap_std` metric with `stderr` for built in scorers (see [rationale](https://inspect.aisi.org.uk/scorers.html#stderr-note) for details).
- Option to write Python logger entries to an [external file](https://inspect.aisi.org.uk/log-viewer.html#sec-external-file).
- Rename `ToolEnvironment` to `SandboxEnvironment` and `tool_environment()` to `sandbox()` (moving the renamed types from `inspect_ai.tool` to `inspect_ai.util`). Existing symbols will continue to work but will print deprecation errors.
- Moved the `bash()`, `python()`, and `web_search()` functions from `inspect_ai.solver` to `inspect_ai.tool`.  Existing symbols will continue to work but will print deprecation errors.
- Enable parallel execution of tasks that share a working directory.
- Add `chdir` option to `@task` to opt-out of changing the working directory during task execution.
- Enable overriding of default safety settings for Google models.
- Use Python type annotations as the first source of type info for tool functions (fallback to docstrings only if necessary)
- Support for richer types (list, TypeDict, dataclass, Pydantic, etc.) in tool calling.
- Change `ToolInfo` parameters to be directly expressed in JSON Schema (making it much easier to pass them to model provider libraries).
- Validate tool call inputs using JSON Schema and report errors to the model.
- Gracefully handle tool calls that include only a single value (rather than a named dict of parameters).
- Support `tool_choice="any"` for OpenAI models (requires >= 1.24.0 of openai package).
- Make multiple tool calls in parallel. Parallel tool calls occur by default for OpenAI, Anthropic, Mistral, and Groq. You can disable this behavior for OpenAI and Groq with `--parallel-tool-calls false`.
- Invoke rate limit retry for OpenAI APITimeoutError (which they have recently begun returning a lot of more of as a result of httpx.ConnectTimeout, which is only 5 seconds by default.).
- Add `cwd` argument to `SandboxEnvironment.exec()`
- Use `tee` rather than `docker cp` for Docker sandbox environment implementation of `write_file()`.
- Handle duplicate tool call ids in Inspect View.
- Handle sorting sample ids of different types in Inspect View.
- Correctly resolve default model based on CLI --model argument.
- Fix issue with propagating API keys to Azure OpenAI provider.
- Add `azure` model arg for OpenAI provider to force binding (or not binding) to the Azure OpenAI back-end.
- Support for Llama 3 models with the Azure AI provider.
- Add `setup` field to `Sample` for providing a per-sample setup script.
- Score multiple choice questions without parsed answers as incorrect (rather than being an error). Llama 3 and 3.1 models especially often fail to yield an answer.
- Read JSON encoded `metadata` field from samples.
- Show task/display progress immediately (rather than waiting for connections to fill).
- Reduce foreground task contention for Inspect View history loading.
- Ability to host standalone version of Inspect View to view single log files.
- Throw `TimeoutError` if a call to `subprocess()` or `sandbox().exec()` times out (formerly a textual error was returned along with a non-zero exit code).
- Validate name passed to `example_dataset()` (and print available example dataset names).
- Resolve relative image paths within Dataset samples against the directory containing the dataset.
- Preserve `tool_error` text for Anthropic tool call responses.
- Fix issue with rate limit reporting being per task not per eval.
- Set maximum rate limit backoff time to 30 minutes
- Retry with exponential backoff for web_search Google provider.

## v0.3.18 (14 July 2024)

- [Multiple Scorers](https://inspect.aisi.org.uk/scorers.html#sec-multiple-scorers) are now supported for evaluation tasks.
- [Multiple Models](https://inspect.aisi.org.uk/parallelism.html#sec-multiple-models) can now be evaluated in parallel by passing a list of models to `eval()`.
- Add `api_key` to `get_model()` for explicitly specifying an API key for a model.
- Improved handling of very large (> 100MB) log files in Inspect View.
- Use `network_mode: none` for disabling networking by default in Docker tool environments.
- Shorten the default shutdown grace period for Docker container cleanup to 1 second.
- Allow sandbox environment providers to specify a default `max_samples` (set to 25 for the Docker provider).
- Prevent concurrent calls to `eval_async()` (unsafe because of need to change directories for tasks). Parallel task evaluation will instead be implemented as a top-level feature of `eval()` and `eval_async()`.
- Match scorers now return answers consistently even when there is no match.
- Relocate tool related types into a new top-level `inspect_ai.tool` module (previous imports still work fow now, but result in a runtime deprecation warning).
- Decouple tools entirely from solvers and task state (previously they had ways to interact with metadata, removing this coupling will enable tool use in lower level interactions with models). Accordingly, the `call_tools()` function now operates directly on messages rather than task state.
- Support token usage for Google models (Inspect now requires `google-generativeai` v0.5.3).

## v0.3.17 (25 June 2024)

- Optional increased control over the tool use loop via the `call_tools()` function and new `tool_calls` parameter for `generate()`.
- New `per_epoch` option for `CachePolicy` to allow caching to ignore epochs.
- Correctly handle `choices` and `files` when converting `Sample` images to base64.

## v0.3.16 (24 June 2024)

-   Various fixes for the use of Docker tool environments on Windows.
-   Ability to disable cleanup of tool environments via `--no-toolenv-cleanup`.
-   New `inspect toolenv cleanup` command for manually cleaning up tool environments.
-   `ToolError` exception type for explicitly raising tool errors to the model. Formerly, any exception would be surfaced as a tool error to the model. Now, the `ToolError` exception is required for reporting to the model (otherwise other exception types go through the call stack and result in an eval error).
-   Resolve `INSPECT_LOG_DIR` in `.env` file relative to `.env` file parent directory.
-   Use `-` for delimiting `--limit` ranges rather than `,`.
-   Use HF model device for generate (compatibility with multi-GPU).

## v0.3.15 (15 June 2024)

-   [Sandbox Environments](https://inspect.aisi.org.uk/sandboxing.html) for executing tool code in a sandbox.
-   [Caching](https://inspect.aisi.org.uk/caching.html) to reduce the number of model API calls made.
-   The `multiple_choice()` solver now has support for questions with multiple correct answers.
-   More fine grained handling of Claude `BadRequestError` (400) errors (which were formerly all treated as content moderation errors).
-   Filter out empty TextBlockParam when playing messages back to Claude.
-   Automatically combine Claude user messages that include tool content.
-   Revert to "auto" rather than "none" after forced tool call.
-   Provide `TaskState.tools` getter/setter (where the setter automatically syncs the system messages to the specified set of tools).
-   The `use_tools()` function now uses the `TaskState.tools` setter, so replaces the current set of tools entirely rather than appending to it.
-   Set `state.completed = False` when `max_messages` is reached.
-   Allow tools to be declared with no parameters.
-   Allow for null `bytes` field in `Logprobs` and `TopLogprobs`.
-   Support all Llama series models on Bedrock.
-   Added `truthfulqa` benchmark.
-   Added `intercode-ctf` example.

## v0.3.14 (04 June 2024)

-   Stream samples to the evaluation log as they are completed (subject to the new `--log-buffer` option). Always write completed samples in the case of an error or cancelled task.
-   New `"cancelled"` status in eval log for tasks interrupted with SIGINT (e.g. Ctrl-C). Logs are now written for cancellations (previously they were not).
-   Default `--max-samples` (maximum concurrent samples) to `--max-connections`, which will result in samples being more frequently completed and written to the log file.
-   For `eval_retry()`, copy previously completed samples in the log file being retried so that work is not unnecessarily repeated.
-   New `inspect eval-retry` command to retry a log file from a task that ended in error or cancellation.
-   New `retryable_eval_logs()` function and `--retryable` option for `inspect list logs` to query for tasks not yet completed within a log directory.
-   Add `shuffled` property to datasets to determine if they were shuffled.
-   Remove unused `extensions` argument from `list_eval_logs()`.

## v0.3.13 (31 May 2024)

-   Bugfix: Inspect view was not reliably updating when new evaluation logs were written.

## v0.3.12 (31 May 2024)

-   Bugfix: `results` was not defined when no scorer was provided resulting in an error being thrown. Fixed by setting `results = EvalResults()` when no scorer is provided.
-   Bugfix: The viewer was not properly handling samples without scores.

## v0.3.11 (30 May 2024)

-   Update to non-beta version of Anthropic tool use (remove legacy xml tools implementation).

## v0.3.10 (29 May 2024)

-   **BREAKING:** The `pattern` scorer has been modified to match against any (or all) regex match groups. This replaces the previous behaviour when there was more than one group, which would only match the second group.
-   Improved performance for Inspect View on very large datasets (virtualized sample list).
-   ToolChoice `any` option to indicate the model should use at least one tool (supported by Anthropic and Mistral, mapped to `auto` for OpenAI).
-   Tool calls can now return a simple scalar or `list[ContentText | ContentImage]`.
-   Support for updated Anthropic tools beta (tool_choice and image tool results).
-   Report tool_error back to model if it provides invalid JSON for tool calls arguments (formerly this halted the entire eval with an error).
-   New `max_samples` option to control how many samples are run in parallel (still defaults to running all samples in parallel).
-   Add `boolq.py` benchmark.
-   Add `piqa.py` benchmark.
-   View: Improved markdown rendering (properly escape reference links).
-   Improved typing for example_dataset function.
-   Setuptools entry point for loading custom model extensions.
-   Break optional `tuple` return out of `ToolResult` type.
-   Bugfix: always read original sample message(s) for `TaskState.input_text`.
-   Bugfix: remove write counter from log (could have resulted in incomplete/invalid logs propagating to the viewer).
-   Bugfix: handle task names that include spaces in log viewer.

## v0.3.9 (14 May 2024)

-   Add `ollama` local model provider.
-   Add `multi_scorer()` and `majority_vote()` functions for combining multiple scorers into a single score.
-   Add support for multiple model graders in `model_graded_qa()`.
-   Raise `TypeError` for solvers and scorers not declared as `async`.
-   Fallback to standard parse if `NaN` or `Inf` is encountered while reading log file header.
-   Remove deprecated support for matching partial model names (e.g. "gpt" or "claude").

## v0.3.8 (07 May 2024)

-   Exclude null config values from listings in log viewer.

## v0.3.7 (07 May 2024)

-   Add support for logprobs to HF provider, and create uniform API for other providers that support logprobs (Together and OpenAI).
-   Provide an option to merge assistant messages and use it for Anthropoic models (as they don't allow consecutive assistant messages).
-   Supporting infrastructure in Inspect CLI for VS Code extension (additional list and info commands).

## v0.3.6 (06 May 2024)

-   Show first log file immediately (don't wait for fetching metadata for other logs)
-   Add `--version` CLI arg and `inspect info version` command for interrogating version and runtime source path.
-   Fix: exclude `null` config values in output from `inspect info log-file`

## v0.3.5 (04 May 2024)

-   Fix issue with logs from S3 buckets in inspect view.
-   Add `sort()` method to `Dataset` (defaults to sorting by sample input length).
-   Improve tokenization for HF provider (left padding, attention mask, and allow for custom chat template)
-   Improve batching for HF provider (generate as soon as queue fills, thread safety for future.set_result).
-   Various improvements to documentation.

## v0.3.4 (01 May 2024)

-   `write_eval_log()` now ignores unserializable objects in metadata fields.
-   `read_eval_log()` now takes a `str` or `FileInfo` (for compatibility w/ list returned from `list_eval_logs()`).
-   Registry name looks are now case sensitive (fixes issue w/ loading tasks w/ mixed case names).
-   Resiliency to Python syntax errors that occur when enumerating tasks in a directory.
-   Do not throw error if unable to parse or load `.ipynb` file due to lack of dependencies (e.g. `nbformat`).
-   Various additions to log viewer display (log file name, dataset/scorer in listing, filter by complex score types).
-   Improvements to markdown rendering in log viewer (don't render intraword underscores, escape html tags).

## v0.3.3 (28 April 2024)

-   `inspect view` command for viewing eval log files.
-   `Score` now has an optional `answer` field, which denotes the answer text extracted from model output.
-   Accuracy metrics now take an optional `ValueToFloat` function for customising how textual values mapped to float.
-   Made `model_graded_qa` more flexible with separate `instruction` template and `grade_pattern`, as well providing `partial_credit` as an option.
-   Modify the default templates for `chain_of_thought()` and `self_critique()` to instruct the model to reply with `ANSWER: $ANSWER` at the end on its own line.
-   Improved numeric extraction for `match(numeric=True)` (better currency and decimal handling).
-   Improve `answer()` patterns so that they detect letter and word answers both within and at the end of model output.
-   `Plan` now has an optional `cleanup` function which can be used to free per-sample resources (e.g. Docker containers) even in the case of an evaluation error.
-   Add `Dataset.filter` method for filtering samples using a predicate.
-   `Dataset` slices (e.g. `dataset[0:100]`) now return a `Dataset` rather than `list[Sample]`.
-   Relative path to `INSPECT_LOG_DIR` in `.env` file is now correctly resolved for execution within subdirectories.
-   `inspect list tasks` and `list_tasks()` now only parse source files (rather than loading them), ensuring that it is fast even for task files that have non-trivial global initialisation.
-   `inspect list logs` and `list_eval_logs()` now enumerate log files recursively by default, and only enumerate json files that match log file naming conventions.
-   Provide `header_only` option for `read_eval_log()` and `inspect info log-file` for bypassing the potentially expensive reading of samples.
-   Provide `filter` option for `list_eval_logs()` to filter based on log file header info (i.e. anything but samples).
-   Added `__main__.py` entry point for invocation via `python3 -m inspect_ai`.
-   Removed prompt and callable from model `ToolDef` (renamed to `ToolInfo`).
-   Fix issue with accesses of `completion` property on `ModelOutput` with no choices.

## v0.3.2 (21 April 2024)

-   Initial release.<|MERGE_RESOLUTION|>--- conflicted
+++ resolved
@@ -14,11 +14,8 @@
 - Fix error writing Nan values to the `logs.json` summary file during bundling.
 - Inspect View: Add support for displaying citations for web searches in the transcript.
 - Inspect View: Correctly update browser URL when navigation between samples.
-<<<<<<< HEAD
+- Web Search: Added provider for [Exa](https://exa.ai/exa-api) Search API.
 - OpenAI: Work around OpenAI Responses API issue by filtering out leading consecutive reasoning blocks.
-=======
-- Web Search: Added provider for [Exa](https://exa.ai/exa-api) Search API.
->>>>>>> 60329a65
 - Bugfix: Properly honor `responses_api=False` when pass as an OpenAI model config arg.
 - Bugfix: Limits passed to handoffs can be used multiple times (if agent is handed off to multiple times).
 
