# Changelog

## Unreleased

- New binary [log format](https://inspect.ai-safety-institute.org.uk/eval-logs.html#sec-log-format) which yields substantial size and speed improvements (JSON format log files are still fully supported and utilities for converting between the formats are provided).
- [Grok](https://docs.x.ai/) model provider.
- Extensions: correctly load extensions in packages where package name differs from dist name.
- Added `--model-config`, `--task-config`, and `--solver-config` CLI arguments for specifying model, task, and solver args using a JSON or YAML config file.
- View: properly render complex score objects in transcript.
- Write custom tool call views into transcript for use by Inspect View.
- Use `casefold()` for case-insensitive compare in `includes()`, `match()`, `exact()`, and `f1()` scorers.
- OpenAI: eliminate use of `strict` tool calling (sporadically supported across models and we already interally validate).
- Mistral: fix bug where base_url was not respected when passing both an api_key and base_url.
- Don't include package scope for task name part of log files.
- Improve performance of write_file for Docker sandboxes.
- Use user_data_dir rather than user_runtime_dir for view notifications.
- Implement `read_eval_log_sample()` for JSON log files.
- Log the list of dataset sample IDs.
<<<<<<< HEAD
- Limit `SandboxEnvironment.exec()` output streams to 1 MiB. Limit `SandboxEnvironment.read_file()` to 100 MiB.
=======
- Fix an issue which forced all values passed to a custom metric to a float value (https://github.com/UKGovernmentBEIS/inspect_ai/issues/775)
>>>>>>> 06643e09

## v0.3.42 (23 October 2024)

- [ToolDef](https://inspect.ai-safety-institute.org.uk/tools.html#sec-dynamic-tools) class for dynamically creating tool definitions.
- Added `--tags` option to eval for tagging evaluation runs.
- Added APIs for accessing sample event transcripts and for creating and resolving attachments for larger content items.
- Cleanup Docker Containers immediately for samples with errors.
- Support Dockerfile as config path for Docker sandboxes (previously only supported compose files).
- Anthropic: remove stock tool use chain of thought prompt (many Anthropic models now do this internally, in other cases its better for this to be explicit rather than implicit).
- Anthropic: ensure that we never send empty text content to the API.
- Google: compatibility with google-generativeai v0.8.3
- Llama: remove extraneous <|start_header_id|>assistant<|end_header_id|> if it appears in an assistant message.
- OpenAI: Remove tool call id in user message reporting tool calls to o1- models.
- Use Dockerhub aisiuk/inspect-web-browser-tool image for web browser tool.
- Use ParamSpec to capture types of decorated solvers, tools, scorers, and metrics.
- Support INSPECT_EVAL_MODEL_ARGS environment variable for calls to `eval()`.
- Requirements: add lower bounds to various dependencies based on usage, compatibility, and stability.
- Added `include_history` option to model graded scorers to optionally include the full chat history in the presented question.
- Added `delimiter` option to `csv_dataset()` (defaults to ",")
- Improve answer detection in multiple choice scorer.
- Open log files in binary mode when reading headers (fixes ijson deprecation warning).
- Capture `list` and `dict` of registry objects when logging `plan`.
- Add `model_usage` field to `EvalSample` to record token usage by model for each sample.
- Correct directory handling for tasks that are imported as local (non-package) modules.
- Basic agent: terminate agent loop when the context window is exceeded.
- Call tools sequentially when they have opted out of parallel calling.
- Inspect view bundle: support for bundling directories with nested subdirectories.
- Bugfix: strip protocol prefix when resolving eval event content
- Bugfix: switch to run directory when running multiple tasks with the same run directory.
- Bugfix: ensure that log directories don't end in forward/back slash.

## v0.3.41 (11 October 2024)

- [Approval mode](https://inspect.ai-safety-institute.org.uk/approval.html) for extensible approvals of tool calls (human and auto-approvers built in,  arbitrary other approval schemes via extensions).
- [Trace mode](https://inspect.ai-safety-institute.org.uk/interactivity.html#sec-trace-mode) for printing model interactions to the terminal.
- Add `as_dict()` utility method to `Score`
- [Sample limits](https://inspect.ai-safety-institute.org.uk/errors_and_limits.html#sec-sample-limits) (`token_limit` and `message_limit`) for capping the number of tokens or messages used per sample ( `message_limit` replaces deprecated `max_messages`).
- Add `metadata` field to `Task` and record in log `EvalSpec`.
- Include datetime and level in file logger.
- Correct llama3 and o1 tool calling when empty arguments passed.
- Allow resolution of any sandbox name when there is only a single environment.
- Introduce `--log-level-transcript` option for separate control of log entries recorded in the eval log file
- Improve mime type detection for image content encoding (fixes issues w/ webp images). 
- Fix memory leak in Inspect View worker-based JSON parsing.
- Add `fail_on_error` option for `eval_retry()` and `inspect eval-retry`.
- Defer resolving helper models in `self_critique()` and `model_graded_qa()`.
- Fix Docker relative path resolution on Windows (use PurePosixPath not Path)
- Restore support for `--port` and `--host` on Inspect View.

## v0.3.40 (6 October 2024)

- Add `interactive` option to `web_browser()` for disabling interactive tools (clicking, typing, and submitting forms).
- Provide token usage and raw model API calls for OpenAI o1-preview.
- Add support for reading CSV files of dialect 'excel-tab'.
- Improve prompting for Python tool to emphasise the need to print output.
- For `basic_agent()`, defer to task `max_messages` if none is specified for the agent (default to 50 is the task does not specify `max_messages`).
- Add optional `content` parameter to `ModelOutput.for_tool_call()`.
- Display total samples in Inspect View
- Prune `sample_reductions` when returning eval logs with `header_only=True`.
- Improved error message for undecorated solvers.
- For simple matching scorers, only include explanation if it differs from answer.

## v0.3.39 (3 October 2024)

- The sample transcript will now display the target for scoring in the Score Event (for newly run evaluations).
- Provide setter for `max_messages` on `TaskState`. 
- Provide `max_messages` option for `basic_agent()` (defaulting to 50) and use it rather than any task `max_messages` defined.
- Improved implementation of disabling parallel tool calling (also fixes a transcript issue introduced by the original implementation).
- Improve quality of error messages when a model API key environment variable is missing.
- Improve prompting around letting the model know it should not attempt parallel web browser calls.

## v0.3.38 (3 October 2024)

- Rename `web_browser_tools()` to `web_browser()`, and don't export individual web browsing tools.
- Add `parallel` option to `@tool` decorator and specify `parallel=False` for web browsing tools.
- Improve prompting for web browser tools using more explicit examples.
- Improve prompting for `</tool_call>` end sequence for Llama models. 
- Fix issue with failure to execute sample setup scripts.

## v0.3.37 (2 October 2024)

- Move evals into [inspect_evals](https://github.com/UKGovernmentBEIS/inspect_evals) package.

## v0.3.36 (2 October 2024)

- [Web Browser](https://inspect.ai-safety-institute.org.uk/tools.html#sec-web-browser) tool which provides a headless Chromimum browser that supports navigation, history, and mouse/keyboard interactions.
- `auto_id` option for dataset readers to assign an auto-incrementing ID to records.
- Task args: don't attempt to serialise registry objects that don't have captured parameters.

## v0.3.35 (1 October 2024)

- Catch o1-preview "invalid_prompt" exception and convert to normal content_filter refusal.
- Terminate timed out subprocesses.
- Support 'anthropoic/bedrock/' service prefix for Anthropic models hosted on AWS Bedrock.
- Change score reducer behavior to always reduce score metadata to the value of the `metadata` field in the first epoch
- Improve task termination message (provide eval-retry prompt for tasks published in packages)
- Preserve type for functions decorated with `@task`.
- Various improvements to layout and display for Inspect View transcript.

## v0.3.34 (30 September 2024)

- Support for `max_tokens` on OpenAI o1 models (map to `max_completion_tokens`).
- Fix regression of log and debug options on `inspect view`
- Improved focus management for Insepct View
- Raise error if `epochs` is less than 1
- Improve code parsing for HumanEval (compatibility with Llama model output)

## v0.3.33 (30 September 2024)

- StopReason: Added "model_length" for exceeding token window and renamed "length" to "max_tokens".
- Capture solver input params for subtasks created by `fork()`.
- Option to disable ANSI terminal output with `--no-ansi` or `INSPECT_NO_ANSI`
- Add chain of thought option to `multiple_choice()` and export `MultipleChoiceTemplate` enumeration
- Allow Docker sandboxes configured with `x-default` to be referred to by their declared service name.
- Improved error messages for Docier sandbox initialisation.
- Improve legibility of Docker sandbox log entries (join rather than displaying as array)
- Display user message immediately proceding assistant message in model call transcripts.
- Display images created by tool calls in the Viewer.
- Fix duplicated tool call output display in Viewer for Gemini and Llama models.
- Require a `max_messages` for use of `basic_agent()` (as without it, the agent could end up in an infinite loop).
- Load extension entrypoints per-package (prevent unnecessary imports from packages not being referenced).
- Track sample task state in solver decorator rather than solver transcript.
- Display solver input parameters for forked subtasks.
- Improvements to docker compose down cleanup: timeout, survive missing compose files.
- Always produce epoch sample reductions even when there is only a single epoch.
- Scores produced after being reduced retain `answer`, `explanation`, and `metadata` only if equal across all epochs.

## v0.3.32 (25 September 2024)

- Fix issue w/ subtasks not getting a fresh store() (regression from introduction of `fork()` in v0.3.30)
- Fix issue w/ subtasks that return None invalidating the log file.
- Make subtasks collapsable in Inspect View.
- Improved error reporting for missing `web_search()` provider environment variables. 

## v0.3.31 (24 September 2024)

- Deprecated `Plan` in favor of `Solver` (with `chain()` function to compose multiple solvers).
- Added `max_tool_output` generation option (defaults to 16KB).
- Improve performance of `header_only` log reading (switch from json-stream to ijson).
- Add support for 0 retries to `eval-set` (run a single `eval` then stop).
- Tool calling fixes for update to Mistral v1.1. client.
- Always show `epochs` in task status (formerly wasn't included for multiple task display)
- Render transcript `info()` strings as markdown
- Eliminate log spam from spurious grpc fork message.
- Fix issue with hf_dataset shuffle=True not actually shuffling.
- Improved error handling when loading invalid setuptools entrypoints.
- Don't catch TypeError when calling tools (we now handle this in other ways)

## v0.3.30 (18 September 2024)

- Added [fork()](https://inspect.ai-safety-institute.org.uk/agents-api.html#sec-forking) function to fork a `TaskState` and evaluate it against multiple solvers in parallel.
- Ensure that Scores produced after being reduced still retain `answer`, `explanation`, and `metadata`.
- Fix error when running `inspect info log-types`
- Improve scorer names imported from modules by not including the the module names.
- Don't mark messages read from cache with source="cache" (as this breaks the cache key)
- Add `cache` argument to `basic_agent()` for specifying cache policy for the agent.
- Add `cache` field to `ModelEvent` to track cache reads and writes.
- Compatibility with Mistral v1.1 client (now required for Mistral).
- Catch and propagate Anthropic content filter exceptions as normal "content_filter" responses.
- Fix issue with failure to report metrics if all samples had a score value of 0.
- Improve concurrency of Bedrock models by using aioboto3.
- Added [SWE Bench](https://github.com/UKGovernmentBEIS/inspect_evals/tree/main/src/inspect_evals/swe_bench), [GAIA](https://github.com/UKGovernmentBEIS/inspect_evals/tree/main/src/inspect_evals/gaia), and [GDM CTF](https://github.com/UKGovernmentBEIS/inspect_evals/tree/main/src/inspect_evals/gdm_capabilities/in_house_ctf) evals.

## v0.3.29 (16 September 2024)

- Added `--plan` and `-P` arguments to `eval` and `eval-set` commands for replacing the task default plan with another one.
- Improved support for eval retries when calling `eval()` or `eval_set()` with a `plan` argument.
- Don't log base64 images by default (re-enable logging with `--log-images`).
- Provide unique tool id when parsing tool calls for models that don't support native tool usage.
- Fix bug that prevented `epoch_reducer` from being used in eval-retry.
- Fix bug that prevented eval() level `epoch` from overriding task level `epoch`. 

## v0.3.28 (14 September 2024)

- [basic_agent()](https://inspect.ai-safety-institute.org.uk/agents.html#sec-basic-agent) that provides a ReAct tool loop with support for retries and encouraging the model to continue if its gives up or gets stuck.
- [score()](https://inspect.ai-safety-institute.org.uk/solvers.html#sec-scoring-in-solvers) function for accessing scoring logic from within solvers.
- Ability to [publish](https://inspect.ai-safety-institute.org.uk/log-viewer.html#sec-publishing) a static standalone Inspect View website for a log directory.
- `system_message()` now supports custom parameters and interpolation of `metadata` values from `Sample`.
- `generate()` solver now accepts arbitrary generation config params.
- `use_tools()` now accepts a variadic list of `Tool` in addition to literal `list[Tool]`.
- `bash()` and `python()` tools now have a `user` parameter for choosing an alternate user to run code as.
- `bash()` and `python()` tools now always return stderr and stdout no matter the exit status.
- Support for OpenAI o1-preview and o1-mini models.
- Input event for recording screen input in sample transcripts.
- Record to sample function for CSV and JSON dataset readers can now return multiple samples.
- Added `debug_errors` option to `eval()` to raise task errors (rather than logging them) so they can be debugged.
- Properly support metrics that return a dict or list of values
- Improved display of prerequisite errors when running `eval()` from a script or notebook.
- Fix `eval_set()` issue with cleaning up failed logs on S3.
- Cleanup Docker containers that fail during sample init.
- Add support for computing metrics for both individual keys within a dictionary but also for the dictionary as a whole
- Fix for Vertex tool calling (don't pass 'additionalProperties').
- Added [SQuAD](https://github.com/UKGovernmentBEIS/inspect_evals/tree/main/src/inspect_evals/squad), [AGIEval](https://github.com/UKGovernmentBEIS/inspect_evals/tree/main/src/inspect_evals/agieval), [IFEval](https://github.com/UKGovernmentBEIS/inspect_ai/blob/main/src/inspect_evals/ifeval/), [PubMedQA](https://github.com/UKGovernmentBEIS/inspect_evals/tree/main/src/inspect_evals/pubmedqa), and [MBPP](https://github.com/UKGovernmentBEIS/inspect_evals/tree/main/src/inspect_evals/mbpp) benchmarks.

## v0.3.27 (6 September 2024)

- Fix missing timestamp issue with running `eval_set()` with an S3-backed log directory.
- Correct rounding behavior for `f1()` and `exact()` scorers.
- Correct normalized text comparison for `exact()` scorer.
- Improved appearance and navigation for sample transcript view.
- Added [MathVista](https://github.com/UKGovernmentBEIS/inspect_evals/tree/main/src/inspect_evals/mathvista) benchmark.

## v0.3.26 (6 September 2024)

- [Eval Sets](https://inspect.ai-safety-institute.org.uk/eval-sets.html) for running groups of tasks with automatic retries.
- [Per-sample](https://inspect.ai-safety-institute.org.uk/agents.html#sec-per-sample-sandbox) Sandbox environments can now be specified (e.g. allowing for a distinct Dockerfile or Docker compose file for each sample).
- [input_screen()](https://inspect.ai-safety-institute.org.uk/interactivity.html) context manager to temporarily clear task display for user input.
- Introduce two new scorers, `f1()` (precision and recall in text matching) and `exact()` (whether normalized text matches exactly).
- Task `metrics` now override built in scorer metrics (previously they were merged). This enables improved re-use of existing scorers where they only change required is a different set of metrics.
- `write_log_dir_manifest()` to write a log header manifest for a log directory.
- Relocate `store()` and `@subtask` from solver to utils module; relocate `transcript()` from solver to log module.
- Add optional user parameter to SandboxEnvironment.exec for specifying the user. Currently only DockerSandboxEnvironment is supported.
- Fix issue with resolving Docker configuration files when not running from the task directory.
- Only populate Docker compose config metadata values when they are used in the file.
- Treat Sandbox exec `cwd` that are relative paths as relative to sample working directry.
- Filter base64 encoded images out of model API call logs.
- Raise error when a Solver does not return a TaskState.
- Only run tests that use model APIs when the `--runapi` flag is passed to `pytest` (prevents unintended token usage)
- Remove `chdir` option from `@tasks` (tasks now always chdir during execution).
- Do not process `.env` files in task directories (all required vars should be specified in the global `.env`).
- Only enable `strict` mode for OpenAI tool calls when all function parameters are required.
- Added [MMMU](https://github.com/UKGovernmentBEIS/inspect_evals/tree/main/src/inspect_evals/mmmu), [CommonsenseQA](https://github.com/UKGovernmentBEIS/inspect_evals/tree/main/src/inspect_evals/commonsense_qa), [MMLU-Pro](https://github.com/UKGovernmentBEIS/inspect_evals/tree/main/src/inspect_evals/mmlu_pro), and [XSTest](https://github.com/UKGovernmentBEIS/inspect_evals/tree/main/src/inspect_evals/xstest) benchmarks.


## v0.3.25 (25 August 2024)

- [Store](https://inspect.ai-safety-institute.org.uk/agents-api.html#sharing-state) for manipulating arbitrary sample state from within solvers and tools.
- [Transcript](https://inspect.ai-safety-institute.org.uk/agents-api.html#transcripts) for detailed sample level tracking of model and tool calls, state changes, logging, etc.
- [Subtasks](https://inspect.ai-safety-institute.org.uk/agents-api.html#sec-subtasks) for delegating work to helper models, sub-agents, etc.
- Integration with Anthropic [prompt caching](https://inspect.ai-safety-institute.org.uk/caching.html#sec-provider-caching).
- [fail_on_error](https://inspect.ai-safety-institute.org.uk/errors-and-limits.html#failure-threshold) option to tolerate some threshold of sample failures without failing the evaluation.
- Specify `init` value in default Docker compose file so that exit signals are handled correctly (substantially improves container shutdown performance).
- Add `function` field to `ChatMessageTool` to indicate the name of the function called.
- Added [RACE](https://github.com/UKGovernmentBEIS/inspect_evals/tree/main/src/inspect_evals/race-h/) benchmark.

## v0.3.24 (18 August 2024)

- Support for tool calling for Llama 3.1 models on Bedrock.
- Report JSON schema validation errors to model in tool response.
- Support for `strict` mode in OpenAI tool calls (update to v1.40.0 of `openai` package required).

## v0.3.23 (16 August 2024)

- Support for tool calling for Llama 3.1 models on Azure AI and CloudFlare.
- Incrase default `max_tokens` from 1024 to 2048.
- Record individual sample reductions along with results for multi-epoch evals.
- Change default to not log base64 encoded versions of images, as this often resulted in extremely large log files (use `--log-images` to opt back in).
- Update to new Mistral API (v1.0.1 of `mistralai` is now required).
- Support for Llama 3.1 models on Amazon Bedrock
- Eliminate Bedrock dependency on anthropic package (unless using an Anthropic model).
- Improved resolution of AWS region for Bedrock (respecting already defined AWS_REGION and AWS_DEFAULT_REGION)
- Fix bug in match scorer whereby numeric values with periods aren't correctly recognized.
- Added [HumanEval](https://github.com/UKGovernmentBEIS/inspect_evals/tree/main/src/inspect_evals/humaneval), [WinoGrande](https://github.com/UKGovernmentBEIS/inspect_evals/tree/main/src/inspect_evals/winogrande) and [Drop](https://github.com/UKGovernmentBEIS/inspect_evals/tree/main/src/inspect_evals/drop) benchmarks.

## v0.3.22 (07 August 2024)

- Fix issue affecting results of `pass_at_{k}` score reducer.

## v0.3.21 (07 August 2024)

- Add `pass_at_{k}` score reducer to compute the probability of at least 1 correct sample given `k` epochs.
- Improved metrics `value_to_float` string conversion (handle numbers, "true", "false", etc.)
- Log viewer: Ctrl/Cmd+F to find text when running in VS Code.
- Set Claude default `max_tokens` to 4096
- Combine user and assistant messages for Vertex models.
- Warn when using the `name` parameter with task created from `@task` decorated function.
- Make sample `metadata` available in prompt, grading, and self-criqique templates.
- Retry on several additional OpenAI errors (APIConnectionError | APITimeoutError | InternalServerError)
- Fix a regression which would cause the 'answer' to be improperly recorded when scoring a sample.

## v0.3.20 (03 August 2024)

- `Epochs` data type for specifying epochs and reducers together (deprecated `epochs_reducer` argument). 
- Enable customisation of model generation cache dir via `INSPECT_CACHE_DIR` environment variable.
- Use doc comment description rather than `prompt` attribute of `@tool` for descriptions.
- Include examples section from doc comments in tool descriptions.
- Add `tool_with()` function for adapting tools to have varying names and parameter descriptions.
- Improve recording of `@task` arguments so that dynamically created tasks can be retried.
- Only print `eval-retry` message to terminal for filesystem based tasks.
- Enhance Python logger messages to capture more context from the log record.
- Fix an issue that could result in duplicate display of scorers in log view when using multiple epoch reducers.

## v0.3.19 (02 August 2024)

- [vLLM](https://inspect.ai-safety-institute.org.uk/models.html#sec-vllm) model provider.
- [Groq](https://groq.com/) model provider.
- [Google Vertex](https://inspect.ai-safety-institute.org.uk/models.html#google-vertex) model provider.
- [Reduce scores](https://inspect.ai-safety-institute.org.uk/scorers.html##sec-reducing-epoch) in multi-epoch tasks before computing metrics (defaults to averaging sample values).
- Replace the use of the `bootstrap_std` metric with `stderr` for built in scorers (see [rationale](https://inspect.ai-safety-institute.org.uk/scorers.html#stderr-note) for details).
- Option to write Python logger entries to an [external file](https://inspect.ai-safety-institute.org.uk/log-viewer.html#sec-external-file).
- Rename `ToolEnvironment` to `SandboxEnvironment` and `tool_environment()` to `sandbox()` (moving the renamed types from `inspect_ai.tool` to `inspect_ai.util`). Existing symbols will continue to work but will print deprecation errors.
- Moved the `bash()`, `python()`, and `web_search()` functions from `inspect_ai.solver` to `inspect_ai.tool`.  Existing symbols will continue to work but will print deprecation errors.
- Enable parallel execution of tasks that share a working directory.
- Add `chdir` option to `@task` to opt-out of changing the working directory during task execution.
- Enable overriding of default safety settings for Google models.
- Use Python type annotations as the first source of type info for tool functions (fallback to docstrings only if necessary)
- Support for richer types (list, TypeDict, dataclass, Pydantic, etc.) in tool calling.
- Change `ToolInfo` parameters to be directly expressed in JSON Schema (making it much easier to pass them to model provider libraries).
- Validate tool call inputs using JSON Schema and report errors to the model.
- Gracefully handle tool calls that include only a single value (rather than a named dict of parameters).
- Support `tool_choice="any"` for OpenAI models (requires >= 1.24.0 of openai package).
- Make multiple tool calls in parallel. Parallel tool calls occur by default for OpenAI, Anthropic, Mistral, and Groq. You can disable this behavior for OpenAI and Groq with `--parallel-tool-calls false`.
- Invoke rate limit retry for OpenAI APITimeoutError (which they have recently begun returning a lot of more of as a result of httpx.ConnectTimeout, which is only 5 seconds by default.).
- Add `cwd` argument to `SandboxEnvironment.exec()`
- Use `tee` rather than `docker cp` for Docker sandbox environment implementation of `write_file()`.
- Handle duplicate tool call ids in Inspect View.
- Handle sorting sample ids of different types in Inspect View.
- Correctly resolve default model based on CLI --model argument.
- Fix issue with propagating API keys to Azure OpenAI provider.
- Add `azure` model arg for OpenAI provider to force binding (or not binding) to the Azure OpenAI back-end.
- Support for Llama 3 models with the Azure AI provider.
- Add `setup` field to `Sample` for providing a per-sample setup script.
- Score multiple choice questions without parsed answers as incorrect (rather than being an error). Llama 3 and 3.1 models especially often fail to yield an answer.
- Read JSON encoded `metadata` field from samples.
- Show task/display progress immediately (rather than waiting for connections to fill).
- Reduce foreground task contention for Inspect View history loading.
- Ability to host standalone version of Inspect View to view single log files.
- Throw `TimeoutError` if a call to `subprocess()` or `sandbox().exec()` times out (formerly a textual error was returned along with a non-zero exit code).
- Validate name passed to `example_dataset()` (and print available example dataset names).
- Resolve relative image paths within Dataset samples against the directory containing the dataset.
- Preserve `tool_error` text for Anthropic tool call responses.
- Fix issue with rate limit reporting being per task not per eval.
- Set maximum rate limit backoff time to 30 minutes
- Retry with exponential backoff for web_search Google provider.



## v0.3.18 (14 July 2024)

- [Multiple Scorers](https://inspect.ai-safety-institute.org.uk/scorers.html#sec-multiple-scorers) are now supported for evaluation tasks.
- [Multiple Models](https://inspect.ai-safety-institute.org.uk/parallelism.html#sec-multiple-models) can now be evaluated in parallel by passing a list of models to `eval()`.
- Add `api_key` to `get_model()` for explicitly specifying an API key for a model.
- Improved handling of very large (> 100MB) log files in Inspect View.
- Use `network_mode: none` for disabling networking by default in Docker tool environments.
- Shorten the default shutdown grace period for Docker container cleanup to 1 second.
- Allow sandbox environent providers to specify a default `max_samples` (set to 25 for the Docker provider).
- Prevent concurrent calls to `eval_async()` (unsafe because of need to change directories for tasks). Parallel task evaluation will instead be implemented as a top-level feature of `eval()` and `eval_async()`.
- Match scorers now return answers consistently even when there is no match.
- Relocate tool related types into a new top-level `inspect_ai.tool` module (previous imports still work fow now, but result in a runtime deprecation warning).
- Decouple tools entirely from solvers and task state (previously they had ways to interact with metadata, removing this coupling will enable tool use in lower level interactions with models). Accordingly, the `call_tools()` function now operates directly on messages rather than task state.
- Support token usage for Google models (Inspect now requires `google-generativeai` v0.5.3).

## v0.3.17 (25 June 2024)

- Optional increased control over the tool use loop via the `call_tools()` function and new `tool_calls` parameter for `generate()`.
- New `per_epoch` option for `CachePolicy` to allow caching to ignore epochs.
- Correctly handle `choices` and `files` when converting `Sample` images to base64. 

## v0.3.16 (24 June 2024)

-   Various fixes for the use of Docker tool environments on Windows.
-   Ability to disable cleanup of tool environments via `--no-toolenv-cleanup`.
-   New `inspect toolenv cleanup` command for manually cleaning up tool environments.
-   `ToolError` exception type for explicitly raising tool errors to the model. Formerly, any exception would be surfaced as a tool error to the model. Now, the `ToolError` exception is required for reporting to the model (otherwise other exception types go through the call stack and result in an eval error).
-   Resolve `INSPECT_LOG_DIR` in `.env` file relative to `.env` file parent directory.
-   Use `-` for delimiting `--limit` ranges rather than `,`.
-   Use HF model device for generate (compatibility with multi-GPU).

## v0.3.15 (15 June 2024)

-   [Sandbox Environments](https://inspect.ai-safety-institute.org.uk/agents.html#sec-sandbox-environments) for executing tool code in a sandbox.
-   [Caching](https://inspect.ai-safety-institute.org.uk/caching.html) to reduce the number of model API calls made.
-   The `multiple_choice()` solver now has support for questions with multiple correct answers.
-   More fine grained handling of Claude `BadRequestError` (400) errors (which were formerly all treated as content moderation errors).
-   Filter out empty TextBlockParam when playing messages back to Claude.
-   Automatically combine Claude user messages that include tool content.
-   Revert to "auto" rather than "none" after forced tool call.
-   Provide `TaskState.tools` getter/setter (where the setter automatically syncs the system messages to the specified set of tools).
-   The `use_tools()` function now uses the `TaskState.tools` setter, so replaces the current set of tools entirely rather than appending to it.
-   Set `state.completed = False` when `max_messages` is reached.
-   Allow tools to be declared with no parameters.
-   Allow for null `bytes` field in `Logprobs` and `TopLogprobs`.
-   Support all Llama series models on Bedrock.
-   Added `truthfulqa` benchmark.
-   Added `intercode-ctf` example.

## v0.3.14 (04 June 2024)

-   Stream samples to the evaluation log as they are completed (subject to the new `--log-buffer` option). Always write completed samples in the case of an error or cancelled task.
-   New `"cancelled"` status in eval log for tasks interrupted with SIGINT (e.g. Ctrl-C). Logs are now written for cancellations (previously they were not).
-   Default `--max-samples` (maximum concurrent samples) to `--max-connections`, which will result in samples being more frequently completed and written to the log file.
-   For `eval_retry()`, copy previously completed samples in the log file being retried so that work is not unnecessarily repeated.
-   New `inspect eval-retry` command to retry a log file from a task that ended in error or cancellation.
-   New `retryable_eval_logs()` function and `--retryable` option for `inspect list logs` to query for tasks not yet completed within a log directory.
-   Add `shuffled` property to datasets to determine if they were shuffled.
-   Remove unused `extensions` argument from `list_eval_logs()`.

## v0.3.13 (31 May 2024)

-   Bugfix: Inspect view was not reliably updating when new evaluation logs were written.

## v0.3.12 (31 May 2024)

-   Bugfix: `results` was not defined when no scorer was provided resulting in an error being thrown. Fixed by setting `results = EvalResults()` when no scorer is provided.
-   Bugfix: The viewer was not properly handling samples without scores.

## v0.3.11 (30 May 2024)

-   Update to non-beta version of Anthropic tool use (remove legacy xml tools implementation).

## v0.3.10 (29 May 2024)

-   **BREAKING:** The `pattern` scorer has been modified to match against any (or all) regex match groups. This replaces the previous behaviour when there was more than one group, which would only match the second group.
-   Improved performance for Inspect View on very large datasets (virtualized sample list).
-   ToolChoice `any` option to indicate the model should use at least one tool (supported by Anthropic and Mistral, mapped to `auto` for OpenAI).
-   Tool calls can now return a simple scalar or `list[ContentText | ContentImage]`.
-   Support for updated Anthropic tools beta (tool_choice and image tool results).
-   Report tool_error back to model if it provides invalid JSON for tool calls arguments (formerly this halted the entire eval with an error).
-   New `max_samples` option to control how many samples are run in parallel (still defaults to running all samples in parallel).
-   Add `boolq.py` benchmark.
-   Add `piqa.py` benchmark.
-   View: Improved markdown rendering (properly escape reference links).
-   Improved typing for example_dataset function.
-   Setuptools entry point for loading custom model extensions.
-   Break optional `tuple` return out of `ToolResult` type.
-   Bugfix: always read original sample message(s) for `TaskState.input_text`.
-   Bugfix: remove write counter from log (could have resulted in incomplete/invalid logs propagating to the viewer).
-   Bugfix: handle task names that include spaces in log viewer.

## v0.3.9 (14 May 2024)

-   Add `ollama` local model provider.
-   Add `multi_scorer()` and `majority_vote()` functions for combining multiple scorers into a single score.
-   Add support for multiple model graders in `model_graded_qa()`.
-   Raise `TypeError` for solvers and scorers not declared as `async`.
-   Fallback to standard parase if `NaN` or `Inf` is encountered while reading log file header.
-   Remove deprecated support for matching partial model names (e.g. "gpt" or "claude").

## v0.3.8 (07 May 2024)

-   Exclude null config values from listings in log viewer.

## v0.3.7 (07 May 2024)

-   Add support for logprobs to HF provider, and create uniform API for other providers that support logprobs (Together and OpenAI).
-   Provide an option to merge assistant messages and use it for Anthropoic models (as they don't allow consecutive assistant messages).
-   Supporting infrastructure in Inspect CLI for VS Code extension (additional list and info commands).

## v0.3.6 (06 May 2024)

-   Show first log file immediately (don't wait for fetching metadata for other logs)
-   Add `--version` CLI arg and `inspect info version` command for interrogating version and runtime source path.
-   Fix: exclude `null` config values in output from `inspect info log-file`

## v0.3.5 (04 May 2024)

-   Fix issue with logs from S3 buckets in inspect view.
-   Add `sort()` method to `Dataset` (defaults to sorting by sample input length).
-   Improve tokenization for HF provider (left padding, attention mask, and allow for custom chat template)
-   Improve batching for HF provider (generate as soon as queue fills, thread safety for future.set_result).
-   Various improvements to documentation.

## v0.3.4 (01 May 2024)

-   `write_eval_log()` now ignores unserializable objects in metadata fields.
-   `read_eval_log()` now takes a `str` or `FileInfo` (for compatibility w/ list returned from `list_eval_logs()`).
-   Registry name looks are now case sensitive (fixes issue w/ loading tasks w/ mixed case names).
-   Resiliancy to Python syntax errors that occur when enumerating tasks in a directory.
-   Do not throw error if unable to parse or load `.ipynb` file due to lack of dependencies (e.g. `nbformat`).
-   Various additions to log viewer display (log file name, dataset/scorer in listing, filter by complex score types).
-   Improvements to markdown rendering in log viewer (don't render intraword underscores, escape html tags).

## v0.3.3 (28 April 2024)

-   `inspect view` command for viewing eval log files.
-   `Score` now has an optional `answer` field, which denotes the answer text extracted from model output.
-   Accuracy metrics now take an optional `ValueToFloat` function for customising how textual values mapped to float.
-   Made `model_graded_qa` more flexible with separate `instruction` template and `grade_pattern`, as well providing `partial_credit` as an option.
-   Modify the default templates for `chain_of_thought()` and `self_critique()` to instruct the model to reply with `ANSWER: $ANSWER` at the end on its own line.
-   Improved numeric extraction for `match(numeric=True)` (better currency and decimal handling).
-   Improve `answer()` patterns so that they detect letter and word answers both within and at the end of model output.
-   `Plan` now has an optional `cleanup` function which can be used to free per-sample resources (e.g. Docker containers) even in the case of an evaluation error.
-   Add `Dataset.filter` method for filtering samples using a predicate.
-   `Dataset` slices (e.g. `dataset[0:100]`) now return a `Dataset` rather than `list[Sample]`.
-   Relative path to `INSPECT_LOG_DIR` in `.env` file is now correctly resolved for execution within subdirectories.
-   `inspect list tasks` and `list_tasks()` now only parse source files (rather than loading them), ensuring that it is fast even for task files that have non-trivial global initialisation.
-   `inspect list logs` and `list_eval_logs()` now enumerate log files recursively by default, and only enumerate json files that match log file naming conventions.
-   Provide `header_only` option for `read_eval_log()` and `inspect info log-file` for bypassing the potentially expensive reading of samples.
-   Provide `filter` option for `list_eval_logs()` to filter based on log file header info (i.e. anything but samples).
-   Added `__main__.py` entry point for invocation via `python3 -m inspect_ai`.
-   Removed prompt and callable from model `ToolDef` (renamed to `ToolInfo`).
-   Fix issue with accesses of `completion` property on `ModelOutput` with no choices.

## v0.3.2 (21 April 2024)

-   Initial release.<|MERGE_RESOLUTION|>--- conflicted
+++ resolved
@@ -16,11 +16,8 @@
 - Use user_data_dir rather than user_runtime_dir for view notifications.
 - Implement `read_eval_log_sample()` for JSON log files.
 - Log the list of dataset sample IDs.
-<<<<<<< HEAD
 - Limit `SandboxEnvironment.exec()` output streams to 1 MiB. Limit `SandboxEnvironment.read_file()` to 100 MiB.
-=======
 - Fix an issue which forced all values passed to a custom metric to a float value (https://github.com/UKGovernmentBEIS/inspect_ai/issues/775)
->>>>>>> 06643e09
 
 ## v0.3.42 (23 October 2024)
 
