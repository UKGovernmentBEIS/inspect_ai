# Changelog

## Unreleased

- [Approval mode](https://inspect.ai-safety-institute.org.uk/approval.html) for extensible approvals of tool calls (human and auto-approvers built in,  arbitrary other approval schemes via extensions).
- [Trace mode](https://inspect.ai-safety-institute.org.uk/interactivity.html#sec-trace-mode) for printing model interactions to the terminal.
- Add `as_dict()` utility method to `Score`
<<<<<<< HEAD
- [Sample limits](https://inspect.ai-safety-institute.org.uk/errors_and_limits.html#sec-sample-limits) (`token_limit` and `message_limit`) for capping the number of tokens or messages used per sample ( `message_limit` replaces deprecated `max_messages`).
- Add `metadata` field to `Task` and record in log `EvalSpec`
=======
- Add `metadata` field to `Task` and record in log `EvalSpec`.
- Include datetime and level in file logger.
- Correct llama3 and o1 tool calling when empty arguments passed.
- Allow resolution of any sandbox name when there is only a single environment.
>>>>>>> ef714840

## v0.3.40 (6 October 2024)

- Add `interactive` option to `web_browser()` for disabling interactive tools (clicking, typing, and submitting forms).
- Provide token usage and raw model API calls for OpenAI o1-preview.
- Add support for reading CSV files of dialect 'excel-tab'.
- Improve prompting for Python tool to emphasise the need to print output.
- For `basic_agent()`, defer to task `max_messages` if none is specified for the agent (default to 50 is the task does not specify `max_messages`).
- Add optional `content` parameter to `ModelOutput.for_tool_call()`.
- Display total samples in Inspect View
- Prune `sample_reductions` when returning eval logs with `header_only=True`.
- Improved error message for undecorated solvers.
- For simple matching scorers, only include explanation if it differs from answer.

## v0.3.39 (3 October 2024)

- The sample transcript will now display the target for scoring in the Score Event (for newly run evaluations).
- Provide setter for `max_messages` on `TaskState`. 
- Provide `max_messages` option for `basic_agent()` (defaulting to 50) and use it rather than any task `max_messages` defined.
- Improved implementation of disabling parallel tool calling (also fixes a transcript issue introduced by the original implementation).
- Improve quality of error messages when a model API key environment variable is missing.
- Improve prompting around letting the model know it should not attempt parallel web browser calls.

## v0.3.38 (3 October 2024)

- Rename `web_browser_tools()` to `web_browser()`, and don't export individual web browsing tools.
- Add `parallel` option to `@tool` decorator and specify `parallel=False` for web browsing tools.
- Improve prompting for web browser tools using more explicit examples.
- Improve prompting for `</tool_call>` end sequence for Llama models. 
- Fix issue with failure to execute sample setup scripts.

## v0.3.37 (2 October 2024)

- Move evals into [inspect_evals](https://github.com/UKGovernmentBEIS/inspect_evals) package.

## v0.3.36 (2 October 2024)

- [Web Browser](https://inspect.ai-safety-institute.org.uk/tools.html#sec-web-browser) tool which provides a headless Chromimum browser that supports navigation, history, and mouse/keyboard interactions.
- `auto_id` option for dataset readers to assign an auto-incrementing ID to records.
- Task args: don't attempt to serialise registry objects that don't have captured parameters.

## v0.3.35 (1 October 2024)

- Catch o1-preview "invalid_prompt" exception and convert to normal content_filter refusal.
- Terminate timed out subprocesses.
- Support 'anthropoic/bedrock/' service prefix for Anthropic models hosted on AWS Bedrock.
- Change score reducer behavior to always reduce score metadata to the value of the `metadata` field in the first epoch
- Improve task termination message (provide eval-retry prompt for tasks published in packages)
- Preserve type for functions decorated with `@task`.
- Various improvements to layout and display for Inspect View transcript.

## v0.3.34 (30 September 2024)

- Support for `max_tokens` on OpenAI o1 models (map to `max_completion_tokens`).
- Fix regression of log and debug options on `inspect view`
- Improved focus management for Insepct View
- Raise error if `epochs` is less than 1
- Improve code parsing for HumanEval (compatibility with Llama model output)

## v0.3.33 (30 September 2024)

- StopReason: Added "model_length" for exceeding token window and renamed "length" to "max_tokens".
- Capture solver input params for subtasks created by `fork()`.
- Option to disable ANSI terminal output with `--no-ansi` or `INSPECT_NO_ANSI`
- Add chain of thought option to `multiple_choice()` and export `MultipleChoiceTemplate` enumeration
- Allow Docker sandboxes configured with `x-default` to be referred to by their declared service name.
- Improved error messages for Docier sandbox initialisation.
- Improve legibility of Docker sandbox log entries (join rather than displaying as array)
- Display user message immediately proceding assistant message in model call transcripts.
- Display images created by tool calls in the Viewer.
- Fix duplicated tool call output display in Viewer for Gemini and Llama models.
- Require a `max_messages` for use of `basic_agent()` (as without it, the agent could end up in an infinite loop).
- Load extension entrypoints per-package (prevent unnecessary imports from packages not being referenced).
- Track sample task state in solver decorator rather than solver transcript.
- Display solver input parameters for forked subtasks.
- Improvements to docker compose down cleanup: timeout, survive missing compose files.
- Always produce epoch sample reductions even when there is only a single epoch.
- Scores produced after being reduced retain `answer`, `explanation`, and `metadata` only if equal across all epochs.

## v0.3.32 (25 September 2024)

- Fix issue w/ subtasks not getting a fresh store() (regression from introduction of `fork()` in v0.3.30)
- Fix issue w/ subtasks that return None invalidating the log file.
- Make subtasks collapsable in Inspect View.
- Improved error reporting for missing `web_search()` provider environment variables. 

## v0.3.31 (24 September 2024)

- Deprecated `Plan` in favor of `Solver` (with `chain()` function to compose multiple solvers).
- Added `max_tool_output` generation option (defaults to 16KB).
- Improve performance of `header_only` log reading (switch from json-stream to ijson).
- Add support for 0 retries to `eval-set` (run a single `eval` then stop).
- Tool calling fixes for update to Mistral v1.1. client.
- Always show `epochs` in task status (formerly wasn't included for multiple task display)
- Render transcript `info()` strings as markdown
- Eliminate log spam from spurious grpc fork message.
- Fix issue with hf_dataset shuffle=True not actually shuffling.
- Improved error handling when loading invalid setuptools entrypoints.
- Don't catch TypeError when calling tools (we now handle this in other ways)

## v0.3.30 (18 September 2024)

- Added [fork()](https://inspect.ai-safety-institute.org.uk/agents-api.html#sec-forking) function to fork a `TaskState` and evaluate it against multiple solvers in parallel.
- Ensure that Scores produced after being reduced still retain `answer`, `explanation`, and `metadata`.
- Fix error when running `inspect info log-types`
- Improve scorer names imported from modules by not including the the module names.
- Don't mark messages read from cache with source="cache" (as this breaks the cache key)
- Add `cache` argument to `basic_agent()` for specifying cache policy for the agent.
- Add `cache` field to `ModelEvent` to track cache reads and writes.
- Compatibility with Mistral v1.1 client (now required for Mistral).
- Catch and propagate Anthropic content filter exceptions as normal "content_filter" responses.
- Fix issue with failure to report metrics if all samples had a score value of 0.
- Improve concurrency of Bedrock models by using aioboto3.
- Added [SWE Bench](https://github.com/UKGovernmentBEIS/inspect_evals/tree/main/src/inspect_evals/swe_bench), [GAIA](https://github.com/UKGovernmentBEIS/inspect_evals/tree/main/src/inspect_evals/gaia), and [GDM CTF](https://github.com/UKGovernmentBEIS/inspect_evals/tree/main/src/inspect_evals/gdm_capabilities/in_house_ctf) evals.

## v0.3.29 (16 September 2024)

- Added `--plan` and `-P` arguments to `eval` and `eval-set` commands for replacing the task default plan with another one.
- Improved support for eval retries when calling `eval()` or `eval_set()` with a `plan` argument.
- Don't log base64 images by default (re-enable logging with `--log-images`).
- Provide unique tool id when parsing tool calls for models that don't support native tool usage.
- Fix bug that prevented `epoch_reducer` from being used in eval-retry.
- Fix bug that prevented eval() level `epoch` from overriding task level `epoch`. 

## v0.3.28 (14 September 2024)

- [basic_agent()](https://inspect.ai-safety-institute.org.uk/agents.html#sec-basic-agent) that provides a ReAct tool loop with support for retries and encouraging the model to continue if its gives up or gets stuck.
- [score()](https://inspect.ai-safety-institute.org.uk/solvers.html#sec-scoring-in-solvers) function for accessing scoring logic from within solvers.
- Ability to [publish](https://inspect.ai-safety-institute.org.uk/log-viewer.html#sec-publishing) a static standalone Inspect View website for a log directory.
- `system_message()` now supports custom parameters and interpolation of `metadata` values from `Sample`.
- `generate()` solver now accepts arbitrary generation config params.
- `use_tools()` now accepts a variadic list of `Tool` in addition to literal `list[Tool]`.
- `bash()` and `python()` tools now have a `user` parameter for choosing an alternate user to run code as.
- `bash()` and `python()` tools now always return stderr and stdout no matter the exit status.
- Support for OpenAI o1-preview and o1-mini models.
- Input event for recording screen input in sample transcripts.
- Record to sample function for CSV and JSON dataset readers can now return multiple samples.
- Added `debug_errors` option to `eval()` to raise task errors (rather than logging them) so they can be debugged.
- Properly support metrics that return a dict or list of values
- Improved display of prerequisite errors when running `eval()` from a script or notebook.
- Fix `eval_set()` issue with cleaning up failed logs on S3.
- Cleanup Docker containers that fail during sample init.
- Add support for computing metrics for both individual keys within a dictionary but also for the dictionary as a whole
- Fix for Vertex tool calling (don't pass 'additionalProperties').
- Added [SQuAD](https://github.com/UKGovernmentBEIS/inspect_evals/tree/main/src/inspect_evals/squad), [AGIEval](https://github.com/UKGovernmentBEIS/inspect_evals/tree/main/src/inspect_evals/agieval), [IFEval](https://github.com/UKGovernmentBEIS/inspect_ai/blob/main/src/inspect_evals/ifeval/), [PubMedQA](https://github.com/UKGovernmentBEIS/inspect_evals/tree/main/src/inspect_evals/pubmedqa), and [MBPP](https://github.com/UKGovernmentBEIS/inspect_evals/tree/main/src/inspect_evals/mbpp) benchmarks.

## v0.3.27 (6 September 2024)

- Fix missing timestamp issue with running `eval_set()` with an S3-backed log directory.
- Correct rounding behavior for `f1()` and `exact()` scorers.
- Correct normalized text comparison for `exact()` scorer.
- Improved appearance and navigation for sample transcript view.
- Added [MathVista](https://github.com/UKGovernmentBEIS/inspect_evals/tree/main/src/inspect_evals/mathvista) benchmark.

## v0.3.26 (6 September 2024)

- [Eval Sets](https://inspect.ai-safety-institute.org.uk/eval-sets.html) for running groups of tasks with automatic retries.
- [Per-sample](https://inspect.ai-safety-institute.org.uk/agents.html#sec-per-sample-sandbox) Sandbox environments can now be specified (e.g. allowing for a distinct Dockerfile or Docker compose file for each sample).
- [input_screen()](https://inspect.ai-safety-institute.org.uk/interactivity.html) context manager to temporarily clear task display for user input.
- Introduce two new scorers, `f1()` (precision and recall in text matching) and `exact()` (whether normalized text matches exactly).
- Task `metrics` now override built in scorer metrics (previously they were merged). This enables improved re-use of existing scorers where they only change required is a different set of metrics.
- `write_log_dir_manifest()` to write a log header manifest for a log directory.
- Relocate `store()` and `@subtask` from solver to utils module; relocate `transcript()` from solver to log module.
- Add optional user parameter to SandboxEnvironment.exec for specifying the user. Currently only DockerSandboxEnvironment is supported.
- Fix issue with resolving Docker configuration files when not running from the task directory.
- Only populate Docker compose config metadata values when they are used in the file.
- Treat Sandbox exec `cwd` that are relative paths as relative to sample working directry.
- Filter base64 encoded images out of model API call logs.
- Raise error when a Solver does not return a TaskState.
- Only run tests that use model APIs when the `--runapi` flag is passed to `pytest` (prevents unintended token usage)
- Remove `chdir` option from `@tasks` (tasks now always chdir during execution).
- Do not process `.env` files in task directories (all required vars should be specified in the global `.env`).
- Only enable `strict` mode for OpenAI tool calls when all function parameters are required.
- Added [MMMU](https://github.com/UKGovernmentBEIS/inspect_evals/tree/main/src/inspect_evals/mmmu), [CommonsenseQA](https://github.com/UKGovernmentBEIS/inspect_evals/tree/main/src/inspect_evals/commonsense_qa), [MMLU-Pro](https://github.com/UKGovernmentBEIS/inspect_evals/tree/main/src/inspect_evals/mmlu_pro), and [XSTest](https://github.com/UKGovernmentBEIS/inspect_evals/tree/main/src/inspect_evals/xstest) benchmarks.


## v0.3.25 (25 August 2024)

- [Store](https://inspect.ai-safety-institute.org.uk/agents-api.html#sharing-state) for manipulating arbitrary sample state from within solvers and tools.
- [Transcript](https://inspect.ai-safety-institute.org.uk/agents-api.html#transcripts) for detailed sample level tracking of model and tool calls, state changes, logging, etc.
- [Subtasks](https://inspect.ai-safety-institute.org.uk/agents-api.html#sec-subtasks) for delegating work to helper models, sub-agents, etc.
- Integration with Anthropic [prompt caching](https://inspect.ai-safety-institute.org.uk/caching.html#sec-provider-caching).
- [fail_on_error](https://inspect.ai-safety-institute.org.uk/errors-and-limits.html#failure-threshold) option to tolerate some threshold of sample failures without failing the evaluation.
- Specify `init` value in default Docker compose file so that exit signals are handled correctly (substantially improves container shutdown performance).
- Add `function` field to `ChatMessageTool` to indicate the name of the function called.
- Added [RACE](https://github.com/UKGovernmentBEIS/inspect_evals/tree/main/src/inspect_evals/race-h/) benchmark.

## v0.3.24 (18 August 2024)

- Support for tool calling for Llama 3.1 models on Bedrock.
- Report JSON schema validation errors to model in tool response.
- Support for `strict` mode in OpenAI tool calls (update to v1.40.0 of `openai` package required).

## v0.3.23 (16 August 2024)

- Support for tool calling for Llama 3.1 models on Azure AI and CloudFlare.
- Incrase default `max_tokens` from 1024 to 2048.
- Record individual sample reductions along with results for multi-epoch evals.
- Change default to not log base64 encoded versions of images, as this often resulted in extremely large log files (use `--log-images` to opt back in).
- Update to new Mistral API (v1.0.1 of `mistralai` is now required).
- Support for Llama 3.1 models on Amazon Bedrock
- Eliminate Bedrock dependency on anthropic package (unless using an Anthropic model).
- Improved resolution of AWS region for Bedrock (respecting already defined AWS_REGION and AWS_DEFAULT_REGION)
- Fix bug in match scorer whereby numeric values with periods aren't correctly recognized.
- Added [HumanEval](https://github.com/UKGovernmentBEIS/inspect_evals/tree/main/src/inspect_evals/humaneval), [WinoGrande](https://github.com/UKGovernmentBEIS/inspect_evals/tree/main/src/inspect_evals/winogrande) and [Drop](https://github.com/UKGovernmentBEIS/inspect_evals/tree/main/src/inspect_evals/drop) benchmarks.

## v0.3.22 (07 August 2024)

- Fix issue affecting results of `pass_at_{k}` score reducer.

## v0.3.21 (07 August 2024)

- Add `pass_at_{k}` score reducer to compute the probability of at least 1 correct sample given `k` epochs.
- Improved metrics `value_to_float` string conversion (handle numbers, "true", "false", etc.)
- Log viewer: Ctrl/Cmd+F to find text when running in VS Code.
- Set Claude default `max_tokens` to 4096
- Combine user and assistant messages for Vertex models.
- Warn when using the `name` parameter with task created from `@task` decorated function.
- Make sample `metadata` available in prompt, grading, and self-criqique templates.
- Retry on several additional OpenAI errors (APIConnectionError | APITimeoutError | InternalServerError)
- Fix a regression which would cause the 'answer' to be improperly recorded when scoring a sample.

## v0.3.20 (03 August 2024)

- `Epochs` data type for specifying epochs and reducers together (deprecated `epochs_reducer` argument). 
- Enable customisation of model generation cache dir via `INSPECT_CACHE_DIR` environment variable.
- Use doc comment description rather than `prompt` attribute of `@tool` for descriptions.
- Include examples section from doc comments in tool descriptions.
- Add `tool_with()` function for adapting tools to have varying names and parameter descriptions.
- Improve recording of `@task` arguments so that dynamically created tasks can be retried.
- Only print `eval-retry` message to terminal for filesystem based tasks.
- Enhance Python logger messages to capture more context from the log record.
- Fix an issue that could result in duplicate display of scorers in log view when using multiple epoch reducers.

## v0.3.19 (02 August 2024)

- [vLLM](https://inspect.ai-safety-institute.org.uk/models.html#sec-vllm) model provider.
- [Groq](https://groq.com/) model provider.
- [Google Vertex](https://inspect.ai-safety-institute.org.uk/models.html#google-vertex) model provider.
- [Reduce scores](https://inspect.ai-safety-institute.org.uk/scorers.html##sec-reducing-epoch) in multi-epoch tasks before computing metrics (defaults to averaging sample values).
- Replace the use of the `bootstrap_std` metric with `stderr` for built in scorers (see [rationale](https://inspect.ai-safety-institute.org.uk/scorers.html#stderr-note) for details).
- Option to write Python logger entries to an [external file](https://inspect.ai-safety-institute.org.uk/log-viewer.html#sec-external-file).
- Rename `ToolEnvironment` to `SandboxEnvironment` and `tool_environment()` to `sandbox()` (moving the renamed types from `inspect_ai.tool` to `inspect_ai.util`). Existing symbols will continue to work but will print deprecation errors.
- Moved the `bash()`, `python()`, and `web_search()` functions from `inspect_ai.solver` to `inspect_ai.tool`.  Existing symbols will continue to work but will print deprecation errors.
- Enable parallel execution of tasks that share a working directory.
- Add `chdir` option to `@task` to opt-out of changing the working directory during task execution.
- Enable overriding of default safety settings for Google models.
- Use Python type annotations as the first source of type info for tool functions (fallback to docstrings only if necessary)
- Support for richer types (list, TypeDict, dataclass, Pydantic, etc.) in tool calling.
- Change `ToolInfo` parameters to be directly expressed in JSON Schema (making it much easier to pass them to model provider libraries).
- Validate tool call inputs using JSON Schema and report errors to the model.
- Gracefully handle tool calls that include only a single value (rather than a named dict of parameters).
- Support `tool_choice="any"` for OpenAI models (requires >= 1.24.0 of openai package).
- Make multiple tool calls in parallel. Parallel tool calls occur by default for OpenAI, Anthropic, Mistral, and Groq. You can disable this behavior for OpenAI and Groq with `--parallel-tool-calls false`.
- Invoke rate limit retry for OpenAI APITimeoutError (which they have recently begun returning a lot of more of as a result of httpx.ConnectTimeout, which is only 5 seconds by default.).
- Add `cwd` argument to `SandboxEnvironment.exec()`
- Use `tee` rather than `docker cp` for Docker sandbox environment implementation of `write_file()`.
- Handle duplicate tool call ids in Inspect View.
- Handle sorting sample ids of different types in Inspect View.
- Correctly resolve default model based on CLI --model argument.
- Fix issue with propagating API keys to Azure OpenAI provider.
- Add `azure` model arg for OpenAI provider to force binding (or not binding) to the Azure OpenAI back-end.
- Support for Llama 3 models with the Azure AI provider.
- Add `setup` field to `Sample` for providing a per-sample setup script.
- Score multiple choice questions without parsed answers as incorrect (rather than being an error). Llama 3 and 3.1 models especially often fail to yield an answer.
- Read JSON encoded `metadata` field from samples.
- Show task/display progress immediately (rather than waiting for connections to fill).
- Reduce foreground task contention for Inspect View history loading.
- Ability to host standalone version of Inspect View to view single log files.
- Throw `TimeoutError` if a call to `subprocess()` or `sandbox().exec()` times out (formerly a textual error was returned along with a non-zero exit code).
- Validate name passed to `example_dataset()` (and print available example dataset names).
- Resolve relative image paths within Dataset samples against the directory containing the dataset.
- Preserve `tool_error` text for Anthropic tool call responses.
- Fix issue with rate limit reporting being per task not per eval.
- Set maximum rate limit backoff time to 30 minutes
- Retry with exponential backoff for web_search Google provider.



## v0.3.18 (14 July 2024)

- [Multiple Scorers](https://inspect.ai-safety-institute.org.uk/scorers.html#sec-multiple-scorers) are now supported for evaluation tasks.
- [Multiple Models](https://inspect.ai-safety-institute.org.uk/parallelism.html#sec-multiple-models) can now be evaluated in parallel by passing a list of models to `eval()`.
- Add `api_key` to `get_model()` for explicitly specifying an API key for a model.
- Improved handling of very large (> 100MB) log files in Inspect View.
- Use `network_mode: none` for disabling networking by default in Docker tool environments.
- Shorten the default shutdown grace period for Docker container cleanup to 1 second.
- Allow sandbox environent providers to specify a default `max_samples` (set to 25 for the Docker provider).
- Prevent concurrent calls to `eval_async()` (unsafe because of need to change directories for tasks). Parallel task evaluation will instead be implemented as a top-level feature of `eval()` and `eval_async()`.
- Match scorers now return answers consistently even when there is no match.
- Relocate tool related types into a new top-level `inspect_ai.tool` module (previous imports still work fow now, but result in a runtime deprecation warning).
- Decouple tools entirely from solvers and task state (previously they had ways to interact with metadata, removing this coupling will enable tool use in lower level interactions with models). Accordingly, the `call_tools()` function now operates directly on messages rather than task state.
- Support token usage for Google models (Inspect now requires `google-generativeai` v0.5.3).

## v0.3.17 (25 June 2024)

- Optional increased control over the tool use loop via the `call_tools()` function and new `tool_calls` parameter for `generate()`.
- New `per_epoch` option for `CachePolicy` to allow caching to ignore epochs.
- Correctly handle `choices` and `files` when converting `Sample` images to base64. 

## v0.3.16 (24 June 2024)

-   Various fixes for the use of Docker tool environments on Windows.
-   Ability to disable cleanup of tool environments via `--no-toolenv-cleanup`.
-   New `inspect toolenv cleanup` command for manually cleaning up tool environments.
-   `ToolError` exception type for explicitly raising tool errors to the model. Formerly, any exception would be surfaced as a tool error to the model. Now, the `ToolError` exception is required for reporting to the model (otherwise other exception types go through the call stack and result in an eval error).
-   Resolve `INSPECT_LOG_DIR` in `.env` file relative to `.env` file parent directory.
-   Use `-` for delimiting `--limit` ranges rather than `,`.
-   Use HF model device for generate (compatibility with multi-GPU).

## v0.3.15 (15 June 2024)

-   [Sandbox Environments](https://inspect.ai-safety-institute.org.uk/agents.html#sec-sandbox-environments) for executing tool code in a sandbox.
-   [Caching](https://inspect.ai-safety-institute.org.uk/caching.html) to reduce the number of model API calls made.
-   The `multiple_choice()` solver now has support for questions with multiple correct answers.
-   More fine grained handling of Claude `BadRequestError` (400) errors (which were formerly all treated as content moderation errors).
-   Filter out empty TextBlockParam when playing messages back to Claude.
-   Automatically combine Claude user messages that include tool content.
-   Revert to "auto" rather than "none" after forced tool call.
-   Provide `TaskState.tools` getter/setter (where the setter automatically syncs the system messages to the specified set of tools).
-   The `use_tools()` function now uses the `TaskState.tools` setter, so replaces the current set of tools entirely rather than appending to it.
-   Set `state.completed = False` when `max_messages` is reached.
-   Allow tools to be declared with no parameters.
-   Allow for null `bytes` field in `Logprobs` and `TopLogprobs`.
-   Support all Llama series models on Bedrock.
-   Added `truthfulqa` benchmark.
-   Added `intercode-ctf` example.

## v0.3.14 (04 June 2024)

-   Stream samples to the evaluation log as they are completed (subject to the new `--log-buffer` option). Always write completed samples in the case of an error or cancelled task.
-   New `"cancelled"` status in eval log for tasks interrupted with SIGINT (e.g. Ctrl-C). Logs are now written for cancellations (previously they were not).
-   Default `--max-samples` (maximum concurrent samples) to `--max-connections`, which will result in samples being more frequently completed and written to the log file.
-   For `eval_retry()`, copy previously completed samples in the log file being retried so that work is not unnecessarily repeated.
-   New `inspect eval-retry` command to retry a log file from a task that ended in error or cancellation.
-   New `retryable_eval_logs()` function and `--retryable` option for `inspect list logs` to query for tasks not yet completed within a log directory.
-   Add `shuffled` property to datasets to determine if they were shuffled.
-   Remove unused `extensions` argument from `list_eval_logs()`.

## v0.3.13 (31 May 2024)

-   Bugfix: Inspect view was not reliably updating when new evaluation logs were written.

## v0.3.12 (31 May 2024)

-   Bugfix: `results` was not defined when no scorer was provided resulting in an error being thrown. Fixed by setting `results = EvalResults()` when no scorer is provided.
-   Bugfix: The viewer was not properly handling samples without scores.

## v0.3.11 (30 May 2024)

-   Update to non-beta version of Anthropic tool use (remove legacy xml tools implementation).

## v0.3.10 (29 May 2024)

-   **BREAKING:** The `pattern` scorer has been modified to match against any (or all) regex match groups. This replaces the previous behaviour when there was more than one group, which would only match the second group.
-   Improved performance for Inspect View on very large datasets (virtualized sample list).
-   ToolChoice `any` option to indicate the model should use at least one tool (supported by Anthropic and Mistral, mapped to `auto` for OpenAI).
-   Tool calls can now return a simple scalar or `list[ContentText | ContentImage]`.
-   Support for updated Anthropic tools beta (tool_choice and image tool results).
-   Report tool_error back to model if it provides invalid JSON for tool calls arguments (formerly this halted the entire eval with an error).
-   New `max_samples` option to control how many samples are run in parallel (still defaults to running all samples in parallel).
-   Add `boolq.py` benchmark.
-   Add `piqa.py` benchmark.
-   View: Improved markdown rendering (properly escape reference links).
-   Improved typing for example_dataset function.
-   Setuptools entry point for loading custom model extensions.
-   Break optional `tuple` return out of `ToolResult` type.
-   Bugfix: always read original sample message(s) for `TaskState.input_text`.
-   Bugfix: remove write counter from log (could have resulted in incomplete/invalid logs propagating to the viewer).
-   Bugfix: handle task names that include spaces in log viewer.

## v0.3.9 (14 May 2024)

-   Add `ollama` local model provider.
-   Add `multi_scorer()` and `majority_vote()` functions for combining multiple scorers into a single score.
-   Add support for multiple model graders in `model_graded_qa()`.
-   Raise `TypeError` for solvers and scorers not declared as `async`.
-   Fallback to standard parase if `NaN` or `Inf` is encountered while reading log file header.
-   Remove deprecated support for matching partial model names (e.g. "gpt" or "claude").

## v0.3.8 (07 May 2024)

-   Exclude null config values from listings in log viewer.

## v0.3.7 (07 May 2024)

-   Add support for logprobs to HF provider, and create uniform API for other providers that support logprobs (Together and OpenAI).
-   Provide an option to merge assistant messages and use it for Anthropoic models (as they don't allow consecutive assistant messages).
-   Supporting infrastructure in Inspect CLI for VS Code extension (additional list and info commands).

## v0.3.6 (06 May 2024)

-   Show first log file immediately (don't wait for fetching metadata for other logs)
-   Add `--version` CLI arg and `inspect info version` command for interrogating version and runtime source path.
-   Fix: exclude `null` config values in output from `inspect info log-file`

## v0.3.5 (04 May 2024)

-   Fix issue with logs from S3 buckets in inspect view.
-   Add `sort()` method to `Dataset` (defaults to sorting by sample input length).
-   Improve tokenization for HF provider (left padding, attention mask, and allow for custom chat template)
-   Improve batching for HF provider (generate as soon as queue fills, thread safety for future.set_result).
-   Various improvements to documentation.

## v0.3.4 (01 May 2024)

-   `write_eval_log()` now ignores unserializable objects in metadata fields.
-   `read_eval_log()` now takes a `str` or `FileInfo` (for compatibility w/ list returned from `list_eval_logs()`).
-   Registry name looks are now case sensitive (fixes issue w/ loading tasks w/ mixed case names).
-   Resiliancy to Python syntax errors that occur when enumerating tasks in a directory.
-   Do not throw error if unable to parse or load `.ipynb` file due to lack of dependencies (e.g. `nbformat`).
-   Various additions to log viewer display (log file name, dataset/scorer in listing, filter by complex score types).
-   Improvements to markdown rendering in log viewer (don't render intraword underscores, escape html tags).

## v0.3.3 (28 April 2024)

-   `inspect view` command for viewing eval log files.
-   `Score` now has an optional `answer` field, which denotes the answer text extracted from model output.
-   Accuracy metrics now take an optional `ValueToFloat` function for customising how textual values mapped to float.
-   Made `model_graded_qa` more flexible with separate `instruction` template and `grade_pattern`, as well providing `partial_credit` as an option.
-   Modify the default templates for `chain_of_thought()` and `self_critique()` to instruct the model to reply with `ANSWER: $ANSWER` at the end on its own line.
-   Improved numeric extraction for `match(numeric=True)` (better currency and decimal handling).
-   Improve `answer()` patterns so that they detect letter and word answers both within and at the end of model output.
-   `Plan` now has an optional `cleanup` function which can be used to free per-sample resources (e.g. Docker containers) even in the case of an evaluation error.
-   Add `Dataset.filter` method for filtering samples using a predicate.
-   `Dataset` slices (e.g. `dataset[0:100]`) now return a `Dataset` rather than `list[Sample]`.
-   Relative path to `INSPECT_LOG_DIR` in `.env` file is now correctly resolved for execution within subdirectories.
-   `inspect list tasks` and `list_tasks()` now only parse source files (rather than loading them), ensuring that it is fast even for task files that have non-trivial global initialisation.
-   `inspect list logs` and `list_eval_logs()` now enumerate log files recursively by default, and only enumerate json files that match log file naming conventions.
-   Provide `header_only` option for `read_eval_log()` and `inspect info log-file` for bypassing the potentially expensive reading of samples.
-   Provide `filter` option for `list_eval_logs()` to filter based on log file header info (i.e. anything but samples).
-   Added `__main__.py` entry point for invocation via `python3 -m inspect_ai`.
-   Removed prompt and callable from model `ToolDef` (renamed to `ToolInfo`).
-   Fix issue with accesses of `completion` property on `ModelOutput` with no choices.

## v0.3.2 (21 April 2024)

-   Initial release.<|MERGE_RESOLUTION|>--- conflicted
+++ resolved
@@ -5,15 +5,11 @@
 - [Approval mode](https://inspect.ai-safety-institute.org.uk/approval.html) for extensible approvals of tool calls (human and auto-approvers built in,  arbitrary other approval schemes via extensions).
 - [Trace mode](https://inspect.ai-safety-institute.org.uk/interactivity.html#sec-trace-mode) for printing model interactions to the terminal.
 - Add `as_dict()` utility method to `Score`
-<<<<<<< HEAD
 - [Sample limits](https://inspect.ai-safety-institute.org.uk/errors_and_limits.html#sec-sample-limits) (`token_limit` and `message_limit`) for capping the number of tokens or messages used per sample ( `message_limit` replaces deprecated `max_messages`).
-- Add `metadata` field to `Task` and record in log `EvalSpec`
-=======
 - Add `metadata` field to `Task` and record in log `EvalSpec`.
 - Include datetime and level in file logger.
 - Correct llama3 and o1 tool calling when empty arguments passed.
 - Allow resolution of any sandbox name when there is only a single environment.
->>>>>>> ef714840
 
 ## v0.3.40 (6 October 2024)
 
