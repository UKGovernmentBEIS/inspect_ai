## Unreleased

<<<<<<< HEAD
[Goodfire](https://inspect.aisi.org.uk/providers.html#goodfire) model provider.
=======
- Tests: Improve sandbox self_check to handle test failure via `with pytest.raises`, add test for env vars.
- MockLLM: Added the ability to provide a generator like callback function to enable providing dynamic model responses.
- Bugfix: Update `inspect-tool-support` reference container to support executing tool code with non-root accounts.

## 0.3.119 (04 August 2025)

- Analysis functions are out of beta (`inspect_ai.analysis.beta` is deprecated in favor of `inspect_ai.analysis`).
- Scoring: Provide access to sample `store` for scorers run on existing log files.

## 0.3.118 (02 August 2025)

- Remove support for `vertex` provider as the google-cloud-aiplatform package has [deprecated](https://pypi.org/project/google-cloud-aiplatform/) its support for Vertex generative models. Vertex can still be used via the native `google` and `anthropic` providers.
- Tool calling: Added support for emulated tool calling (`emulate_tools` model arg) to OpenAI API compatible providers.
- Task display: Improved display for multiple scorers/metrics in task results summary.
- Scoring: Improved error message for scorers missing a return type annotation.
- Datasets: Added `--sample-shuffle` eval option to control sample shuffling (takes an optional seed for determinism).
- Batch Processing: Enable batch support when using Google model provider.

## 0.3.117 (31 July 2025)

- Added [Fireworks AI](https://inspect.aisi.org.uk/providers.html#fireworks-ai) model provider.
- OpenAI: Add `user` and `http_client` custom model arguments.
- vLLM: Add `is_mistral` model arg for mistral compatible tool calling.
- Hugging Face: Add `hidden_states` model arg to get model activations.
- Model API: `--max-connections`, `--max-retries`, and `--timeout` now provide defaults for all models rather than only the main model being evaluated.
- Tool calling: Do middle truncation when enforcing `max_tool_output`.
- Datasets: Support for directories in sample `files` field.
- Added sample, message, and event linking to `log_viewer()` data preparation function.
- Analysis: Added `full` option to `samples_df()` for reading full sample metadata.
- Analysis: Renamed `EvalConfig` column defs to `EvalConfiguration`.
- Improved `_repr_` for `EvalLog` (print JSON representation of log header).
- Added `metadata_as()` typesafe `metadata` accessor to `ChatMessageBase`.
- Hooks: Emit run end hook when unhandled exceptions occur.
- Batch Processing: Add batch processing support for Together AI
- Batch Processing: Improve batch processing scalability when handling very large concurrent batch counts.
- Batch Processing: Log retry attempts to the task display console.
- Batch Processing: Move batch retry logic to base class to reduce logic duplication and simplify provider implementations.
- Batch Processing: Enable batch support when using OpenAI Responses API.
- Inspect View: Do not use instance cache for S3FileSystem (eliminates some errors with large eval sets)
- Bugfix: Correct mapping for organization and model name in `model_info()` operation.
- Bugfix: Fix bug that failed to detect when an entire batch gets rejected by OpenAI.

## 0.3.116 (27 July 2025)

- Added `display_name` property to `Task` (e.g. for plotting).
- Analysis: `task_info()` operation for data frame preparation.
>>>>>>> 00c4ecd0

## 0.3.115 (26 July 2025)

- Analysis: `model_info()` and `frontier()` operations for data frame preparation.
- ReAct Agent: Require submit tool to have no errors before you exit the react loop.
- Mistral: Type updates for `ThinkChunk` and `AudioChunk` in package v1.9.3 (which is now the minimum required version).
- Inspect View: Use MathJax rather than Katex for math rendering.
- Inspect View: Fix issue with scores 'More...' link not being displayed in some configurations.
- Inspect View: Fix issue displaying tool calls in transcript in some configurations.
- Bugfix: Strip smuggled `<think>` and `<internal>` tags from tool messages to prevent leakage in multi-agent scenarios where an _inner_ assistant message can be coerced into a tool message.
- Bugfix: Handle descriptions of nested `BaseModel` types in tool call schemas.
- Bugfix: Update workaround of OpenAI reasoning issue to retain only the last (rather than the first) in a run of consecutive reasoning items.


## 0.3.114 (17 July 2025)

- OpenAI: Move model classification functions into `ModelAPI` class so that subclasses can override them.
- Azure: Support for authenticating with Microsoft Entra ID managed identities.
- Analysis: `prepare()` function for doing common data preparation tasks and `log_viewer()` operation for adding log viewer URLs to data frames.
- ReAct Agent: Require submit tool to have no errors before you exit the react loop.
- Inspect View: Use MathJax rather than Katex for math rendering.
- Inspect View: Supporting linking to events via `uuid` field (or `event_id` in analysis data frames).
- Bugfix: Use the output filesystem when creating directories in `inspect log convert`

## 0.3.113 (16 July 2025)

- [Batch processing](https://inspect.aisi.org.uk/models-batch.html) API support for OpenAI and Anthropic models.
- [TransformerLens](https://inspect.aisi.org.uk/providers.html#transformer-lens) model provider enabling use of `HookedTransformer` models with Inspect.
- Web search: Added support for Grok as an internal search provider.
- Google: Set `thought=True` on content when replaying `ContentReasoning` back to the model.
- Transcript: Add globally unique `uuid` field and `metadata` field to `Event`.
- Transcript: Add `message_id` field to `ToolEvent` for corresponding `ChatMessageTool`.
- Eval log: Add option to select sample by `uuid` in `read_eval_log_sample()`.
- ReAct agent: Add `keep_in_messages` option to `AgentSubmit` to preserve calls to `submit()` in message history.
- Scoring: Change `Value` type to use covariant types (`Mapping` and `Sequence`).
- Scoring: Add `display` parameter to `score()` to control display type.
- Scoring: Nan values returned from scorers will be excluded from computation of metrics. Scorers in results include `scored_samples` and `unscored_samples` fields to indicate how many samples were scored and how many were not. The viewer will display these values if there are unscored samples.
- Eval Log: Protect against removing excessive numbers of samples at once from realtime database.
- Hooks: Provide full `EvalSample` (rather than only the summary) to `on_sample_end()` hook.
- Inspect View: Compatiblility for sites published to GitHub Pages for `inspect view bundle`.
- Inspect View: The bundle produced for deployment now includes a much more compact manifest, improving support for bundling large numbers of files.
- Bugfix: Fix failure to allow Anthropic native web search for some model names such as `claude-3-7-sonnet-latest`.
- Bugfix: Fix Anthropic citation support code when it encounters citations created by external search providers such as Tavily.
- Bugfix: Break after finding final assistant message when implementing fallback for `AgentState` `output` field.
- Bugfix: Fix `run_in_background` allowing it to properly function outside the context of a task.
- Bugfix: `None` out `TaskLogger`'s `SampleBufferDatabase` after cleaning it up to avoid crashing on subsequent logging attempts.
- Bugfix: Disassociate the logger used by batch processing's background task from any particular sample.
- Bugfix: Improve the compactness and efficiency of eval files with extremely large text user inputs. 
- Bugfix: Fixed bugs in batch process as the size of a batch approached the model provider's maximum batch size of 256MB.
- Bugfix: Fix regression that allowed computer tool screenshot truncation to occur despite not being valid for OpenAI.
- Bugfix: Fix agent bridge scenarios that failed when used with reasoning models.
- Bugfix: Fix cases where <think> blocks are dropped in OpenAI choices because they are not at the front of text content. 

## 0.3.112 (03 July 2025)

- [Hooks](https://inspect.aisi.org.uk/extensions.html#hooks): Generic lifecycle hooks for Inspect extensions.
- Datasets: Expand glob wildcards when processing `--sample_id` filter for datasets.
- OpenAI: Enable web search for o3 and o4-mini models.
- OpenAI: Enable emulated tool call image results for o-series.
- Analysis: Provide `score_headline_stderr` field in standard evals column definitions.
- Analysis: Provide `task_name` without package namespace by default.
- Analysis: Don't show dataframe import progress by default in notebooks (leaves empty cell output artifact).
- Analysis: Include `order` field in `messages_df()` and `events_df()`.
- Eval: Introduce `run_samples` option to disable running samples (resulting in a log file with status "started" and no samples).
- Logging: Improvements to `--display=log` (improved task info formatting, ability to disable rich logging)
- Task Display: Limit console to a maximum of 100 lines to prevent rendering performance problems.
- Inspect View: Fix failure to restore VSCode state when switching to/from tabs for some class of log files.
- Bugfix: Conform to breaking changes in `mistralai` package (1.9.1).

## 0.3.111 (29 June 2025)

- Inspect View: Fix issue with tab switching when running in VS Code.

## 0.3.110 (28 June 2025)

- Bugfix: Return inner exception from `run_sample`.

## 0.3.109 (27 June 2025)

- Analysis: More forgiving column reading (use Pandas default reader rather than PyArrow).
- Fix store_as examples, document inspect_ai.scorer.score
- Delay cleanup of sample buffer database to account for potential sharing of data dir.
- Vertex: Ignore types to workaround update that removes type information from some of their sub-packages (tests still pass).
- MCP: Conform to breaking changes in latest mcp package (1.10.0).
- Docs: Correct docs for `web_browser()` and `bash_session()` to indicate that you must pass an `instance` explicitly to get distinct processes. 
- Docs: Correct shared documentation snippet that describes Dockerfile customization for Inspect Tool Support.
- Inspect View: Properly wrap log configuration values in evaluation header.
- Inspect View: Support for displaying and navigating directories of evaluation logs.
- Inspect View: Improved handling of agent handoffs in transcript outline view.
- Inspect View: Use numerical rather the correct/incorrect UI for scores with 0/1 values.
- Bugfix: Prevent concurrent accesses of eval event database from raising lock errors.
- Bugfix: Fix infinite recursion edge case in _flatten_exception.


## 0.3.108 (25 June 2025)

- Bugfix: Don't raise error on Anthropic cited_text not being a `str`.

## 0.3.107 (24 June 2025)

- Bugfix: Shield critical shutdown code from cancel scope.

## v0.3.106 (21 June 2025)

- OpenAI: Use prefix matching when detecting compatible models for `web_search()`.
- Groq: Capture `executed_tools` field as model output metadata.
- ReAct agent: Always send `str` returned from `on_continue` to the model (formerly this was only done if there were no tool calls).
- Web Search: Added provider for Perplexity's internal web search tool.
- Eval: Wrap eval execution in TaskGroup.
- Bugfix: Remove correlated reasoning content items when removing submit tool calls from ChatMessageAssistant instances in multi-agent scenarios.

## v0.3.105 (17 June 2025)

- [background()](https://inspect.aisi.org.uk/agent-custom.html#background) function for executing work in the background of the current sample.
- [sandbox_service()](https://inspect.aisi.org.uk/agent-custom.html#sandbox-service) function for making available methods to a sandbox for calling back into the main Inspect process.
- [sample_limits()](https://inspect.aisi.org.uk/errors-and-limits.html#query-usage) function for determining the current status of sample limits.
- React agent: Only do substitution on parts of the prompt that may contain a {submit} reference.
- Agent handoff: Ensure that handoff tool call responses immediately follow the call.
- Agent handoff: Only print handoff agent prefix if there is assistant message content.
- Subprocess: Ensure that streams are drained when a cancellation occurs (prevent hanging on calls with large output payloads).
- Eval log: Capture only limits that terminated the sample as `sample.limit` (as opposed to ones bound to context managers or agents).
- Inspect View: Display metadata for Chat Messages.
- Inspect View: Increase transcript outline font size.
- Inspect View: Add support for filtering by sample id, sample metadata.
- Bugfix: Eval set now correctly handles retries for tasks with defaulted args (regressed in v0.3.104).
- Bugfix: Use correct bindings for Claude v4 native `text_editor` tool; don't use native tool definition for Haiku 3.5 or Opus 3.0.  
- Bugfix: Restore preservation of `ContentReasoning` blocks for Gemini (regressed in v0.3.104). 
- Bugfix: Dataset shuffling now works correctly with `seed` of 0.

## v0.3.104 (12 June 2025)

- Web Search: Added provider for Anthropic's internal web search tool.
- Web Search: Added provider for [Exa](https://exa.ai/exa-api) Search API.
- Web Search: Added provider for Google's [Grounding with Google Search](https://ai.google.dev/gemini-api/docs/grounding) .
- Mistral: Support for capturing reasoning blocks for magistral models.
- Add [Perplexity](https://inspect.aisi.org.uk/providers.html#perplexity) model provider.
- ChatMessage: Add `metadata` field for arbitrary additional metadata.
- Content: Added `ContentData` for model specific content blocks.
- Citations: Added `Citation` suite of types and included citations in `ContentText` (supported for OpenAI and Anthropic models).
- Eval log: `task_args` now includes defaulted args (formerly it only included explicitly passed args).
- Eval set: `retry_connections` now defaults to 1.0 (resulting in no reduction in connections across passes).
  OpenAI: Work around OpenAI Responses API issue by filtering out leading consecutive reasoning blocks.
- OpenAI compatible provider: Substitute `-` with `_` when looking up provider environment variables.
- MCP: Update to types in latest release (1.9.4, which is now required).
- Added development container (`.devcontainer`) configuration.
- `trim_messages()` now removes any trailing assistant message after compaction.
- Task display: Ensure that full path to log file is always displayed (wrap as required).
- Task display: Wrap scorers and scores in the task detail display.
- Inspect View: Add support for displaying citations for web searches in the transcript.
- Inspect View: Correctly update browser URL when navigation between samples.
- Bugfix: Properly honor `responses_api=False` when pass as an OpenAI model config arg.
- Bugfix: Limits passed to handoffs can be used multiple times (if agent is handed off to multiple times).
- Bugfix: Replace invalid surrogate characters when serializing strings to JSON.
- Bugfix: Prevent error writing Nan values to the `logs.json` summary file during bundling.

## v0.3.103 (06 June 2025)

- Eval set: Do not read full eval logs into memory at task completion.

## v0.3.102 (05 June 2025)

- OpenAI: Use responses API for codex models.
- Bugfix: Temporarily revert change to eval set header reading to investigate regression.

## v0.3.101 (05 June 2025)

- Eval set: Default `max_tasks` to the greater of 4 and the number of models being evaluated.
- Eval set: Do not read full eval logs into memory at task completion.
- pass_at_k: Treat threshold as the the minimum inclusive value for passing (rather than checking equality)
- Web search: Include links specified by providers in the results.
- Inspect View: Display sample id & epoch in sample dialog title bar.
- Inspect View: Don't open sample dialog when simply navigating the sample list.
- Inspect View: Fix error that could occur when determine transcript outline collapse state.
- Inspect View: Show the correct sample when opening a sample from a sorted list.
- Bugfix: Ensure that dataset shuffle_choices=True always uses a distinct random seed.
- Bugfix: Don't attempt to use OpenAI's web search preview against models that are known to not support it.

## v0.3.100 (01 June 2025)

- [time_limit()](https://inspect.aisi.org.uk/errors-and-limits.html#time-limit) and [working_limit()](https://inspect.aisi.org.uk/errors-and-limits.html#working-limit) context managers for scoped application of time limits.
- Abiliy to query current usage for scoped limits (e.g. time or tokens).
- Added native OpenAI web search to [web_search()](https://inspect.aisi.org.uk/tools-standard.html#sec-web-search) tool.
- Limit `docker compose` concurrency to 2 * os.cpu_count() by default (override with `INSPECT_DOCKER_CLI_CONCURRENCY`).
- ReAct agent: Only send custom `on_continue` message to the model if the model made no tool calls.
- Tool calling: Support for `Enum` types in tool arguments.
- AzureAI: Automatically fold user and tool messages for Mistral models.
- Task display: Simplify task display for `plain` mode (no outline, don't expand tables to console width).
- Task display: Truncate task config to prevent overflow (collapse dicts, limit individual values to 50 chars, limit overall output to 500 chars).
- Task display: Always show the sample init event in the task transcript display.
- Task display: Fix mouse support on ghostty (and possibly other terminals).
- Inspect View: Outline view for transcript which enables high level navigation to solvers, agents, scorers, etc.
- Inspect View: Fix an issue that prevented the display of the viewer in VSCode when the viewer tab was moved to the background.
- Inspect View: Don't error when metadata contains null values.

## v0.3.99 (22 May 2025)

- Exported `view()` function for running Inspect View from Python.
- Always return tasks in the same order they were passed to `eval()` or `eval_set()`.
- Google: Updated required version of `google-genai` to 1.16.1 (which includes support for reasoning summaries and is now compatible with the trio async backend).
- Anthropic: More flexible detection of "overloaded_error" for retires.
- Inspect View: Improve text zooming and wrapping when rendering sample errors.
- Inspect View: Preserve log mtime-ordering in the bundle output directory

## v0.3.98 (18 May 2025)

- Google: Disable reasoning when `reasoning_tokens` is set to 0.
- Temporarily pin to textual < 3.0.0 to work around event loop breakage.
- CLI display: improve performance of sample rendering by only rendering the 10 most recent events.
- Inspect View: Improve sample score column layout, markdown render explanation.

## v0.3.97 (16 May 2025)

- React agent: Use of `submit()` tool is now [optional](https://inspect.aisi.org.uk/agent.html#submit-tool).
- Agents: `is_agent()` typeguard function for checking whether an object is an `Agent`.
- Anthropic: Show warning when generation config incompatible with extended thinking is used (affects `temperature`, `top_p`, and `top_k`).
- AzureAI: Don't include `tools` or `tool_choice` in  requests when emulating tool calling (avoiding a 400 error).
- AzureAI: Accept `<tool_calls>` plural from Llama models (as it sometimes uses this instead of `<tool_call>`).
- AzureAI: Correctly handle tool calls with no arguments.
- Eval retry: Improve error message when attempting to retry tasks in packages that have not been registered.
- Warn when a passed `--sample-id` is not found in the target dataset (raise error if there are no matches at all).
- Dataframes: [parallel](https://inspect.aisi.org.uk/dataframe.html#parallel-reading) option to read samples in parallel using multiprocessing.
- Dataframes: Include underlying `EvalLog` and `Exception` in `ColumnError`.
- Dataframes: Use native pyarrow column storage with pd.NA for missing values.
- Inspect View: Improve the performance and memory efficiency of the viewer when viewing large samples with long, complex transcripts.
- Inspect View: Improve the performance of the viewer when viewing large, complex sample or task metadata. 
- Inspect View: Live display of subtask, tool and other child events when viewing a running evaluation.
- Inspect View: Transcript rendering improvements including less complex overall layout, more collapsible entities, and improved rendering of sandbox events, tool calls, and other events.
- Inspect View: Message rendering improvement including coloring user messages, reducing layout complexity, and other minor improvements.
- Inspect View: Render metadata for samples and tasks as an interactive tree.
- Inspect View: When deployed via `inspect view bundle`, support linking to individual transcript events or messages.
- Inspect View: Reduce the maximum size of the header (before it is collapsed) when evals have large numbers of metrics.
- Bugfix: More robust handling of non-529 "overloaded_error" for Anthropic.
- Bugfix: More robust handling of no result returned from tool call.

## v0.3.96 (13 May 2025)

- Dataframes: `events_df()` function, improved message reading, log filtering, don't re-sort passed logs
- Model Context Protocol: Upgrade sandbox client to typing changes made in v1.8.0 of `mcp` package.
- vLLM/SGLang: Fix dynamic port binding for local server on Mac OS X.
- React Agent: Improve continue prompt to remind the model to include the answer in their call to `submit()`.
- Inspect View: Properly sort samples by score even when there are samples with errors.
- Inspect View: Allow filtering of samples by score when evals are running.

## v0.3.95 (10 May 2025)

- [Dataframe](https://inspect.aisi.org.uk/dataframe.html) functions for reading dataframes from log files.
- Web Search: Added provider for [Tavily](https://inspect.aisi.org.uk/tools-standard.html#tavily-provider) Research API.
- Multiple Choice: `max_tokens` option to control tokens used for `generate()`.
- Don't enforce sample `working_limit` after solvers have completed executing (matching behavior of other sample limits).
- Only pass `user` parameter on to sandboxes if is not `None` (eases compatibility with older sandbox providers).
- Anthropic: Retry when `type` in the error message body is "overloaded_error". 
- Agent Bridge: Compatibility with `request()` method in v1.78.0 of `openai` package (now the minimum required version).
- Model Context Protocol: Update to typing changes made in v1.8.0 of `mcp` package (now the minimum required version).
- TaskState: `input_text` and `user_prompt` properties now read the last rather than first user message.
- Inspect View: Properly display 'more' options when content is collapsed.
- Inspect View: Fix issue that prevented filtering of sample list when viewing a running evaluation.
- Inspect View: Fix selection of specific metrics within scorers when a scorer produces more than one metric.
- Ignore OSError that occurs while rotating trace files.
- Restore logging `metadata` from `TaskState` rather than from `Sample`.
- Bugfix: Restore ability of operator to terminate the current sample in tool call approval.
- Bugfix: Ensure that "init" span is exited in the same async context when sandbox connection errors occur.
- Bugfix: Protect against no `thought` argument being passed to `think()` tool.
- Bugfix: Correct handling of `text_editor()` tool for Claude Sonnet 3.5.

## v0.3.94 (06 May 2025)

- [span()](https://inspect.aisi.org.uk/agent-custom.html#grouping-with-spans) function for grouping transcript events.
- [collect()](https://inspect.aisi.org.uk/agent-custom.html#grouping-with-spans) function for enclosing parallel tasks in spans.
- [Event tree](https://inspect.aisi.org.uk/reference/inspect_ai.log.html#event-tree) functions for organising transcript events into a tree of spans.
- `inspect log convert` now always fully re-writes log files even of the same format (so that e.g. sample summaries always exist in the converted logs).
- React agent: `answer_only` and `answer_delimiter` to control how submitted answers are reflected in the assistant message content. 
- Python tool: Execute using a bash login shell for consistency of Python versions across `bash()` and `python()` tools.
- Task display: Realtime display of events that occur within tool calls and subtasks.
- Multiple choice: Support for more than 26 choices.
- Bugfix: Ensure that each MCP server gets its own cached tool list.

## v0.3.93 (01 May 2025)

- [Scoped Limits](https://inspect.aisi.org.uk/errors-and-limits.html#scoped-limits) for enforcing token and message limits using a context manager.
- [Agent Limits](https://inspect.aisi.org.uk/errors-and-limits.html#agent-limits) for enforcing token and message limits for agent execution.
- Enhanced `bash_session()` tool to provide richer interface to model and to support interactive sessions (e.g. logging in to a remote server).
- [read_eval_log_sample_summaries()](https://inspect.aisi.org.uk/eval-logs.html#summaries) function for reading sample summaries (including scoring) from eval logs.
- Updated [vLLM](https://inspect.aisi.org.uk/providers.html#vllm) provider to use local server rather than in process `vllm` package (improved concurrency and resource utilization).
- New [SGLang](https://inspect.aisi.org.uk/providers.html#sglang) provider (using similar local server architecture as vLLM provider).
- Anthropic: Added `streaming` model argument to control whether streaming API is used (by default, streams when using extended thinking).
- `--sample-id` option can now include task prefixes (e.g. `--sample-id=popularity:10,security:5)`).
- Improved write performance for realtime event logging.
- `--no-log-realtime` option for disabling realtime event logging (live viewing of logs is disabled when this is specified).
- Packaging: Exclude `_resources` directories from package (reduces pressure on path lengths for Windows).
- Inspect View: Split info tab into task, models, and info for improved layout.
- Bugfix: Avoid validation errors when loading old log files which contain "output_limit" tool errors.

## v0.3.92 (26 April 2025)

- OpenAI: In responses API, don't pass back assistant output that wasn't part of the output included in the server response (e.g. output generated from a call to a `submit()` tool).
- Bugfix: Correctly pass tool arguments back to model for OpenAI responses API.

## v0.3.91 (26 April 2025)

- Support for using tools from [Model Context Protocol](https://inspect.aisi.org.uk/tools-mcp.html) providers.
- New [retry_on_error](https://inspect.aisi.org.uk/errors-and-limits.html#sample-retries) option to enable sample level retry of errors (retries occur immediately rather than waiting until the next full eval retry).
- OpenAI: [reasoning_summary](https://inspect.aisi.org.uk/reasoning.html#reasoning-history) generation option for reasoning models.
- OpenAI: `responses_store` model argument to control whether the `store` option is enabled (it is enabled by default for reasoning models to support reasoning playback).
- OpenAI: Support for [flex processing](https://inspect.aisi.org.uk/providers.html#flex-processing), which provides lower inference costs in exchange for slower response times and occasional resource unavailability (added in v1.75.0, which is now required).
- OpenAI: Responses API is now used by default for all reasoning models.
- OpenAI: Automatically alias reserved internal tool names (e.g. `python`) for responses API.
- Anthropic: Warn only once if unable to call count_tokens() for a model.
- Google: Update to 1.12.1 of `google-genai` (which is now required).
- Google: Support for `reasoning_tokens` option for Gemini 2.5 models.
- Grok: Support for `reasoning_effort` option and capturing reasoning content.
- OpenRouter: Forward `reasoning_effort` and `reasoning_tokens` to `reasoning` field.
- Model API: `ToolSource` for dynamic tools inputs (can be used in calls to `model.generate()` and `execute_tools()`)
- ReAct Agent: Ability to fully repleace the default `submit()` tool.
- Human Agent: Added `user` parameter for running the human agent cli as a given user.
- Scoring: Support for multimodal inputs to `model_graded_qa()` and `model_graded_fact()`.
- Scoring: Handle parsing unicode fractions when evaluating numeric input for `match()` scorer.
- Scoring: Add `sample_metadata_as()` method to `SampleScore`.
- Sandbox API: Added `user` parameter to `connection()` method for getting connection details for a given user.
- Docker: Register samples for cleanup immediately (so they are still cleaned up even if interrupted during startup).
- Docker: Support sample metadata interpolation for image names in compose files. 
- Tool calling: Support for additional types (`datetime`, `date`, `time`, and `Set`)
- Log API: Functions for reading/writing eval logs can now take a `Path`.
- Registry: Evaluate string annotations when creating registry objects. 
- Error handling: Added `--traceback-locals` CLI option to print values of local variables in tracebacks.
- Error handling: Fully unwrap inner errors from exception groups for reporting.
- Inspect View: Support for viewing logs in Google Cloud Storage (gc://).
- Inspect View: Improved display of reasoning blocks.
- Inspect View: Improved display and layout of transcript and events.
- Inspect View: Improved Tool input and output display.
- Inspect View: Improved display of sample input, target, answer, and scoring information (improve column width behavior).
- Inspect View: Add support for linking to logs, specific log tabs, individual samples, and sample tabs within samples.
- Inspect View: Collapse sample init view by default.
- Inspect: Properly store and restore NaN values when viewing logs in VSCode.
- Documentation: Update tutorial to use HuggingFaceH4/MATH-500 as math dataset.
- Documentation: Add scorer.py example that uses the expression_equivalence custom scorer from the tutorial.
- Bugfix: Correct parsing of `CUDA_VISIBLE_DEVICES` environment variable for vLLM provider
- Bugfix: Don't require saved response message id for openai assistant messages.
- Bugfix: Don't show empty `<think>` tag in conversation view if there is no reasoning content.
- Bugfix: Properly handle multiple reasoning blocks and empty reasoning summaries in OpenAI responses API.
- Bugfix: Tolerate assistant messages with no internal representation in Open AI responses API.
- Bugifx: Correct reporting of seconds until next retry for model generate calls.

## v0.3.90 (21 April 2025)

- Inspect View: Collapse user messages after 15 lines by default.
- Inspect View: Improved spacing between transcript events.
- Bugfix: Prevent duplicate sample init events in transcript.
- Bugfix: Properly collapse initialization events in the transcript.
- Bugfix: Properly pre-wrap source code in the transcript.

## v0.3.89 (17 April 2025)

- [Model Roles](https://inspect.aisi.org.uk/models.html#model-roles) for creating aliases to models used in a task (e.g. "grader", "red_team", "blue_team", etc.)
- New [openai-api](https://inspect.aisi.org.uk/providers.html#openai-api) model provider for interfacing with arbitrary services that have Open AI API compatible endpoints.
- ReAct Agent: [truncation](https://inspect.aisi.org.uk/agents.html#truncation) option to trim conversation messages when the model context window is exceeded.
- ReAct Agent: Improve default `on_continue` message, including using a dynamic name for the submit tool.
- Agent Bridge: Add `metadata` field to bridge input for backward compatibility with solver-based bridge.
- Added `default` argument to `get_model()` to explicitly specify a fallback model if the specified model isn't found.
- Approval: Approvers now take `history` argument (rather than `TaskState`) to better handle agent conversation state.
- Anthropic: Update string matching to correctly handle BadRequestErrors related to prompt + max_tokens being too long.
- Google: Return "(no content)" when a generate call results in no completion choices.
- CloudFlare: Use OpenAI compatible REST endpoint for interface to models.
- Azure AI: Use `2025-03-01-preview` as default API version if none explicitly specified.
- Model API: `trim_messages()` function for pruning messages to fit within model context windows.
- Model API: Improved detection of context window overflow for Grok, Groq, and CloudFlare.
- Task Display: Show both provider and model name when concurrency context is not shared across all models for a given provider.
- Registry: Exported `registry_create()` function for dynamic creation of registry objects (e.g. `@task`, `@solver`, etc.).
- Remove `chdir` option from `@task` (tasks can no longer change their working directory during execution).
- `INSPECT_EVAL_LOG_FILE_PATTERN` environment variable for setting the eval log file pattern.
- Bugfix: Eval retry now works correctly for models with a service prefix (e.g. `openai/azure/model-name`).
- Bugfix: Correctly resolve approvers in the same source file as tasks. 
- Bugfix: Ensure agent decorator resolves string annotations from `__future__` as needed.
- Bugfix: Correctly handle string `dict` keys that are numeric in store diffs.

## v0.3.88 (11 April 2025)

- Tools: Restore formerly required (but now deprecated) `type` field to `ToolCall`.
- Approval: Raise operator limit exceeded error for tool approval termination action.
- Anthropic: Don't include side count of `reasoning_tokens` in `total_tokens` (they are already included).
- Anthropic: Update string matching to correctly handle BadRequestErrors related to prompts being too long.

## v0.3.87 (10 April 2025)

- Eval: Fix an error when attempting to display realtime metrics for an evaluation.
- Log Viewer: Fix an error when displaying a running log with a null metric value.

## v0.3.86 (09 April 2025)

- Open AI: Treat `UnprocessableEntityError` as bad request so we can include the request payload in the error message.
- Eval Retry: Correctly restore model-specific generation config on retry.
- Inspect View: Resolve sample attachments before including in realtime event stream.
- Bugfix: Properly handle special characters in IDs during event database cleanup.

## v0.3.85 (08 April 2025)

- Remove support for `goodfire` model provider (dependency conflicts).
- React Agent: Enable specification of `description` without `name`.

## v0.3.84 (07 April 2025)

- Bugfix: Suppress link click behavior in vscode links.

## v0.3.83 (07 April 2025)

- Inspect View: [Live updates](https://inspect.aisi.org.uk/log-viewer.html#live-view) to running evaluation logs.
- [Agent](https://inspect.aisi.org.uk/agents.html) protocol and [inspect_ai.agent](https://inspect.aisi.org.uk/reference/inspect_ai.agent.html) module with new system for creating, composing, and executing agents.
- Scoring: New [grouped()](https://inspect.aisi.org.uk/scoring.html#metric-grouping) metric wrapper function, which applies a given metric to subgroups of samples defined by a key in sample metadata.
- Basic Agent: New `submit_append` option to append the submit tool output to the completion rather than replacing the completion (note that the new `react()` agent appends by default).
- Model API: New [execute_tools()](https://inspect.aisi.org.uk/reference/inspect_ai.model.html#execute_tools) function (replaces deprecated `call_tools()` function) which handles agent handoffs that occur during tool calling.
- Model API: `generate_loop()` method for calling generate with a tool use loop.
- Model API: Provide optional sync context manager for `Model` (works only with providers that don't require an async close).
- Anthropic: Add support for `tool_choice="none"` (added in v0.49.0, which is now required).
- Together AI: Updated `logprobs` to pass `1` rather than `True` (protocol change).
- Tools: `bash_session()` and `web_browser()` now create a distinct sandbox process each time they are instantiated.
- Computer Tool: Support for use of the native Open AI computer tool (available in the model `openai/computer-use-preview`)
- Task API: `task_with()` and `tool_with()` no longer copy the input task or tool (rather, they modify it in place and return it).
- Eval Set: Resolve tasks before each pass (ensure that each pass runs against an entirely new task instance).
- Eval Retry: Ability to retry any task in the registry, even if it has a custom `name` (save `registry_name` separately).
- Human Agent: Start task with clock paused and then automatically start it on container logins.
- Typed Store: `instance` option for `store_as()` for using multiple instances of a `StoreModel` within a sample.
- Typed Store: Raise error if attempting to embed a `StoreModel` within another `StoreModel`.
- Sandbox: New `sandbox_default()` context manager for temporarily changing the default sandbox.
- Docker: `write_file()` function now gracefully handles larger input file sizes (was failing on files > 2MB).
- Docker: Prevent low timeout values (e.g. 1 second) from disabling timeout entirely when they are retried.
- Display: Print warnings after task summaries for improved visibility.
- Inspect View: Fallback to content range request if initial HEAD request fails.
- Inspect View: Improve error message when view bundles are server from incompatible servers.
- Inspect View: Render messages in `user` and `assistant` solver events.
- Inspect View: Improved support for display of nested arrays.
- Inspect View: Improved rendering of complex scores and metrics.
- Inspect View: Properly handle filtering of dictionary scores.
- Inspect View: Render math in model input and output using katex.
- Inspect View: Improve sample score rendering (single scoring tab with scores rendered in a table).
- Inspect View: Improve sample count display in sample list footer.
- Inspect View: Properly refresh running evals when restoring from being backgrounded.
- Bugfix: Support for calling the `score()` function within Jupyter notebooks.
- Bugfix: Handle process lookup errors that can occur during timeout race conditions.
- Bugfix: Correctly capture and return logs from `eval()` when a cancellation occurs.
- Bugfix: Correctly handle custom `api_version` model argument for OpenAI on Azure.
- Bugfix: Correct handling for `None` passed to tool call by model for optional parameters.
- Bugfix: Cleanup automatically created `.compose.yml` when not in working directory.
- Bugfix: Prevent exception when navigating to sample that no longer exists in running samples display.

## v0.3.82 (02 April 2025)

- Bugfix: Correct handling of backward compatibility for inspect-web-browser-tool image.
- Bugfix: Eval now properly exits when `max_tasks` is greater than total tasks

## v0.3.81 (30 March 2025)

- Requirements: Temporarily upper-bound `rich` to < 14.0.0 to workaround issue.

## v0.3.80 (30 March 2025)

- Google: Compatibility with httpx client in `google-genai` >= 1.8.0 (which is now required).
- Mistral: Compatibility with tool call schema for `mistralai` >= v1.6.0 (which is now required).
- Inspect View: Correctly parse NaN values (use JSON5 for all JSON parsing)

## v0.3.79 (26 March 2025)

- Google: Compatibility with v1.7 of google-genai package (create client per-generate request)
- Bugfix: Properly record scorer and metrics when there are multiple tasks run in an eval.

## v0.3.78 (25 March 2025)

- OpenAI: Ensure that assistant messages always have the `msg_` prefix in responses API.

## v0.3.77 (25 March 2025)

- New [think()](https://inspect.aisi.org.uk/tools-standard.html#sec-think) tool that provides models with the ability to include an additional thinking step.
- OpenAI: Support for the new [Responses API](https://inspect.ai-safety-institute.org.uk/providers.html#responses-api) and [o1-pro](https://platform.openai.com/docs/models/o1-pro) models.
- OpenAI: Remove base64-encoded audio content from API call JSON in ModelEvent.
- AzureAI: Support for use of native [OpenAI](https://inspect.ai-safety-institute.org.uk/providers.html#openai-on-azure) and [Mistral](https://inspect.ai-safety-institute.org.uk/providers.html#mistral-on-azure-ai) clients using service qualifiers (e.g. `openai/azure/gpt-4o-mini` or `mistral/azure/Mistral-Large-2411`). 
- OpenRouter: Handle "error" field in response object and retry for empty responses.
- Added `--metadata` option to eval for associating metadata with eval runs.
- Task display: Show reasoning tokens for models that report them.
- Anthropic: Include reasoning tokens in computation of total tokens
- Inspect View: Properly wrap tool input for non-code inputs like `think`.

## v0.3.76 (23 March 2025)

- [bash_session()](https://inspect.ai-safety-institute.org.uk/tools-standard.html#sec-bash-session) tool for creating a stateful bash shell that retains its state across calls from the model.
- [text_editor()](https://inspect.ai-safety-institute.org.uk/tools-standard.html#sec-text-editor) tool which enables viewing, creating and editing text files.
- Structured Output: Properly handle Pydantic BaseModel that contains other BaseModel definitions in its schema.
- OpenAI: Support for .wav files in audio inputs for gpt-4o-audio-preview.
- OpenAI: Strip 'azure' prefix from model_name so that model type checks all work correctly.
- OpenAI: Don't send `reasoning_effort` parameter to o1-preview (as it is not supported).
- Inspect View: Fix error sorting numeric or categorical score results.
- Inspect View: Properly wrap model API call text in the transcript.
- Bugfix: Only initialise display in eval_set if it wasn't initialised from the CLI
- Bugfix: Set the global log level based on the specified Inspect log level.
- Bugfix: Resolve issue when deserialising a SubtaskEvent from a log file which does not have a completed time.
- Bugfix: Fix unnecessary warnings about task arguments.
- Bugfix: When a task does not take a kwargs argument, only warn if the provided argument is not valid.

## v0.3.75 (18 March 2025)

- Model API: Specifying a default model (e.g. `--model`) is no longer required (as some evals have no model or use `get_model()` for model access).
- Tasks can now directly specify a `model`, and model is no longer a required axis for parallel tasks.
- Eval Set: Improved parallelisation in scheduler (all pending tasks are now run together rather than in model groups).
- Don't generate `id` for `ChatMessage` when deserialising (`id` is now `str | None` and is only populated when messages are directly created).
- Log: Support for zip64 extensions required to read some log files that are larger than 4GB.
- Anthropic: Provide `reasoning_tokens` for standard thinking blocks (redacted thinking not counted).
- Google: Improve checking of `APIError` status codes for retry.
- CLI: Added `--env` option for defining environment variables for the duration of the `inspect` process.
- Inspect View: Fix issue generating diffs for nested arrays.
- Inspect View: Fix layout issue with sample error display in sample detail summary.
- Inspect View: Better support large eval files (in excess of 4GB).
- Inspect View: Correctly display 'None' when passed in tool calls.
- Inspect View: Fix 'Access Denied' error when using `inspect view` and viewing the log in a browser.
- Bugfix: Properly handle nested Pydantic models when reading typed store (`store_as()`) from log.
- Bugfix: Enable passing `solver` list to `eval()` (decorate `chain` function with `@solver`).
- Bugfix: Support deserializing custom sandbox configuration objects when said sandbox plugin is not installed.
- Bugfix: Fix error in sample filtering autocomplete (could cause autocomplete to fail and show an error in js console).

## v0.3.74 (15 March 2025)

- Bugfix: Exclude chat message `id` from cache key (fixes regression in model output caching).

## v0.3.73 (14 March 2025)

- Constrain model output to a particular JSON schema using [Structured Output](https://inspect.aisi.org.uk/structured.html) (supported for OpenAI, Google, and Mistral).
- New "HTTP Retries" display (replacing the "HTTP Rate Limits" display) which counts all retries and does so much more consistently and accurately across providers.
- The `ModelAPI` class now has a `should_retry()` method that replaces the deprecated `is_rate_limit()` method.
- The "Generate..." progress message in the Running Samples view now shows the number of retries for the active call to `generate()`.
- New `inspect trace http` command which will show all HTTP requests for a run.
- More consistent use of `max_retries` and `timeout` configuration options. These options now exclusively control Inspect's outer retry handler; model providers use their default behaviour for the inner request, which is typically 2-4 retries and a service-appropriate timeout.
- Improved async implementation using AnyIO (can now optionally run Trio rather than asyncio as the [async backend](https://inspect.aisi.org.uk/parallelism.html#async-backends)).
- Agent Bridge: Correct handling for `tool_choice` option.
- Model API: `ChatMessage` now includes an `id` field (defaults to auto-generated uuid).
- OpenAI: More flexible parsing of content parts (some providers omit the "type" field); support for "reasoning" content parts.
- Anthropic: Retry api connection errors and remote protocol errors that occur during streaming.
- Mistral: Update to new Mistral API (v1.5.1 of `mistralai` is now required).
- Logging: Inspect no longer sets the global log level nor does it allow its own messages to propagate to the global handler (eliminating the possibility of duplicate display). This should improve compatibility with applications that have their own custom logging configured. 
- Tasks: For filesystem based tasks, no longer switch to the task file's directory during execution (directory switching still occurs during task loading). Specify `@task(chdir=True)` to preserve the previous behavior.
- Bugfix: Fix issue with deserializing custom sandbox configuration objects.
- Bugfix: Handle `parallel_tool_calls` correctly for OpenAI models served through Azure.

## v0.3.72 (03 March 2025)

- Computer: Updated tool definition to match improvements in Claude Sonnet 3.7.

## v0.3.71 (01 March 2025)

- Anthropic: Support for [extended thinking](https://inspect.aisi.org.uk/reasoning.html#claude-3.7-sonnet) features of Claude Sonnet 3.7 (minimum version of `anthropic` package bumped to 0.47.1).
- Reasoning: `ContentReasoning` type for representing model reasoning blocks.
- Reasoning: `reasoning_tokens` for setting maximum reasoning tokens (currently only supported by Claude Sonnet 3.7)
- Reasoning: `reasoning_history` can now be specified as "none", "all", "last", or "auto" (which yields a provider specific recommended default).
- Web Browser: [Various improvements](https://github.com/UKGovernmentBEIS/inspect_ai/pull/1314) to performance and robustness along with several bug fixes.
- OpenAI: Provide long connection (reasoning friendly) socket defaults in http client 
- OpenAI: Capture `reasoning_tokens` when reported.
- OpenAI: Retry on rate limit requests with "Request too large".
- OpenAI: Tolerate `None` for assistant content (can happen when there is a refusal).
- Google: Retry requests on more HTTP status codes (selected 400 errors and all 500 errors). 
- Event Log: Add `working_start` attribute to events and `completed` and `working_time` to model, tool, and subtask events.
- Human Agent: Add `task quit` command for giving up on tasks.
- Human Agent: Don't emit sandbox events for human agent
- Inspect View: Improve rendering of JSON within logging events.
- Inspect View: Improve virtualized rendering of Sample List, Sample Transcript, and Sample Messages.
- Task Display: Let plugins display counters ('rich' and 'full' display modes only).
- Inspect View: Fix layout issues with human agent terminal session playback.
- Inspect View: Improve tool input / output appearance when rendered in VSCode.
- Inspect View: Display reasoning tokens in model usage for the samples and for the complete eval.
- Inspect View: Improve model api request / response output when rendered in VSCode.
- Inspect View: Improve rendering of some tool calls in the transcript.
- Bugfix: Fix audio and video inputs for new Google GenAI client.
- Bugfix: Ensure that token limits are not enforced during model graded scoring.
- Bugfix: Catch standard `TimeoutError` for running shell commands in the computer tool container.
- Bugfix: Correct combination of consecutive string based user messages for Anthropic provider.

## v0.3.70 (25 February 2025)

- [working_limit](https://inspect.aisi.org.uk/errors_and_limits.html#working-limit) option for specifying a maximum working time (e.g. model generation, tool calls, etc.) for samples.
- Added `SandboxEvent` to transcript for recording sandbox execution and I/O.
- Sandboxes: `as_type()` function for checked downcasting of `SandboxEnvironment`
- Remove root logging handlers upon Inspect logger initialisation (as they result in lots of log spam if left installed).
- Only explicitly set `state.completed=True` when entering scoring (`basic_agent()` no longer sets `completed` so can be used in longer compositions of solvers).
- Add `uuid` property to `TaskState` and `EvalSample` (globally unique identifier for sample run).
- Add `cleanup` to tasks for executing a function at the end of each sample run.
- Agent `bridge()` is now compatible with the use of a custom `OPENAI_BASE_URL`.
- Mistral: Bump required version of `mistralai` package to 1.5 (required for `working_limit`).
- Truncate tracebacks included in evaluation log to a maximum of 1MB.
- Compatibility with textual version 2.0 (remove upper bound).
- Align with HF datasets `fsspec` version constraints to avoid pip errors when installing alongside `datasets`.
- Bugfix: Fix issue with tools that had an ordinary `dict` as a parameter.
- Bugfix: Print the correct container `sample_id` for `--no-sandbox-cleanup`.

## v0.3.69 (20 February 2025)

- Google provider updated to use the [Google Gen AI SDK](https://googleapis.github.io/python-genai/), which is now the recommended API for Gemini 2.0 models.
- Task display: Use cooperative cancellation for cancel buttons in task display.
- Task display: Print task progress every 5 seconds for 'plain' display mode.
- Task display: Handle click on running samples tab when there is no transcript.
- Docker: Print stderr from `compose up` when no services startup successfully. 
- Docker: Print sample id and epoch for each container when using `--no-sandbox-cleanup`
- Mistral: Create and destroy client within generate.
- Inspect View: Fix display of score dictionaries containing boolean values
- Bugfix: Catch standard `TimeoutError` for subprocess timeouts (ensure kill/cleanup of timed out process).

## v0.3.68 (19 February 2025)

- Task display: Improve spacing/layout of final task display.
- Textual: speicfy broader range of compatible versions (v0.86.2 to v1.0.0)

## v0.3.67 (18 February 2025)

- Memoize calls to `get_model()` so that model instances with the same parameters are cached and re-used (pass `memoize=False` to disable).
- Async context manager for `Model` class for optional scoped usage of model clients.
- New `assistant_message()` solver.
- Prompt templates: Ignore template placeholders that don't map to passed parameters in `prompt_template()`, and system/user/assistant solvers.
- Google: Handle system messages with content lists and input with system but no user messages.
- Google: Ensure that a completion choice is provided even when none are returned by the service.
- Inspect View: Improve the display of subtasks with no inputs or events.
- Inspect View: Fix transcript display of phantom subtask or other phantom events.
- Inspect View: Fix formatting issues in sample error display
- Bugfix: Raise error for empty dataset (rather than providing a dummy sample).
- Bugfix: Specify markup=False for textual static controls (stricter parser in textual 2.0 leading to exceptions).
- Bugfix: Temporarily pin to textual==1.0.0 while they chase all of their regressions in 2.0

## v0.3.66 (17 February 2025)

- Docker: Correct compose file generation for Dockerfiles w/ custom stem or extension.
- Escape brackets when rendering task config (another textual 2.0 fix)

## v0.3.65 (16 February 2025)

- Compatibility with textual 2.0 (which had several breaking changes).
- Inspect View: Improve scorer display formatting.
- Bugfix: Inspect view now correctly renders arrays with embedded `null` values.
- Bugfix: Inspect view now correctly handles scorers with no metrics.

## v0.3.64 (14 February 2025)

- [Reference documentation](https://inspect.aisi.org.uk/reference/) for Python API and CLI commands.
- Add support for [clustered standard errors](https://inspect.aisi.org.uk/scorers.html#clustered-standard-errors) via a new `cluster` parameter for the `stderr()` metric.
- Improvements to [scoring workflow](https://inspect.aisi.org.uk/scorers.html#sec-scorer-workflow) (`inspect score` command and `score()` function).
- Metrics now take `list[SampleScore]` rather than `list[Score]` (previous signature is deprecated but still works with a warning).
- Use a sample adjustment for the `var()` metric.
- Google: Speculative fix for completion candidates not being returned as a list.
- Python and Bash tools: Add `sandbox` argument for running in non-default sandboxes.
- Transcript: Log `ScoreEvent` (with `intermediate=True`) when the `score()` function is called.
- Transcript: Add `source` field to `InfoEvent` and use it for events logged by the human agent.
- Docker: Support Dockerfiles with `.Dockerfile` extension.
- Docker: Raise error when there is an explicitly configured `container_name` (incompatible with epochs > 1).
- Docker: Dynamically set `compose up` timeout when there are `healthcheck` entries for services.
- Log: Validate that `log_dir` is writeable at startup.
- Log: Write eval config defaults into log file (rather than `None`).
- Bugfix: Always honor level-level-transcript setting for transcript logging.
- Bugfix: Fix some dynamic layout issues for sample sandbox view.

## v0.3.63 (07 February 2025)

- Add [OpenRouter](https://inspect.aisi.org.uk/providers.html#openrouter) model provider.
- Inspect View: Convert codebase from JS/Preact to Typescript/React
- Add `shuffle_choices` to dataset and dataset loading functions. Deprecate `shuffle` parameter to the `multiple_choice` solver.
- Add `stop_words` param to the `f1` scorer. `stop_words` will be removed from the target and answer during normalization.
- Tools: Handle return of empty list from tool calls.
- Computer: Moved out of beta (i.e. from `inspect_ai.tool.beta` into `inspect_ai.tool`).
- Sandboxes: Docker now uses `tee` for write_file operations.
- Inspect View: Handle Zip64 zip files (for log files greater than 4GB)
- Bugfix: Change `type` parameter of `answer()` to `pattern` to address registry serialisation error.
- Bugfix: Restore printing of request payloads for 400 errors from Anthropic.
- Bugfix: Log transcript event for solver provided scores (improves log viewer display of solver scoring)

## v0.3.62 (03 February 2025)

- Various improvements for [reasoning models](https://github.com/UKGovernmentBEIS/inspect_ai/pull/1229) including extracting reasoning content from assistant messages.
- OpenAI: Handle `reasoning_effort`, `max_tokens`, `temperature`, and `parallel_tool_calls` correctly for o3 models.
- OpenAI: Map some additional 400 status codes to `content_filter` stop reason.
- Anthropic: Handle 413 status code (Payload Too Large) and map to `model_length` StopReason.
- Tasks: Log sample with error prior to raising task-ending exception.
- Python: Enhance prompt to emphasise that it is a script rather than a notebook.
- Computer: Various improvements to image including desktop, python, and VS Code configuration.
- Bugfix: Don't download full log from S3 for header_only reads.

## v0.3.61 (31 January 2025)

- Computer: Enable viewing computer tool's remote mouse cursor via VNC.
- Computer: Disable lock screen on from computer tool reference image.
- Limits: Amend `SampleLimitExceededError` with current `state` so that messages, etc. are preserved when limits are hit.
- Tools: Properly handle image dispatching when multiple tool calls are made by assistant.
- Anthropic: Raise error on 400 status not identified as model_length or content_filter.
- Basic Agent: `incorrect_message` can now optionally be an async function.
- Bugfix: Remove `suffix` from `eval-set` CLI args.
- Bugfix: Only catch `Exception` from sandboxenv_init (allow cancelled to propagate)

## v0.3.60 (29 January 2025)

- [Agent Bridge](https://inspect.aisi.org.uk/agent-bridge.html) for integrating external agent frameworks with Inspect.
- [Goodfire](https://inspect.aisi.org.uk/models.html#goodfire) model provider.
- Add `@wraps` to functions wrapped by Inspect decorators to preserve type information.
- Hugging Face: Add support for stop sequences for HF models.
- Docker: More robust parsing of version strings (handle development versions).
- Vertex: Support for Anthropic models hosted on Vertex.
- OpenAI: Read `refusal` field from assistant message when provided.
- OpenAI: Use qualifiers rather than model args for OpenAI on other providers (`openai/azure`)
- Anthropic: Don't insert '(no content)' into canonical messages list (do only on replay)
- Anthropic: Use qualifiers rather than model args for Anthropic on other providers (`anthropic/bedrock`, `anthropic/vertex`).
- Anthropic: Support for `extra_body` model arg (for adding additional JSON properties to the request)
- Basic Agent: Append `tools` to `state` so that tools added in `init` are preserved.
- Scoring: Always provide half-again the sample time limit for scoring.
- Bugfix: Fix issue w/ approvals for samples with id==0.
- Bugfix: Use "plain" display when running eval_async() outside of eval().
- Bugfix: Fix issue with multiple scorers of the same type in a task.

## v0.3.59 (24 January 2025)

- Beta version of [computer()](https://inspect.aisi.org.uk/tools-standard.html#sec-computer) tool which models with a computer desktop environment.
- `user_message()` solver for appending parameterised user messages.
- `prompt_template()`, `system_message()` and `user_message()` solver now also include the sample `store` in substitution parameters.
- Limits: Enforce token and message limit at lower level (not longer required to check `state.completed` for limit enforcement).
- Limits: Enforce [custom limits](https://inspect.aisi.org.uk/errors-and-limits.html#custom-limit) for samples by raising `SampleLimitExceededError`.
- Tasks: Optional ability for solvers to [yield scores](https://inspect.aisi.org.uk/solvers.html#sec-scoring-in-solvers) for a task.
- Model API: Log model calls that result in bad request errors.
- Tools: `model_input` option that determines how tool call result content is played back to the model.
- Tools: Don't attempt to marshall arguments of dynamic `ToolDef` with `**kwargs: Any` (just pass them through).
- Log warning when a non-fatal sample error occurs (i.e. errors permitted by the `fail_on_error` option) 
- Inspect View: allow filtering samples by compound expressions including multiple scorers. (thanks @andrei-apollo)
- Inspect View: improve rendering performance and stability for the viewer when viewing very large eval logs or samples with a large number of steps.
- Task display: Improved `plain` mode with periodic updates on progress, metrics, etc.
- Google: Update to v0.8.4 of google-generativeai (py.typed support and removal of logprobs generation options)
- Google: Support for string enums (e.g. `Literal["a", "b", "c"])`) in tool function declarations.

## v0.3.58 (16 January 2025)

- Support for [audio and video](https://inspect.aisi.org.uk/multimodal.html) inputs for Open AI and Google Gemini models.
- Task display: Added Timeout Tool button for manually timing out a tool call.
- Task display: Automatically switch to "plain" mode when running in a background thread
- Sandboxes: Setup and initialisation errors are now handled at the sample level.
- Sandboxes: Increase setup script timeout to 5 minutes (from 30 seconds) and do not retry setup scripts (in case they aren't idempotent).
- Sandboxes: Add `timeout_retry` option (defaulting to `True`) to `exec()` function.
- Sandboxes: Add `type` and  optional `container` properties to `SandboxConnection`.
- Docker: Services which exit with status 0 during setup no longer cause an error.
- `task_with()` function for creating task variants.
- Added `--filter` argument to trace CLI commands for filtering on trace log message content.
- Print model conversations to terminal with `--display=conversation` (was formerly `--trace`, which is now deprecated).
- HuggingFace: Support models that don't provide a chat template (e.g. gpt2)
- Eval Set: Ensure that logs with status 'started' are retried.
- Rename the built in `bootstrap_std` metric to `bootstrap_stderr` (deprecate `bootstrap_std`)
- Bugfix: Fix duplication of summaries when eval log file is rewritten.

## v0.3.57 (09 January 2025)

- [Tracing API](https://inspect.aisi.org.uk/tracing.html#tracing-api) for custom trace logging.
- Inspect View: never truncate tool result images and display at default width of 800px.
- Inspect View: display tool error messages in transcript when tool errors occur.
- Inspect View: display any completed samples even if the task fails because of an error
- Inspect View: don't display the 'input' column heading if there isn't an input
- Open AI: Handle additional bad request status codes (mapping them to appropriate `StopReason`)
- Open AI: Use new `max_completion_tokens` option for o1 full.
- Web Browser: raise error when both `error` and `web_at` fields are present in response.
- Sandboxes: Apply dataset filters (limit and sample id) prior to sandbox initialisation.
- Docker: Prevent issue with container/project names that have a trailing underscore. 
- Store: initialise `Store` from existing dictionary.
- Log: provide `metadata_as` and `store_as` typed accessors for sample metadata and store.
- Tool parameters with a default of `None` are now supported.
- More fine graned HTML escaping for sample transcripts displalyed in terminal.
- Bugfix: prevent errors when a state or storage value uses a tilde or slash in the key name.
- Bugfix: Include input in sample summary when the sample input contains a simple string.

## v0.3.56 (01 January 2025)

- [Human Agent](https://inspect.aisi.org.uk/human-agent.html) solver for human baselining of computing tasks.
- [Typed interfaces](https://inspect.aisi.org.uk/typing.html) to `Sample` store and metadata using Pydantic models.
- [Approval policies](https://inspect.aisi.org.uk/approval.html#task-approvers) can now be defined at the `Task` level (`eval` level approval policies take precedence).
- Tools can now return `ContentText` and `ContentImage`.
- Move tool result images into subsequent user messages for models that don't support tools returning images.
- `SandboxConnection` that contains login information from sandboxes.
- `display_type()` function for detecting the current display type (e.g. "full", "rich", etc.)
- Trace: improved handling of `eval()` running in multiple processes at once (trace file per-process)
- Docker: don't apply timeouts to `docker build` and `docker pull` commands.
- Bugfix: fix issue w/ `store.get()` not auto-inserting `default` value.

## v0.3.55 (29 December 2024)

- Bedrock: redact authentication model args from eval logs.
- OpenAI: warn when `temperature` is used with o1 models (as it is not supported).
- Bugfix: spread args for cache trace logging.

## v0.3.54 (26 December 2024)

- [Tracing](https://inspect.aisi.org.uk/tracing.html) for diagnosing runs with unterminated action (e.g. model calls, docker commands, etc.).
- Provide default timeout/retry for docker compose commands to mitigate unreliability in some configurations.
- Switch to sync S3 writes to overcome unreliability observed when using async interface.
- Task display: Added `--no-score-display` option to disable realtime scoring metrics.
- Bugfix: Fix failure to fully clone samples that have message lists as input.
- llama-cpp-python: Support for `logprobs`.

## v0.3.53 (20 December 2024)

- OpenAI: Support for o1 including native tool calling and `reasoning_effort` generation option.
- Task API: Introduce `setup` step that always runs even if `solver` is replaced.
- Bedrock: Support for tool calling on Nova models.
- Bedrock: Support for custom `model_args` passed through to `session.Client`.
- Bedrock: Support for `jpeg` images.
- Bedrock: Correct max_tokens for llama3-8b, llama3-70b models on Bedrock.
- Inspect View: Various improvements to appearance of tool calls in transcript.
- Task display: Ensure that widths of progress elements are kept consistent across tasks.
- Sandboxes: New `max_sandboxes` option for (per-provider) maximum number of running sandboxes.
- Sandboxes: Remove use of aiofiles to mitigate potential for threading deadlocks.
- Concurrency: Do not use `max_tasks` as a lower bound for `max_samples`.
- Log recorder: Always re-open log buffer for `eval` format logs.
- Bugfix: Proper handling of text find for eval raw JSON display
- Bugfix: Correct handling for `--sample-id` integer comparisons.
- Bugfix: Proper removal of model_args with falsey values (explicit check for `None`)
- Bugfix: Properly handle custom metrics that return dictionaries or lists
- Bugfix: Proper sample count display when retrying an evaluation
- Bugfix: Fix inability to define and run tasks in a notebook.

## v0.3.52 (13 December 2024)

- Eval: `--sample-id` option for evaluating specific sample id(s).
- Bedrock: Detect and report HTTP rate limit errors.
- Azure AI: Add `emulate_tools` model arg to force tool emulation (emulation is enabled by default for Llama models).
- Basic Agent: Add `max_tool_output` parameter to override default max tool output from generate config.
- Inspect View: Correct display of sample ID for single sample tasks.
- Trace: Show custom tool views in `--trace` mode.
- Bugfix: Support for dynamic metric names in realtime scoring display.

## v0.3.51 (13 December 2024)

- Bugfix: Task display fails to load when no scorers are defined for a task.

## v0.3.50 (12 December 2024)

- Tools: Improved typing/schema support (unions, optional params, enums).
- Tools: Added `append` argument to `use_tools()` for adding (rather than replacing) the currently available tools.
- Docker sandbox: Streamed reads of stderr/stdout (enabling us to enforce output limits for read_file and exec at the source).
- Sandbox API: Enable passing `BaseModel` types for sandbox `config` (formerly only a file path could be passed).
- Task display: Show all task scores in realtime (expand task progress to see scores).
- Task display: Show completed samples and align progress more closely to completed samples (as opposed to steps).
- Task display: Show sample messages/tokens used (plus limits if specified).
- Task display: Resolve issue where task display would lose mouse input after VS Code reload.
- Datasets: Validate that all IDs in datasets are unique (as several downstream problems occur w/ duplicate IDs).
- Inspect View: Fix issue with incorrectly displayed custom tool views.
- Human approval: Use fullscreen display (makes approval UI async and enables rapid processing of approvals via the `Enter` key).
- Added `input_panel()` API for adding custom panels to the fullscreen task display.
- Log recorder: Methods are now async which will improve performance for fsspec filesystems with async implementations (e.g. S3)
- Log recorder: Improve `.eval` log reading performance for remote filesystem (eagerly fetch log to local buffer).
- Add `token_usage` property to `TaskState` which has current total tokens used across all calls to `generate()` (same value that is used for enforcing token limits).
- Add `time` field to `ModelOutput` that records total time spent within call to ModelAPI `generate()`.
- Web browser: Remove base64 images from web page contents (prevent filling up model context with large images).
- Match scorer: If the target of a match isn’t numeric, ignore the numeric flag and instead use text matching (improved handling for percentages).
- Hugging Face: Support for native HF tool calling for Llama, Mistral, Qwen, and others if they conform to various standard schemas.
- Hugging Face: `tokenizer_call_args` dict to specify custom args during tokenization, such as `max_length` and `truncation`.
- Azure AI: Fix schema validation error that occurred when model API returns `None` for `content`.
- Display: Throttle updating of sample list based on number of samples.
- Display: Add explicit 'ctrl+c' keybinding (as textual now disables this by default).
- Bugfix: Correct rate limit error display when running in fullscreen mode.
- Bugfix: `hf_dataset` now explicitly requires the `split` argument (previously, it would crash when not specified).
- Bugfix: Prevent cascading textual error when an error occurs during task initialisation.
- Bugfix: Correctly restore sample summaries from log file after amend.
- Bugfix: Report errors that occur during task finalisation.
  
## v0.3.49 (03 December 2024)

- Logging: Only call CreateBucket on Amazon S3 when the bucket does not already exist.
- Improve cancellation feedback and prevent multiple cancellations when using fullscreen display.
- Inspect View: Prevent circular reference error when rendering complex tool input.
- Inspect View: Resolve display issue with sorting by sample then epoch.

## v0.3.48 (01 December 2024)

- [Realtime display](https://github.com/UKGovernmentBEIS/inspect_ai/pull/865) of sample transcripts (including ability to cancel running samples).
- Scoring: When using a dictionary to map metrics to score value dictionaries, you may now use globs as keys. See our [scorer documentation](https://inspect.aisi.org.uk/scorers.html#sec-multiple-scorers) for more information.
- `EvalLog` now includes a [location](https://github.com/UKGovernmentBEIS/inspect_ai/pull/872) property indicating where it was read from.
- Use [tool views](https://inspect.aisi.org.uk/approval.html#tool-views) when rendering tool calls in Inspect View.
- Consistent behavior for `max_samples` across sandbox and non-sandbox evals (both now apply `max_samples` per task, formerly evals with sandboxes applied `max_samples` globally).
- Log files now properly deal with scores that produce Nan. (fixes [#834](https://github.com/UKGovernmentBEIS/inspect_ai/issues/834))
- Bash tool: add `--login` option so that e.g. .bashrc is read before executing the command.
- Google: Support for tools/functions that have no parameters.
- Google/Vertex: Support for `logprobs` and other new 1.5 (002 series) options.
- AzureAI: Change default max_tokens for Llama models to 2048 (4096 currently yields an error w/ Llama 3.1).
- Mistral: Various compatibility changes for their client and tool calling implementation.
- Handle exponents in numeric normalisation for match, include, and answer scorers.
- hf_dataset: Added `cached` argument to control whether to use a previously cached version of the dataset if available (defaults to `True`).
- hf_dataset: Added `revision` option to load a specific branch or commit SHA (when using `revision` datasets are always revalidated on Hugging Face, i.e. `cached` is ignored).
- Log viewer: Display sample ids rather than indexes.
- Log viewer: Add timestamps to transcript events.
- Log viewer: Metadata which contains images will now render the images.
- Log viewer: Show custom tool call views in messages display.
- Bugfix: Correctly read and forward image detail property.
- Bugfix: Correct resolution of global eval override of task or sample sandboxes.
- Bugfix: Don't do eval log listing on background threads (s3fs can deadlock when run from multiple threads).

## v0.3.47 (18 November 2024)

- Basic agent: Ensure that the scorer is only run once when max_attempts = 1.
- Basic agent: Support custom function for incorrect_message reply to model.
- Tool calling: Execute multiple tool calls serially (some models assume that multiple calls are executed this way rather than in parallel).
- Google: Combine consecutive tool messages into single content part; ensure no empty text content parts.
- AzureAI: Create and close client with each call to generate (fixes issue w/ using azureai on multiple passes of eval).
- Bedrock: Migrate to the [Converse API](https://docs.aws.amazon.com/bedrock/latest/userguide/conversation-inference-supported-models-features.html), which supports many more features including tool calling and multimodal models.
- Scoring: When using a dictionary to map metrics to score value dictionaries, you may now use globs as keys. See our [scorer documentation](https://inspect.aisi.org.uk/scorers.html#sec-multiple-scorers) for more information.
- Sample limit events will now appear in the transcript if a limit (e.g. message, token, or time limit) halt a sample. The sample list and sample detail also display the limit, if applicable.

## v0.3.46 (12 November 2024)

- [eval](https://inspect.aisi.org.uk/eval-logs.html#sec-log-format) is now the default log format (use `--log-format=json` to use old format).
- Base 64 images are now logged by default for all log formats (disable with `--no-log-images`).
- The log viewer now properly displays sample errors in the sample list for `eval` format log files.
- Improve path handling when using `inspect log convert` to convert a single log file.
- Web browser tool: Subtasks now each have independent web browser sessions.
- Anthropic: Ensure that assistant messages created in generate never have empty content lists.
- Increase sandbox `exec()` output limit from 1 MiB to 10 MiB.

## v0.3.45 (11 November 2024)

- [time_limit](https://inspect.aisi.org.uk/errors_and_limits.html#sample-limits) option for specifying a maximum execution time for samples.
- [read_eval_log_samples()](https://inspect.aisi.org.uk/eval-logs.html#streaming) function for streaming reads of `.eval` log files.
- Mistral: Support for multi-modal models (requires v1.2 of mistralai package).
- Groq: Support for multi-modal models (requires v0.11.0 of groq package).
- AzureAI: Use Model Inference API (preview) for implementation of model client.
- Bedrock: Fix parsing of Bedrock Mistral Large 2407 responses
- Apply standard sample error handling (fail-on-error, etc.) when running scorers.
- Fix issue with correctly logging task_args for eval-set tasks which are interrupted.
- Move `INSPECT_DISABLE_MODEL_API` into `generate()` (as opposed to `get_model()`)
- Always treat `.eval` files as logs (don't apply file name pattern restrictions as we do with `.json`).
- Log model calls when model providers return bad request errors
- Better lay out large numbers of configuration and parameters when displaying log files.
- The log viewer now properly displays sample scores for running tasks.
- Add `metadata` field to `ModelOutput` and provide various fields for the Groq provider.

## v0.3.44 (04 November 2024)

- Revert change to single epoch reducer behavior (regressed some scoring scenarios).

## v0.3.43 (04 November 2024)

- New binary [log format](https://inspect.aisi.org.uk/eval-logs.html#sec-log-format) which yields substantial size and speed improvements (JSON format log files are still fully supported and utilities for converting between the formats are provided).
- [Grok](https://docs.x.ai/) model provider.
- [llama-cpp-python](https://llama-cpp-python.readthedocs.io/en/latest/) local model provider.
- Extensions: correctly load extensions in packages where package name differs from dist name.
- Added `--model-config`, `--task-config`, and `--solver-config` CLI arguments for specifying model, task, and solver args using a JSON or YAML config file.
- View: properly render complex score objects in transcript.
- Write custom tool call views into transcript for use by Inspect View.
- Use `casefold()` for case-insensitive compare in `includes()`, `match()`, `exact()`, and `f1()` scorers.
- OpenAI: eliminate use of `strict` tool calling (sporadically supported across models and we already internally validate).
- Mistral: fix bug where base_url was not respected when passing both an api_key and base_url.
- Don't include package scope for task name part of log files.
- Improve performance of write_file for Docker sandboxes.
- Use user_data_dir rather than user_runtime_dir for view notifications.
- Implement `read_eval_log_sample()` for JSON log files.
- Log the list of dataset sample IDs.
- Limit `SandboxEnvironment.exec()` output streams to 1 MiB. Limit `SandboxEnvironment.read_file()` to 100 MiB.
- Add `INSPECT_DISABLE_MODEL_API` environment variable for disabling all Model APIs save for mockllm.
- Add optional `tool_call_id` param to `ModelOutput.for_tool_call()`.
- Support all JSON and CSV dataset arguments in `file_dataset()` function.

## v0.3.42 (23 October 2024)

- [ToolDef](https://inspect.aisi.org.uk/tools-custom.html#sec-dynamic-tools) class for dynamically creating tool definitions.
- Added `--tags` option to eval for tagging evaluation runs.
- Added APIs for accessing sample event transcripts and for creating and resolving attachments for larger content items.
- Cleanup Docker Containers immediately for samples with errors.
- Support Dockerfile as config path for Docker sandboxes (previously only supported compose files).
- Anthropic: remove stock tool use chain of thought prompt (many Anthropic models now do this internally, in other cases its better for this to be explicit rather than implicit).
- Anthropic: ensure that we never send empty text content to the API.
- Google: compatibility with google-generativeai v0.8.3
- Llama: remove extraneous <|start_header_id|>assistant<|end_header_id|> if it appears in an assistant message.
- OpenAI: Remove tool call id in user message reporting tool calls to o1- models.
- Use Dockerhub aisiuk/inspect-web-browser-tool image for web browser tool.
- Use ParamSpec to capture types of decorated solvers, tools, scorers, and metrics.
- Support INSPECT_EVAL_MODEL_ARGS environment variable for calls to `eval()`.
- Requirements: add lower bounds to various dependencies based on usage, compatibility, and stability.
- Added `include_history` option to model graded scorers to optionally include the full chat history in the presented question.
- Added `delimiter` option to `csv_dataset()` (defaults to ",")
- Improve answer detection in multiple choice scorer.
- Open log files in binary mode when reading headers (fixes ijson deprecation warning).
- Capture `list` and `dict` of registry objects when logging `plan`.
- Add `model_usage` field to `EvalSample` to record token usage by model for each sample.
- Correct directory handling for tasks that are imported as local (non-package) modules.
- Basic agent: terminate agent loop when the context window is exceeded.
- Call tools sequentially when they have opted out of parallel calling.
- Inspect view bundle: support for bundling directories with nested subdirectories.
- Bugfix: strip protocol prefix when resolving eval event content
- Bugfix: switch to run directory when running multiple tasks with the same run directory.
- Bugfix: ensure that log directories don't end in forward/back slash.

## v0.3.41 (11 October 2024)

- [Approval mode](https://inspect.aisi.org.uk/approval.html) for extensible approvals of tool calls (human and auto-approvers built in,  arbitrary other approval schemes via extensions).
- [Trace mode](https://inspect.aisi.org.uk/interactivity.html#sec-trace-mode) for printing model interactions to the terminal.
- Add `as_dict()` utility method to `Score`
- [Sample limits](https://inspect.aisi.org.uk/errors_and_limits.html#sample-limits) (`token_limit` and `message_limit`) for capping the number of tokens or messages used per sample ( `message_limit` replaces deprecated `max_messages`).
- Add `metadata` field to `Task` and record in log `EvalSpec`.
- Include datetime and level in file logger.
- Correct llama3 and o1 tool calling when empty arguments passed.
- Allow resolution of any sandbox name when there is only a single environment.
- Introduce `--log-level-transcript` option for separate control of log entries recorded in the eval log file
- Improve mime type detection for image content encoding (fixes issues w/ webp images).
- Fix memory leak in Inspect View worker-based JSON parsing.
- Add `fail_on_error` option for `eval_retry()` and `inspect eval-retry`.
- Defer resolving helper models in `self_critique()` and `model_graded_qa()`.
- Fix Docker relative path resolution on Windows (use PurePosixPath not Path)
- Restore support for `--port` and `--host` on Inspect View.

## v0.3.40 (6 October 2024)

- Add `interactive` option to `web_browser()` for disabling interactive tools (clicking, typing, and submitting forms).
- Provide token usage and raw model API calls for OpenAI o1-preview.
- Add support for reading CSV files of dialect 'excel-tab'.
- Improve prompting for Python tool to emphasise the need to print output.
- For `basic_agent()`, defer to task `max_messages` if none is specified for the agent (default to 50 is the task does not specify `max_messages`).
- Add optional `content` parameter to `ModelOutput.for_tool_call()`.
- Display total samples in Inspect View
- Prune `sample_reductions` when returning eval logs with `header_only=True`.
- Improved error message for undecorated solvers.
- For simple matching scorers, only include explanation if it differs from answer.

## v0.3.39 (3 October 2024)

- The sample transcript will now display the target for scoring in the Score Event (for newly run evaluations).
- Provide setter for `max_messages` on `TaskState`.
- Provide `max_messages` option for `basic_agent()` (defaulting to 50) and use it rather than any task `max_messages` defined.
- Improved implementation of disabling parallel tool calling (also fixes a transcript issue introduced by the original implementation).
- Improve quality of error messages when a model API key environment variable is missing.
- Improve prompting around letting the model know it should not attempt parallel web browser calls.

## v0.3.38 (3 October 2024)

- Rename `web_browser_tools()` to `web_browser()`, and don't export individual web browsing tools.
- Add `parallel` option to `@tool` decorator and specify `parallel=False` for web browsing tools.
- Improve prompting for web browser tools using more explicit examples.
- Improve prompting for `</tool_call>` end sequence for Llama models.
- Fix issue with failure to execute sample setup scripts.

## v0.3.37 (2 October 2024)

- Move evals into [inspect_evals](https://github.com/UKGovernmentBEIS/inspect_evals) package.

## v0.3.36 (2 October 2024)

- [Web Browser](https://inspect.aisi.org.uk/tools-standard.html#sec-web-browser) tool which provides a headless Chromium browser that supports navigation, history, and mouse/keyboard interactions.
- `auto_id` option for dataset readers to assign an auto-incrementing ID to records.
- Task args: don't attempt to serialise registry objects that don't have captured parameters.

## v0.3.35 (1 October 2024)

- Catch o1-preview "invalid_prompt" exception and convert to normal content_filter refusal.
- Terminate timed out subprocesses.
- Support 'anthropoic/bedrock/' service prefix for Anthropic models hosted on AWS Bedrock.
- Change score reducer behavior to always reduce score metadata to the value of the `metadata` field in the first epoch
- Improve task termination message (provide eval-retry prompt for tasks published in packages)
- Preserve type for functions decorated with `@task`.
- Various improvements to layout and display for Inspect View transcript.

## v0.3.34 (30 September 2024)

- Support for `max_tokens` on OpenAI o1 models (map to `max_completion_tokens`).
- Fix regression of log and debug options on `inspect view`
- Improved focus management for Inspect View
- Raise error if `epochs` is less than 1
- Improve code parsing for HumanEval (compatibility with Llama model output)

## v0.3.33 (30 September 2024)

- StopReason: Added "model_length" for exceeding token window and renamed "length" to "max_tokens".
- Capture solver input params for subtasks created by `fork()`.
- Option to disable ANSI terminal output with `--no-ansi` or `INSPECT_NO_ANSI`
- Add chain of thought option to `multiple_choice()` and export `MultipleChoiceTemplate` enumeration
- Allow Docker sandboxes configured with `x-default` to be referred to by their declared service name.
- Improved error messages for Docker sandbox initialisation.
- Improve legibility of Docker sandbox log entries (join rather than displaying as array)
- Display user message immediately proceeding assistant message in model call transcripts.
- Display images created by tool calls in the Viewer.
- Fix duplicated tool call output display in Viewer for Gemini and Llama models.
- Require a `max_messages` for use of `basic_agent()` (as without it, the agent could end up in an infinite loop).
- Load extension entrypoints per-package (prevent unnecessary imports from packages not being referenced).
- Track sample task state in solver decorator rather than solver transcript.
- Display solver input parameters for forked subtasks.
- Improvements to docker compose down cleanup: timeout, survive missing compose files.
- Always produce epoch sample reductions even when there is only a single epoch.
- Scores produced after being reduced retain `answer`, `explanation`, and `metadata` only if equal across all epochs.

## v0.3.32 (25 September 2024)

- Fix issue w/ subtasks not getting a fresh store() (regression from introduction of `fork()` in v0.3.30)
- Fix issue w/ subtasks that return None invalidating the log file.
- Make subtasks collapsible in Inspect View.
- Improved error reporting for missing `web_search()` provider environment variables.

## v0.3.31 (24 September 2024)

- Deprecated `Plan` in favor of `Solver` (with `chain()` function to compose multiple solvers).
- Added `max_tool_output` generation option (defaults to 16KB).
- Improve performance of `header_only` log reading (switch from json-stream to ijson).
- Add support for 0 retries to `eval-set` (run a single `eval` then stop).
- Tool calling fixes for update to Mistral v1.1. client.
- Always show `epochs` in task status (formerly wasn't included for multiple task display)
- Render transcript `info()` strings as markdown
- Eliminate log spam from spurious grpc fork message.
- Fix issue with hf_dataset shuffle=True not actually shuffling.
- Improved error handling when loading invalid setuptools entrypoints.
- Don't catch TypeError when calling tools (we now handle this in other ways)

## v0.3.30 (18 September 2024)

- Added `fork()` function to fork a `TaskState` and evaluate it against multiple solvers in parallel.
- Ensure that Scores produced after being reduced still retain `answer`, `explanation`, and `metadata`.
- Fix error when running `inspect info log-types`
- Improve scorer names imported from modules by not including the the module names.
- Don't mark messages read from cache with source="cache" (as this breaks the cache key)
- Add `cache` argument to `basic_agent()` for specifying cache policy for the agent.
- Add `cache` field to `ModelEvent` to track cache reads and writes.
- Compatibility with Mistral v1.1 client (now required for Mistral).
- Catch and propagate Anthropic content filter exceptions as normal "content_filter" responses.
- Fix issue with failure to report metrics if all samples had a score value of 0.
- Improve concurrency of Bedrock models by using aioboto3.
- Added [SWE Bench](https://github.com/UKGovernmentBEIS/inspect_evals/tree/main/src/inspect_evals/swe_bench), [GAIA](https://github.com/UKGovernmentBEIS/inspect_evals/tree/main/src/inspect_evals/gaia), and [GDM CTF](https://github.com/UKGovernmentBEIS/inspect_evals/tree/main/src/inspect_evals/gdm_capabilities/in_house_ctf) evals.

## v0.3.29 (16 September 2024)

- Added `--plan` and `-P` arguments to `eval` and `eval-set` commands for replacing the task default plan with another one.
- Improved support for eval retries when calling `eval()` or `eval_set()` with a `plan` argument.
- Don't log base64 images by default (re-enable logging with `--log-images`).
- Provide unique tool id when parsing tool calls for models that don't support native tool usage.
- Fix bug that prevented `epoch_reducer` from being used in eval-retry.
- Fix bug that prevented eval() level `epoch` from overriding task level `epoch`.

## v0.3.28 (14 September 2024)

- [basic_agent()](https://inspect.aisi.org.uk/agents.html#sec-basic-agent) that provides a ReAct tool loop with support for retries and encouraging the model to continue if its gives up or gets stuck.
- [score()](https://inspect.aisi.org.uk/solvers.html#sec-scoring-in-solvers) function for accessing scoring logic from within solvers.
- Ability to [publish](https://inspect.aisi.org.uk/log-viewer.html#sec-publishing) a static standalone Inspect View website for a log directory.
- `system_message()` now supports custom parameters and interpolation of `metadata` values from `Sample`.
- `generate()` solver now accepts arbitrary generation config params.
- `use_tools()` now accepts a variadic list of `Tool` in addition to literal `list[Tool]`.
- `bash()` and `python()` tools now have a `user` parameter for choosing an alternate user to run code as.
- `bash()` and `python()` tools now always return stderr and stdout no matter the exit status.
- Support for OpenAI o1-preview and o1-mini models.
- Input event for recording screen input in sample transcripts.
- Record to sample function for CSV and JSON dataset readers can now return multiple samples.
- Added `debug_errors` option to `eval()` to raise task errors (rather than logging them) so they can be debugged.
- Properly support metrics that return a dict or list of values
- Improved display of prerequisite errors when running `eval()` from a script or notebook.
- Fix `eval_set()` issue with cleaning up failed logs on S3.
- Cleanup Docker containers that fail during sample init.
- Add support for computing metrics for both individual keys within a dictionary but also for the dictionary as a whole
- Fix for Vertex tool calling (don't pass 'additionalProperties').
- Added [SQuAD](https://github.com/UKGovernmentBEIS/inspect_evals/tree/main/src/inspect_evals/squad), [AGIEval](https://github.com/UKGovernmentBEIS/inspect_evals/tree/main/src/inspect_evals/agieval), [IFEval](https://github.com/UKGovernmentBEIS/inspect_ai/blob/main/src/inspect_evals/ifeval/), [PubMedQA](https://github.com/UKGovernmentBEIS/inspect_evals/tree/main/src/inspect_evals/pubmedqa), and [MBPP](https://github.com/UKGovernmentBEIS/inspect_evals/tree/main/src/inspect_evals/mbpp) benchmarks.

## v0.3.27 (6 September 2024)

- Fix missing timestamp issue with running `eval_set()` with an S3-backed log directory.
- Correct rounding behavior for `f1()` and `exact()` scorers.
- Correct normalized text comparison for `exact()` scorer.
- Improved appearance and navigation for sample transcript view.
- Added [MathVista](https://github.com/UKGovernmentBEIS/inspect_evals/tree/main/src/inspect_evals/mathvista) benchmark.

## v0.3.26 (6 September 2024)

- [Eval Sets](https://inspect.aisi.org.uk/eval-sets.html) for running groups of tasks with automatic retries.
- [Per-sample](https://inspect.aisi.org.uk/sandboxing.html#sec-per-sample-sandbox) Sandbox environments can now be specified (e.g. allowing for a distinct Dockerfile or Docker compose file for each sample).
- [input_screen()](https://inspect.aisi.org.uk/interactivity.html) context manager to temporarily clear task display for user input.
- Introduce two new scorers, `f1()` (precision and recall in text matching) and `exact()` (whether normalized text matches exactly).
- Task `metrics` now override built in scorer metrics (previously they were merged). This enables improved re-use of existing scorers where they only change required is a different set of metrics.
- `write_log_dir_manifest()` to write a log header manifest for a log directory.
- Relocate `store()` and `@subtask` from solver to utils module; relocate `transcript()` from solver to log module.
- Add optional user parameter to SandboxEnvironment.exec for specifying the user. Currently only DockerSandboxEnvironment is supported.
- Fix issue with resolving Docker configuration files when not running from the task directory.
- Only populate Docker compose config metadata values when they are used in the file.
- Treat Sandbox exec `cwd` that are relative paths as relative to sample working directory.
- Filter base64 encoded images out of model API call logs.
- Raise error when a Solver does not return a TaskState.
- Only run tests that use model APIs when the `--runapi` flag is passed to `pytest` (prevents unintended token usage)
- Remove `chdir` option from `@tasks` (tasks now always chdir during execution).
- Do not process `.env` files in task directories (all required vars should be specified in the global `.env`).
- Only enable `strict` mode for OpenAI tool calls when all function parameters are required.
- Added [MMMU](https://github.com/UKGovernmentBEIS/inspect_evals/tree/main/src/inspect_evals/mmmu), [CommonsenseQA](https://github.com/UKGovernmentBEIS/inspect_evals/tree/main/src/inspect_evals/commonsense_qa), [MMLU-Pro](https://github.com/UKGovernmentBEIS/inspect_evals/tree/main/src/inspect_evals/mmlu_pro), and [XSTest](https://github.com/UKGovernmentBEIS/inspect_evals/tree/main/src/inspect_evals/xstest) benchmarks.

## v0.3.25 (25 August 2024)

- `Store` for manipulating arbitrary sample state from within solvers and tools.
- `Transcripts` for detailed sample level tracking of model and tool calls, state changes, logging, etc.
- `Subtasks` for delegating work to helper models, sub-agents, etc.
- Integration with Anthropic [prompt caching](https://inspect.aisi.org.uk/caching.html#sec-provider-caching).
- [fail_on_error](https://inspect.aisi.org.uk/errors-and-limits.html#failure-threshold) option to tolerate some threshold of sample failures without failing the evaluation.
- Specify `init` value in default Docker compose file so that exit signals are handled correctly (substantially improves container shutdown performance).
- Add `function` field to `ChatMessageTool` to indicate the name of the function called.
- Added [RACE](https://github.com/UKGovernmentBEIS/inspect_evals/tree/main/src/inspect_evals/race-h/) benchmark.

## v0.3.24 (18 August 2024)

- Support for tool calling for Llama 3.1 models on Bedrock.
- Report JSON schema validation errors to model in tool response.
- Support for `strict` mode in OpenAI tool calls (update to v1.40.0 of `openai` package required).

## v0.3.23 (16 August 2024)

- Support for tool calling for Llama 3.1 models on Azure AI and CloudFlare.
- Increase default `max_tokens` from 1024 to 2048.
- Record individual sample reductions along with results for multi-epoch evals.
- Change default to not log base64 encoded versions of images, as this often resulted in extremely large log files (use `--log-images` to opt back in).
- Update to new Mistral API (v1.0.1 of `mistralai` is now required).
- Support for Llama 3.1 models on Amazon Bedrock
- Eliminate Bedrock dependency on anthropic package (unless using an Anthropic model).
- Improved resolution of AWS region for Bedrock (respecting already defined AWS_REGION and AWS_DEFAULT_REGION)
- Fix bug in match scorer whereby numeric values with periods aren't correctly recognized.
- Added [HumanEval](https://github.com/UKGovernmentBEIS/inspect_evals/tree/main/src/inspect_evals/humaneval), [WinoGrande](https://github.com/UKGovernmentBEIS/inspect_evals/tree/main/src/inspect_evals/winogrande) and [Drop](https://github.com/UKGovernmentBEIS/inspect_evals/tree/main/src/inspect_evals/drop) benchmarks.

## v0.3.22 (07 August 2024)

- Fix issue affecting results of `pass_at_{k}` score reducer.

## v0.3.21 (07 August 2024)

- Add `pass_at_{k}` score reducer to compute the probability of at least 1 correct sample given `k` epochs.
- Improved metrics `value_to_float` string conversion (handle numbers, "true", "false", etc.)
- Log viewer: Ctrl/Cmd+F to find text when running in VS Code.
- Set Claude default `max_tokens` to 4096
- Combine user and assistant messages for Vertex models.
- Warn when using the `name` parameter with task created from `@task` decorated function.
- Make sample `metadata` available in prompt, grading, and self-critique templates.
- Retry on several additional OpenAI errors (APIConnectionError | APITimeoutError | InternalServerError)
- Fix a regression which would cause the 'answer' to be improperly recorded when scoring a sample.

## v0.3.20 (03 August 2024)

- `Epochs` data type for specifying epochs and reducers together (deprecated `epochs_reducer` argument).
- Enable customisation of model generation cache dir via `INSPECT_CACHE_DIR` environment variable.
- Use doc comment description rather than `prompt` attribute of `@tool` for descriptions.
- Include examples section from doc comments in tool descriptions.
- Add `tool_with()` function for adapting tools to have varying names and parameter descriptions.
- Improve recording of `@task` arguments so that dynamically created tasks can be retried.
- Only print `eval-retry` message to terminal for filesystem based tasks.
- Enhance Python logger messages to capture more context from the log record.
- Fix an issue that could result in duplicate display of scorers in log view when using multiple epoch reducers.

## v0.3.19 (02 August 2024)

- [vLLM](https://inspect.aisi.org.uk/models.html#sec-vllm) model provider.
- [Groq](https://groq.com/) model provider.
- [Google Vertex](https://inspect.aisi.org.uk/models.html#google-vertex) model provider.
- [Reduce scores](https://inspect.aisi.org.uk/scorers.html##sec-reducing-epoch) in multi-epoch tasks before computing metrics (defaults to averaging sample values).
- Replace the use of the `bootstrap_std` metric with `stderr` for built in scorers (see [rationale](https://inspect.aisi.org.uk/scorers.html#stderr-note) for details).
- Option to write Python logger entries to an [external file](https://inspect.aisi.org.uk/log-viewer.html#sec-external-file).
- Rename `ToolEnvironment` to `SandboxEnvironment` and `tool_environment()` to `sandbox()` (moving the renamed types from `inspect_ai.tool` to `inspect_ai.util`). Existing symbols will continue to work but will print deprecation errors.
- Moved the `bash()`, `python()`, and `web_search()` functions from `inspect_ai.solver` to `inspect_ai.tool`.  Existing symbols will continue to work but will print deprecation errors.
- Enable parallel execution of tasks that share a working directory.
- Add `chdir` option to `@task` to opt-out of changing the working directory during task execution.
- Enable overriding of default safety settings for Google models.
- Use Python type annotations as the first source of type info for tool functions (fallback to docstrings only if necessary)
- Support for richer types (list, TypeDict, dataclass, Pydantic, etc.) in tool calling.
- Change `ToolInfo` parameters to be directly expressed in JSON Schema (making it much easier to pass them to model provider libraries).
- Validate tool call inputs using JSON Schema and report errors to the model.
- Gracefully handle tool calls that include only a single value (rather than a named dict of parameters).
- Support `tool_choice="any"` for OpenAI models (requires >= 1.24.0 of openai package).
- Make multiple tool calls in parallel. Parallel tool calls occur by default for OpenAI, Anthropic, Mistral, and Groq. You can disable this behavior for OpenAI and Groq with `--parallel-tool-calls false`.
- Invoke rate limit retry for OpenAI APITimeoutError (which they have recently begun returning a lot of more of as a result of httpx.ConnectTimeout, which is only 5 seconds by default.).
- Add `cwd` argument to `SandboxEnvironment.exec()`
- Use `tee` rather than `docker cp` for Docker sandbox environment implementation of `write_file()`.
- Handle duplicate tool call ids in Inspect View.
- Handle sorting sample ids of different types in Inspect View.
- Correctly resolve default model based on CLI --model argument.
- Fix issue with propagating API keys to Azure OpenAI provider.
- Add `azure` model arg for OpenAI provider to force binding (or not binding) to the Azure OpenAI back-end.
- Support for Llama 3 models with the Azure AI provider.
- Add `setup` field to `Sample` for providing a per-sample setup script.
- Score multiple choice questions without parsed answers as incorrect (rather than being an error). Llama 3 and 3.1 models especially often fail to yield an answer.
- Read JSON encoded `metadata` field from samples.
- Show task/display progress immediately (rather than waiting for connections to fill).
- Reduce foreground task contention for Inspect View history loading.
- Ability to host standalone version of Inspect View to view single log files.
- Throw `TimeoutError` if a call to `subprocess()` or `sandbox().exec()` times out (formerly a textual error was returned along with a non-zero exit code).
- Validate name passed to `example_dataset()` (and print available example dataset names).
- Resolve relative image paths within Dataset samples against the directory containing the dataset.
- Preserve `tool_error` text for Anthropic tool call responses.
- Fix issue with rate limit reporting being per task not per eval.
- Set maximum rate limit backoff time to 30 minutes
- Retry with exponential backoff for web_search Google provider.

## v0.3.18 (14 July 2024)

- [Multiple Scorers](https://inspect.aisi.org.uk/scorers.html#sec-multiple-scorers) are now supported for evaluation tasks.
- [Multiple Models](https://inspect.aisi.org.uk/parallelism.html#sec-multiple-models) can now be evaluated in parallel by passing a list of models to `eval()`.
- Add `api_key` to `get_model()` for explicitly specifying an API key for a model.
- Improved handling of very large (> 100MB) log files in Inspect View.
- Use `network_mode: none` for disabling networking by default in Docker tool environments.
- Shorten the default shutdown grace period for Docker container cleanup to 1 second.
- Allow sandbox environment providers to specify a default `max_samples` (set to 25 for the Docker provider).
- Prevent concurrent calls to `eval_async()` (unsafe because of need to change directories for tasks). Parallel task evaluation will instead be implemented as a top-level feature of `eval()` and `eval_async()`.
- Match scorers now return answers consistently even when there is no match.
- Relocate tool related types into a new top-level `inspect_ai.tool` module (previous imports still work fow now, but result in a runtime deprecation warning).
- Decouple tools entirely from solvers and task state (previously they had ways to interact with metadata, removing this coupling will enable tool use in lower level interactions with models). Accordingly, the `call_tools()` function now operates directly on messages rather than task state.
- Support token usage for Google models (Inspect now requires `google-generativeai` v0.5.3).

## v0.3.17 (25 June 2024)

- Optional increased control over the tool use loop via the `call_tools()` function and new `tool_calls` parameter for `generate()`.
- New `per_epoch` option for `CachePolicy` to allow caching to ignore epochs.
- Correctly handle `choices` and `files` when converting `Sample` images to base64.

## v0.3.16 (24 June 2024)

-   Various fixes for the use of Docker tool environments on Windows.
-   Ability to disable cleanup of tool environments via `--no-toolenv-cleanup`.
-   New `inspect toolenv cleanup` command for manually cleaning up tool environments.
-   `ToolError` exception type for explicitly raising tool errors to the model. Formerly, any exception would be surfaced as a tool error to the model. Now, the `ToolError` exception is required for reporting to the model (otherwise other exception types go through the call stack and result in an eval error).
-   Resolve `INSPECT_LOG_DIR` in `.env` file relative to `.env` file parent directory.
-   Use `-` for delimiting `--limit` ranges rather than `,`.
-   Use HF model device for generate (compatibility with multi-GPU).

## v0.3.15 (15 June 2024)

-   [Sandbox Environments](https://inspect.aisi.org.uk/sandboxing.html) for executing tool code in a sandbox.
-   [Caching](https://inspect.aisi.org.uk/caching.html) to reduce the number of model API calls made.
-   The `multiple_choice()` solver now has support for questions with multiple correct answers.
-   More fine grained handling of Claude `BadRequestError` (400) errors (which were formerly all treated as content moderation errors).
-   Filter out empty TextBlockParam when playing messages back to Claude.
-   Automatically combine Claude user messages that include tool content.
-   Revert to "auto" rather than "none" after forced tool call.
-   Provide `TaskState.tools` getter/setter (where the setter automatically syncs the system messages to the specified set of tools).
-   The `use_tools()` function now uses the `TaskState.tools` setter, so replaces the current set of tools entirely rather than appending to it.
-   Set `state.completed = False` when `max_messages` is reached.
-   Allow tools to be declared with no parameters.
-   Allow for null `bytes` field in `Logprobs` and `TopLogprobs`.
-   Support all Llama series models on Bedrock.
-   Added `truthfulqa` benchmark.
-   Added `intercode-ctf` example.

## v0.3.14 (04 June 2024)

-   Stream samples to the evaluation log as they are completed (subject to the new `--log-buffer` option). Always write completed samples in the case of an error or cancelled task.
-   New `"cancelled"` status in eval log for tasks interrupted with SIGINT (e.g. Ctrl-C). Logs are now written for cancellations (previously they were not).
-   Default `--max-samples` (maximum concurrent samples) to `--max-connections`, which will result in samples being more frequently completed and written to the log file.
-   For `eval_retry()`, copy previously completed samples in the log file being retried so that work is not unnecessarily repeated.
-   New `inspect eval-retry` command to retry a log file from a task that ended in error or cancellation.
-   New `retryable_eval_logs()` function and `--retryable` option for `inspect list logs` to query for tasks not yet completed within a log directory.
-   Add `shuffled` property to datasets to determine if they were shuffled.
-   Remove unused `extensions` argument from `list_eval_logs()`.

## v0.3.13 (31 May 2024)

-   Bugfix: Inspect view was not reliably updating when new evaluation logs were written.

## v0.3.12 (31 May 2024)

-   Bugfix: `results` was not defined when no scorer was provided resulting in an error being thrown. Fixed by setting `results = EvalResults()` when no scorer is provided.
-   Bugfix: The viewer was not properly handling samples without scores.

## v0.3.11 (30 May 2024)

-   Update to non-beta version of Anthropic tool use (remove legacy xml tools implementation).

## v0.3.10 (29 May 2024)

-   **BREAKING:** The `pattern` scorer has been modified to match against any (or all) regex match groups. This replaces the previous behaviour when there was more than one group, which would only match the second group.
-   Improved performance for Inspect View on very large datasets (virtualized sample list).
-   ToolChoice `any` option to indicate the model should use at least one tool (supported by Anthropic and Mistral, mapped to `auto` for OpenAI).
-   Tool calls can now return a simple scalar or `list[ContentText | ContentImage]`.
-   Support for updated Anthropic tools beta (tool_choice and image tool results).
-   Report tool_error back to model if it provides invalid JSON for tool calls arguments (formerly this halted the entire eval with an error).
-   New `max_samples` option to control how many samples are run in parallel (still defaults to running all samples in parallel).
-   Add `boolq.py` benchmark.
-   Add `piqa.py` benchmark.
-   View: Improved markdown rendering (properly escape reference links).
-   Improved typing for example_dataset function.
-   Setuptools entry point for loading custom model extensions.
-   Break optional `tuple` return out of `ToolResult` type.
-   Bugfix: always read original sample message(s) for `TaskState.input_text`.
-   Bugfix: remove write counter from log (could have resulted in incomplete/invalid logs propagating to the viewer).
-   Bugfix: handle task names that include spaces in log viewer.

## v0.3.9 (14 May 2024)

-   Add `ollama` local model provider.
-   Add `multi_scorer()` and `majority_vote()` functions for combining multiple scorers into a single score.
-   Add support for multiple model graders in `model_graded_qa()`.
-   Raise `TypeError` for solvers and scorers not declared as `async`.
-   Fallback to standard parse if `NaN` or `Inf` is encountered while reading log file header.
-   Remove deprecated support for matching partial model names (e.g. "gpt" or "claude").

## v0.3.8 (07 May 2024)

-   Exclude null config values from listings in log viewer.

## v0.3.7 (07 May 2024)

-   Add support for logprobs to HF provider, and create uniform API for other providers that support logprobs (Together and OpenAI).
-   Provide an option to merge assistant messages and use it for Anthropoic models (as they don't allow consecutive assistant messages).
-   Supporting infrastructure in Inspect CLI for VS Code extension (additional list and info commands).

## v0.3.6 (06 May 2024)

-   Show first log file immediately (don't wait for fetching metadata for other logs)
-   Add `--version` CLI arg and `inspect info version` command for interrogating version and runtime source path.
-   Fix: exclude `null` config values in output from `inspect info log-file`

## v0.3.5 (04 May 2024)

-   Fix issue with logs from S3 buckets in inspect view.
-   Add `sort()` method to `Dataset` (defaults to sorting by sample input length).
-   Improve tokenization for HF provider (left padding, attention mask, and allow for custom chat template)
-   Improve batching for HF provider (generate as soon as queue fills, thread safety for future.set_result).
-   Various improvements to documentation.

## v0.3.4 (01 May 2024)

-   `write_eval_log()` now ignores unserializable objects in metadata fields.
-   `read_eval_log()` now takes a `str` or `FileInfo` (for compatibility w/ list returned from `list_eval_logs()`).
-   Registry name looks are now case sensitive (fixes issue w/ loading tasks w/ mixed case names).
-   Resiliency to Python syntax errors that occur when enumerating tasks in a directory.
-   Do not throw error if unable to parse or load `.ipynb` file due to lack of dependencies (e.g. `nbformat`).
-   Various additions to log viewer display (log file name, dataset/scorer in listing, filter by complex score types).
-   Improvements to markdown rendering in log viewer (don't render intraword underscores, escape html tags).

## v0.3.3 (28 April 2024)

-   `inspect view` command for viewing eval log files.
-   `Score` now has an optional `answer` field, which denotes the answer text extracted from model output.
-   Accuracy metrics now take an optional `ValueToFloat` function for customising how textual values mapped to float.
-   Made `model_graded_qa` more flexible with separate `instruction` template and `grade_pattern`, as well providing `partial_credit` as an option.
-   Modify the default templates for `chain_of_thought()` and `self_critique()` to instruct the model to reply with `ANSWER: $ANSWER` at the end on its own line.
-   Improved numeric extraction for `match(numeric=True)` (better currency and decimal handling).
-   Improve `answer()` patterns so that they detect letter and word answers both within and at the end of model output.
-   `Plan` now has an optional `cleanup` function which can be used to free per-sample resources (e.g. Docker containers) even in the case of an evaluation error.
-   Add `Dataset.filter` method for filtering samples using a predicate.
-   `Dataset` slices (e.g. `dataset[0:100]`) now return a `Dataset` rather than `list[Sample]`.
-   Relative path to `INSPECT_LOG_DIR` in `.env` file is now correctly resolved for execution within subdirectories.
-   `inspect list tasks` and `list_tasks()` now only parse source files (rather than loading them), ensuring that it is fast even for task files that have non-trivial global initialisation.
-   `inspect list logs` and `list_eval_logs()` now enumerate log files recursively by default, and only enumerate json files that match log file naming conventions.
-   Provide `header_only` option for `read_eval_log()` and `inspect info log-file` for bypassing the potentially expensive reading of samples.
-   Provide `filter` option for `list_eval_logs()` to filter based on log file header info (i.e. anything but samples).
-   Added `__main__.py` entry point for invocation via `python3 -m inspect_ai`.
-   Removed prompt and callable from model `ToolDef` (renamed to `ToolInfo`).
-   Fix issue with accesses of `completion` property on `ModelOutput` with no choices.

## v0.3.2 (21 April 2024)

-   Initial release.<|MERGE_RESOLUTION|>--- conflicted
+++ resolved
@@ -1,8 +1,6 @@
 ## Unreleased
 
-<<<<<<< HEAD
-[Goodfire](https://inspect.aisi.org.uk/providers.html#goodfire) model provider.
-=======
+- [Goodfire](https://inspect.aisi.org.uk/providers.html#goodfire) model provider.
 - Tests: Improve sandbox self_check to handle test failure via `with pytest.raises`, add test for env vars.
 - MockLLM: Added the ability to provide a generator like callback function to enable providing dynamic model responses.
 - Bugfix: Update `inspect-tool-support` reference container to support executing tool code with non-root accounts.
@@ -49,7 +47,6 @@
 
 - Added `display_name` property to `Task` (e.g. for plotting).
 - Analysis: `task_info()` operation for data frame preparation.
->>>>>>> 00c4ecd0
 
 ## 0.3.115 (26 July 2025)
 
