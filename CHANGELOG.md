--- conflicted
+++ resolved
@@ -1,12 +1,8 @@
-<<<<<<< HEAD
-## Future
+## Unreleased
 
 - Bugfix: Prevent concurrent accesses of eval event database from raising lock errors.
 
-## Unreleased
-=======
 ## v0.3.106 (21 June 2025)
->>>>>>> 6adac6b3
 
 - OpenAI: Use prefix matching when detecting compatible models for `web_search()`.
 - Groq: Capture `executed_tools` field as model output metadata.
