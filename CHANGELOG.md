--- conflicted
+++ resolved
@@ -1,11 +1,8 @@
 ## 0.3.119 (04 August 2025)
 
 - Analysis functions are out of beta (`inspect_ai.analysis.beta` is deprecated in favor of `inspect_ai.analysis`).
-<<<<<<< HEAD
-- Tests: sandbox self_check: Improve check_test_fn to handle test failure via `with pytest.raises`, add test for env vars.
-=======
 - Scoring: Provide access to sample `store` for scorers run on existing log files.
->>>>>>> 4a0c8927
+- Tests: Improve sandbox self_check to handle test failure via `with pytest.raises`, add test for env vars.
 
 ## 0.3.118 (02 August 2025)
 
