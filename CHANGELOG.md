## Unreleased

- [Agent](https://inspect.aisi.org.uk/agent-protocol.html) protocol and [inspect_ai.agent](https://inspect.aisi.org.uk/reference/inspect_ai.agent.html) module with new system for creating, composing, and executing agents.
- Model API: New `execute_tools()` function (replaces deprecated `call_tools()` function) which handles agent handoffs that occur during tool calling.
- Model API: `generate_loop()` method for calling generate with a tool use loop.
- Store: `instance` option for `store_as()` for using multiple instances of a `StoreModel` within a sample.
- Tools: `bash_session()` and `web_browser()` now create a distinct sandbox process each time they are instantiated.
- Task API: `task_with()` and `tool_with()` no longer copy the input task or tool (rather, they modify it in place and return it).
- Eval Set: Resolve tasks before each pass (ensure that each pass runs against an entirely new task instance).
- Eval Retry: Ability to retry any task in the registry, even if it has a custom `name` (save `registry_name` separately).
<<<<<<< HEAD
- Human Agent: Start task with clock paused and then automatically start it on container logins.
=======
- Typed Store: Raise error if attempting to embed a `StoreModel` within another `StoreModel`.
- Docker: `write_file()` function now gracefully handles larger input file sizes (was failing on files > 2MB).
- Docker: Prevent low timeout values (e.g. 1 second) from disabling timeout entirely when they are retried.
>>>>>>> 94b85fb7
- Inspect View: Live updates to running evaluation logs.
- Inspect View: Fallback to content range request if inital HEAD request fails.
- Inspect View: Improve error message when view bundles are server from incompatible servers.
- Inspect View: Render messages in `user` and `assistant` solver events.
- Inspect View: Improved support for display of nested arrays.
- Bugfix: Support for calling the `score()` function within Jupyter notebooks.
- Bugfix: Handle process lookup errors that can occur during timeout race conditions.
- Bugfix: Correct handling of backward compatiblity for inspect-web-browser-tool image.
- Bugfix: Correctly capture and return logs from `eval()` when a cancellation occurs. 

## v0.3.81 (30 March 2025)

- Requirements: Temporarily upper-bound `rich` to < 14.0.0 to workaround issue.

## v0.3.80 (30 March 2025)

- Google: Compatibility with httpx client in `google-genai` >= 1.8.0 (which is now required).
- Mistral: Compatibility with tool call schema for `mistralai` >= v1.6.0 (which is now required).
- Inspect View: Correctly parse NaN values (use JSON5 for all JSON parsing)

## v0.3.79 (26 March 2025)

- Google: Compatibility with v1.7 of google-genai package (create client per-generate request)
- Bugfix: Properly record scorer and metrics when there are multiple tasks run in an eval.

## v0.3.78 (25 March 2025)

- OpenAI: Ensure that assistant messages always have the `msg_` prefix in responses API.

## v0.3.77 (25 March 2025)

- New [think()](https://inspect.aisi.org.uk/tools-standard.html#sec-think) tool that provides models with the ability to include an additional thinking step.
- OpenAI: Support for the new [Responses API](https://inspect.ai-safety-institute.org.uk/providers.html#responses-api) and [o1-pro](https://platform.openai.com/docs/models/o1-pro) models.
- OpenAI: Remove base64-encoded audio content from API call JSON in ModelEvent.
- AzureAI: Support for use of native [OpenAI](https://inspect.ai-safety-institute.org.uk/providers.html#openai-on-azure) and [Mistral](https://inspect.ai-safety-institute.org.uk/providers.html#mistral-on-azure-ai) clients using service qualifiers (e.g. `openai/azure/gpt-4o-mini` or `mistral/azure/Mistral-Large-2411`). 
- OpenRouter: Handle "error" field in response object and retry for empty responses.
- Added `--metadata` option to eval for associating metadata with eval runs.
- Task display: Show reasoning tokens for models that report them.
- Anthropic: Include reasoning tokens in computation of total tokens
- Inspect View: Properly wrap tool input for non-code inputs like `think`.

## v0.3.76 (23 March 2025)

- [bash_session()](https://inspect.ai-safety-institute.org.uk/tools-standard.html#sec-bash-session) tool for creating a stateful bash shell that retains its state across calls from the model.
- [text_editor()](https://inspect.ai-safety-institute.org.uk/tools-standard.html#sec-text-editor) tool which enables viewing, creating and editing text files.
- Structured Output: Properly handle Pydantic BaseModel that contains other BaseModel definitions in its schema.
- OpenAI: Support for .wav files in audio inputs for gpt-4o-audio-preview.
- OpenAI: Strip 'azure' prefix from model_name so that model type checks all work correctly.
- OpenAI: Don't send `reasoning_effort` parameter to o1-preview (as it is not supported).
- Inspect View: Fix error sorting numeric or categorical score results.
- Inspect View: Properly wrap model API call text in the transcript.
- Bugfix: Only initialise display in eval_set if it wasn't initialised from the CLI
- Bugfix: Set the global log level based on the specified Inspect log level.
- Bugfix: Resolve issue when deserialising a SubtaskEvent from a log file which does not have a completed time.
- Bugfix: Fix unnecessary warnings about task arguments.
- Bugfix: When a task does not take a kwargs argument, only warn if the provided argument is not valid.

## v0.3.75 (18 March 2025)

- Model API: Specifying a default model (e.g. `--model`) is no longer required (as some evals have no model or use `get_model()` for model access).
- Tasks can now directly specify a `model`, and model is no longer a required axis for parallel tasks.
- Eval Set: Improved parallelisation in scheduler (all pending tasks are now run together rather than in model groups).
- Don't generate `id` for `ChatMessage` when deserialising (`id` is now `str | None` and is only populated when messages are directly created).
- Log: Support for zip64 extensions required to read some log files that are larger than 4GB.
- Anthropic: Provide `reasoning_tokens` for standard thinking blocks (redacted thinking not counted).
- Google: Improve checking of `APIError` status codes for retry.
- CLI: Added `--env` option for defining environment variables for the duration of the `inspect` process.
- Inspect View: Fix issue generating diffs for nested arrays.
- Inspect View: Fix layout issue with sample error display in sample detail summary.
- Inspect View: Better support large eval files (in excess of 4GB).
- Inspect View: Correctly display 'None' when passed in tool calls.
- Inspect View: Fix 'Access Denied' error when using `inspect view` and viewing the log in a browser.
- Bugfix: Properly handle nested Pydantic models when reading typed store (`store_as()`) from log.
- Bugfix: Enable passing `solver` list to `eval()` (decorate `chain` function with `@solver`).
- Bugfix: Support deserializing custom sandbox configuration objects when said sandbox plugin is not installed.
- Bugfix: Fix error in sample filtering autocomplete (could cause autocomplete to fail and show an error in js console).

## v0.3.74 (15 March 2025)

- Bugfix: Exclude chat message `id` from cache key (fixes regression in model output caching).

## v0.3.73 (14 March 2025)

- Constrain model output to a particular JSON schema using [Structured Output](https://inspect.aisi.org.uk/structured.html) (supported for OpenAI, Google, and Mistral).
- New "HTTP Retries" display (replacing the "HTTP Rate Limits" display) which counts all retries and does so much more consistently and accurately across providers.
- The `ModelAPI` class now has a `should_retry()` method that replaces the deprecated `is_rate_limit()` method.
- The "Generate..." progress message in the Running Samples view now shows the number of retries for the active call to `generate()`.
- New `inspect trace http` command which will show all HTTP requests for a run.
- More consistent use of `max_retries` and `timeout` configuration options. These options now exclusively control Inspect's outer retry handler; model providers use their default behaviour for the inner request, which is typically 2-4 retries and a service-appropriate timeout.
- Improved async implementation using AnyIO (can now optionally run Trio rather than asyncio as the [async backend](https://inspect.aisi.org.uk/parallelism.html#async-backends)).
- Agent Bridge: Correct handling for `tool_choice` option.
- Model API: `ChatMessage` now includes an `id` field (defaults to auto-generated uuid).
- OpenAI: More flexible parsing of content parts (some providers omit the "type" field); support for "reasoning" content parts.
- Anthropic: Retry api connection errors and remote protocol errors that occur during streaming.
- Mistral: Update to new Mistral API (v1.5.1 of `mistralai` is now required).
- Logging: Inspect no longer sets the global log level nor does it allow its own messages to propagate to the global handler (eliminating the possiblity of duplicate display). This should improve compatibility with applications that have their own custom logging configured. 
- Tasks: For filesystem based tasks, no longer switch to the task file's directory during execution (directory switching still occurs during task loading). Specify `@task(chdir=True)` to preserve the previous behavior.
- Bugfix: Fix issue with deserializing custom sandbox configuration objects.
- Bugfix: Handle `parallel_tool_calls` correctly for OpenAI models served through Azure.

## v0.3.72 (03 March 2025)

- Computer: Updated tool definition to match improvements in Claude Sonnet 3.7.

## v0.3.71 (01 March 2025)

- Anthropic: Support for [extended thinking](https://inspect.aisi.org.uk/reasoning.html#claude-3.7-sonnet) features of Claude Sonnet 3.7 (minimum version of `anthropic` package bumped to 0.47.1).
- Reasoning: `ContentReasoning` type for representing model reasoning blocks.
- Reasoning: `reasoning_tokens` for setting maximum reasoning tokens (currently only supported by Claude Sonnet 3.7)
- Reasoning: `reasoning_history` can now be specified as "none", "all", "last", or "auto" (which yields a provider specific recommended default).
- Web Browser: [Various improvements](https://github.com/UKGovernmentBEIS/inspect_ai/pull/1314) to performance and robustness along with several bug fixes.
- OpenAI: Provide long connection (reasoning friendly) socket defaults in http client 
- OpenAI: Capture `reasoning_tokens` when reported.
- OpenAI: Retry on rate limit requests with "Request too large".
- OpenAI: Tolerate `None` for assistant content (can happen when there is a refusal).
- Google: Retry requests on more HTTP status codes (selected 400 errors and all 500 errors). 
- Event Log: Add `working_start` attribute to events and `completed` and `working_time` to model, tool, and subtask events.
- Human Agent: Add `task quit` command for giving up on tasks.
- Human Agent: Don't emit sandbox events for human agent
- Inspect View: Improve rendering of JSON within logging events.
- Inspect View: Improve virtualized rendering of Sample List, Sample Transcript, and Sample Messages.
- Task Display: Let plugins display counters ('rich' and 'full' display modes only).
- Inspect View: Fix layout issues with human agent terminal session playback.
- Inspect View: Improve tool input / output appearance when rendered in VSCode.
- Inspect View: Display reasoning tokens in model usage for the samples and for the complete eval.
- Inspect View: Improve model api request / response output when rendere in VSCode.
- Inspect View: Improve rendering of some tool calls in the transcript.
- Bugfix: Fix audio and video inputs for new Google GenAI client.
- Bugfix: Ensure that token limits are not enforced during model graded scoring.
- Bugfix: Catch standard `TimeoutError` for running shell commands in the computer tool container.
- Bugfix: Correct combination of consecutive string based user messages for Anthropic provider.

## v0.3.70 (25 February 2025)

- [working_limit](https://inspect.aisi.org.uk/errors_and_limits.html#working-limit) option for specifying a maximum working time (e.g. model generation, tool calls, etc.) for samples.
- Added `SandboxEvent` to transcript for recording sandbox execution and I/O.
- Sandboxes: `as_type()` function for checked downcasting of `SandboxEnvironment`
- Remove root logging handlers upon Inspect logger initialisation (as they result in lots of log spam if left installed).
- Only explicitly set `state.completed=True` when entering scoring (`basic_agent()` no longer sets `completed` so can be used in longer compositions of solvers).
- Add `uuid` property to `TaskState` and `EvalSample` (globally unique identifer for sample run).
- Add `cleanup` to tasks for executing a function at the end of each sample run.
- Agent `bridge()` is now compatible with the use of a custom `OPENAI_BASE_URL`.
- Mistral: Bump required version of `mistralai` package to 1.5 (required for `working_limit`).
- Truncate tracebacks included in evaluation log to a maximum of 1MB.
- Compatiblity with textual version 2.0 (remove upper bound).
- Align with HF datasets `fsspec` version contraints to avoid pip errors when installing alongside `datasets`.
- Bugfix: Fix issue with tools that had an ordinary `dict` as a parameter.
- Bugfix: Print the correct container `sample_id` for `--no-sandbox-cleanup`.

## v0.3.69 (20 February 2025)

- Google provider updated to use the [Google Gen AI SDK](https://googleapis.github.io/python-genai/), which is now the recommended API for Gemini 2.0 models.
- Task display: Use cooperative cancellation for cancel buttons in task display.
- Task display: Print task progress every 5 seconds for 'plain' display mode.
- Task display: Handle click on running samples tab when there is no transcript.
- Docker: Print stderr from `compose up` when no services startup successfully. 
- Docker: Print sample id and epoch for each container when using `--no-sandbox-cleanup`
- Mistral: Create and destroy client within generate.
- Inspect View: Fix display of score dictionaries containing boolean values
- Bugfix: Catch standard `TimeoutError` for subprocess timeouts (ensure kill/cleanup of timed out process).

## v0.3.68 (19 February 2025)

- Task display: Improve spacing/layout of final task display.
- Textual: speicfy broader range of compatible versions (v0.86.2 to v1.0.0)

## v0.3.67 (18 February 2025)

- Memoize calls to `get_model()` so that model instances with the same parameters are cached and re-used (pass `memoize=False` to disable).
- Async context manager for `Model` class for optional scoped usage of model clients.
- New `assistant_message()` solver.
- Prompt templates: Ignore template placeholders that don't map to passed parameters in `prompt_template()`, and system/user/assistant solvers.
- Google: Handle system messages with content lists and input with system but no user messages.
- Google: Ensure that a completion choice is provided even when none are returned by the service.
- Inspect View: Improve the display of subtasks with no inputs or events.
- Inspect View: Fix transcript display of phantom subtask or other phantom events.
- Inspect View: Fix formatting issues in sample error display
- Bugfix: Raise error for empty dataset (rather than providing a dummy sample).
- Bugfix: Specify markup=False for textual static controls (stricter parser in textual 2.0 leading to exceptions).
- Bugfix: Temporarily pin to textual==1.0.0 while they chase all of their regressions in 2.0

## v0.3.66 (17 February 2025)

- Docker: Correct compose file generation for Dockerfiles w/ custom stem or extension.
- Escape brackets when rendering task config (another textual 2.0 fix)

## v0.3.65 (16 February 2025)

- Compatibility with textual 2.0 (which had several breaking changes).
- Inspect View: Improve scorer display formatting.
- Bugfix: Inspect view now correctly renders arrays with embedded `null` values.
- Bugfix: Inspect view now correctly handles scorers with no metrics.

## v0.3.64 (14 February 2025)

- [Reference documentation](https://inspect.aisi.org.uk/reference/) for Python API and CLI commands.
- Add support for [clustered standard errors](https://inspect.aisi.org.uk/scorers.html#clustered-standard-errors) via a new `cluster` parameter for the `stderr()` metric.
- Improvements to [scoring workflow](https://inspect.aisi.org.uk/scorers.html#sec-scorer-workflow) (`inspect score` command and `score()` function).
- Metrics now take `list[SampleScore]` rather than `list[Score]` (previous signature is deprecated but still works with a warning).
- Use a sample adjustment for the `var()` metric.
- Google: Speculative fix for completion candidates not being returned as a list.
- Python and Bash tools: Add `sandbox` argument for running in non-default sandboxes.
- Transcript: Log `ScoreEvent` (with `intermediate=True`) when the `score()` function is called.
- Transcript: Add `source` field to `InfoEvent` and use it for events logged by the human agent.
- Docker: Support Dockerfiles with `.Dockerfile` extension.
- Docker: Raise error when there is an explicitly configured `container_name` (incompatible with epochs > 1).
- Docker: Dynamically set `compose up` timeout when there are `healthcheck` entries for services.
- Log: Validate that `log_dir` is writeable at startup.
- Log: Write eval config defaults into log file (rather than `None`).
- Bugfix: Always honor level-level-transcript setting for transcript logging.
- Bugfix: Fix some dynamic layout issues for sample sandbox view.

## v0.3.63 (07 February 2025)

- Add [OpenRouter](https://inspect.aisi.org.uk/providers.html#openrouter) model provider.
- Inspect View: Convert codebase from JS/Preact to Typescript/React
- Add `shuffle_choices` to dataset and dataset loading funtions. Deprecate `shuffle` parameter to the `multiple_choice` solver.
- Add `stop_words` param to the `f1` scorer. `stop_words` will be removed from the target and answer during normalization.
- Tools: Handle return of empty list from tool calls.
- Computer: Moved out of beta (i.e. from `inspect_ai.tool.beta` into `inspect_ai.tool`).
- Sandboxes: Docker now uses `tee` for write_file operations.
- Inspect View: Handle Zip64 zip files (for log files greater than 4GB)
- Bugfix: Change `type` parameter of `answer()` to `pattern` to address registry serialisation error.
- Bugfix: Restore printing of request payloads for 400 errors from Anthropic.
- Bugfix: Log transcript event for solver provided scores (improves log viewer display of solver scoring)

## v0.3.62 (03 February 2025)

- Various improvements for [reasoning models](https://github.com/UKGovernmentBEIS/inspect_ai/pull/1229) including extracting reasoning content from assistant messages.
- OpenAI: Handle `reasoning_effort`, `max_tokens`, `temperature`, and `parallel_tool_calls` correctly for o3 models.
- OpenAI: Map some additional 400 status codes to `content_filter` stop reason.
- Anthropic: Handle 413 status code (Payload Too Large) and map to `model_length` StopReason.
- Tasks: Log sample with error prior to raising task-ending exception.
- Python: Enhance prompt to emphasise that it is a script rather than a notebook.
- Computer: Various improvements to image including desktop, python, and VS Code configuration.
- Bugfix: Don't download full log from S3 for header_only reads.

## v0.3.61 (31 January 2025)

- Computer: Enable viewing computer tool's remote mouse cursor via VNC.
- Computer: Disable lock screen on from computer tool reference image.
- Limits: Amend `SampleLimitExceededError` with current `state` so that messages, etc. are preserved when limits are hit.
- Tools: Properly handle image dispatching when multiple tool calls are made by assistant.
- Anthropic: Raise error on 400 status not identified as model_length or content_filter.
- Basic Agent: `incorrect_message` can now optionally be an async function.
- Bugfix: Remove `suffix` from `eval-set` CLI args.
- Bugfix: Only catch `Exception` from sandboxenv_init (allow cancelled to propagate)

## v0.3.60 (29 January 2025)

- [Agent Bridge](https://inspect.aisi.org.uk/agent-bridge.html) for integrating external agent frameworks with Inspect.
- [Goodfire](https://inspect.aisi.org.uk/models.html#goodfire) model provider.
- Add `@wraps` to functions wrapped by Inspect decorators to preserve type information.
- Hugging Face: Add support for stop sequences for HF models.
- Docker: More robust parsing of version strings (handle development versions).
- Vertex: Support for Anthropic models hosted on Vertex.
- OpenAI: Read `refusal` field from assistant message when provided.
- OpenAI: Use qualifiers rather than model args for OpenAI on other providers (`openai/azure`)
- Anthropic: Don't insert '(no content)' into cannonical messages list (do only on replay)
- Anthropic: Use qualifiers rather than model args for Anthropic on other providers (`anthropic/bedrock`, `anthropic/vertex`).
- Anthropic: Suport for `extra_body` model arg (for adding additional JSON properties to the request)
- Basic Agent: Append `tools` to `state` so that tools added in `init` are preserved.
- Scoring: Always provide half-again the sample time limit for scoring.
- Bugfix: Fix issue w/ approvals for samples with id==0.
- Bugfix: Use "plain" display when running eval_async() outside of eval().
- Bugfix: Fix issue with multiple scorers of the same type in a task.

## v0.3.59 (24 January 2025)

- Beta version of [computer()](https://inspect.aisi.org.uk/tools-standard.html#sec-computer) tool which models with a computer desktop environment.
- `user_message()` solver for appending parameterised user messages.
- `prompt_template()`, `system_message()` and `user_message()` solver now also include the sample `store` in substitution parameters.
- Limits: Enforce token and message limit at lower level (not longer required to check `state.completed` for limit enforcement).
- Limits: Enforce [custom limits](https://inspect.aisi.org.uk/errors-and-limits.html#custom-limit) for samples by raising `SampleLimitExceededError`.
- Tasks: Optional ability for solvers to [yield scores](https://inspect.aisi.org.uk/solvers.html#sec-scoring-in-solvers) for a task.
- Model API: Log model calls that result in bad request errors.
- Tools: `model_input` option that determines how tool call result content is played back to the model.
- Tools: Don't attempt to marshall arguments of dynamic `ToolDef` with `**kwargs: Any` (just pass them through).
- Log warning when a non-fatal sample error occurs (i.e. errors permitted by the `fail_on_error` option) 
- Inspect View: allow filtering samples by compound expressions including multiple scorers. (thanks @andrei-apollo)
- Inspect View: improve rendering performance and stability for the viewer when viewing very large eval logs or samples with a large number of steps.
- Task display: Improved `plain` mode with periodic updates on progress, metrics, etc.
- Google: Update to v0.8.4 of google-generativeai (py.typed support and removal of logprobs generation options)
- Google: Support for string enums (e.g. `Literal["a", "b", "c"])`) in tool function declarations.

## v0.3.58 (16 January 2025)

- Support for [audio and video](https://inspect.aisi.org.uk/multimodal.html) inputs for Open AI and Google Gemini models.
- Task display: Added Timeout Tool button for manually timing out a tool call.
- Task display: Automatically switch to "plain" mode when running in a background thread
- Sandboxes: Setup and initialisation errors are now handled at the sample level.
- Sandboxes: Increase setup script timeout to 5 minutes (from 30 seconds) and do not retry setup scripts (in case they aren't idempotent).
- Sandboxes: Add `timeout_retry` option (defaulting to `True`) to `exec()` function.
- Sandboxes: Add `type` and  optional `container` properties to `SandboxConnection`.
- Docker: Services which exit with status 0 during setup no longer cause an error.
- `task_with()` function for creating task variants.
- Added `--filter` argument to trace CLI commands for filtering on trace log message content.
- Print model conversations to terminal with `--display=conversation` (was formerly `--trace`, which is now deprecated).
- HuggingFace: Support models that don't provide a chat template (e.g. gpt2)
- Eval Set: Ensure that logs with status 'started' are retried.
- Rename the built in `bootstrap_std` metric to `bootstrap_stderr` (deprecate `bootstrap_std`)
- Bugfix: Fix duplication of summaries when eval log file is rewritten.

## v0.3.57 (09 January 2025)

- [Tracing API](https://inspect.aisi.org.uk/tracing.html#tracing-api) for custom trace logging.
- Inspect View: never truncate tool result images and display at default width of 800px.
- Inspect View: display tool error messages in transcript when tool errors occur.
- Inspect View: display any completed samples even if the task fails because of an error
- Inspect View: don't display the 'input' column heading if there isn't an input
- Open AI: Handle additional bad request status codes (mapping them to appropriate `StopReason`)
- Open AI: Use new `max_completion_tokens` option for o1 full.
- Web Browser: raise error when both `error` and `web_at` fields are present in response.
- Sandboxes: Apply dataset filters (limit and sample id) prior to sandbox initialisation.
- Docker: Prevent issue with container/project names that have a trailing underscore. 
- Store: initialise `Store` from existing dictionary.
- Log: provide `metadata_as` and `store_as` typed accessors for sample metadata and store.
- Tool parameters with a default of `None` are now supported.
- More fine graned HTML escaping for sample transcripts displalyed in terminal.
- Bugfix: prevent errors when a state or storage value uses a tilda or slash in the key name.
- Bugfix: Include input in sample summary when the sample input contains a simple string.

## v0.3.56 (01 January 2025)

- [Human Agent](https://inspect.aisi.org.uk/human-agent.html) solver for human baselining of computing tasks.
- [Typed interfaces](https://inspect.aisi.org.uk/typing.html) to `Sample` store and metadata using Pydantic models.
- [Approval policies](https://inspect.aisi.org.uk/approval.html#task-approvers) can now be defined at the `Task` level (`eval` level approval policies take precedence).
- Tools can now return `ContentText` and `ContentImage`.
- Move tool result images into subsequent user messages for models that don't support tools returning images.
- `SandboxConnection` that contains login information from sandboxes.
- `display_type()` function for detecting the current display type (e.g. "full", "rich", etc.)
- Trace: improved handling of `eval()` running in multiple processes at once (trace file per-process)
- Docker: don't apply timeouts to `docker build` and `docker pull` commands.
- Bugfix: fix issue w/ `store.get()` not auto-inserting `default` value.

## v0.3.55 (29 December 2024)

- Bedrock: redact authentication model args from eval logs.
- OpenAI: warn when `temperature` is used with o1 models (as it is not supported).
- Bugfix: spread args for cache trace logging.

## v0.3.54 (26 December 2024)

- [Tracing](https://inspect.aisi.org.uk/tracing.html) for diagnosing runs with unterminated action (e.g. model calls, docker commands, etc.).
- Provide default timeout/retry for docker compose commands to mitigate unreliability in some configurations.
- Switch to sync S3 writes to overcome unreliability observed when using async interface.
- Task display: Added `--no-score-display` option to disable realtime scoring metrics.
- Bugfix: Fix failure to fully clone samples that have message lists as input.
- llama-cpp-python: Support for `logprobs`.

## v0.3.53 (20 December 2024)

- OpenAI: Support for o1 including native tool calling and `reasoning_effort` generation option.
- Task API: Introduce `setup` step that always runs even if `solver` is replaced.
- Bedrock: Support for tool calling on Nova models.
- Bedrock: Support for custom `model_args` passed through to `session.Client`.
- Bedrock: Support for `jpeg` images.
- Bedrock: Correct max_tokens for llama3-8b, llama3-70b models on Bedrock.
- Inspect View: Various improvements to appearance of tool calls in transcript.
- Task display: Ensure that widths of progress elements are kept consistent across tasks.
- Sandboxes: New `max_sandboxes` option for (per-provider) maximum number of running sandboxes.
- Sandboxes: Remove use of aiofiles to mitigate potential for threading deadlocks.
- Concurrency: Do not use `max_tasks` as a lower bound for `max_samples`.
- Log recorder: Always re-open log buffer for `eval` format logs.
- Bugfix: Proper handling of text find for eval raw JSON display
- Bugfix: Correct handling for `--sample-id` integer comparisons.
- Bugfix: Proper removal of model_args with falsey values (explicit check for `None`)
- Bugfix: Properly handle custom metrics that return dictionaries or lists
- Bugfix: Proper sample count display when retrying an evaluation
- Bugfix: Fix inability to define and run tasks in a notebook.

## v0.3.52 (13 December 2024)

- Eval: `--sample-id` option for evaluating specific sample id(s).
- Bedrock: Detect and report HTTP rate limit errors.
- Azure AI: Add `emulate_tools` model arg to force tool emulation (emulation is enabled by default for Llama models).
- Basic Agent: Add `max_tool_output` parameter to override default max tool output from generate config.
- Inspect View: Correct display of sample ID for single sample tasks.
- Trace: Show custom tool views in `--trace` mode.
- Bugfix: Support for dynamic metric names in realtime scoring display.

## v0.3.51 (13 December 2024)

- Bugfix: Task display fails to load when no scorers are defined for a task.

## v0.3.50 (12 December 2024)

- Tools: Improved typing/schema support (unions, optional params, enums).
- Tools: Added `append` argument to `use_tools()` for adding (rather than replacing) the currently available tools.
- Docker sandbox: Streamed reads of stderr/stdout (enabling us to enforce output limits for read_file and exec at the source).
- Sandbox API: Enable passing `BaseModel` types for sandbox `config` (formerly only a file path could be passed).
- Task display: Show all task scores in realtime (expand task progress to see scores).
- Task display: Show completed samples and align progress more closely to completed samples (as opposed to steps).
- Task display: Show sample messages/tokens used (plus limits if specified).
- Task display: Resolve issue where task display would lose mouse input after VS Code reload.
- Datasets: Validate that all IDs in datasets are unique (as several downstream problems occur w/ duplicate IDs).
- Inspect View: Fix issue with incorrectly displayed custom tool views.
- Human approval: Use fullscreen display (makes approval UI async and enables rapid processing of approvals via the `Enter` key).
- Added `input_panel()` API for adding custom panels to the fullscreen task display.
- Log recorder: Methods are now async which will improve performance for fsspec filesystems with async implementations (e.g. S3)
- Log recorder: Improve `.eval` log reading performance for remote filesystem (eagerly fetch log to local buffer).
- Add `token_usage` property to `TaskState` which has current total tokens used across all calls to `generate()` (same value that is used for enforcing token limits).
- Add `time` field to `ModelOutput` that records total time spent within call to ModelAPI `generate()`.
- Web browser: Remove base64 images from web page contents (prevent filling up model context with large images).
- Match scorer: If the target of a match isn’t numeric, ignore the numeric flag and instead use text matching (improved handling for percentages).
- Hugging Face: Support for native HF tool calling for Llama, Mistral, Qwen, and others if they conform to various standard schemas.
- Hugging Face: `tokenizer_call_args` dict to specify custom args during tokenization, such as `max_length` and `truncation`.
- Azure AI: Fix schema validation error that occurred when model API returns `None` for `content`.
- Display: Throttle updating of sample list based on number of samples.
- Display: Add explicit 'ctrl+c' keybinding (as textual now disables this by default).
- Bugfix: Correct rate limit error display when running in fullscreen mode.
- Bugfix: `hf_dataset` now explicitly requires the `split` argument (previously, it would crash when not specified).
- Bugfix: Prevent cascading textual error when an error occurs during task initialisation.
- Bugfix: Correctly restore sample summaries from log file after amend.
- Bugfix: Report errors that occur during task finalisation.
  
## v0.3.49 (03 December 2024)

- Logging: Only call CreateBucket on Amazon S3 when the bucket does not already exist.
- Improve cancellation feedback and prevent multiple cancellations when using fullscreen display.
- Inspect View: Prevent circular reference error when rendering complex tool input.
- Inspect View: Resolve display issue with sorting by sample then epoch.

## v0.3.48 (01 December 2024)

- [Realtime display](https://github.com/UKGovernmentBEIS/inspect_ai/pull/865) of sample transcripts (including ability to cancel running samples).
- Scoring: When using a dictionary to map metrics to score value dictionaries, you may now use globs as keys. See our [scorer documentation](https://inspect.aisi.org.uk/scorers.html#sec-multiple-scorers) for more information.
- `EvalLog` now includes a [location](https://github.com/UKGovernmentBEIS/inspect_ai/pull/872) property indicating where it was read from.
- Use [tool views](https://inspect.aisi.org.uk/approval.html#tool-views) when rendering tool calls in Inspect View.
- Consistent behavior for `max_samples` across sandbox and non-sandbox evals (both now apply `max_samples` per task, formerly evals with sandboxes applied `max_samples` globally).
- Log files now properly deal with scores that produce Nan. (fixes [#834](https://github.com/UKGovernmentBEIS/inspect_ai/issues/834))
- Bash tool: add `--login` option so that e.g. .bashrc is read before executing the command.
- Google: Support for tools/functions that have no parameters.
- Google/Vertex: Support for `logprobs` and other new 1.5 (002 series) options.
- AzureAI: Change default max_tokens for Llama models to 2048 (4096 currently yields an error w/ Llama 3.1).
- Mistral: Various compatibility changes for their client and tool calling implementation.
- Handle exponents in numeric normalisation for match, include, and answer scorers.
- hf_dataset: Added `cached` argument to control whether to use a previously cached version of the dataset if available (defaults to `True`).
- hf_dataset: Added `revision` option to load a specific branch or commit SHA (when using `revision` datasets are always revalidated on Hugging Face, i.e. `cached` is ignored).
- Log viewer: Display sample ids rather than indexes.
- Log viewer: Add timestamps to transcript events.
- Log viewer: Metadata which contains images will now render the images.
- Log viewer: Show custom tool call views in messages display.
- Bugfix: Correctly read and forward image detail property.
- Bugfix: Correct resolution of global eval override of task or sample sandboxes.
- Bugfix: Don't do eval log listing on background threads (s3fs can deadlock when run from multiple threads).

## v0.3.47 (18 November 2024)

- Basic agent: Ensure that the scorer is only run once when max_attempts = 1.
- Basic agent: Support custom function for incorrect_message reply to model.
- Tool calling: Execute multiple tool calls serially (some models assume that multiple calls are executed this way rather than in parallel).
- Google: Combine consecutive tool messages into single content part; ensure no empty text content parts.
- AzureAI: Create and close client with each call to generate (fixes issue w/ using azureai on multiple passes of eval).
- Bedrock: Migrate to the [Converse API](https://docs.aws.amazon.com/bedrock/latest/userguide/conversation-inference-supported-models-features.html), which supports many more features including tool calling and multimodal models.
- Scoring: When using a dictionary to map metrics to score value dictionaries, you may now use globs as keys. See our [scorer documentation](https://inspect.aisi.org.uk/scorers.html#sec-multiple-scorers) for more information.
- Sample limit events will now appear in the transcript if a limit (e.g. message, token, or time limit) halt a sample. The sample list and sample detail also display the limit, if applicable.

## v0.3.46 (12 November 2024)

- [eval](https://inspect.aisi.org.uk/eval-logs.html#sec-log-format) is now the default log format (use `--log-format=json` to use old format).
- Base 64 images are now logged by default for all log formats (disable with `--no-log-images`).
- The log viewer now properly displays sample errors in the sample list for `eval` format log files.
- Improve path handling when using `inspect log convert` to convert a single log file.
- Web browser tool: Subtasks now each have independent web browser sessions.
- Anthropic: Ensure that assistant messages created in generate never have empty content lists.
- Increase sandbox `exec()` output limit from 1 MiB to 10 MiB.

## v0.3.45 (11 November 2024)

- [time_limit](https://inspect.aisi.org.uk/errors_and_limits.html#sample-limits) option for specifying a maximum execution time for samples.
- [read_eval_log_samples()](https://inspect.aisi.org.uk/eval-logs.html#streaming) function for streaming reads of `.eval` log files.
- Mistral: Support for multi-modal models (requires v1.2 of mistralai package).
- Groq: Support for multi-modal models (requires v0.11.0 of groq package).
- AzureAI: Use Model Inference API (preview) for implementation of model client.
- Bedrock: Fix parsing of Bedrock Mistral Large 2407 responses
- Apply standard sample error handling (fail-on-error, etc.) when running scorers.
- Fix issue with correctly logging task_args for eval-set tasks which are interrupted.
- Move `INSPECT_DISABLE_MODEL_API` into `generate()` (as opposed to `get_model()`)
- Always treat `.eval` files as logs (don't apply file name pattern restrictions as we do with `.json`).
- Log model calls when model providers return bad request errors
- Better lay out large numbers of configuration and parameters when displaying log files.
- The log viewer now properly displays sample scores for running tasks.
- Add `metadata` field to `ModelOutput` and provide various fields for the Groq provider.

## v0.3.44 (04 November 2024)

- Revert change to single epoch reducer behavior (regressed some scoring scenarios).

## v0.3.43 (04 November 2024)

- New binary [log format](https://inspect.aisi.org.uk/eval-logs.html#sec-log-format) which yields substantial size and speed improvements (JSON format log files are still fully supported and utilities for converting between the formats are provided).
- [Grok](https://docs.x.ai/) model provider.
- [llama-cpp-python](https://llama-cpp-python.readthedocs.io/en/latest/) local model provider.
- Extensions: correctly load extensions in packages where package name differs from dist name.
- Added `--model-config`, `--task-config`, and `--solver-config` CLI arguments for specifying model, task, and solver args using a JSON or YAML config file.
- View: properly render complex score objects in transcript.
- Write custom tool call views into transcript for use by Inspect View.
- Use `casefold()` for case-insensitive compare in `includes()`, `match()`, `exact()`, and `f1()` scorers.
- OpenAI: eliminate use of `strict` tool calling (sporadically supported across models and we already internally validate).
- Mistral: fix bug where base_url was not respected when passing both an api_key and base_url.
- Don't include package scope for task name part of log files.
- Improve performance of write_file for Docker sandboxes.
- Use user_data_dir rather than user_runtime_dir for view notifications.
- Implement `read_eval_log_sample()` for JSON log files.
- Log the list of dataset sample IDs.
- Limit `SandboxEnvironment.exec()` output streams to 1 MiB. Limit `SandboxEnvironment.read_file()` to 100 MiB.
- Add `INSPECT_DISABLE_MODEL_API` environment variable for disabling all Model APIs save for mockllm.
- Add optional `tool_call_id` param to `ModelOutput.for_tool_call()`.
- Support all JSON and CSV dataset arguments in `file_dataset()` function.

## v0.3.42 (23 October 2024)

- [ToolDef](https://inspect.aisi.org.uk/tools-custom.html#sec-dynamic-tools) class for dynamically creating tool definitions.
- Added `--tags` option to eval for tagging evaluation runs.
- Added APIs for accessing sample event transcripts and for creating and resolving attachments for larger content items.
- Cleanup Docker Containers immediately for samples with errors.
- Support Dockerfile as config path for Docker sandboxes (previously only supported compose files).
- Anthropic: remove stock tool use chain of thought prompt (many Anthropic models now do this internally, in other cases its better for this to be explicit rather than implicit).
- Anthropic: ensure that we never send empty text content to the API.
- Google: compatibility with google-generativeai v0.8.3
- Llama: remove extraneous <|start_header_id|>assistant<|end_header_id|> if it appears in an assistant message.
- OpenAI: Remove tool call id in user message reporting tool calls to o1- models.
- Use Dockerhub aisiuk/inspect-web-browser-tool image for web browser tool.
- Use ParamSpec to capture types of decorated solvers, tools, scorers, and metrics.
- Support INSPECT_EVAL_MODEL_ARGS environment variable for calls to `eval()`.
- Requirements: add lower bounds to various dependencies based on usage, compatibility, and stability.
- Added `include_history` option to model graded scorers to optionally include the full chat history in the presented question.
- Added `delimiter` option to `csv_dataset()` (defaults to ",")
- Improve answer detection in multiple choice scorer.
- Open log files in binary mode when reading headers (fixes ijson deprecation warning).
- Capture `list` and `dict` of registry objects when logging `plan`.
- Add `model_usage` field to `EvalSample` to record token usage by model for each sample.
- Correct directory handling for tasks that are imported as local (non-package) modules.
- Basic agent: terminate agent loop when the context window is exceeded.
- Call tools sequentially when they have opted out of parallel calling.
- Inspect view bundle: support for bundling directories with nested subdirectories.
- Bugfix: strip protocol prefix when resolving eval event content
- Bugfix: switch to run directory when running multiple tasks with the same run directory.
- Bugfix: ensure that log directories don't end in forward/back slash.

## v0.3.41 (11 October 2024)

- [Approval mode](https://inspect.aisi.org.uk/approval.html) for extensible approvals of tool calls (human and auto-approvers built in,  arbitrary other approval schemes via extensions).
- [Trace mode](https://inspect.aisi.org.uk/interactivity.html#sec-trace-mode) for printing model interactions to the terminal.
- Add `as_dict()` utility method to `Score`
- [Sample limits](https://inspect.aisi.org.uk/errors_and_limits.html#sample-limits) (`token_limit` and `message_limit`) for capping the number of tokens or messages used per sample ( `message_limit` replaces deprecated `max_messages`).
- Add `metadata` field to `Task` and record in log `EvalSpec`.
- Include datetime and level in file logger.
- Correct llama3 and o1 tool calling when empty arguments passed.
- Allow resolution of any sandbox name when there is only a single environment.
- Introduce `--log-level-transcript` option for separate control of log entries recorded in the eval log file
- Improve mime type detection for image content encoding (fixes issues w/ webp images).
- Fix memory leak in Inspect View worker-based JSON parsing.
- Add `fail_on_error` option for `eval_retry()` and `inspect eval-retry`.
- Defer resolving helper models in `self_critique()` and `model_graded_qa()`.
- Fix Docker relative path resolution on Windows (use PurePosixPath not Path)
- Restore support for `--port` and `--host` on Inspect View.

## v0.3.40 (6 October 2024)

- Add `interactive` option to `web_browser()` for disabling interactive tools (clicking, typing, and submitting forms).
- Provide token usage and raw model API calls for OpenAI o1-preview.
- Add support for reading CSV files of dialect 'excel-tab'.
- Improve prompting for Python tool to emphasise the need to print output.
- For `basic_agent()`, defer to task `max_messages` if none is specified for the agent (default to 50 is the task does not specify `max_messages`).
- Add optional `content` parameter to `ModelOutput.for_tool_call()`.
- Display total samples in Inspect View
- Prune `sample_reductions` when returning eval logs with `header_only=True`.
- Improved error message for undecorated solvers.
- For simple matching scorers, only include explanation if it differs from answer.

## v0.3.39 (3 October 2024)

- The sample transcript will now display the target for scoring in the Score Event (for newly run evaluations).
- Provide setter for `max_messages` on `TaskState`.
- Provide `max_messages` option for `basic_agent()` (defaulting to 50) and use it rather than any task `max_messages` defined.
- Improved implementation of disabling parallel tool calling (also fixes a transcript issue introduced by the original implementation).
- Improve quality of error messages when a model API key environment variable is missing.
- Improve prompting around letting the model know it should not attempt parallel web browser calls.

## v0.3.38 (3 October 2024)

- Rename `web_browser_tools()` to `web_browser()`, and don't export individual web browsing tools.
- Add `parallel` option to `@tool` decorator and specify `parallel=False` for web browsing tools.
- Improve prompting for web browser tools using more explicit examples.
- Improve prompting for `</tool_call>` end sequence for Llama models.
- Fix issue with failure to execute sample setup scripts.

## v0.3.37 (2 October 2024)

- Move evals into [inspect_evals](https://github.com/UKGovernmentBEIS/inspect_evals) package.

## v0.3.36 (2 October 2024)

- [Web Browser](https://inspect.aisi.org.uk/tools-standard.html#sec-web-browser) tool which provides a headless Chromium browser that supports navigation, history, and mouse/keyboard interactions.
- `auto_id` option for dataset readers to assign an auto-incrementing ID to records.
- Task args: don't attempt to serialise registry objects that don't have captured parameters.

## v0.3.35 (1 October 2024)

- Catch o1-preview "invalid_prompt" exception and convert to normal content_filter refusal.
- Terminate timed out subprocesses.
- Support 'anthropoic/bedrock/' service prefix for Anthropic models hosted on AWS Bedrock.
- Change score reducer behavior to always reduce score metadata to the value of the `metadata` field in the first epoch
- Improve task termination message (provide eval-retry prompt for tasks published in packages)
- Preserve type for functions decorated with `@task`.
- Various improvements to layout and display for Inspect View transcript.

## v0.3.34 (30 September 2024)

- Support for `max_tokens` on OpenAI o1 models (map to `max_completion_tokens`).
- Fix regression of log and debug options on `inspect view`
- Improved focus management for Inspect View
- Raise error if `epochs` is less than 1
- Improve code parsing for HumanEval (compatibility with Llama model output)

## v0.3.33 (30 September 2024)

- StopReason: Added "model_length" for exceeding token window and renamed "length" to "max_tokens".
- Capture solver input params for subtasks created by `fork()`.
- Option to disable ANSI terminal output with `--no-ansi` or `INSPECT_NO_ANSI`
- Add chain of thought option to `multiple_choice()` and export `MultipleChoiceTemplate` enumeration
- Allow Docker sandboxes configured with `x-default` to be referred to by their declared service name.
- Improved error messages for Docker sandbox initialisation.
- Improve legibility of Docker sandbox log entries (join rather than displaying as array)
- Display user message immediately proceeding assistant message in model call transcripts.
- Display images created by tool calls in the Viewer.
- Fix duplicated tool call output display in Viewer for Gemini and Llama models.
- Require a `max_messages` for use of `basic_agent()` (as without it, the agent could end up in an infinite loop).
- Load extension entrypoints per-package (prevent unnecessary imports from packages not being referenced).
- Track sample task state in solver decorator rather than solver transcript.
- Display solver input parameters for forked subtasks.
- Improvements to docker compose down cleanup: timeout, survive missing compose files.
- Always produce epoch sample reductions even when there is only a single epoch.
- Scores produced after being reduced retain `answer`, `explanation`, and `metadata` only if equal across all epochs.

## v0.3.32 (25 September 2024)

- Fix issue w/ subtasks not getting a fresh store() (regression from introduction of `fork()` in v0.3.30)
- Fix issue w/ subtasks that return None invalidating the log file.
- Make subtasks collapsible in Inspect View.
- Improved error reporting for missing `web_search()` provider environment variables.

## v0.3.31 (24 September 2024)

- Deprecated `Plan` in favor of `Solver` (with `chain()` function to compose multiple solvers).
- Added `max_tool_output` generation option (defaults to 16KB).
- Improve performance of `header_only` log reading (switch from json-stream to ijson).
- Add support for 0 retries to `eval-set` (run a single `eval` then stop).
- Tool calling fixes for update to Mistral v1.1. client.
- Always show `epochs` in task status (formerly wasn't included for multiple task display)
- Render transcript `info()` strings as markdown
- Eliminate log spam from spurious grpc fork message.
- Fix issue with hf_dataset shuffle=True not actually shuffling.
- Improved error handling when loading invalid setuptools entrypoints.
- Don't catch TypeError when calling tools (we now handle this in other ways)

## v0.3.30 (18 September 2024)

- Added [fork()](https://inspect.aisi.org.uk/agents-api.html#sec-forking) function to fork a `TaskState` and evaluate it against multiple solvers in parallel.
- Ensure that Scores produced after being reduced still retain `answer`, `explanation`, and `metadata`.
- Fix error when running `inspect info log-types`
- Improve scorer names imported from modules by not including the the module names.
- Don't mark messages read from cache with source="cache" (as this breaks the cache key)
- Add `cache` argument to `basic_agent()` for specifying cache policy for the agent.
- Add `cache` field to `ModelEvent` to track cache reads and writes.
- Compatibility with Mistral v1.1 client (now required for Mistral).
- Catch and propagate Anthropic content filter exceptions as normal "content_filter" responses.
- Fix issue with failure to report metrics if all samples had a score value of 0.
- Improve concurrency of Bedrock models by using aioboto3.
- Added [SWE Bench](https://github.com/UKGovernmentBEIS/inspect_evals/tree/main/src/inspect_evals/swe_bench), [GAIA](https://github.com/UKGovernmentBEIS/inspect_evals/tree/main/src/inspect_evals/gaia), and [GDM CTF](https://github.com/UKGovernmentBEIS/inspect_evals/tree/main/src/inspect_evals/gdm_capabilities/in_house_ctf) evals.

## v0.3.29 (16 September 2024)

- Added `--plan` and `-P` arguments to `eval` and `eval-set` commands for replacing the task default plan with another one.
- Improved support for eval retries when calling `eval()` or `eval_set()` with a `plan` argument.
- Don't log base64 images by default (re-enable logging with `--log-images`).
- Provide unique tool id when parsing tool calls for models that don't support native tool usage.
- Fix bug that prevented `epoch_reducer` from being used in eval-retry.
- Fix bug that prevented eval() level `epoch` from overriding task level `epoch`.

## v0.3.28 (14 September 2024)

- [basic_agent()](https://inspect.aisi.org.uk/agents.html#sec-basic-agent) that provides a ReAct tool loop with support for retries and encouraging the model to continue if its gives up or gets stuck.
- [score()](https://inspect.aisi.org.uk/solvers.html#sec-scoring-in-solvers) function for accessing scoring logic from within solvers.
- Ability to [publish](https://inspect.aisi.org.uk/log-viewer.html#sec-publishing) a static standalone Inspect View website for a log directory.
- `system_message()` now supports custom parameters and interpolation of `metadata` values from `Sample`.
- `generate()` solver now accepts arbitrary generation config params.
- `use_tools()` now accepts a variadic list of `Tool` in addition to literal `list[Tool]`.
- `bash()` and `python()` tools now have a `user` parameter for choosing an alternate user to run code as.
- `bash()` and `python()` tools now always return stderr and stdout no matter the exit status.
- Support for OpenAI o1-preview and o1-mini models.
- Input event for recording screen input in sample transcripts.
- Record to sample function for CSV and JSON dataset readers can now return multiple samples.
- Added `debug_errors` option to `eval()` to raise task errors (rather than logging them) so they can be debugged.
- Properly support metrics that return a dict or list of values
- Improved display of prerequisite errors when running `eval()` from a script or notebook.
- Fix `eval_set()` issue with cleaning up failed logs on S3.
- Cleanup Docker containers that fail during sample init.
- Add support for computing metrics for both individual keys within a dictionary but also for the dictionary as a whole
- Fix for Vertex tool calling (don't pass 'additionalProperties').
- Added [SQuAD](https://github.com/UKGovernmentBEIS/inspect_evals/tree/main/src/inspect_evals/squad), [AGIEval](https://github.com/UKGovernmentBEIS/inspect_evals/tree/main/src/inspect_evals/agieval), [IFEval](https://github.com/UKGovernmentBEIS/inspect_ai/blob/main/src/inspect_evals/ifeval/), [PubMedQA](https://github.com/UKGovernmentBEIS/inspect_evals/tree/main/src/inspect_evals/pubmedqa), and [MBPP](https://github.com/UKGovernmentBEIS/inspect_evals/tree/main/src/inspect_evals/mbpp) benchmarks.

## v0.3.27 (6 September 2024)

- Fix missing timestamp issue with running `eval_set()` with an S3-backed log directory.
- Correct rounding behavior for `f1()` and `exact()` scorers.
- Correct normalized text comparison for `exact()` scorer.
- Improved appearance and navigation for sample transcript view.
- Added [MathVista](https://github.com/UKGovernmentBEIS/inspect_evals/tree/main/src/inspect_evals/mathvista) benchmark.

## v0.3.26 (6 September 2024)

- [Eval Sets](https://inspect.aisi.org.uk/eval-sets.html) for running groups of tasks with automatic retries.
- [Per-sample](https://inspect.aisi.org.uk/sandboxing.html#sec-per-sample-sandbox) Sandbox environments can now be specified (e.g. allowing for a distinct Dockerfile or Docker compose file for each sample).
- [input_screen()](https://inspect.aisi.org.uk/interactivity.html) context manager to temporarily clear task display for user input.
- Introduce two new scorers, `f1()` (precision and recall in text matching) and `exact()` (whether normalized text matches exactly).
- Task `metrics` now override built in scorer metrics (previously they were merged). This enables improved re-use of existing scorers where they only change required is a different set of metrics.
- `write_log_dir_manifest()` to write a log header manifest for a log directory.
- Relocate `store()` and `@subtask` from solver to utils module; relocate `transcript()` from solver to log module.
- Add optional user parameter to SandboxEnvironment.exec for specifying the user. Currently only DockerSandboxEnvironment is supported.
- Fix issue with resolving Docker configuration files when not running from the task directory.
- Only populate Docker compose config metadata values when they are used in the file.
- Treat Sandbox exec `cwd` that are relative paths as relative to sample working directory.
- Filter base64 encoded images out of model API call logs.
- Raise error when a Solver does not return a TaskState.
- Only run tests that use model APIs when the `--runapi` flag is passed to `pytest` (prevents unintended token usage)
- Remove `chdir` option from `@tasks` (tasks now always chdir during execution).
- Do not process `.env` files in task directories (all required vars should be specified in the global `.env`).
- Only enable `strict` mode for OpenAI tool calls when all function parameters are required.
- Added [MMMU](https://github.com/UKGovernmentBEIS/inspect_evals/tree/main/src/inspect_evals/mmmu), [CommonsenseQA](https://github.com/UKGovernmentBEIS/inspect_evals/tree/main/src/inspect_evals/commonsense_qa), [MMLU-Pro](https://github.com/UKGovernmentBEIS/inspect_evals/tree/main/src/inspect_evals/mmlu_pro), and [XSTest](https://github.com/UKGovernmentBEIS/inspect_evals/tree/main/src/inspect_evals/xstest) benchmarks.

## v0.3.25 (25 August 2024)

- [Store](https://inspect.aisi.org.uk/agents-api.html#sharing-state) for manipulating arbitrary sample state from within solvers and tools.
- [Transcript](https://inspect.aisi.org.uk/agents-api.html#transcripts) for detailed sample level tracking of model and tool calls, state changes, logging, etc.
- [Subtasks](https://inspect.aisi.org.uk/agents-api.html#sec-subtasks) for delegating work to helper models, sub-agents, etc.
- Integration with Anthropic [prompt caching](https://inspect.aisi.org.uk/caching.html#sec-provider-caching).
- [fail_on_error](https://inspect.aisi.org.uk/errors-and-limits.html#failure-threshold) option to tolerate some threshold of sample failures without failing the evaluation.
- Specify `init` value in default Docker compose file so that exit signals are handled correctly (substantially improves container shutdown performance).
- Add `function` field to `ChatMessageTool` to indicate the name of the function called.
- Added [RACE](https://github.com/UKGovernmentBEIS/inspect_evals/tree/main/src/inspect_evals/race-h/) benchmark.

## v0.3.24 (18 August 2024)

- Support for tool calling for Llama 3.1 models on Bedrock.
- Report JSON schema validation errors to model in tool response.
- Support for `strict` mode in OpenAI tool calls (update to v1.40.0 of `openai` package required).

## v0.3.23 (16 August 2024)

- Support for tool calling for Llama 3.1 models on Azure AI and CloudFlare.
- Increase default `max_tokens` from 1024 to 2048.
- Record individual sample reductions along with results for multi-epoch evals.
- Change default to not log base64 encoded versions of images, as this often resulted in extremely large log files (use `--log-images` to opt back in).
- Update to new Mistral API (v1.0.1 of `mistralai` is now required).
- Support for Llama 3.1 models on Amazon Bedrock
- Eliminate Bedrock dependency on anthropic package (unless using an Anthropic model).
- Improved resolution of AWS region for Bedrock (respecting already defined AWS_REGION and AWS_DEFAULT_REGION)
- Fix bug in match scorer whereby numeric values with periods aren't correctly recognized.
- Added [HumanEval](https://github.com/UKGovernmentBEIS/inspect_evals/tree/main/src/inspect_evals/humaneval), [WinoGrande](https://github.com/UKGovernmentBEIS/inspect_evals/tree/main/src/inspect_evals/winogrande) and [Drop](https://github.com/UKGovernmentBEIS/inspect_evals/tree/main/src/inspect_evals/drop) benchmarks.

## v0.3.22 (07 August 2024)

- Fix issue affecting results of `pass_at_{k}` score reducer.

## v0.3.21 (07 August 2024)

- Add `pass_at_{k}` score reducer to compute the probability of at least 1 correct sample given `k` epochs.
- Improved metrics `value_to_float` string conversion (handle numbers, "true", "false", etc.)
- Log viewer: Ctrl/Cmd+F to find text when running in VS Code.
- Set Claude default `max_tokens` to 4096
- Combine user and assistant messages for Vertex models.
- Warn when using the `name` parameter with task created from `@task` decorated function.
- Make sample `metadata` available in prompt, grading, and self-critique templates.
- Retry on several additional OpenAI errors (APIConnectionError | APITimeoutError | InternalServerError)
- Fix a regression which would cause the 'answer' to be improperly recorded when scoring a sample.

## v0.3.20 (03 August 2024)

- `Epochs` data type for specifying epochs and reducers together (deprecated `epochs_reducer` argument).
- Enable customisation of model generation cache dir via `INSPECT_CACHE_DIR` environment variable.
- Use doc comment description rather than `prompt` attribute of `@tool` for descriptions.
- Include examples section from doc comments in tool descriptions.
- Add `tool_with()` function for adapting tools to have varying names and parameter descriptions.
- Improve recording of `@task` arguments so that dynamically created tasks can be retried.
- Only print `eval-retry` message to terminal for filesystem based tasks.
- Enhance Python logger messages to capture more context from the log record.
- Fix an issue that could result in duplicate display of scorers in log view when using multiple epoch reducers.

## v0.3.19 (02 August 2024)

- [vLLM](https://inspect.aisi.org.uk/models.html#sec-vllm) model provider.
- [Groq](https://groq.com/) model provider.
- [Google Vertex](https://inspect.aisi.org.uk/models.html#google-vertex) model provider.
- [Reduce scores](https://inspect.aisi.org.uk/scorers.html##sec-reducing-epoch) in multi-epoch tasks before computing metrics (defaults to averaging sample values).
- Replace the use of the `bootstrap_std` metric with `stderr` for built in scorers (see [rationale](https://inspect.aisi.org.uk/scorers.html#stderr-note) for details).
- Option to write Python logger entries to an [external file](https://inspect.aisi.org.uk/log-viewer.html#sec-external-file).
- Rename `ToolEnvironment` to `SandboxEnvironment` and `tool_environment()` to `sandbox()` (moving the renamed types from `inspect_ai.tool` to `inspect_ai.util`). Existing symbols will continue to work but will print deprecation errors.
- Moved the `bash()`, `python()`, and `web_search()` functions from `inspect_ai.solver` to `inspect_ai.tool`.  Existing symbols will continue to work but will print deprecation errors.
- Enable parallel execution of tasks that share a working directory.
- Add `chdir` option to `@task` to opt-out of changing the working directory during task execution.
- Enable overriding of default safety settings for Google models.
- Use Python type annotations as the first source of type info for tool functions (fallback to docstrings only if necessary)
- Support for richer types (list, TypeDict, dataclass, Pydantic, etc.) in tool calling.
- Change `ToolInfo` parameters to be directly expressed in JSON Schema (making it much easier to pass them to model provider libraries).
- Validate tool call inputs using JSON Schema and report errors to the model.
- Gracefully handle tool calls that include only a single value (rather than a named dict of parameters).
- Support `tool_choice="any"` for OpenAI models (requires >= 1.24.0 of openai package).
- Make multiple tool calls in parallel. Parallel tool calls occur by default for OpenAI, Anthropic, Mistral, and Groq. You can disable this behavior for OpenAI and Groq with `--parallel-tool-calls false`.
- Invoke rate limit retry for OpenAI APITimeoutError (which they have recently begun returning a lot of more of as a result of httpx.ConnectTimeout, which is only 5 seconds by default.).
- Add `cwd` argument to `SandboxEnvironment.exec()`
- Use `tee` rather than `docker cp` for Docker sandbox environment implementation of `write_file()`.
- Handle duplicate tool call ids in Inspect View.
- Handle sorting sample ids of different types in Inspect View.
- Correctly resolve default model based on CLI --model argument.
- Fix issue with propagating API keys to Azure OpenAI provider.
- Add `azure` model arg for OpenAI provider to force binding (or not binding) to the Azure OpenAI back-end.
- Support for Llama 3 models with the Azure AI provider.
- Add `setup` field to `Sample` for providing a per-sample setup script.
- Score multiple choice questions without parsed answers as incorrect (rather than being an error). Llama 3 and 3.1 models especially often fail to yield an answer.
- Read JSON encoded `metadata` field from samples.
- Show task/display progress immediately (rather than waiting for connections to fill).
- Reduce foreground task contention for Inspect View history loading.
- Ability to host standalone version of Inspect View to view single log files.
- Throw `TimeoutError` if a call to `subprocess()` or `sandbox().exec()` times out (formerly a textual error was returned along with a non-zero exit code).
- Validate name passed to `example_dataset()` (and print available example dataset names).
- Resolve relative image paths within Dataset samples against the directory containing the dataset.
- Preserve `tool_error` text for Anthropic tool call responses.
- Fix issue with rate limit reporting being per task not per eval.
- Set maximum rate limit backoff time to 30 minutes
- Retry with exponential backoff for web_search Google provider.

## v0.3.18 (14 July 2024)

- [Multiple Scorers](https://inspect.aisi.org.uk/scorers.html#sec-multiple-scorers) are now supported for evaluation tasks.
- [Multiple Models](https://inspect.aisi.org.uk/parallelism.html#sec-multiple-models) can now be evaluated in parallel by passing a list of models to `eval()`.
- Add `api_key` to `get_model()` for explicitly specifying an API key for a model.
- Improved handling of very large (> 100MB) log files in Inspect View.
- Use `network_mode: none` for disabling networking by default in Docker tool environments.
- Shorten the default shutdown grace period for Docker container cleanup to 1 second.
- Allow sandbox environment providers to specify a default `max_samples` (set to 25 for the Docker provider).
- Prevent concurrent calls to `eval_async()` (unsafe because of need to change directories for tasks). Parallel task evaluation will instead be implemented as a top-level feature of `eval()` and `eval_async()`.
- Match scorers now return answers consistently even when there is no match.
- Relocate tool related types into a new top-level `inspect_ai.tool` module (previous imports still work fow now, but result in a runtime deprecation warning).
- Decouple tools entirely from solvers and task state (previously they had ways to interact with metadata, removing this coupling will enable tool use in lower level interactions with models). Accordingly, the `call_tools()` function now operates directly on messages rather than task state.
- Support token usage for Google models (Inspect now requires `google-generativeai` v0.5.3).

## v0.3.17 (25 June 2024)

- Optional increased control over the tool use loop via the `call_tools()` function and new `tool_calls` parameter for `generate()`.
- New `per_epoch` option for `CachePolicy` to allow caching to ignore epochs.
- Correctly handle `choices` and `files` when converting `Sample` images to base64.

## v0.3.16 (24 June 2024)

-   Various fixes for the use of Docker tool environments on Windows.
-   Ability to disable cleanup of tool environments via `--no-toolenv-cleanup`.
-   New `inspect toolenv cleanup` command for manually cleaning up tool environments.
-   `ToolError` exception type for explicitly raising tool errors to the model. Formerly, any exception would be surfaced as a tool error to the model. Now, the `ToolError` exception is required for reporting to the model (otherwise other exception types go through the call stack and result in an eval error).
-   Resolve `INSPECT_LOG_DIR` in `.env` file relative to `.env` file parent directory.
-   Use `-` for delimiting `--limit` ranges rather than `,`.
-   Use HF model device for generate (compatibility with multi-GPU).

## v0.3.15 (15 June 2024)

-   [Sandbox Environments](https://inspect.aisi.org.uk/sandboxing.html) for executing tool code in a sandbox.
-   [Caching](https://inspect.aisi.org.uk/caching.html) to reduce the number of model API calls made.
-   The `multiple_choice()` solver now has support for questions with multiple correct answers.
-   More fine grained handling of Claude `BadRequestError` (400) errors (which were formerly all treated as content moderation errors).
-   Filter out empty TextBlockParam when playing messages back to Claude.
-   Automatically combine Claude user messages that include tool content.
-   Revert to "auto" rather than "none" after forced tool call.
-   Provide `TaskState.tools` getter/setter (where the setter automatically syncs the system messages to the specified set of tools).
-   The `use_tools()` function now uses the `TaskState.tools` setter, so replaces the current set of tools entirely rather than appending to it.
-   Set `state.completed = False` when `max_messages` is reached.
-   Allow tools to be declared with no parameters.
-   Allow for null `bytes` field in `Logprobs` and `TopLogprobs`.
-   Support all Llama series models on Bedrock.
-   Added `truthfulqa` benchmark.
-   Added `intercode-ctf` example.

## v0.3.14 (04 June 2024)

-   Stream samples to the evaluation log as they are completed (subject to the new `--log-buffer` option). Always write completed samples in the case of an error or cancelled task.
-   New `"cancelled"` status in eval log for tasks interrupted with SIGINT (e.g. Ctrl-C). Logs are now written for cancellations (previously they were not).
-   Default `--max-samples` (maximum concurrent samples) to `--max-connections`, which will result in samples being more frequently completed and written to the log file.
-   For `eval_retry()`, copy previously completed samples in the log file being retried so that work is not unnecessarily repeated.
-   New `inspect eval-retry` command to retry a log file from a task that ended in error or cancellation.
-   New `retryable_eval_logs()` function and `--retryable` option for `inspect list logs` to query for tasks not yet completed within a log directory.
-   Add `shuffled` property to datasets to determine if they were shuffled.
-   Remove unused `extensions` argument from `list_eval_logs()`.

## v0.3.13 (31 May 2024)

-   Bugfix: Inspect view was not reliably updating when new evaluation logs were written.

## v0.3.12 (31 May 2024)

-   Bugfix: `results` was not defined when no scorer was provided resulting in an error being thrown. Fixed by setting `results = EvalResults()` when no scorer is provided.
-   Bugfix: The viewer was not properly handling samples without scores.

## v0.3.11 (30 May 2024)

-   Update to non-beta version of Anthropic tool use (remove legacy xml tools implementation).

## v0.3.10 (29 May 2024)

-   **BREAKING:** The `pattern` scorer has been modified to match against any (or all) regex match groups. This replaces the previous behaviour when there was more than one group, which would only match the second group.
-   Improved performance for Inspect View on very large datasets (virtualized sample list).
-   ToolChoice `any` option to indicate the model should use at least one tool (supported by Anthropic and Mistral, mapped to `auto` for OpenAI).
-   Tool calls can now return a simple scalar or `list[ContentText | ContentImage]`.
-   Support for updated Anthropic tools beta (tool_choice and image tool results).
-   Report tool_error back to model if it provides invalid JSON for tool calls arguments (formerly this halted the entire eval with an error).
-   New `max_samples` option to control how many samples are run in parallel (still defaults to running all samples in parallel).
-   Add `boolq.py` benchmark.
-   Add `piqa.py` benchmark.
-   View: Improved markdown rendering (properly escape reference links).
-   Improved typing for example_dataset function.
-   Setuptools entry point for loading custom model extensions.
-   Break optional `tuple` return out of `ToolResult` type.
-   Bugfix: always read original sample message(s) for `TaskState.input_text`.
-   Bugfix: remove write counter from log (could have resulted in incomplete/invalid logs propagating to the viewer).
-   Bugfix: handle task names that include spaces in log viewer.

## v0.3.9 (14 May 2024)

-   Add `ollama` local model provider.
-   Add `multi_scorer()` and `majority_vote()` functions for combining multiple scorers into a single score.
-   Add support for multiple model graders in `model_graded_qa()`.
-   Raise `TypeError` for solvers and scorers not declared as `async`.
-   Fallback to standard parse if `NaN` or `Inf` is encountered while reading log file header.
-   Remove deprecated support for matching partial model names (e.g. "gpt" or "claude").

## v0.3.8 (07 May 2024)

-   Exclude null config values from listings in log viewer.

## v0.3.7 (07 May 2024)

-   Add support for logprobs to HF provider, and create uniform API for other providers that support logprobs (Together and OpenAI).
-   Provide an option to merge assistant messages and use it for Anthropoic models (as they don't allow consecutive assistant messages).
-   Supporting infrastructure in Inspect CLI for VS Code extension (additional list and info commands).

## v0.3.6 (06 May 2024)

-   Show first log file immediately (don't wait for fetching metadata for other logs)
-   Add `--version` CLI arg and `inspect info version` command for interrogating version and runtime source path.
-   Fix: exclude `null` config values in output from `inspect info log-file`

## v0.3.5 (04 May 2024)

-   Fix issue with logs from S3 buckets in inspect view.
-   Add `sort()` method to `Dataset` (defaults to sorting by sample input length).
-   Improve tokenization for HF provider (left padding, attention mask, and allow for custom chat template)
-   Improve batching for HF provider (generate as soon as queue fills, thread safety for future.set_result).
-   Various improvements to documentation.

## v0.3.4 (01 May 2024)

-   `write_eval_log()` now ignores unserializable objects in metadata fields.
-   `read_eval_log()` now takes a `str` or `FileInfo` (for compatibility w/ list returned from `list_eval_logs()`).
-   Registry name looks are now case sensitive (fixes issue w/ loading tasks w/ mixed case names).
-   Resiliency to Python syntax errors that occur when enumerating tasks in a directory.
-   Do not throw error if unable to parse or load `.ipynb` file due to lack of dependencies (e.g. `nbformat`).
-   Various additions to log viewer display (log file name, dataset/scorer in listing, filter by complex score types).
-   Improvements to markdown rendering in log viewer (don't render intraword underscores, escape html tags).

## v0.3.3 (28 April 2024)

-   `inspect view` command for viewing eval log files.
-   `Score` now has an optional `answer` field, which denotes the answer text extracted from model output.
-   Accuracy metrics now take an optional `ValueToFloat` function for customising how textual values mapped to float.
-   Made `model_graded_qa` more flexible with separate `instruction` template and `grade_pattern`, as well providing `partial_credit` as an option.
-   Modify the default templates for `chain_of_thought()` and `self_critique()` to instruct the model to reply with `ANSWER: $ANSWER` at the end on its own line.
-   Improved numeric extraction for `match(numeric=True)` (better currency and decimal handling).
-   Improve `answer()` patterns so that they detect letter and word answers both within and at the end of model output.
-   `Plan` now has an optional `cleanup` function which can be used to free per-sample resources (e.g. Docker containers) even in the case of an evaluation error.
-   Add `Dataset.filter` method for filtering samples using a predicate.
-   `Dataset` slices (e.g. `dataset[0:100]`) now return a `Dataset` rather than `list[Sample]`.
-   Relative path to `INSPECT_LOG_DIR` in `.env` file is now correctly resolved for execution within subdirectories.
-   `inspect list tasks` and `list_tasks()` now only parse source files (rather than loading them), ensuring that it is fast even for task files that have non-trivial global initialisation.
-   `inspect list logs` and `list_eval_logs()` now enumerate log files recursively by default, and only enumerate json files that match log file naming conventions.
-   Provide `header_only` option for `read_eval_log()` and `inspect info log-file` for bypassing the potentially expensive reading of samples.
-   Provide `filter` option for `list_eval_logs()` to filter based on log file header info (i.e. anything but samples).
-   Added `__main__.py` entry point for invocation via `python3 -m inspect_ai`.
-   Removed prompt and callable from model `ToolDef` (renamed to `ToolInfo`).
-   Fix issue with accesses of `completion` property on `ModelOutput` with no choices.

## v0.3.2 (21 April 2024)

-   Initial release.<|MERGE_RESOLUTION|>--- conflicted
+++ resolved
@@ -8,13 +8,10 @@
 - Task API: `task_with()` and `tool_with()` no longer copy the input task or tool (rather, they modify it in place and return it).
 - Eval Set: Resolve tasks before each pass (ensure that each pass runs against an entirely new task instance).
 - Eval Retry: Ability to retry any task in the registry, even if it has a custom `name` (save `registry_name` separately).
-<<<<<<< HEAD
 - Human Agent: Start task with clock paused and then automatically start it on container logins.
-=======
 - Typed Store: Raise error if attempting to embed a `StoreModel` within another `StoreModel`.
 - Docker: `write_file()` function now gracefully handles larger input file sizes (was failing on files > 2MB).
 - Docker: Prevent low timeout values (e.g. 1 second) from disabling timeout entirely when they are retried.
->>>>>>> 94b85fb7
 - Inspect View: Live updates to running evaluation logs.
 - Inspect View: Fallback to content range request if inital HEAD request fails.
 - Inspect View: Improve error message when view bundles are server from incompatible servers.
