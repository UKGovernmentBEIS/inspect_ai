# Changelog

## v0.3.61 (31 January 2025)

- Computer: Enable viewing computer tool's remote mouse cursor via VNC.
- Computer: Disable lock screen on from computer tool reference image.
<<<<<<< HEAD
- Tasks: Log sample with error prior to raising task-ending exception.
=======
- Limits: Amend `SampleLimitExceededError` with current `state` so that messages, etc. are preserved when limits are hit.
- Tools: Properly handle image dispatching when multiple tool calls are made by assistant.
- Anthropic: Raise error on 400 status not identified as model_length or content_filter.
>>>>>>> d616dd40
- Bugfix: Remove `suffix` from `eval-set` CLI args.
- Bugfix: Only catch `Exception` from sandboxenv_init (allow cancelled to propagate)


## v0.3.60 (29 January 2025)

- [Agent Bridge](https://inspect.ai-safety-institute.org.uk/agent-bridge.html) for integrating external agent frameworks with Inspect.
- [Goodfire](https://inspect.ai-safety-institute.org.uk/models.html#goodfire) model provider.
- Add `@wraps` to functions wrapped by Inspect decorators to preserve type information.
- Hugging Face: Add support for stop sequences for HF models.
- Docker: More robust parsing of version strings (handle development versions).
- Vertex: Support for Anthropic models hosted on Vertex.
- OpenAI: Read `refusal` field from assistant message when provided.
- OpenAI: Use qualifiers rather than model args for OpenAI on other providers (`openai/azure`)
- Anthropic: Don't insert '(no content)' into cannonical messages list (do only on replay)
- Anthropic: Use qualifiers rather than model args for Anthropic on other providers (`anthropic/bedrock`, `anthropic/vertex`).
- Anthropic: Suport for `extra_body` model arg (for adding additional JSON properties to the request)
- Basic Agent: Append `tools` to `state` so that tools added in `init` are preserved.
- Scoring: Always provide half-again the sample time limit for scoring.
- Bugfix: Fix issue w/ approvals for samples with id==0.
- Bugfix: Use "plain" display when running eval_async() outside of eval().
- Bugfix: Fix issue with multiple scorers of the same type in a task.

## v0.3.59 (24 January 2025)

- Beta version of [computer()](https://inspect.ai-safety-institute.org.uk/tools.html#sec-computer) tool which models with a computer desktop environment.
- `user_message()` solver for appending parameterised user messages.
- `prompt_template()`, `system_message()` and `user_message()` solver now also include the sample `store` in substitution parameters.
- Limits: Enforce token and message limit at lower level (not longer required to check `state.completed` for limit enforcement).
- Limits: Enforce [custom limits](https://inspect.ai-safety-institute.org.uk/errors-and-limits.html#custom-limit) for samples by raising `SampleLimitExceededError`.
- Tasks: Optional ability for solvers to [yield scores](https://inspect.ai-safety-institute.org.uk/solvers.html#sec-scoring-in-solvers) for a task.
- Model API: Log model calls that result in bad request errors.
- Tools: `model_input` option that determines how tool call result content is played back to the model.
- Tools: Don't attempt to marshall arguments of dynamic `ToolDef` with `**kwargs: Any` (just pass them through).
- Log warning when a non-fatal sample error occurs (i.e. errors permitted by the `fail_on_error` option) 
- Inspect View: allow filtering samples by compound expressions including multiple scorers. (thanks @andrei-apollo)
- Inspect View: improve rendering performance and stability for the viewer when viewing very large eval logs or samples with a large number of steps.
- Task display: Improved `plain` mode with periodic updates on progress, metrics, etc.
- Google: Update to v0.8.4 of google-generativeai (py.typed support and removal of logprobs generation options)
- Google: Support for string enums (e.g. `Literal["a", "b", "c"])`) in tool function declarations.

## v0.3.58 (16 January 2025)

- Support for [audio and video](https://inspect.ai-safety-institute.org.uk/multimodal.html) inputs for Open AI and Google Gemini models.
- Task display: Added Timeout Tool button for manually timing out a tool call.
- Task display: Automatically switch to "plain" mode when running in a background thread
- Sandboxes: Setup and initialisation errors are now handled at the sample level.
- Sandboxes: Increase setup script timeout to 5 minutes (from 30 seconds) and do not retry setup scripts (in case they aren't idempotent).
- Sandboxes: Add `timeout_retry` option (defaulting to `True`) to `exec()` function.
- Sandboxes: Add `type` and  optional `container` properties to `SandboxConnection`.
- Docker: Services which exit with status 0 during setup no longer cause an error.
- `task_with()` function for creating task variants.
- Added `--filter` argument to trace CLI commands for filtering on trace log message content.
- Print model conversations to terminal with `--display=conversation` (was formerly `--trace`, which is now deprecated).
- HuggingFace: Support models that don't provide a chat template (e.g. gpt2)
- Eval Set: Ensure that logs with status 'started' are retried.
- Rename the built in `bootstrap_std` metric to `bootstrap_stderr` (deprecate `bootstrap_std`)
- Bugfix: Fix duplication of summaries when eval log file is rewritten.

## v0.3.57 (09 January 2025)

- [Tracing API](https://inspect.ai-safety-institute.org.uk/tracing.html#tracing-api) for custom trace logging.
- Inspect View: never truncate tool result images and display at default width of 800px.
- Inspect View: display tool error messages in transcript when tool errors occur.
- Inspect View: display any completed samples even if the task fails because of an error
- Inspect View: don't display the 'input' column heading if there isn't an input
- Open AI: Handle additional bad request status codes (mapping them to appropriate `StopReason`)
- Open AI: Use new `max_completion_tokens` option for o1 full.
- Web Browser: raise error when both `error` and `web_at` fields are present in response.
- Sandboxes: Apply dataset filters (limit and sample id) prior to sandbox initialisation.
- Docker: Prevent issue with container/project names that have a trailing underscore. 
- Store: initialise `Store` from existing dictionary.
- Log: provide `metadata_as` and `store_as` typed accessors for sample metadata and store.
- Tool parameters with a default of `None` are now supported.
- More fine graned HTML escaping for sample transcripts displalyed in terminal.
- Bugfix: prevent errors when a state or storage value uses a tilda or slash in the key name.
- Bugfix: Include input in sample summary when the sample input contains a simple string.

## v0.3.56 (01 January 2025)

- [Human Agent](https://inspect.ai-safety-institute.org.uk/human-agent.html) solver for human baselining of computing tasks.
- [Typed interfaces](https://inspect.ai-safety-institute.org.uk/typing.html) to `Sample` store and metadata using Pydantic models.
- [Approval policies](https://inspect.ai-safety-institute.org.uk/approval.html#task-approvers) can now be defined at the `Task` level (`eval` level approval policies take precedence).
- Tools can now return `ContentText` and `ContentImage`.
- Move tool result images into subsequent user messages for models that don't support tools returning images.
- `SandboxConnection` that contains login information from sandboxes.
- `display_type()` function for detecting the current display type (e.g. "full", "rich", etc.)
- Trace: improved handling of `eval()` running in multiple processes at once (trace file per-process)
- Docker: don't apply timeouts to `docker build` and `docker pull` commands.
- Bugfix: fix issue w/ `store.get()` not auto-inserting `default` value.

## v0.3.55 (29 December 2024)

- Bedrock: redact authentication model args from eval logs.
- OpenAI: warn when `temperature` is used with o1 models (as it is not supported).
- Bugfix: spread args for cache trace logging.

## v0.3.54 (26 December 2024)

- [Tracing](https://inspect.ai-safety-institute.org.uk/tracing.html) for diagnosing runs with unterminated action (e.g. model calls, docker commands, etc.).
- Provide default timeout/retry for docker compose commands to mitigate unreliability in some configurations.
- Switch to sync S3 writes to overcome unreliability observed when using async interface.
- Task display: Added `--no-score-display` option to disable realtime scoring metrics.
- Bugfix: Fix failure to fully clone samples that have message lists as input.
- llama-cpp-python: Support for `logprobs`.

## v0.3.53 (20 December 2024)

- OpenAI: Support for o1 including native tool calling and `reasoning_effort` generation option.
- Task API: Introduce `setup` step that always runs even if `solver` is replaced.
- Bedrock: Support for tool calling on Nova models.
- Bedrock: Support for custom `model_args` passed through to `session.Client`.
- Bedrock: Support for `jpeg` images.
- Bedrock: Correct max_tokens for llama3-8b, llama3-70b models on Bedrock.
- Inspect View: Various improvements to appearance of tool calls in transcript.
- Task display: Ensure that widths of progress elements are kept consistent across tasks.
- Sandboxes: New `max_sandboxes` option for (per-provider) maximum number of running sandboxes.
- Sandboxes: Remove use of aiofiles to mitigate potential for threading deadlocks.
- Concurrency: Do not use `max_tasks` as a lower bound for `max_samples`.
- Log recorder: Always re-open log buffer for `eval` format logs.
- Bugfix: Proper handling of text find for eval raw JSON display
- Bugfix: Correct handling for `--sample-id` integer comparisons.
- Bugfix: Proper removal of model_args with falsey values (explicit check for `None`)
- Bugfix: Properly handle custom metrics that return dictionaries or lists
- Bugfix: Proper sample count display when retrying an evaluation
- Bugfix: Fix inability to define and run tasks in a notebook.

## v0.3.52 (13 December 2024)

- Eval: `--sample-id` option for evaluating specific sample id(s).
- Bedrock: Detect and report HTTP rate limit errors.
- Azure AI: Add `emulate_tools` model arg to force tool emulation (emulation is enabled by default for Llama models).
- Basic Agent: Add `max_tool_output` parameter to override default max tool output from generate config.
- Inspect View: Correct display of sample ID for single sample tasks.
- Trace: Show custom tool views in `--trace` mode.
- Bugfix: Support for dynamic metric names in realtime scoring display.

## v0.3.51 (13 December 2024)

- Bugfix: Task display fails to load when no scorers are defined for a task.

## v0.3.50 (12 December 2024)

- Tools: Improved typing/schema support (unions, optional params, enums).
- Tools: Added `append` argument to `use_tools()` for adding (rather than replacing) the currently available tools.
- Docker sandbox: Streamed reads of stderr/stdout (enabling us to enforce output limits for read_file and exec at the source).
- Sandbox API: Enable passing `BaseModel` types for sandbox `config` (formerly only a file path could be passed).
- Task display: Show all task scores in realtime (expand task progress to see scores).
- Task display: Show completed samples and align progress more closely to completed samples (as opposed to steps).
- Task display: Show sample messages/tokens used (plus limits if specified).
- Task display: Resolve issue where task display would lose mouse input after VS Code reload.
- Datasets: Validate that all IDs in datasets are unique (as several downstream problems occur w/ duplicate IDs).
- Inspect View: Fix issue with incorrectly displayed custom tool views.
- Human approval: Use fullscreen display (makes approval UI async and enables rapid processing of approvals via the `Enter` key).
- Added `input_panel()` API for adding custom panels to the fullscreen task display.
- Log recorder: Methods are now async which will improve performance for fsspec filesystems with async implementations (e.g. S3)
- Log recorder: Improve `.eval` log reading performance for remote filesystem (eagerly fetch log to local buffer).
- Add `token_usage` property to `TaskState` which has current total tokens used across all calls to `generate()` (same value that is used for enforcing token limits).
- Add `time` field to `ModelOutput` that records total time spent within call to ModelAPI `generate()`.
- Web browser: Remove base64 images from web page contents (prevent filling up model context with large images).
- Match scorer: If the target of a match isn’t numeric, ignore the numeric flag and instead use text matching (improved handling for percentages).
- Hugging Face: Support for native HF tool calling for Llama, Mistral, Qwen, and others if they conform to various standard schemas.
- Hugging Face: `tokenizer_call_args` dict to specify custom args during tokenization, such as `max_length` and `truncation`.
- Azure AI: Fix schema validation error that occurred when model API returns `None` for `content`.
- Display: Throttle updating of sample list based on number of samples.
- Display: Add explicit 'ctrl+c' keybinding (as textual now disables this by default).
- Bugfix: Correct rate limit error display when running in fullscreen mode.
- Bugfix: `hf_dataset` now explicitly requires the `split` argument (previously, it would crash when not specified).
- Bugfix: Prevent cascading textual error when an error occurs during task initialisation.
- Bugfix: Correctly restore sample summaries from log file after amend.
- Bugfix: Report errors that occur during task finalisation.
  
## v0.3.49 (03 December 2024)

- Logging: Only call CreateBucket on Amazon S3 when the bucket does not already exist.
- Improve cancellation feedback and prevent multiple cancellations when using fullscreen display.
- Inspect View: Prevent circular reference error when rendering complex tool input.
- Inspect View: Resolve display issue with sorting by sample then epoch.

## v0.3.48 (01 December 2024)

- [Realtime display](https://github.com/UKGovernmentBEIS/inspect_ai/pull/865) of sample transcripts (including ability to cancel running samples).
- Scoring: When using a dictionary to map metrics to score value dictionaries, you may now use globs as keys. See our [scorer documentation](https://inspect.ai-safety-institute.org.uk/scorers.html#sec-multiple-scorers) for more information.
- `EvalLog` now includes a [location](https://github.com/UKGovernmentBEIS/inspect_ai/pull/872) property indicating where it was read from.
- Use [tool views](https://inspect.ai-safety-institute.org.uk/approval.html#tool-views) when rendering tool calls in Inspect View.
- Consistent behavior for `max_samples` across sandbox and non-sandbox evals (both now apply `max_samples` per task, formerly evals with sandboxes applied `max_samples` globally).
- Log files now properly deal with scores that produce Nan. (fixes [#834](https://github.com/UKGovernmentBEIS/inspect_ai/issues/834))
- Bash tool: add `--login` option so that e.g. .bashrc is read before executing the command.
- Google: Support for tools/functions that have no parameters.
- Google/Vertex: Support for `logprobs` and other new 1.5 (002 series) options.
- AzureAI: Change default max_tokens for Llama models to 2048 (4096 currently yields an error w/ Llama 3.1).
- Mistral: Various compatibility changes for their client and tool calling implementation.
- Handle exponents in numeric normalisation for match, include, and answer scorers.
- hf_dataset: Added `cached` argument to control whether to use a previously cached version of the dataset if available (defaults to `True`).
- hf_dataset: Added `revision` option to load a specific branch or commit SHA (when using `revision` datasets are always revalidated on Hugging Face, i.e. `cached` is ignored).
- Log viewer: Display sample ids rather than indexes.
- Log viewer: Add timestamps to transcript events.
- Log viewer: Metadata which contains images will now render the images.
- Log viewer: Show custom tool call views in messages display.
- Bugfix: Correctly read and forward image detail property.
- Bugfix: Correct resolution of global eval override of task or sample sandboxes.
- Bugfix: Don't do eval log listing on background threads (s3fs can deadlock when run from multiple threads).

## v0.3.47 (18 November 2024)

- Basic agent: Ensure that the scorer is only run once when max_attempts = 1.
- Basic agent: Support custom function for incorrect_message reply to model.
- Tool calling: Execute multiple tool calls serially (some models assume that multiple calls are executed this way rather than in parallel).
- Google: Combine consecutive tool messages into single content part; ensure no empty text content parts.
- AzureAI: Create and close client with each call to generate (fixes issue w/ using azureai on multiple passes of eval).
- Bedrock: Migrate to the [Converse API](https://docs.aws.amazon.com/bedrock/latest/userguide/conversation-inference-supported-models-features.html), which supports many more features including tool calling and multimodal models.
- Scoring: When using a dictionary to map metrics to score value dictionaries, you may now use globs as keys. See our [scorer documentation](https://inspect.ai-safety-institute.org.uk/scorers.html#sec-multiple-scorers) for more information.
- Sample limit events will now appear in the transcript if a limit (e.g. message, token, or time limit) halt a sample. The sample list and sample detail also display the limit, if applicable.

## v0.3.46 (12 November 2024)

- [eval](https://inspect.ai-safety-institute.org.uk/eval-logs.html#sec-log-format) is now the default log format (use `--log-format=json` to use old format).
- Base 64 images are now logged by default for all log formats (disable with `--no-log-images`).
- The log viewer now properly displays sample errors in the sample list for `eval` format log files.
- Improve path handling when using `inspect log convert` to convert a single log file.
- Web browser tool: Subtasks now each have independent web browser sessions.
- Anthropic: Ensure that assistant messages created in generate never have empty content lists.
- Increase sandbox `exec()` output limit from 1 MiB to 10 MiB.

## v0.3.45 (11 November 2024)

- [time_limit](https://inspect.ai-safety-institute.org.uk/errors_and_limits.html#sample-limits) option for specifying a maximum execution time for samples.
- [read_eval_log_samples()](https://inspect.ai-safety-institute.org.uk/eval-logs.html#streaming) function for streaming reads of `.eval` log files.
- Mistral: Support for multi-modal models (requires v1.2 of mistralai package).
- Groq: Support for multi-modal models (requires v0.11.0 of groq package).
- AzureAI: Use Model Inference API (preview) for implementation of model client.
- Bedrock: Fix parsing of Bedrock Mistral Large 2407 responses
- Apply standard sample error handling (fail-on-error, etc.) when running scorers.
- Fix issue with correctly logging task_args for eval-set tasks which are interrupted.
- Move `INSPECT_DISABLE_MODEL_API` into `generate()` (as opposed to `get_model()`)
- Always treat `.eval` files as logs (don't apply file name pattern restrictions as we do with `.json`).
- Log model calls when model providers return bad request errors
- Better lay out large numbers of configuration and parameters when displaying log files.
- The log viewer now properly displays sample scores for running tasks.
- Add `metadata` field to `ModelOutput` and provide various fields for the Groq provider.

## v0.3.44 (04 November 2024)

- Revert change to single epoch reducer behavior (regressed some scoring scenarios).

## v0.3.43 (04 November 2024)

- New binary [log format](https://inspect.ai-safety-institute.org.uk/eval-logs.html#sec-log-format) which yields substantial size and speed improvements (JSON format log files are still fully supported and utilities for converting between the formats are provided).
- [Grok](https://docs.x.ai/) model provider.
- [llama-cpp-python](https://llama-cpp-python.readthedocs.io/en/latest/) local model provider.
- Extensions: correctly load extensions in packages where package name differs from dist name.
- Added `--model-config`, `--task-config`, and `--solver-config` CLI arguments for specifying model, task, and solver args using a JSON or YAML config file.
- View: properly render complex score objects in transcript.
- Write custom tool call views into transcript for use by Inspect View.
- Use `casefold()` for case-insensitive compare in `includes()`, `match()`, `exact()`, and `f1()` scorers.
- OpenAI: eliminate use of `strict` tool calling (sporadically supported across models and we already internally validate).
- Mistral: fix bug where base_url was not respected when passing both an api_key and base_url.
- Don't include package scope for task name part of log files.
- Improve performance of write_file for Docker sandboxes.
- Use user_data_dir rather than user_runtime_dir for view notifications.
- Implement `read_eval_log_sample()` for JSON log files.
- Log the list of dataset sample IDs.
- Limit `SandboxEnvironment.exec()` output streams to 1 MiB. Limit `SandboxEnvironment.read_file()` to 100 MiB.
- Add `INSPECT_DISABLE_MODEL_API` environment variable for disabling all Model APIs save for mockllm.
- Add optional `tool_call_id` param to `ModelOutput.for_tool_call()`.
- Support all JSON and CSV dataset arguments in `file_dataset()` function.

## v0.3.42 (23 October 2024)

- [ToolDef](https://inspect.ai-safety-institute.org.uk/tools.html#sec-dynamic-tools) class for dynamically creating tool definitions.
- Added `--tags` option to eval for tagging evaluation runs.
- Added APIs for accessing sample event transcripts and for creating and resolving attachments for larger content items.
- Cleanup Docker Containers immediately for samples with errors.
- Support Dockerfile as config path for Docker sandboxes (previously only supported compose files).
- Anthropic: remove stock tool use chain of thought prompt (many Anthropic models now do this internally, in other cases its better for this to be explicit rather than implicit).
- Anthropic: ensure that we never send empty text content to the API.
- Google: compatibility with google-generativeai v0.8.3
- Llama: remove extraneous <|start_header_id|>assistant<|end_header_id|> if it appears in an assistant message.
- OpenAI: Remove tool call id in user message reporting tool calls to o1- models.
- Use Dockerhub aisiuk/inspect-web-browser-tool image for web browser tool.
- Use ParamSpec to capture types of decorated solvers, tools, scorers, and metrics.
- Support INSPECT_EVAL_MODEL_ARGS environment variable for calls to `eval()`.
- Requirements: add lower bounds to various dependencies based on usage, compatibility, and stability.
- Added `include_history` option to model graded scorers to optionally include the full chat history in the presented question.
- Added `delimiter` option to `csv_dataset()` (defaults to ",")
- Improve answer detection in multiple choice scorer.
- Open log files in binary mode when reading headers (fixes ijson deprecation warning).
- Capture `list` and `dict` of registry objects when logging `plan`.
- Add `model_usage` field to `EvalSample` to record token usage by model for each sample.
- Correct directory handling for tasks that are imported as local (non-package) modules.
- Basic agent: terminate agent loop when the context window is exceeded.
- Call tools sequentially when they have opted out of parallel calling.
- Inspect view bundle: support for bundling directories with nested subdirectories.
- Bugfix: strip protocol prefix when resolving eval event content
- Bugfix: switch to run directory when running multiple tasks with the same run directory.
- Bugfix: ensure that log directories don't end in forward/back slash.

## v0.3.41 (11 October 2024)

- [Approval mode](https://inspect.ai-safety-institute.org.uk/approval.html) for extensible approvals of tool calls (human and auto-approvers built in,  arbitrary other approval schemes via extensions).
- [Trace mode](https://inspect.ai-safety-institute.org.uk/interactivity.html#sec-trace-mode) for printing model interactions to the terminal.
- Add `as_dict()` utility method to `Score`
- [Sample limits](https://inspect.ai-safety-institute.org.uk/errors_and_limits.html#sample-limits) (`token_limit` and `message_limit`) for capping the number of tokens or messages used per sample ( `message_limit` replaces deprecated `max_messages`).
- Add `metadata` field to `Task` and record in log `EvalSpec`.
- Include datetime and level in file logger.
- Correct llama3 and o1 tool calling when empty arguments passed.
- Allow resolution of any sandbox name when there is only a single environment.
- Introduce `--log-level-transcript` option for separate control of log entries recorded in the eval log file
- Improve mime type detection for image content encoding (fixes issues w/ webp images).
- Fix memory leak in Inspect View worker-based JSON parsing.
- Add `fail_on_error` option for `eval_retry()` and `inspect eval-retry`.
- Defer resolving helper models in `self_critique()` and `model_graded_qa()`.
- Fix Docker relative path resolution on Windows (use PurePosixPath not Path)
- Restore support for `--port` and `--host` on Inspect View.

## v0.3.40 (6 October 2024)

- Add `interactive` option to `web_browser()` for disabling interactive tools (clicking, typing, and submitting forms).
- Provide token usage and raw model API calls for OpenAI o1-preview.
- Add support for reading CSV files of dialect 'excel-tab'.
- Improve prompting for Python tool to emphasise the need to print output.
- For `basic_agent()`, defer to task `max_messages` if none is specified for the agent (default to 50 is the task does not specify `max_messages`).
- Add optional `content` parameter to `ModelOutput.for_tool_call()`.
- Display total samples in Inspect View
- Prune `sample_reductions` when returning eval logs with `header_only=True`.
- Improved error message for undecorated solvers.
- For simple matching scorers, only include explanation if it differs from answer.

## v0.3.39 (3 October 2024)

- The sample transcript will now display the target for scoring in the Score Event (for newly run evaluations).
- Provide setter for `max_messages` on `TaskState`.
- Provide `max_messages` option for `basic_agent()` (defaulting to 50) and use it rather than any task `max_messages` defined.
- Improved implementation of disabling parallel tool calling (also fixes a transcript issue introduced by the original implementation).
- Improve quality of error messages when a model API key environment variable is missing.
- Improve prompting around letting the model know it should not attempt parallel web browser calls.

## v0.3.38 (3 October 2024)

- Rename `web_browser_tools()` to `web_browser()`, and don't export individual web browsing tools.
- Add `parallel` option to `@tool` decorator and specify `parallel=False` for web browsing tools.
- Improve prompting for web browser tools using more explicit examples.
- Improve prompting for `</tool_call>` end sequence for Llama models.
- Fix issue with failure to execute sample setup scripts.

## v0.3.37 (2 October 2024)

- Move evals into [inspect_evals](https://github.com/UKGovernmentBEIS/inspect_evals) package.

## v0.3.36 (2 October 2024)

- [Web Browser](https://inspect.ai-safety-institute.org.uk/tools.html#sec-web-browser) tool which provides a headless Chromium browser that supports navigation, history, and mouse/keyboard interactions.
- `auto_id` option for dataset readers to assign an auto-incrementing ID to records.
- Task args: don't attempt to serialise registry objects that don't have captured parameters.

## v0.3.35 (1 October 2024)

- Catch o1-preview "invalid_prompt" exception and convert to normal content_filter refusal.
- Terminate timed out subprocesses.
- Support 'anthropoic/bedrock/' service prefix for Anthropic models hosted on AWS Bedrock.
- Change score reducer behavior to always reduce score metadata to the value of the `metadata` field in the first epoch
- Improve task termination message (provide eval-retry prompt for tasks published in packages)
- Preserve type for functions decorated with `@task`.
- Various improvements to layout and display for Inspect View transcript.

## v0.3.34 (30 September 2024)

- Support for `max_tokens` on OpenAI o1 models (map to `max_completion_tokens`).
- Fix regression of log and debug options on `inspect view`
- Improved focus management for Inspect View
- Raise error if `epochs` is less than 1
- Improve code parsing for HumanEval (compatibility with Llama model output)

## v0.3.33 (30 September 2024)

- StopReason: Added "model_length" for exceeding token window and renamed "length" to "max_tokens".
- Capture solver input params for subtasks created by `fork()`.
- Option to disable ANSI terminal output with `--no-ansi` or `INSPECT_NO_ANSI`
- Add chain of thought option to `multiple_choice()` and export `MultipleChoiceTemplate` enumeration
- Allow Docker sandboxes configured with `x-default` to be referred to by their declared service name.
- Improved error messages for Docker sandbox initialisation.
- Improve legibility of Docker sandbox log entries (join rather than displaying as array)
- Display user message immediately proceeding assistant message in model call transcripts.
- Display images created by tool calls in the Viewer.
- Fix duplicated tool call output display in Viewer for Gemini and Llama models.
- Require a `max_messages` for use of `basic_agent()` (as without it, the agent could end up in an infinite loop).
- Load extension entrypoints per-package (prevent unnecessary imports from packages not being referenced).
- Track sample task state in solver decorator rather than solver transcript.
- Display solver input parameters for forked subtasks.
- Improvements to docker compose down cleanup: timeout, survive missing compose files.
- Always produce epoch sample reductions even when there is only a single epoch.
- Scores produced after being reduced retain `answer`, `explanation`, and `metadata` only if equal across all epochs.

## v0.3.32 (25 September 2024)

- Fix issue w/ subtasks not getting a fresh store() (regression from introduction of `fork()` in v0.3.30)
- Fix issue w/ subtasks that return None invalidating the log file.
- Make subtasks collapsible in Inspect View.
- Improved error reporting for missing `web_search()` provider environment variables.

## v0.3.31 (24 September 2024)

- Deprecated `Plan` in favor of `Solver` (with `chain()` function to compose multiple solvers).
- Added `max_tool_output` generation option (defaults to 16KB).
- Improve performance of `header_only` log reading (switch from json-stream to ijson).
- Add support for 0 retries to `eval-set` (run a single `eval` then stop).
- Tool calling fixes for update to Mistral v1.1. client.
- Always show `epochs` in task status (formerly wasn't included for multiple task display)
- Render transcript `info()` strings as markdown
- Eliminate log spam from spurious grpc fork message.
- Fix issue with hf_dataset shuffle=True not actually shuffling.
- Improved error handling when loading invalid setuptools entrypoints.
- Don't catch TypeError when calling tools (we now handle this in other ways)

## v0.3.30 (18 September 2024)

- Added [fork()](https://inspect.ai-safety-institute.org.uk/agents-api.html#sec-forking) function to fork a `TaskState` and evaluate it against multiple solvers in parallel.
- Ensure that Scores produced after being reduced still retain `answer`, `explanation`, and `metadata`.
- Fix error when running `inspect info log-types`
- Improve scorer names imported from modules by not including the the module names.
- Don't mark messages read from cache with source="cache" (as this breaks the cache key)
- Add `cache` argument to `basic_agent()` for specifying cache policy for the agent.
- Add `cache` field to `ModelEvent` to track cache reads and writes.
- Compatibility with Mistral v1.1 client (now required for Mistral).
- Catch and propagate Anthropic content filter exceptions as normal "content_filter" responses.
- Fix issue with failure to report metrics if all samples had a score value of 0.
- Improve concurrency of Bedrock models by using aioboto3.
- Added [SWE Bench](https://github.com/UKGovernmentBEIS/inspect_evals/tree/main/src/inspect_evals/swe_bench), [GAIA](https://github.com/UKGovernmentBEIS/inspect_evals/tree/main/src/inspect_evals/gaia), and [GDM CTF](https://github.com/UKGovernmentBEIS/inspect_evals/tree/main/src/inspect_evals/gdm_capabilities/in_house_ctf) evals.

## v0.3.29 (16 September 2024)

- Added `--plan` and `-P` arguments to `eval` and `eval-set` commands for replacing the task default plan with another one.
- Improved support for eval retries when calling `eval()` or `eval_set()` with a `plan` argument.
- Don't log base64 images by default (re-enable logging with `--log-images`).
- Provide unique tool id when parsing tool calls for models that don't support native tool usage.
- Fix bug that prevented `epoch_reducer` from being used in eval-retry.
- Fix bug that prevented eval() level `epoch` from overriding task level `epoch`.

## v0.3.28 (14 September 2024)

- [basic_agent()](https://inspect.ai-safety-institute.org.uk/agents.html#sec-basic-agent) that provides a ReAct tool loop with support for retries and encouraging the model to continue if its gives up or gets stuck.
- [score()](https://inspect.ai-safety-institute.org.uk/solvers.html#sec-scoring-in-solvers) function for accessing scoring logic from within solvers.
- Ability to [publish](https://inspect.ai-safety-institute.org.uk/log-viewer.html#sec-publishing) a static standalone Inspect View website for a log directory.
- `system_message()` now supports custom parameters and interpolation of `metadata` values from `Sample`.
- `generate()` solver now accepts arbitrary generation config params.
- `use_tools()` now accepts a variadic list of `Tool` in addition to literal `list[Tool]`.
- `bash()` and `python()` tools now have a `user` parameter for choosing an alternate user to run code as.
- `bash()` and `python()` tools now always return stderr and stdout no matter the exit status.
- Support for OpenAI o1-preview and o1-mini models.
- Input event for recording screen input in sample transcripts.
- Record to sample function for CSV and JSON dataset readers can now return multiple samples.
- Added `debug_errors` option to `eval()` to raise task errors (rather than logging them) so they can be debugged.
- Properly support metrics that return a dict or list of values
- Improved display of prerequisite errors when running `eval()` from a script or notebook.
- Fix `eval_set()` issue with cleaning up failed logs on S3.
- Cleanup Docker containers that fail during sample init.
- Add support for computing metrics for both individual keys within a dictionary but also for the dictionary as a whole
- Fix for Vertex tool calling (don't pass 'additionalProperties').
- Added [SQuAD](https://github.com/UKGovernmentBEIS/inspect_evals/tree/main/src/inspect_evals/squad), [AGIEval](https://github.com/UKGovernmentBEIS/inspect_evals/tree/main/src/inspect_evals/agieval), [IFEval](https://github.com/UKGovernmentBEIS/inspect_ai/blob/main/src/inspect_evals/ifeval/), [PubMedQA](https://github.com/UKGovernmentBEIS/inspect_evals/tree/main/src/inspect_evals/pubmedqa), and [MBPP](https://github.com/UKGovernmentBEIS/inspect_evals/tree/main/src/inspect_evals/mbpp) benchmarks.

## v0.3.27 (6 September 2024)

- Fix missing timestamp issue with running `eval_set()` with an S3-backed log directory.
- Correct rounding behavior for `f1()` and `exact()` scorers.
- Correct normalized text comparison for `exact()` scorer.
- Improved appearance and navigation for sample transcript view.
- Added [MathVista](https://github.com/UKGovernmentBEIS/inspect_evals/tree/main/src/inspect_evals/mathvista) benchmark.

## v0.3.26 (6 September 2024)

- [Eval Sets](https://inspect.ai-safety-institute.org.uk/eval-sets.html) for running groups of tasks with automatic retries.
- [Per-sample](https://inspect.ai-safety-institute.org.uk/sandboxing.html#sec-per-sample-sandbox) Sandbox environments can now be specified (e.g. allowing for a distinct Dockerfile or Docker compose file for each sample).
- [input_screen()](https://inspect.ai-safety-institute.org.uk/interactivity.html) context manager to temporarily clear task display for user input.
- Introduce two new scorers, `f1()` (precision and recall in text matching) and `exact()` (whether normalized text matches exactly).
- Task `metrics` now override built in scorer metrics (previously they were merged). This enables improved re-use of existing scorers where they only change required is a different set of metrics.
- `write_log_dir_manifest()` to write a log header manifest for a log directory.
- Relocate `store()` and `@subtask` from solver to utils module; relocate `transcript()` from solver to log module.
- Add optional user parameter to SandboxEnvironment.exec for specifying the user. Currently only DockerSandboxEnvironment is supported.
- Fix issue with resolving Docker configuration files when not running from the task directory.
- Only populate Docker compose config metadata values when they are used in the file.
- Treat Sandbox exec `cwd` that are relative paths as relative to sample working directory.
- Filter base64 encoded images out of model API call logs.
- Raise error when a Solver does not return a TaskState.
- Only run tests that use model APIs when the `--runapi` flag is passed to `pytest` (prevents unintended token usage)
- Remove `chdir` option from `@tasks` (tasks now always chdir during execution).
- Do not process `.env` files in task directories (all required vars should be specified in the global `.env`).
- Only enable `strict` mode for OpenAI tool calls when all function parameters are required.
- Added [MMMU](https://github.com/UKGovernmentBEIS/inspect_evals/tree/main/src/inspect_evals/mmmu), [CommonsenseQA](https://github.com/UKGovernmentBEIS/inspect_evals/tree/main/src/inspect_evals/commonsense_qa), [MMLU-Pro](https://github.com/UKGovernmentBEIS/inspect_evals/tree/main/src/inspect_evals/mmlu_pro), and [XSTest](https://github.com/UKGovernmentBEIS/inspect_evals/tree/main/src/inspect_evals/xstest) benchmarks.

## v0.3.25 (25 August 2024)

- [Store](https://inspect.ai-safety-institute.org.uk/agents-api.html#sharing-state) for manipulating arbitrary sample state from within solvers and tools.
- [Transcript](https://inspect.ai-safety-institute.org.uk/agents-api.html#transcripts) for detailed sample level tracking of model and tool calls, state changes, logging, etc.
- [Subtasks](https://inspect.ai-safety-institute.org.uk/agents-api.html#sec-subtasks) for delegating work to helper models, sub-agents, etc.
- Integration with Anthropic [prompt caching](https://inspect.ai-safety-institute.org.uk/caching.html#sec-provider-caching).
- [fail_on_error](https://inspect.ai-safety-institute.org.uk/errors-and-limits.html#failure-threshold) option to tolerate some threshold of sample failures without failing the evaluation.
- Specify `init` value in default Docker compose file so that exit signals are handled correctly (substantially improves container shutdown performance).
- Add `function` field to `ChatMessageTool` to indicate the name of the function called.
- Added [RACE](https://github.com/UKGovernmentBEIS/inspect_evals/tree/main/src/inspect_evals/race-h/) benchmark.

## v0.3.24 (18 August 2024)

- Support for tool calling for Llama 3.1 models on Bedrock.
- Report JSON schema validation errors to model in tool response.
- Support for `strict` mode in OpenAI tool calls (update to v1.40.0 of `openai` package required).

## v0.3.23 (16 August 2024)

- Support for tool calling for Llama 3.1 models on Azure AI and CloudFlare.
- Increase default `max_tokens` from 1024 to 2048.
- Record individual sample reductions along with results for multi-epoch evals.
- Change default to not log base64 encoded versions of images, as this often resulted in extremely large log files (use `--log-images` to opt back in).
- Update to new Mistral API (v1.0.1 of `mistralai` is now required).
- Support for Llama 3.1 models on Amazon Bedrock
- Eliminate Bedrock dependency on anthropic package (unless using an Anthropic model).
- Improved resolution of AWS region for Bedrock (respecting already defined AWS_REGION and AWS_DEFAULT_REGION)
- Fix bug in match scorer whereby numeric values with periods aren't correctly recognized.
- Added [HumanEval](https://github.com/UKGovernmentBEIS/inspect_evals/tree/main/src/inspect_evals/humaneval), [WinoGrande](https://github.com/UKGovernmentBEIS/inspect_evals/tree/main/src/inspect_evals/winogrande) and [Drop](https://github.com/UKGovernmentBEIS/inspect_evals/tree/main/src/inspect_evals/drop) benchmarks.

## v0.3.22 (07 August 2024)

- Fix issue affecting results of `pass_at_{k}` score reducer.

## v0.3.21 (07 August 2024)

- Add `pass_at_{k}` score reducer to compute the probability of at least 1 correct sample given `k` epochs.
- Improved metrics `value_to_float` string conversion (handle numbers, "true", "false", etc.)
- Log viewer: Ctrl/Cmd+F to find text when running in VS Code.
- Set Claude default `max_tokens` to 4096
- Combine user and assistant messages for Vertex models.
- Warn when using the `name` parameter with task created from `@task` decorated function.
- Make sample `metadata` available in prompt, grading, and self-critique templates.
- Retry on several additional OpenAI errors (APIConnectionError | APITimeoutError | InternalServerError)
- Fix a regression which would cause the 'answer' to be improperly recorded when scoring a sample.

## v0.3.20 (03 August 2024)

- `Epochs` data type for specifying epochs and reducers together (deprecated `epochs_reducer` argument).
- Enable customisation of model generation cache dir via `INSPECT_CACHE_DIR` environment variable.
- Use doc comment description rather than `prompt` attribute of `@tool` for descriptions.
- Include examples section from doc comments in tool descriptions.
- Add `tool_with()` function for adapting tools to have varying names and parameter descriptions.
- Improve recording of `@task` arguments so that dynamically created tasks can be retried.
- Only print `eval-retry` message to terminal for filesystem based tasks.
- Enhance Python logger messages to capture more context from the log record.
- Fix an issue that could result in duplicate display of scorers in log view when using multiple epoch reducers.

## v0.3.19 (02 August 2024)

- [vLLM](https://inspect.ai-safety-institute.org.uk/models.html#sec-vllm) model provider.
- [Groq](https://groq.com/) model provider.
- [Google Vertex](https://inspect.ai-safety-institute.org.uk/models.html#google-vertex) model provider.
- [Reduce scores](https://inspect.ai-safety-institute.org.uk/scorers.html##sec-reducing-epoch) in multi-epoch tasks before computing metrics (defaults to averaging sample values).
- Replace the use of the `bootstrap_std` metric with `stderr` for built in scorers (see [rationale](https://inspect.ai-safety-institute.org.uk/scorers.html#stderr-note) for details).
- Option to write Python logger entries to an [external file](https://inspect.ai-safety-institute.org.uk/log-viewer.html#sec-external-file).
- Rename `ToolEnvironment` to `SandboxEnvironment` and `tool_environment()` to `sandbox()` (moving the renamed types from `inspect_ai.tool` to `inspect_ai.util`). Existing symbols will continue to work but will print deprecation errors.
- Moved the `bash()`, `python()`, and `web_search()` functions from `inspect_ai.solver` to `inspect_ai.tool`.  Existing symbols will continue to work but will print deprecation errors.
- Enable parallel execution of tasks that share a working directory.
- Add `chdir` option to `@task` to opt-out of changing the working directory during task execution.
- Enable overriding of default safety settings for Google models.
- Use Python type annotations as the first source of type info for tool functions (fallback to docstrings only if necessary)
- Support for richer types (list, TypeDict, dataclass, Pydantic, etc.) in tool calling.
- Change `ToolInfo` parameters to be directly expressed in JSON Schema (making it much easier to pass them to model provider libraries).
- Validate tool call inputs using JSON Schema and report errors to the model.
- Gracefully handle tool calls that include only a single value (rather than a named dict of parameters).
- Support `tool_choice="any"` for OpenAI models (requires >= 1.24.0 of openai package).
- Make multiple tool calls in parallel. Parallel tool calls occur by default for OpenAI, Anthropic, Mistral, and Groq. You can disable this behavior for OpenAI and Groq with `--parallel-tool-calls false`.
- Invoke rate limit retry for OpenAI APITimeoutError (which they have recently begun returning a lot of more of as a result of httpx.ConnectTimeout, which is only 5 seconds by default.).
- Add `cwd` argument to `SandboxEnvironment.exec()`
- Use `tee` rather than `docker cp` for Docker sandbox environment implementation of `write_file()`.
- Handle duplicate tool call ids in Inspect View.
- Handle sorting sample ids of different types in Inspect View.
- Correctly resolve default model based on CLI --model argument.
- Fix issue with propagating API keys to Azure OpenAI provider.
- Add `azure` model arg for OpenAI provider to force binding (or not binding) to the Azure OpenAI back-end.
- Support for Llama 3 models with the Azure AI provider.
- Add `setup` field to `Sample` for providing a per-sample setup script.
- Score multiple choice questions without parsed answers as incorrect (rather than being an error). Llama 3 and 3.1 models especially often fail to yield an answer.
- Read JSON encoded `metadata` field from samples.
- Show task/display progress immediately (rather than waiting for connections to fill).
- Reduce foreground task contention for Inspect View history loading.
- Ability to host standalone version of Inspect View to view single log files.
- Throw `TimeoutError` if a call to `subprocess()` or `sandbox().exec()` times out (formerly a textual error was returned along with a non-zero exit code).
- Validate name passed to `example_dataset()` (and print available example dataset names).
- Resolve relative image paths within Dataset samples against the directory containing the dataset.
- Preserve `tool_error` text for Anthropic tool call responses.
- Fix issue with rate limit reporting being per task not per eval.
- Set maximum rate limit backoff time to 30 minutes
- Retry with exponential backoff for web_search Google provider.

## v0.3.18 (14 July 2024)

- [Multiple Scorers](https://inspect.ai-safety-institute.org.uk/scorers.html#sec-multiple-scorers) are now supported for evaluation tasks.
- [Multiple Models](https://inspect.ai-safety-institute.org.uk/parallelism.html#sec-multiple-models) can now be evaluated in parallel by passing a list of models to `eval()`.
- Add `api_key` to `get_model()` for explicitly specifying an API key for a model.
- Improved handling of very large (> 100MB) log files in Inspect View.
- Use `network_mode: none` for disabling networking by default in Docker tool environments.
- Shorten the default shutdown grace period for Docker container cleanup to 1 second.
- Allow sandbox environment providers to specify a default `max_samples` (set to 25 for the Docker provider).
- Prevent concurrent calls to `eval_async()` (unsafe because of need to change directories for tasks). Parallel task evaluation will instead be implemented as a top-level feature of `eval()` and `eval_async()`.
- Match scorers now return answers consistently even when there is no match.
- Relocate tool related types into a new top-level `inspect_ai.tool` module (previous imports still work fow now, but result in a runtime deprecation warning).
- Decouple tools entirely from solvers and task state (previously they had ways to interact with metadata, removing this coupling will enable tool use in lower level interactions with models). Accordingly, the `call_tools()` function now operates directly on messages rather than task state.
- Support token usage for Google models (Inspect now requires `google-generativeai` v0.5.3).

## v0.3.17 (25 June 2024)

- Optional increased control over the tool use loop via the `call_tools()` function and new `tool_calls` parameter for `generate()`.
- New `per_epoch` option for `CachePolicy` to allow caching to ignore epochs.
- Correctly handle `choices` and `files` when converting `Sample` images to base64.

## v0.3.16 (24 June 2024)

-   Various fixes for the use of Docker tool environments on Windows.
-   Ability to disable cleanup of tool environments via `--no-toolenv-cleanup`.
-   New `inspect toolenv cleanup` command for manually cleaning up tool environments.
-   `ToolError` exception type for explicitly raising tool errors to the model. Formerly, any exception would be surfaced as a tool error to the model. Now, the `ToolError` exception is required for reporting to the model (otherwise other exception types go through the call stack and result in an eval error).
-   Resolve `INSPECT_LOG_DIR` in `.env` file relative to `.env` file parent directory.
-   Use `-` for delimiting `--limit` ranges rather than `,`.
-   Use HF model device for generate (compatibility with multi-GPU).

## v0.3.15 (15 June 2024)

-   [Sandbox Environments](https://inspect.ai-safety-institute.org.uk/sandboxing.html) for executing tool code in a sandbox.
-   [Caching](https://inspect.ai-safety-institute.org.uk/caching.html) to reduce the number of model API calls made.
-   The `multiple_choice()` solver now has support for questions with multiple correct answers.
-   More fine grained handling of Claude `BadRequestError` (400) errors (which were formerly all treated as content moderation errors).
-   Filter out empty TextBlockParam when playing messages back to Claude.
-   Automatically combine Claude user messages that include tool content.
-   Revert to "auto" rather than "none" after forced tool call.
-   Provide `TaskState.tools` getter/setter (where the setter automatically syncs the system messages to the specified set of tools).
-   The `use_tools()` function now uses the `TaskState.tools` setter, so replaces the current set of tools entirely rather than appending to it.
-   Set `state.completed = False` when `max_messages` is reached.
-   Allow tools to be declared with no parameters.
-   Allow for null `bytes` field in `Logprobs` and `TopLogprobs`.
-   Support all Llama series models on Bedrock.
-   Added `truthfulqa` benchmark.
-   Added `intercode-ctf` example.

## v0.3.14 (04 June 2024)

-   Stream samples to the evaluation log as they are completed (subject to the new `--log-buffer` option). Always write completed samples in the case of an error or cancelled task.
-   New `"cancelled"` status in eval log for tasks interrupted with SIGINT (e.g. Ctrl-C). Logs are now written for cancellations (previously they were not).
-   Default `--max-samples` (maximum concurrent samples) to `--max-connections`, which will result in samples being more frequently completed and written to the log file.
-   For `eval_retry()`, copy previously completed samples in the log file being retried so that work is not unnecessarily repeated.
-   New `inspect eval-retry` command to retry a log file from a task that ended in error or cancellation.
-   New `retryable_eval_logs()` function and `--retryable` option for `inspect list logs` to query for tasks not yet completed within a log directory.
-   Add `shuffled` property to datasets to determine if they were shuffled.
-   Remove unused `extensions` argument from `list_eval_logs()`.

## v0.3.13 (31 May 2024)

-   Bugfix: Inspect view was not reliably updating when new evaluation logs were written.

## v0.3.12 (31 May 2024)

-   Bugfix: `results` was not defined when no scorer was provided resulting in an error being thrown. Fixed by setting `results = EvalResults()` when no scorer is provided.
-   Bugfix: The viewer was not properly handling samples without scores.

## v0.3.11 (30 May 2024)

-   Update to non-beta version of Anthropic tool use (remove legacy xml tools implementation).

## v0.3.10 (29 May 2024)

-   **BREAKING:** The `pattern` scorer has been modified to match against any (or all) regex match groups. This replaces the previous behaviour when there was more than one group, which would only match the second group.
-   Improved performance for Inspect View on very large datasets (virtualized sample list).
-   ToolChoice `any` option to indicate the model should use at least one tool (supported by Anthropic and Mistral, mapped to `auto` for OpenAI).
-   Tool calls can now return a simple scalar or `list[ContentText | ContentImage]`.
-   Support for updated Anthropic tools beta (tool_choice and image tool results).
-   Report tool_error back to model if it provides invalid JSON for tool calls arguments (formerly this halted the entire eval with an error).
-   New `max_samples` option to control how many samples are run in parallel (still defaults to running all samples in parallel).
-   Add `boolq.py` benchmark.
-   Add `piqa.py` benchmark.
-   View: Improved markdown rendering (properly escape reference links).
-   Improved typing for example_dataset function.
-   Setuptools entry point for loading custom model extensions.
-   Break optional `tuple` return out of `ToolResult` type.
-   Bugfix: always read original sample message(s) for `TaskState.input_text`.
-   Bugfix: remove write counter from log (could have resulted in incomplete/invalid logs propagating to the viewer).
-   Bugfix: handle task names that include spaces in log viewer.

## v0.3.9 (14 May 2024)

-   Add `ollama` local model provider.
-   Add `multi_scorer()` and `majority_vote()` functions for combining multiple scorers into a single score.
-   Add support for multiple model graders in `model_graded_qa()`.
-   Raise `TypeError` for solvers and scorers not declared as `async`.
-   Fallback to standard parse if `NaN` or `Inf` is encountered while reading log file header.
-   Remove deprecated support for matching partial model names (e.g. "gpt" or "claude").

## v0.3.8 (07 May 2024)

-   Exclude null config values from listings in log viewer.

## v0.3.7 (07 May 2024)

-   Add support for logprobs to HF provider, and create uniform API for other providers that support logprobs (Together and OpenAI).
-   Provide an option to merge assistant messages and use it for Anthropoic models (as they don't allow consecutive assistant messages).
-   Supporting infrastructure in Inspect CLI for VS Code extension (additional list and info commands).

## v0.3.6 (06 May 2024)

-   Show first log file immediately (don't wait for fetching metadata for other logs)
-   Add `--version` CLI arg and `inspect info version` command for interrogating version and runtime source path.
-   Fix: exclude `null` config values in output from `inspect info log-file`

## v0.3.5 (04 May 2024)

-   Fix issue with logs from S3 buckets in inspect view.
-   Add `sort()` method to `Dataset` (defaults to sorting by sample input length).
-   Improve tokenization for HF provider (left padding, attention mask, and allow for custom chat template)
-   Improve batching for HF provider (generate as soon as queue fills, thread safety for future.set_result).
-   Various improvements to documentation.

## v0.3.4 (01 May 2024)

-   `write_eval_log()` now ignores unserializable objects in metadata fields.
-   `read_eval_log()` now takes a `str` or `FileInfo` (for compatibility w/ list returned from `list_eval_logs()`).
-   Registry name looks are now case sensitive (fixes issue w/ loading tasks w/ mixed case names).
-   Resiliency to Python syntax errors that occur when enumerating tasks in a directory.
-   Do not throw error if unable to parse or load `.ipynb` file due to lack of dependencies (e.g. `nbformat`).
-   Various additions to log viewer display (log file name, dataset/scorer in listing, filter by complex score types).
-   Improvements to markdown rendering in log viewer (don't render intraword underscores, escape html tags).

## v0.3.3 (28 April 2024)

-   `inspect view` command for viewing eval log files.
-   `Score` now has an optional `answer` field, which denotes the answer text extracted from model output.
-   Accuracy metrics now take an optional `ValueToFloat` function for customising how textual values mapped to float.
-   Made `model_graded_qa` more flexible with separate `instruction` template and `grade_pattern`, as well providing `partial_credit` as an option.
-   Modify the default templates for `chain_of_thought()` and `self_critique()` to instruct the model to reply with `ANSWER: $ANSWER` at the end on its own line.
-   Improved numeric extraction for `match(numeric=True)` (better currency and decimal handling).
-   Improve `answer()` patterns so that they detect letter and word answers both within and at the end of model output.
-   `Plan` now has an optional `cleanup` function which can be used to free per-sample resources (e.g. Docker containers) even in the case of an evaluation error.
-   Add `Dataset.filter` method for filtering samples using a predicate.
-   `Dataset` slices (e.g. `dataset[0:100]`) now return a `Dataset` rather than `list[Sample]`.
-   Relative path to `INSPECT_LOG_DIR` in `.env` file is now correctly resolved for execution within subdirectories.
-   `inspect list tasks` and `list_tasks()` now only parse source files (rather than loading them), ensuring that it is fast even for task files that have non-trivial global initialisation.
-   `inspect list logs` and `list_eval_logs()` now enumerate log files recursively by default, and only enumerate json files that match log file naming conventions.
-   Provide `header_only` option for `read_eval_log()` and `inspect info log-file` for bypassing the potentially expensive reading of samples.
-   Provide `filter` option for `list_eval_logs()` to filter based on log file header info (i.e. anything but samples).
-   Added `__main__.py` entry point for invocation via `python3 -m inspect_ai`.
-   Removed prompt and callable from model `ToolDef` (renamed to `ToolInfo`).
-   Fix issue with accesses of `completion` property on `ModelOutput` with no choices.

## v0.3.2 (21 April 2024)

-   Initial release.<|MERGE_RESOLUTION|>--- conflicted
+++ resolved
@@ -1,19 +1,18 @@
 # Changelog
+
+## Unreleased
+
+- Tasks: Log sample with error prior to raising task-ending exception.
 
 ## v0.3.61 (31 January 2025)
 
 - Computer: Enable viewing computer tool's remote mouse cursor via VNC.
 - Computer: Disable lock screen on from computer tool reference image.
-<<<<<<< HEAD
-- Tasks: Log sample with error prior to raising task-ending exception.
-=======
 - Limits: Amend `SampleLimitExceededError` with current `state` so that messages, etc. are preserved when limits are hit.
 - Tools: Properly handle image dispatching when multiple tool calls are made by assistant.
 - Anthropic: Raise error on 400 status not identified as model_length or content_filter.
->>>>>>> d616dd40
 - Bugfix: Remove `suffix` from `eval-set` CLI args.
 - Bugfix: Only catch `Exception` from sandboxenv_init (allow cancelled to propagate)
-
 
 ## v0.3.60 (29 January 2025)
 
