## Unreleased

- Inspect View: Truncate display of large sample summary fields to improve performance.
<<<<<<< HEAD
- Inspect View: Improve reliability of 'View Log' link handling in VS Code.
=======
- Inspect View: Fix regression in displaying S3 log files in VS Code.
>>>>>>> 4355ce28
- Bugfix: Truncate large target fields in sample summaries.

## 0.3.148 (21 November 2025)

- Bugfix: Fix Google provider serialization of thought signatures on replay.

## 0.3.147 (21 November 2025)

- Google: Support for `--reasoning-effort` on Gemini 3.0 models.
- Anthropic: Support for [Structured Output](https://inspect.aisi.org.uk/structured.html) for Sonnet 4.5 and Opus 4.1.
- Anthropic: Don't insert "(no content)" when replaying empty assistant messages with tool calls.
- OpenAI: Don't remove consecutive reasoning blocks (earlier versions of the API would give 400 errors, this no longer occurs).
- OpenAI: Add `prompt_cache_retention` custom model arg (bump required version of `openai` package to v2.8.0).
- Eval Set: Task identifiers can now vary on `model_args` (which enables sweeping over these variables).
- Eval Logs: Compatibility with Hugging Face filesystem (hf://).
- Eval Logs: Don't forward credentials when using aioboto3 with S3 (was preventing use of AWS credential chain).
- Inspect View: Streaming for log bytes requests in fastapi view server.
- Bugfix: Fix incorrect approver behavior with multiple tool calls
- Bugfix: Correctly handle distinguishing eval set tasks based on `solver` passed to `eval_set()`.

## 0.3.146 (15 November 2025)

- Added `cache` configuration to `GenerateConfig` (formerly was only available as a parameter to `generate()`).
- ReAct agent: `on_continue` can now return a new `AgentState`.
- OpenAI: Retries for `APIConnectionError`.
- OpenAI: Support for `reasoning_effort="none"` (now available with gpt-5.1).
- Grok: Retries for 520 (UNKNOWN) errors.
- Bugfix: Properly load scorer metrics when using solver scoring.
- Bugfix: Properly handle `None` as value of `arguments` when parsing tool calls.
- Bugfix: Fix sandbox tools install for sandbox envs with non-root default user.
- Bugfix: Fix model name preservation in eval logs for service-prefixed models.

## 0.3.145 (09 November 2025)

- OpenAI: Show reasoning summaries by default (auto-detect whether current account is capable of reasoning summaries and fallback as required).
- OpenAI: Support for `logprobs` and `top_logprobs` in Responses API (note that logprobs are not supported for reasoning models).
- Grok: Updated provider implementation using `xai_sdk` package (rather than using OpenAI compatible endpoint).
- Grok: Support for server-side `web_search()` tool.
- Grok: Support for generating structured outputs (outputs constrained by JSON Schema).
- OpenRouter: Add `reasoning_enabled` model arg to optionally disable reasoning for hybrid models.
- Eval Set: Enable optional explicit specification of `eval_set_id` 
- Bugfix: Properly handle `content` of type `str` in Responses API agent bridge.

## 0.3.144 (05 November 2025)

- Eval Set: Task identifiers can now vary on `GenerateConfig` and `solver` (which enables sweeping over these variables).
- Eval Logs: Don't resolve attachments within `ModelEvent.call` by default, which prevents O(N) memory footprint for reading transcripts.
- OpenAI: Update for typing change to `ResponseOutputText` in v2.7.0 of `openai` package.
- Grok: Correct handling of `reasoning_effort` parameter (only supported by `grok-3-mini` and only `low` and `high`values are supported).
- Inspect View: Fixed theming issue with the score selector control in VS Code.
- Inspect View: Improve display of grouped metrics
- Inspect View: Don't render markdown images in the sample list input, target, or answer.
- Inspect View: Add Copy UUID button to sample toolbar.
- Inspect View: Add new samples view which displays a grid of all samples within a given folder of tasks (recursively).
- Inspect View: Invalidate client side caches for updates to statically deployed versions of the viewer.
- Inspect View: Fix flash of error that can occur when viewing folders with no eval-set info in statically deployed versions of the viewer.

## 0.3.143 (29 October 2025)

- Google: Correct capture and playback of `thought_signature` in `ContentReasoning` blocks.
- Anthropic: Set 4k as default max_token limit for Claude 3.5 (same as Claude 3.0).
- Scoring: Support for using `@scanner` functions as scorers.
- Bugfix: Prevent condensing of model event `output` during execution (only condense `call`).
- Bugfix: Defer binding of default value for `logs` in data frame functions.

## 0.3.142 (27 October 2025)

- Google: Distribute citations from web search to individual ContentText parts (rather than concatenating into a single part).
- Google: Support options (time interval) for Gemini Web Search.
- Inspect View: Fix performance regression when loading a log view from an S3 bucket.
- Inspect View: Fix flash of 'No events' message when loading sample transcripts.

## 0.3.141 (27 October 2025)

- OpenAI: Use `responses_store=false` by default (handling reasoning via the "reasoning.encrypted_content" include option).
- OpenAI: Don't include "metadata" extra body parameter when `responses_store` is False.
- Anthropic: Increase default `max_tokens` to 32,000 for Claude 4 models.
- OpenRouter: Classify `JSONDecodeError` as a retry-able infrastructure error.
- Remove Goodfire model provider (as the goodfire package has been archived/deprecated).
- Eval logs: Track dirty working tree state in `EvalRevision` (includes `dirty` field indicating uncommitted changes or untracked files at eval time).
- Inspect View: Display copy button for model events api request and response JSON.
- Inspect View: Support selecting multiple scorers for display in the sample list.
- Inspect View: Show multiple scores in sample view.
- Inspect View: Fix issue where samples would jump around when viewing running evals with high concurrency.
- Inspect View: Improve log and sample list performance by adding a persistent local cache.
- Inspect View: Display a message when there are no events to display in a transcript.
- Bugfix: Correctly resolve relative sandbox config paths in `eval-retry` when CWD differs from task directory.
- Bugfix: Don't check working time limit when there is a model generation in flight.
- Bugfix: Fix broken Pydantic @model_validator's that assumed the input was a dict.
- Bugfix: Fix `run_coroutine` to exit internal catch handler before running the coroutine.

## 0.3.140 (20 October 2025)

- Tests: Skip git revision detection and realtime logging during pytest runs to improve test performance.
- Inspect View: Fix regression that resulted in an error when displaying JSON log files.

## 0.3.139 (18 October 2025)

- OpenAI: Handle `Message` input types that have no `"type"` field in responses API.
- Google: Improve model API call diagnostics to accurately reflect request body sent by the Python client.
- Model API: Support for refreshing API keys during long-running evaluations via the `override_api_key()` hook.
- Datasets: Use readahead content caching by default for reading CSV and JSON datasets from S3.
- Datasets: Enable json dataset reader to support `dict` as well as `list` for underlying data.
- Inspect View: Improve the display of grouped metrics.
- Bugfix: Fix `edit_score()` silently editing only first epoch in multi-epoch evaluations (now requires explicit `epoch` parameter).
- Bugfix: Fix errors that could occur when re-scoring with duplicated scorer names.
- Bugfix: Fix regression in running samples display resulting from condensing model event messages.

## 0.3.138 (16 October 2025)

- Added model API for [Hugging Face Inference Providers](https://inspect.aisi.org.uk/providers.html#hugging-face-inference-providers).
- Agent bridge: Support for OpenAI 'custom' tools (required by Codex apply_patch tool).
- Agent bridge: New `messages_to_openai_responses()` function.
- OpenAI: Use background processing for `gpt-5-pro` by default.
- OpenAI: Use "developer" role for system messages for all models (formerly was only o-series and gpt5).
- Anthropic: Support `parallel_tool_calls` option for tool choice.
- Google: Enable support for `logprobs` and `top_logprobs`.
- Groq: Update "model_length" stop reason detection for latest way of reporting bad requests.
- Bedrock: Detect `model_length` stop reason based on additional error pattern.
- Bedrock: Ensure that list of `content` can never be empty.
- VLLM: Catch additional model_length stop reasons.
- Scoring: New `edit_score()` and `recompute_metrics()` functions for modifying evaluation scores with provenance tracking and metric recomputation.
- Scoring: When re-scoring an eval, use the correct sample uuid in TaskState.
- Scoring: Periodically flush samples when scoring with streaming enabled.
- Model API: Added `attempt_timeout` to `GenerateConfig` (governs timeout for individual attempts and still retries if timeout is exceeded).
- Analysis: Handle string columns which exceed the pyarrow 2GB limit (convert to large_string).
- Logging: Condense `ModelEvent` immediately to prevent O(N) memory usage for long message histories.
- Adjust terminal progress display to accommodate longer task names.
- Inspect View: Properly display task error when a task error is present in the log file.
- Inspect View: Improve display of running eval sets (correct duplicate files and incorrect progress display).
- Inspect View: Provide option to run `inspect view` server using uvicorn / fastapi.
- Python Versions: Use explicit `Union` for `TypeAlias` (required by Python 3.14).
- Bugfix: Fix improperly scoped use of restrictive `umask` that led to permission problems with `bash_session` tool.
- Bugfix: Ensure that init span is always cleaned up even when sandbox init fails.
- Bugfix: Ensure that calls to generate always sync the cache state to the current sample's epoch.
- Bugfix: Don't use default values for `list` and `dict` parameters (rather use `None` and initialize on use).
- Bugfix: When reading log files, tolerate `SubtaskEvent.input` values that aren't of the required `dict` type.

## 0.3.137 (07 October 2025)

- OpenAI: Support for tool calls returning images (requires v2.0 of `openai` package, which is now required).
- Anthropic: Retry requests that get an error body payload with 'internal server error'
- Agents: Improve overload return value typing for agent `run()` function.
- Task display: Improved reporting of errors that occur during log initialization.
- Event API: Created new `inspect_ai.event` module with event related tyeps and functions.
- Model API: Use context var for managing background task group.
- Model API: Add canonical model naming for consistent querying across service routing prefixes (vertex/, azure/, bedrock/).
- Inspect View: Properly truncate sample input and and target (in sample header) even when it contains large pre-formatted text blocks.
- Dependencies: Update to fsspec 2025.9.0 to match upper bound of HF datasets.
- Dependencies: Allow any version of `rich` > 13.3.3 save for 14.0.0 (which had an infinite recursion bug affecting stack traces with exception groups).
- Dependencies: Unpin textual dependency (was <= 4.0.0 is now >=2.1.0) as we have mitigated layout issue we saw in 4.0.0.
- Bugfix: Honor `resolve_attachments` in score command when `stream=True`.
- Bugfix: Allow cancellation errors to propagate when `fail_on_error=False`.
- Bugfix: text_editor tool now supports relative file paths.
- Bugfix: Fix crash when determining tool_param based on type hint of Any in Python 3.10 w/Pydantic 2.12.0.

## 0.3.136 (02 October 2025)

- Google: Manage Google client lifetime to scope of call to `generate()`.
- Eval logs: Add message count tracking to evaluation logs for quick analysis without loading full samples.
- Scoring: Fix regression in `inspect score` command (and `inspect_score` function) when scoring log files on S3.
- Inspect View: Improve display of OpenAI Codex tool calls in transcript and messages.
- Inspect View: Display eval set progress in the lower right corner of the log list.
- Inspect View: Make message and event link affordances slightly more discoverable.
- Inspect View: Preserve query parameters in log viewer URLs when copying links.
- Inspect View: Fix issue where sometimes the incorrect log is displayed when new logs are added to a log directory while viewing a log.

## 0.3.135 (29 September 2025)

- OpenAI: Capture reasoning summaries even when there is encrypted reasoning content.
- Anthropic: Update text editor tool detection to support latest text editor tool for Claude Sonnet 4.5.
- Inspect View: Improve rendering for Codex CLI shell tool output.

## 0.3.134 (27 September 2025)

- Agent bridge: Enable bridge filters to modify generation inputs (messages, tools, config, etc.).
- Agent bridge: Ensure that bridge filters also take advantage of `retry_refusals` loop.
- Agent bridge: Workaround Codex CLI not passing `detail` along with images.
- OpenAI: Automatically switch to the completions API when `--num-choices` is specified.
- Model APIs: Improve legibility/clarify of error messages when updated versions of anthropic or openai packages are required.
- Dataframes: Added `SampleScores` column group for extracting score answer, explanation, and metadata.
- Sandbox tools: Rewrite `inspect-ai` package installation type detection code.
- Task: Support mixed metrics (both direct metrics and dict groupings in the same list), matching the flexibility of the @scorer decorator.
- Inspect View: Fix regression sorting folder and logs in list (folders should sort to the front of the list)
- Inspect View: Properly reset page when navigating between folders.
- Inspect View: Always show reasoning blocks (previously we hid them when there was no content, i.e. Responses API store=True).
- Inspect View: Improve the display of Codex Agent `update_plan` and `shell` tool inputs.
- Inspect View: Fix flash of error message when initially viewing a log file in VS Code.
- Inspect View: Properly create tree for transcripts when tasks include async work generating spans and events.
- Bugfix: Properly deserialize `EvalSet` when optional values are missing.
- Bugfix: Fix "auto" message truncation in react agent.
- Bugfix: Update various tests to react to Google's deprecation of old models.

## 0.3.133 (22 September 2025)

- Sandbox tools: bash_session, text_editor, and sandbox MCP servers no longer require a separate pipx install (they are now automatically injected into sandbox as a static binary with no Python dependencies).
- Agent bridge: Python is no longer required within containers using the sandbox agent bridge.
- Agent bridge: Enhance automatic state tracking by ignoring shorter sub-agent generations.
- Agent bridge: Add `retry_refusals` option for automatically retrying refusals a set number of times.
- Eval logs: Option to resolve attachments for `convert_eval_logs()`.
- Eval logs: Option to stream processing for `convert_eval_logs()`.
- Google: Support disabling thinking for Gemini 2.5 Flash (warn if thinking is disabled for 2.5-Pro which doesn't support disabling thinking).
- Bedrock: Support for reasoning content in Bedrock models.
- Model grading: `model_graded_qa()`, `model_graded_fact()`) now look for the "grader" model-role by default.
- Human agent: Enable installation even when default tool user is not root.
- Hooks: Added `on_sample_scoring()` and `on_model_cache_usage()` hooks.
- Hooks: Propagate LimitExceededError so that hooks can raise limit errors.
- Hooks: Emit `on_run_end()` even when the eval is cancelled.
- Scoring: Allow scorers to return `None` to indicate that they did not score the sample. Such samples are excluded from reductions and metrics.
- Scoring: Resolve task metrics on to scores returned by solvers.
- Scoring: Use `Sequence` and `Mapping` types for metrics on scorer decorator.
- Scoring: Properly make sample events available in the transcript during re-scoring an eval log.
- Inspect View: Display pending tasks in eval sets (tasks that have not yet started running)
- Inspect View: Fine tune status appearance to improve legibility
- Inspect View: Fix issue displaying folders with with overlapping path prefixes.
- Bugfix: Fix Google Gemini 2.5 function calling configuration error when using native search tools.
- Bugfix: Enable passing no reducers to `async_score` in eval score.
- Bugfix: Handle non-contiguous task sequences in task batching.

## 0.3.132 (12 September 2025)

- Anthropic: Support for images with mime type image/bmp.
- Sandbox Service: Specify instance externally so a single script can service multiple instances.
- Agent Bridge: Capture message history in agent state for all bridge generations.
- Agent Bridge: Embed sandbox service client in sandbox bridge proxy (for ease of bundling).
- Agent Bridge: Respect `store=False` from bridge client and don't insist on `id` being included with reasoning (as it is not returned in `store=False` mode).
- Sandboxes: Add Sandbox Injection API for Dynamic Environment Setup.
- Scoring: Resolve task or eval level metrics onto scorers immediately rather than waiting until scoring.
- Logging: Flush log more frequently for very small numbers of samples.
- Model Roles: Support specifying model roles on the CLI with config and model args (via YAML or JSON).
- Inspect View: Add support for cmd + arrow up/down to navigate the samples list.
- Inspect View: Improve scroll keyboard handling in sample transcript view.
- Inspect View: Improve scroll keyboard handling in sample messages view.
- Inspect View: Improve find support within sample list, transcript, and messages.
- Inspect View: Fix issue that would result in `attachments:/` appearing in content when viewing running samples.
- Bugfix: Fix file info on filesystem without mtime.
- Bugfix: Correct rendering of tool call errors in running samples transcript.
- Bugfix: Use AzureAI token provider even when no API key is available.
- Bugfix: Ensure that assistant content without reasoning is always passed to responses API.
  
## 0.3.131 (08 September 2025)

- OpenAI: Correct serialization of web search tool calls (prevent 400 errors).

## 0.3.130 (06 September 2025)

- Agent Bridge: Option to force the sandbox agent bridge to use a specific model.
- Agent Bridge: New `filter` option to enable bridge to filter model generate calls.
- Agent Bridge: Ensure that Anthropic can't yield an empty system parameter.
- Agent Bridge: Increase polling interval for sandbox agent bridge to 2 seconds (was 0.2 seconds).
- OpenAI Compatible: Add support for using Responses API via `responses_api` model arg.
- Eval Set: Enable running additional epochs against an already completed eval set.
- Eval Set: Add `eval_set_id` to log file (unique id for eval set across invocations for the same `log_dir`).
- Eval Retry: Use the same `log_format` as the log which is being retried.
- Task Display: Render tool outputs based on model events rather than tool events (compatible w/ external tool calling e.g. for agent bridge).
- Sandbox Service: Don't emit sandbox events for sandbox service RPC calls.
- Hooks: New `EvalSetStart` and `EvalSetEnd` hook methods.
- Scoring: `inspect score` now supports streaming via the `--stream` argument.
- Inspect View: Starting the view server with a path to a specific log file will automatically open that log file (if it exists) rather than showing the log list.
- Inspect View: Improve sample scoring detail layout
- Inspect View: Reduce h1-h6 heading sizes
- Inspect View: Fix error that caused 'json too large' message to appear incorrectly for sample JSON.
- Inspect View: Improve filtering of log files in log list (improve performance and loading progress).
- Inspect View: Add cmd+F shortcut for filtering log in log list.
- Inspect View: Fix regression in tool input syntax highlighting.
- Inspect View: Focus transcript or messages when sample dialog is loaded, allowing use of keyboard shortcuts like cmd + arrow down for scrolling.
- Inspect View: Focus log list when the log list is shown, allowing use of keyboard shortcuts like cmd + F.
- Bugfix: Ensure ETags always match content when reading S3 logs to prevent write conflicts.

## 0.3.129 (03 September 2025)

- Agent Bridge: Don't use `concurrency()` for agent bridge interactions (not required for long-running proxy server or cheap polling requests).
- Sandboxes: Add `concurrency` parameter to `exec()` to advise whether the execution should be subject to local process concurrency limits.

## 0.3.128 (02 September 2025)

- Agent Bridge: Correctly dispatch LimitExceededError which occurs during proxied model calls.
- Agent Bridge: Respect reference vs. value semantics of agent caller (enables preservation of messages when agent is run via `as_solver()`).
- OpenAI: Update types to match `openai` v1.104.1 (which is now the minimum required version).
- Mistral: Support for updated use of `ThinkChunk` types in mistralai v1.9.10.
- Groq: Support for `--reasoning-effort` parameter (works w/ gpt-oss models).
- Scoring: Use fallback unicode numeric string parser when default `str_to_float()` fails.
- Bugfix: Work around OpenAI breaking change that renamed "find" web search action to "find_in_page" (bump required version of `openai` package to v1.104.0).

## 0.3.127 (01 September 2025)

- Bugfix: Preserve sample list state (e.g. scroll position, selection) across sample open/close.

## 0.3.126 (01 September 2025)

- Agent Bridge: OpenAI Responses API and Anthropic API are now supported alongside the OpenAI Completions API for both in-process and sandbox-based agent bridges.
- Agent Bridge: Bridge can now automatically keep track of `AgentState` changes via inspecting model traffic running over the bridge.
- Agent Bridge: Improved id stability across generations to prevent duplicated messages in `messages_df()`.
- Agent Bridge: Ensure that explicitly specified `GenerateConfig` values for models override bridged agent config.
- Agent `handoff()`: Use `content_only()` filter by default for handoff output and improve detection of new content from handed off to agents. 
- Model API: Refine available tool types for `ContentToolUse` ("web_search" or "mcp_call")
- Model API: Remove `internal` field from `ChatMessageBase` (no longer used).
- OpenAI: Added `responses_store` model arg for explicitly enabling or disabling the responses API.
- Google: Pass tool parameter descriptions for nullable and `enum` typed fields.
- Google: Support `thought_signature` for thought parts.
- Google: Use role="user" for tool call results rather than role="function".
- MCP: Export MCP server configuration types (`MCPServerConfig` and Stdio and HTTP variants).
- Sandbox Service: New `instance` option for multiple services of the same type in a single container.
- Sandbox Service: New `polling_interval` option for controlling polling interval from sandbox to scaffold (defaults to 2 seconds, overridden to 0.2 seconds for Docker sandbox).
- ReAct Agent: Add submit tool content to assistant message (in addition to setting the `completion`).
- Metrics: Compute metrics when an empty list of reducers is provided (do not reduce the scores before computing metrics). Add `--no-epochs-reducer` CLI flag for specifying no reducers.
- Scoring: Make `match` more lenient when numeric matches container markdown formatting.
- Concurrency: Add `visible` option for `concurrency()` contexts to control display in status bar.
- Inspect View: Add support for filtering sample transcripts by event types. Be default, filter out `sample_init`, `sandbox`, `store`, and `state` events.
- Inspect View: Add support for displaying raw markdown source when viewing sample data.
- Inspect View: Remove sample list / title content when sample is displaying (prevents find from matching content behind the sample detail).
- Inspect View: Custom rendering for TodoWrite tool calls.
- Bugfix: Fix error in reducing scores when all scores for a sample are NaN.
- Bugfix: Correctly extract authorization token from header in MCP remote server config.

## 0.3.125 (25 August 2025)

- Scoring: Refactor `inspect score` to call same underlying code as `score()`.
- Bugfix: Fix regression in CLI scoring.

## 0.3.124 (24 August 2025)

- Agent Bridge: New context-manager based `agent_bridge()` that replaces the deprecated `bridge()` function.
- Agent Bridge: `sandbox_agent_bridge()` to integrate with CLI based agents running inside sandboxes.
- Agent Bridge: Inspect model roles can now be addressed by bridged agents (e.g. "inspect/red-team").
- ReAct Agent: Allow for a ToolDef to be passed to an AgentSubmit type.
- Model API: `user_prompt()` function for getting the last user message from a list of messages.
- Model API: `messages_to_openai()` and `messages_from_openai()` functions for converting to and from OpenAI-style message dicts.
- Groq: Support `response_schema` option for providing a JSON schema for model output.
- VLLM: Allow specifying the port when starting up a new vllm server.
- Eval Log: For sample summaries, preserve all sample and score fields that are less than 1k in size.
- CLI: Yield error exit code (1) if no tasks to evaluate are found at the specified path.
- Eval Set: You can now run eval sets in log dirs containing unrelated eval log files using the `--log-dir-allow-dirty` option.
- Add `--continue-on-fail` option for `eval()` and `eval_set()`.
- Scoring: Add `copy` option to `score_async()` (defaults to `True`) to control whether the log is deep copied before scoring.
- Inspect View: Convert samples in the sample list to use simple a tags for navigation. This allows typical user gestures like cmd+click to work correctly.
- Inspect View: Update document titles when viewing a sample, log, or log dir to better disambiguate tabs or windows. Use reverse pyramid to place details at the head of the title.
- Inspect View: Increase sample size limit to 100MB (samples larger than that are not browsable in the viewer).
- Tool Support: Converted to a new runtime reconnaissance and injection architecture for `inspect_tool_support`. 
- Bugifx: Properly handle surrogates in JSON serialization.
- Bugfix: Google and Mistral providers now generate unique tool call IDs to prevent collisions when calling the same tool multiple times.
- Bugfix: Enable use of custom reducers with `eval-retry` by delaying their creation until after task creation.
- Bugfix: Fix custom json schema generation code for `CitationBase` so that it no longer leads to an invalid schema.
- Bugfix: Only pass `background` to OpenAI Responses if specified.
- Bugfix: Do not pass unsupported `tool_choice` to Anthropic thinking models.

## 0.3.123 (16 August 2025)

- Support for [PDF input](https://inspect.aisi.org.uk/multimodal.html#pdf) for OpenAI, Anthropic, and Google via new `ContentDocument` type.
- MCP: Use [Remote MCP Servers](https://inspect.aisi.org.uk/tools-mcp.html#remote-mcp) with OpenAI and Anthropic models.
- OpenAI: Use types from latest SDK (v1.99.7) and make that the minimum required version of the `openai` package.
- OpenAI: Automatically use background-mode for deep research models.
- Anthropic: Automatically use streaming when `max_tokens` is 8k or higher.
- Anthropic: Improved retry behavior via detection of more "overloaded" error conditions.
- Anthropic: Add `betas` custom model arg (`-M`) for opting in to beta features.
- Scoring: NaN values returned from scorers will be excluded from reductions when reducing epochs.
- Scoring: String to float conversion now extracts the first valid float from the string (ignoring trailing characters that are invalid for floats).
- Scoring: Provide access to `sample_limits()` within scorers.
- Prepare: Added `score_to_float()` function for converting score columns to float values.
- Eval logs: Add `if_match_etag` parameter for `write_eval_log()` and `etag` field to `EvalLog` for safe concurrent log modification.
- ModelOutput: Setting the `completion` property now does not affect the underlying `message` content.
- Inspect View: Improved handling of scores and messages with large or complex metadata.
- Inspect View: Web search and other server-side tool calls (e.g. remote MCP) are now shown in the transcript.
- Inspect View: Properly display scores with list values.
- Tests: Added @flaky_retry(max_retries=) decorator for necessarily flaky tests.
- Bugfix: Don't inspect stack in `span()` function until required for logging.

## 0.3.122 (11 August 2025)

- OpenAI: Enable native `web_search()` tool for GPT-5.
- OpenAI: Convert "web_search" tool choice to native "web_search_preview" type.
- Apply `sample_shuffle` for eval retry.

## 0.3.121 (10 August 2025)

- [SambaNova](https://inspect.aisi.org.uk/providers.html#sambanova) model provider.
- [Goodfire](https://inspect.aisi.org.uk/providers.html#goodfire) model provider.
- Google: Pass `timeout` generation config option through to API `Client`.
- Google: Ability to specify a custom `GOOGLE_VERTEX_BASE_URL`.
- OpenAI: Add `background`, `safety_identifier` and `prompt_cache_key` custom model args (bump required version of `openai` package to v1.98).
- OpenAI: Set `client_timeout` to 900s when flex processing is enabled.
- Ollama: Forward `reasoning_effort` option to `reasoning` dict.
- MCP: Support for `mcp_server_http()` (which replaces the deprecated SSE server mode).
- MCP: Added `authorization` to provide OAuth Bearer token for HTTP based servers.
- Task display: Sample cancel button now works immediately (no longer needs to wait for a cooperative check).
- Limits: Sample working limit is now enforced even during long running generations and sandbox operations.
- Store: Support for serializing complex nested types (e.g. to read in an offline scorer).
- Tools: Code viewer now handles function calls with `list[str]` rather than `str` without crashing.
- Basic Agent: Only set `message_limit` to 50 when both `message_limit` and `token_limit` are `None`.
- Tests: Improve sandbox self_check to handle test failure via `with pytest.raises`, add test for env vars.
- Tests: Improve sandbox self_check to handle test failure via `with pytest.raises`, add test for env vars.
- Tests: Added the ability to provide a generator like callback function for `MockLLM`.
- Scoring: Improve multiple_choice answer parsing, making it more strict in interpreting answers like `ANSWER: None of the above`. Allow answers to end with full stop (`.`).
- Tool Support: Converted `inspect_tool_support` to use a Unix socket rather than a tcp port for intra-container RPC. 
- Bugfix: `background()` task is now scoped to the sample lifetime in the presence of `retry_on_error`.
- Bugfix: Correct recording of `waiting_time` from within coroutines spawned from the main sample coroutine.
- Bugfix: Update `inspect-tool-support` reference container to support executing tool code with non-root accounts.
- Bugfix: Correct forwarding of `reasoning_effort` and `reasoning_tokens` for OpenRouter provider.
- Bugfix: `bridge()` no longer causes a recursion error when running a large number of samples with openai models
- Bugfix: Ensure that `model_roles` are available within task initialization code.

## 0.3.120 (07 August 2025)

- OpenAI: Update model version checks for GPT-5.
- OpenAI: Support for specifying "minimal" for `reasoning_effort`.
- Bugfix: Conform to breaking changes in `openai` package (1.99.2).
- Bugfix: Ensure that `sample_shuffle` is `None` (rather than 0) when not specified on the command line.

## 0.3.119 (04 August 2025)

- Analysis functions are out of beta (`inspect_ai.analysis.beta` is deprecated in favor of `inspect_ai.analysis`).
- Scoring: Provide access to sample `store` for scorers run on existing log files.

## 0.3.118 (02 August 2025)

- Remove support for `vertex` provider as the google-cloud-aiplatform package has [deprecated](https://pypi.org/project/google-cloud-aiplatform/) its support for Vertex generative models. Vertex can still be used via the native `google` and `anthropic` providers.
- Tool calling: Added support for emulated tool calling (`emulate_tools` model arg) to OpenAI API compatible providers.
- Task display: Improved display for multiple scorers/metrics in task results summary.
- Scoring: Improved error message for scorers missing a return type annotation.
- Datasets: Added `--sample-shuffle` eval option to control sample shuffling (takes an optional seed for determinism).
- Batch Processing: Enable batch support when using Google model provider.

## 0.3.117 (31 July 2025)

- Added [Fireworks AI](https://inspect.aisi.org.uk/providers.html#fireworks-ai) model provider.
- OpenAI: Add `user` and `http_client` custom model arguments.
- vLLM: Add `is_mistral` model arg for mistral compatible tool calling.
- Hugging Face: Add `hidden_states` model arg to get model activations.
- Model API: `--max-connections`, `--max-retries`, and `--timeout` now provide defaults for all models rather than only the main model being evaluated.
- Tool calling: Do middle truncation when enforcing `max_tool_output`.
- Datasets: Support for directories in sample `files` field.
- Added sample, message, and event linking to `log_viewer()` data preparation function.
- Analysis: Added `full` option to `samples_df()` for reading full sample metadata.
- Analysis: Renamed `EvalConfig` column defs to `EvalConfiguration`.
- Improved `_repr_` for `EvalLog` (print JSON representation of log header).
- Added `metadata_as()` typesafe `metadata` accessor to `ChatMessageBase`.
- Hooks: Emit run end hook when unhandled exceptions occur.
- Batch Processing: Add batch processing support for Together AI
- Batch Processing: Improve batch processing scalability when handling very large concurrent batch counts.
- Batch Processing: Log retry attempts to the task display console.
- Batch Processing: Move batch retry logic to base class to reduce logic duplication and simplify provider implementations.
- Batch Processing: Enable batch support when using OpenAI Responses API.
- Inspect View: Do not use instance cache for S3FileSystem (eliminates some errors with large eval sets)
- Bugfix: Correct mapping for organization and model name in `model_info()` operation.
- Bugfix: Fix bug that failed to detect when an entire batch gets rejected by OpenAI.

## 0.3.116 (27 July 2025)

- Added `display_name` property to `Task` (e.g. for plotting).
- Analysis: `task_info()` operation for data frame preparation.

## 0.3.115 (26 July 2025)

- Analysis: `model_info()` and `frontier()` operations for data frame preparation.
- ReAct Agent: Require submit tool to have no errors before you exit the react loop.
- Mistral: Type updates for `ThinkChunk` and `AudioChunk` in package v1.9.3 (which is now the minimum required version).
- Inspect View: Use MathJax rather than Katex for math rendering.
- Inspect View: Fix issue with scores 'More...' link not being displayed in some configurations.
- Inspect View: Fix issue displaying tool calls in transcript in some configurations.
- Bugfix: Strip smuggled `<think>` and `<internal>` tags from tool messages to prevent leakage in multi-agent scenarios where an _inner_ assistant message can be coerced into a tool message.
- Bugfix: Handle descriptions of nested `BaseModel` types in tool call schemas.
- Bugfix: Update workaround of OpenAI reasoning issue to retain only the last (rather than the first) in a run of consecutive reasoning items.


## 0.3.114 (17 July 2025)

- OpenAI: Move model classification functions into `ModelAPI` class so that subclasses can override them.
- Azure: Support for authenticating with Microsoft Entra ID managed identities.
- Analysis: `prepare()` function for doing common data preparation tasks and `log_viewer()` operation for adding log viewer URLs to data frames.
- ReAct Agent: Require submit tool to have no errors before you exit the react loop.
- Inspect View: Use MathJax rather than Katex for math rendering.
- Inspect View: Supporting linking to events via `uuid` field (or `event_id` in analysis data frames).
- Bugfix: Use the output filesystem when creating directories in `inspect log convert`

## 0.3.113 (16 July 2025)

- [Batch processing](https://inspect.aisi.org.uk/models-batch.html) API support for OpenAI and Anthropic models.
- [TransformerLens](https://inspect.aisi.org.uk/providers.html#transformer-lens) model provider enabling use of `HookedTransformer` models with Inspect.
- Web search: Added support for Grok as an internal search provider.
- Google: Set `thought=True` on content when replaying `ContentReasoning` back to the model.
- Transcript: Add globally unique `uuid` field and `metadata` field to `Event`.
- Transcript: Add `message_id` field to `ToolEvent` for corresponding `ChatMessageTool`.
- Eval log: Add option to select sample by `uuid` in `read_eval_log_sample()`.
- ReAct agent: Add `keep_in_messages` option to `AgentSubmit` to preserve calls to `submit()` in message history.
- Scoring: Change `Value` type to use covariant types (`Mapping` and `Sequence`).
- Scoring: Add `display` parameter to `score()` to control display type.
- Scoring: Nan values returned from scorers will be excluded from computation of metrics. Scorers in results include `scored_samples` and `unscored_samples` fields to indicate how many samples were scored and how many were not. The viewer will display these values if there are unscored samples.
- Eval Log: Protect against removing excessive numbers of samples at once from realtime database.
- Eval Log: Add `--resolve-attachments` option to `inspect log dump`.
- Hooks: Provide full `EvalSample` (rather than only the summary) to `on_sample_end()` hook.
- Inspect View: Compatiblility for sites published to GitHub Pages for `inspect view bundle`.
- Inspect View: The bundle produced for deployment now includes a much more compact manifest, improving support for bundling large numbers of files.
- Bugfix: Fix failure to allow Anthropic native web search for some model names such as `claude-3-7-sonnet-latest`.
- Bugfix: Fix Anthropic citation support code when it encounters citations created by external search providers such as Tavily.
- Bugfix: Break after finding final assistant message when implementing fallback for `AgentState` `output` field.
- Bugfix: Fix `run_in_background` allowing it to properly function outside the context of a task.
- Bugfix: `None` out `TaskLogger`'s `SampleBufferDatabase` after cleaning it up to avoid crashing on subsequent logging attempts.
- Bugfix: Disassociate the logger used by batch processing's background task from any particular sample.
- Bugfix: Improve the compactness and efficiency of eval files with extremely large text user inputs. 
- Bugfix: Fixed bugs in batch process as the size of a batch approached the model provider's maximum batch size of 256MB.
- Bugfix: Fix regression that allowed computer tool screenshot truncation to occur despite not being valid for OpenAI.
- Bugfix: Fix agent bridge scenarios that failed when used with reasoning models.
- Bugfix: Fix cases where <think> blocks are dropped in OpenAI choices because they are not at the front of text content. 

## 0.3.112 (03 July 2025)

- [Hooks](https://inspect.aisi.org.uk/extensions.html#hooks): Generic lifecycle hooks for Inspect extensions.
- Datasets: Expand glob wildcards when processing `--sample_id` filter for datasets.
- OpenAI: Enable web search for o3 and o4-mini models.
- OpenAI: Enable emulated tool call image results for o-series.
- Analysis: Provide `score_headline_stderr` field in standard evals column definitions.
- Analysis: Provide `task_name` without package namespace by default.
- Analysis: Don't show dataframe import progress by default in notebooks (leaves empty cell output artifact).
- Analysis: Include `order` field in `messages_df()` and `events_df()`.
- Eval: Introduce `run_samples` option to disable running samples (resulting in a log file with status "started" and no samples).
- Logging: Improvements to `--display=log` (improved task info formatting, ability to disable rich logging)
- Task Display: Limit console to a maximum of 100 lines to prevent rendering performance problems.
- Inspect View: Fix failure to restore VSCode state when switching to/from tabs for some class of log files.
- Bugfix: Conform to breaking changes in `mistralai` package (1.9.1).

## 0.3.111 (29 June 2025)

- Inspect View: Fix issue with tab switching when running in VS Code.

## 0.3.110 (28 June 2025)

- Bugfix: Return inner exception from `run_sample`.

## 0.3.109 (27 June 2025)

- Analysis: More forgiving column reading (use Pandas default reader rather than PyArrow).
- Fix store_as examples, document inspect_ai.scorer.score
- Delay cleanup of sample buffer database to account for potential sharing of data dir.
- Vertex: Ignore types to workaround update that removes type information from some of their sub-packages (tests still pass).
- MCP: Conform to breaking changes in latest mcp package (1.10.0).
- Docs: Correct docs for `web_browser()` and `bash_session()` to indicate that you must pass an `instance` explicitly to get distinct processes. 
- Docs: Correct shared documentation snippet that describes Dockerfile customization for Inspect Tool Support.
- Inspect View: Properly wrap log configuration values in evaluation header.
- Inspect View: Support for displaying and navigating directories of evaluation logs.
- Inspect View: Improved handling of agent handoffs in transcript outline view.
- Inspect View: Use numerical rather the correct/incorrect UI for scores with 0/1 values.
- Bugfix: Prevent concurrent accesses of eval event database from raising lock errors.
- Bugfix: Fix infinite recursion edge case in _flatten_exception.


## 0.3.108 (25 June 2025)

- Bugfix: Don't raise error on Anthropic cited_text not being a `str`.

## 0.3.107 (24 June 2025)

- Bugfix: Shield critical shutdown code from cancel scope.

## v0.3.106 (21 June 2025)

- OpenAI: Use prefix matching when detecting compatible models for `web_search()`.
- Groq: Capture `executed_tools` field as model output metadata.
- ReAct agent: Always send `str` returned from `on_continue` to the model (formerly this was only done if there were no tool calls).
- Web Search: Added provider for Perplexity's internal web search tool.
- Eval: Wrap eval execution in TaskGroup.
- Bugfix: Remove correlated reasoning content items when removing submit tool calls from ChatMessageAssistant instances in multi-agent scenarios.

## v0.3.105 (17 June 2025)

- [background()](https://inspect.aisi.org.uk/agent-custom.html#background) function for executing work in the background of the current sample.
- [sandbox_service()](https://inspect.aisi.org.uk/agent-custom.html#sandbox-service) function for making available methods to a sandbox for calling back into the main Inspect process.
- [sample_limits()](https://inspect.aisi.org.uk/errors-and-limits.html#query-usage) function for determining the current status of sample limits.
- React agent: Only do substitution on parts of the prompt that may contain a {submit} reference.
- Agent handoff: Ensure that handoff tool call responses immediately follow the call.
- Agent handoff: Only print handoff agent prefix if there is assistant message content.
- Subprocess: Ensure that streams are drained when a cancellation occurs (prevent hanging on calls with large output payloads).
- Eval log: Capture only limits that terminated the sample as `sample.limit` (as opposed to ones bound to context managers or agents).
- Inspect View: Display metadata for Chat Messages.
- Inspect View: Increase transcript outline font size.
- Inspect View: Add support for filtering by sample id, sample metadata.
- Bugfix: Eval set now correctly handles retries for tasks with defaulted args (regressed in v0.3.104).
- Bugfix: Use correct bindings for Claude v4 native `text_editor` tool; don't use native tool definition for Haiku 3.5 or Opus 3.0.  
- Bugfix: Restore preservation of `ContentReasoning` blocks for Gemini (regressed in v0.3.104). 
- Bugfix: Dataset shuffling now works correctly with `seed` of 0.

## v0.3.104 (12 June 2025)

- Web Search: Added provider for Anthropic's internal web search tool.
- Web Search: Added provider for [Exa](https://exa.ai/exa-api) Search API.
- Web Search: Added provider for Google's [Grounding with Google Search](https://ai.google.dev/gemini-api/docs/grounding) .
- Mistral: Support for capturing reasoning blocks for magistral models.
- Add [Perplexity](https://inspect.aisi.org.uk/providers.html#perplexity) model provider.
- ChatMessage: Add `metadata` field for arbitrary additional metadata.
- Content: Added `ContentData` for model specific content blocks.
- Citations: Added `Citation` suite of types and included citations in `ContentText` (supported for OpenAI and Anthropic models).
- Eval log: `task_args` now includes defaulted args (formerly it only included explicitly passed args).
- Eval set: `retry_connections` now defaults to 1.0 (resulting in no reduction in connections across passes).
  OpenAI: Work around OpenAI Responses API issue by filtering out leading consecutive reasoning blocks.
- OpenAI compatible provider: Substitute `-` with `_` when looking up provider environment variables.
- MCP: Update to types in latest release (1.9.4, which is now required).
- Added development container (`.devcontainer`) configuration.
- `trim_messages()` now removes any trailing assistant message after compaction.
- Task display: Ensure that full path to log file is always displayed (wrap as required).
- Task display: Wrap scorers and scores in the task detail display.
- Inspect View: Add support for displaying citations for web searches in the transcript.
- Inspect View: Correctly update browser URL when navigation between samples.
- Bugfix: Properly honor `responses_api=False` when pass as an OpenAI model config arg.
- Bugfix: Limits passed to handoffs can be used multiple times (if agent is handed off to multiple times).
- Bugfix: Replace invalid surrogate characters when serializing strings to JSON.
- Bugfix: Prevent error writing Nan values to the `logs.json` summary file during bundling.

## v0.3.103 (06 June 2025)

- Eval set: Do not read full eval logs into memory at task completion.

## v0.3.102 (05 June 2025)

- OpenAI: Use responses API for codex models.
- Bugfix: Temporarily revert change to eval set header reading to investigate regression.

## v0.3.101 (05 June 2025)

- Eval set: Default `max_tasks` to the greater of 4 and the number of models being evaluated.
- Eval set: Do not read full eval logs into memory at task completion.
- pass_at_k: Treat threshold as the the minimum inclusive value for passing (rather than checking equality)
- Web search: Include links specified by providers in the results.
- Inspect View: Display sample id & epoch in sample dialog title bar.
- Inspect View: Don't open sample dialog when simply navigating the sample list.
- Inspect View: Fix error that could occur when determine transcript outline collapse state.
- Inspect View: Show the correct sample when opening a sample from a sorted list.
- Bugfix: Ensure that dataset shuffle_choices=True always uses a distinct random seed.
- Bugfix: Don't attempt to use OpenAI's web search preview against models that are known to not support it.

## v0.3.100 (01 June 2025)

- [time_limit()](https://inspect.aisi.org.uk/errors-and-limits.html#time-limit) and [working_limit()](https://inspect.aisi.org.uk/errors-and-limits.html#working-limit) context managers for scoped application of time limits.
- Abiliy to query current usage for scoped limits (e.g. time or tokens).
- Added native OpenAI web search to [web_search()](https://inspect.aisi.org.uk/tools-standard.html#sec-web-search) tool.
- Limit `docker compose` concurrency to 2 * os.cpu_count() by default (override with `INSPECT_DOCKER_CLI_CONCURRENCY`).
- ReAct agent: Only send custom `on_continue` message to the model if the model made no tool calls.
- Tool calling: Support for `Enum` types in tool arguments.
- AzureAI: Automatically fold user and tool messages for Mistral models.
- Task display: Simplify task display for `plain` mode (no outline, don't expand tables to console width).
- Task display: Truncate task config to prevent overflow (collapse dicts, limit individual values to 50 chars, limit overall output to 500 chars).
- Task display: Always show the sample init event in the task transcript display.
- Task display: Fix mouse support on ghostty (and possibly other terminals).
- Inspect View: Outline view for transcript which enables high level navigation to solvers, agents, scorers, etc.
- Inspect View: Fix an issue that prevented the display of the viewer in VSCode when the viewer tab was moved to the background.
- Inspect View: Don't error when metadata contains null values.

## v0.3.99 (22 May 2025)

- Exported `view()` function for running Inspect View from Python.
- Always return tasks in the same order they were passed to `eval()` or `eval_set()`.
- Google: Updated required version of `google-genai` to 1.16.1 (which includes support for reasoning summaries and is now compatible with the trio async backend).
- Anthropic: More flexible detection of "overloaded_error" for retires.
- Inspect View: Improve text zooming and wrapping when rendering sample errors.
- Inspect View: Preserve log mtime-ordering in the bundle output directory

## v0.3.98 (18 May 2025)

- Google: Disable reasoning when `reasoning_tokens` is set to 0.
- Temporarily pin to textual < 3.0.0 to work around event loop breakage.
- CLI display: improve performance of sample rendering by only rendering the 10 most recent events.
- Inspect View: Improve sample score column layout, markdown render explanation.

## v0.3.97 (16 May 2025)

- React agent: Use of `submit()` tool is now [optional](https://inspect.aisi.org.uk/agent.html#submit-tool).
- Agents: `is_agent()` typeguard function for checking whether an object is an `Agent`.
- Anthropic: Show warning when generation config incompatible with extended thinking is used (affects `temperature`, `top_p`, and `top_k`).
- AzureAI: Don't include `tools` or `tool_choice` in  requests when emulating tool calling (avoiding a 400 error).
- AzureAI: Accept `<tool_calls>` plural from Llama models (as it sometimes uses this instead of `<tool_call>`).
- AzureAI: Correctly handle tool calls with no arguments.
- Eval retry: Improve error message when attempting to retry tasks in packages that have not been registered.
- Warn when a passed `--sample-id` is not found in the target dataset (raise error if there are no matches at all).
- Dataframes: [parallel](https://inspect.aisi.org.uk/dataframe.html#parallel-reading) option to read samples in parallel using multiprocessing.
- Dataframes: Include underlying `EvalLog` and `Exception` in `ColumnError`.
- Dataframes: Use native pyarrow column storage with pd.NA for missing values.
- Inspect View: Improve the performance and memory efficiency of the viewer when viewing large samples with long, complex transcripts.
- Inspect View: Improve the performance of the viewer when viewing large, complex sample or task metadata. 
- Inspect View: Live display of subtask, tool and other child events when viewing a running evaluation.
- Inspect View: Transcript rendering improvements including less complex overall layout, more collapsible entities, and improved rendering of sandbox events, tool calls, and other events.
- Inspect View: Message rendering improvement including coloring user messages, reducing layout complexity, and other minor improvements.
- Inspect View: Render metadata for samples and tasks as an interactive tree.
- Inspect View: When deployed via `inspect view bundle`, support linking to individual transcript events or messages.
- Inspect View: Reduce the maximum size of the header (before it is collapsed) when evals have large numbers of metrics.
- Bugfix: More robust handling of non-529 "overloaded_error" for Anthropic.
- Bugfix: More robust handling of no result returned from tool call.

## v0.3.96 (13 May 2025)

- Dataframes: `events_df()` function, improved message reading, log filtering, don't re-sort passed logs
- Model Context Protocol: Upgrade sandbox client to typing changes made in v1.8.0 of `mcp` package.
- vLLM/SGLang: Fix dynamic port binding for local server on Mac OS X.
- React Agent: Improve continue prompt to remind the model to include the answer in their call to `submit()`.
- Inspect View: Properly sort samples by score even when there are samples with errors.
- Inspect View: Allow filtering of samples by score when evals are running.

## v0.3.95 (10 May 2025)

- [Dataframe](https://inspect.aisi.org.uk/dataframe.html) functions for reading dataframes from log files.
- Web Search: Added provider for [Tavily](https://inspect.aisi.org.uk/tools-standard.html#tavily-provider) Research API.
- Multiple Choice: `max_tokens` option to control tokens used for `generate()`.
- Don't enforce sample `working_limit` after solvers have completed executing (matching behavior of other sample limits).
- Only pass `user` parameter on to sandboxes if is not `None` (eases compatibility with older sandbox providers).
- Anthropic: Retry when `type` in the error message body is "overloaded_error". 
- Agent Bridge: Compatibility with `request()` method in v1.78.0 of `openai` package (now the minimum required version).
- Model Context Protocol: Update to typing changes made in v1.8.0 of `mcp` package (now the minimum required version).
- TaskState: `input_text` and `user_prompt` properties now read the last rather than first user message.
- Inspect View: Properly display 'more' options when content is collapsed.
- Inspect View: Fix issue that prevented filtering of sample list when viewing a running evaluation.
- Inspect View: Fix selection of specific metrics within scorers when a scorer produces more than one metric.
- Ignore OSError that occurs while rotating trace files.
- Restore logging `metadata` from `TaskState` rather than from `Sample`.
- Bugfix: Restore ability of operator to terminate the current sample in tool call approval.
- Bugfix: Ensure that "init" span is exited in the same async context when sandbox connection errors occur.
- Bugfix: Protect against no `thought` argument being passed to `think()` tool.
- Bugfix: Correct handling of `text_editor()` tool for Claude Sonnet 3.5.

## v0.3.94 (06 May 2025)

- [span()](https://inspect.aisi.org.uk/agent-custom.html#grouping-with-spans) function for grouping transcript events.
- [collect()](https://inspect.aisi.org.uk/agent-custom.html#grouping-with-spans) function for enclosing parallel tasks in spans.
- [Event tree](https://inspect.aisi.org.uk/reference/inspect_ai.log.html#event-tree) functions for organising transcript events into a tree of spans.
- `inspect log convert` now always fully re-writes log files even of the same format (so that e.g. sample summaries always exist in the converted logs).
- React agent: `answer_only` and `answer_delimiter` to control how submitted answers are reflected in the assistant message content. 
- Python tool: Execute using a bash login shell for consistency of Python versions across `bash()` and `python()` tools.
- Task display: Realtime display of events that occur within tool calls and subtasks.
- Multiple choice: Support for more than 26 choices.
- Bugfix: Ensure that each MCP server gets its own cached tool list.

## v0.3.93 (01 May 2025)

- [Scoped Limits](https://inspect.aisi.org.uk/errors-and-limits.html#scoped-limits) for enforcing token and message limits using a context manager.
- [Agent Limits](https://inspect.aisi.org.uk/errors-and-limits.html#agent-limits) for enforcing token and message limits for agent execution.
- Enhanced `bash_session()` tool to provide richer interface to model and to support interactive sessions (e.g. logging in to a remote server).
- [read_eval_log_sample_summaries()](https://inspect.aisi.org.uk/eval-logs.html#summaries) function for reading sample summaries (including scoring) from eval logs.
- Updated [vLLM](https://inspect.aisi.org.uk/providers.html#vllm) provider to use local server rather than in process `vllm` package (improved concurrency and resource utilization).
- New [SGLang](https://inspect.aisi.org.uk/providers.html#sglang) provider (using similar local server architecture as vLLM provider).
- Anthropic: Added `streaming` model argument to control whether streaming API is used (by default, streams when using extended thinking).
- `--sample-id` option can now include task prefixes (e.g. `--sample-id=popularity:10,security:5)`).
- Improved write performance for realtime event logging.
- `--no-log-realtime` option for disabling realtime event logging (live viewing of logs is disabled when this is specified).
- Packaging: Exclude `_resources` directories from package (reduces pressure on path lengths for Windows).
- Inspect View: Split info tab into task, models, and info for improved layout.
- Bugfix: Avoid validation errors when loading old log files which contain "output_limit" tool errors.

## v0.3.92 (26 April 2025)

- OpenAI: In responses API, don't pass back assistant output that wasn't part of the output included in the server response (e.g. output generated from a call to a `submit()` tool).
- Bugfix: Correctly pass tool arguments back to model for OpenAI responses API.

## v0.3.91 (26 April 2025)

- Support for using tools from [Model Context Protocol](https://inspect.aisi.org.uk/tools-mcp.html) providers.
- New [retry_on_error](https://inspect.aisi.org.uk/errors-and-limits.html#sample-retries) option to enable sample level retry of errors (retries occur immediately rather than waiting until the next full eval retry).
- OpenAI: [reasoning_summary](https://inspect.aisi.org.uk/reasoning.html#reasoning-history) generation option for reasoning models.
- OpenAI: `responses_store` model argument to control whether the `store` option is enabled (it is enabled by default for reasoning models to support reasoning playback).
- OpenAI: Support for [flex processing](https://inspect.aisi.org.uk/providers.html#flex-processing), which provides lower inference costs in exchange for slower response times and occasional resource unavailability (added in v1.75.0, which is now required).
- OpenAI: Responses API is now used by default for all reasoning models.
- OpenAI: Automatically alias reserved internal tool names (e.g. `python`) for responses API.
- Anthropic: Warn only once if unable to call count_tokens() for a model.
- Google: Update to 1.12.1 of `google-genai` (which is now required).
- Google: Support for `reasoning_tokens` option for Gemini 2.5 models.
- Grok: Support for `reasoning_effort` option and capturing reasoning content.
- OpenRouter: Forward `reasoning_effort` and `reasoning_tokens` to `reasoning` field.
- Model API: `ToolSource` for dynamic tools inputs (can be used in calls to `model.generate()` and `execute_tools()`)
- ReAct Agent: Ability to fully repleace the default `submit()` tool.
- Human Agent: Added `user` parameter for running the human agent cli as a given user.
- Scoring: Support for multimodal inputs to `model_graded_qa()` and `model_graded_fact()`.
- Scoring: Handle parsing unicode fractions when evaluating numeric input for `match()` scorer.
- Scoring: Add `sample_metadata_as()` method to `SampleScore`.
- Sandbox API: Added `user` parameter to `connection()` method for getting connection details for a given user.
- Docker: Register samples for cleanup immediately (so they are still cleaned up even if interrupted during startup).
- Docker: Support sample metadata interpolation for image names in compose files. 
- Tool calling: Support for additional types (`datetime`, `date`, `time`, and `Set`)
- Log API: Functions for reading/writing eval logs can now take a `Path`.
- Registry: Evaluate string annotations when creating registry objects. 
- Error handling: Added `--traceback-locals` CLI option to print values of local variables in tracebacks.
- Error handling: Fully unwrap inner errors from exception groups for reporting.
- Inspect View: Support for viewing logs in Google Cloud Storage (gc://).
- Inspect View: Improved display of reasoning blocks.
- Inspect View: Improved display and layout of transcript and events.
- Inspect View: Improved Tool input and output display.
- Inspect View: Improved display of sample input, target, answer, and scoring information (improve column width behavior).
- Inspect View: Add support for linking to logs, specific log tabs, individual samples, and sample tabs within samples.
- Inspect View: Collapse sample init view by default.
- Inspect: Properly store and restore NaN values when viewing logs in VSCode.
- Documentation: Update tutorial to use HuggingFaceH4/MATH-500 as math dataset.
- Documentation: Add scorer.py example that uses the expression_equivalence custom scorer from the tutorial.
- Bugfix: Correct parsing of `CUDA_VISIBLE_DEVICES` environment variable for vLLM provider
- Bugfix: Don't require saved response message id for openai assistant messages.
- Bugfix: Don't show empty `<think>` tag in conversation view if there is no reasoning content.
- Bugfix: Properly handle multiple reasoning blocks and empty reasoning summaries in OpenAI responses API.
- Bugfix: Tolerate assistant messages with no internal representation in Open AI responses API.
- Bugifx: Correct reporting of seconds until next retry for model generate calls.

## v0.3.90 (21 April 2025)

- Inspect View: Collapse user messages after 15 lines by default.
- Inspect View: Improved spacing between transcript events.
- Bugfix: Prevent duplicate sample init events in transcript.
- Bugfix: Properly collapse initialization events in the transcript.
- Bugfix: Properly pre-wrap source code in the transcript.

## v0.3.89 (17 April 2025)

- [Model Roles](https://inspect.aisi.org.uk/models.html#model-roles) for creating aliases to models used in a task (e.g. "grader", "red_team", "blue_team", etc.)
- New [openai-api](https://inspect.aisi.org.uk/providers.html#openai-api) model provider for interfacing with arbitrary services that have Open AI API compatible endpoints.
- ReAct Agent: [truncation](https://inspect.aisi.org.uk/agents.html#truncation) option to trim conversation messages when the model context window is exceeded.
- ReAct Agent: Improve default `on_continue` message, including using a dynamic name for the submit tool.
- Agent Bridge: Add `metadata` field to bridge input for backward compatibility with solver-based bridge.
- Added `default` argument to `get_model()` to explicitly specify a fallback model if the specified model isn't found.
- Approval: Approvers now take `history` argument (rather than `TaskState`) to better handle agent conversation state.
- Anthropic: Update string matching to correctly handle BadRequestErrors related to prompt + max_tokens being too long.
- Google: Return "(no content)" when a generate call results in no completion choices.
- CloudFlare: Use OpenAI compatible REST endpoint for interface to models.
- Azure AI: Use `2025-03-01-preview` as default API version if none explicitly specified.
- Model API: `trim_messages()` function for pruning messages to fit within model context windows.
- Model API: Improved detection of context window overflow for Grok, Groq, and CloudFlare.
- Task Display: Show both provider and model name when concurrency context is not shared across all models for a given provider.
- Registry: Exported `registry_create()` function for dynamic creation of registry objects (e.g. `@task`, `@solver`, etc.).
- Remove `chdir` option from `@task` (tasks can no longer change their working directory during execution).
- `INSPECT_EVAL_LOG_FILE_PATTERN` environment variable for setting the eval log file pattern.
- Bugfix: Eval retry now works correctly for models with a service prefix (e.g. `openai/azure/model-name`).
- Bugfix: Correctly resolve approvers in the same source file as tasks. 
- Bugfix: Ensure agent decorator resolves string annotations from `__future__` as needed.
- Bugfix: Correctly handle string `dict` keys that are numeric in store diffs.

## v0.3.88 (11 April 2025)

- Tools: Restore formerly required (but now deprecated) `type` field to `ToolCall`.
- Approval: Raise operator limit exceeded error for tool approval termination action.
- Anthropic: Don't include side count of `reasoning_tokens` in `total_tokens` (they are already included).
- Anthropic: Update string matching to correctly handle BadRequestErrors related to prompts being too long.

## v0.3.87 (10 April 2025)

- Eval: Fix an error when attempting to display realtime metrics for an evaluation.
- Log Viewer: Fix an error when displaying a running log with a null metric value.

## v0.3.86 (09 April 2025)

- Open AI: Treat `UnprocessableEntityError` as bad request so we can include the request payload in the error message.
- Eval Retry: Correctly restore model-specific generation config on retry.
- Inspect View: Resolve sample attachments before including in realtime event stream.
- Bugfix: Properly handle special characters in IDs during event database cleanup.

## v0.3.85 (08 April 2025)

- Remove support for `goodfire` model provider (dependency conflicts).
- React Agent: Enable specification of `description` without `name`.

## v0.3.84 (07 April 2025)

- Bugfix: Suppress link click behavior in vscode links.

## v0.3.83 (07 April 2025)

- Inspect View: [Live updates](https://inspect.aisi.org.uk/log-viewer.html#live-view) to running evaluation logs.
- [Agent](https://inspect.aisi.org.uk/agents.html) protocol and [inspect_ai.agent](https://inspect.aisi.org.uk/reference/inspect_ai.agent.html) module with new system for creating, composing, and executing agents.
- Scoring: New [grouped()](https://inspect.aisi.org.uk/scoring.html#metric-grouping) metric wrapper function, which applies a given metric to subgroups of samples defined by a key in sample metadata.
- Basic Agent: New `submit_append` option to append the submit tool output to the completion rather than replacing the completion (note that the new `react()` agent appends by default).
- Model API: New [execute_tools()](https://inspect.aisi.org.uk/reference/inspect_ai.model.html#execute_tools) function (replaces deprecated `call_tools()` function) which handles agent handoffs that occur during tool calling.
- Model API: `generate_loop()` method for calling generate with a tool use loop.
- Model API: Provide optional sync context manager for `Model` (works only with providers that don't require an async close).
- Anthropic: Add support for `tool_choice="none"` (added in v0.49.0, which is now required).
- Together AI: Updated `logprobs` to pass `1` rather than `True` (protocol change).
- Tools: `bash_session()` and `web_browser()` now create a distinct sandbox process each time they are instantiated.
- Computer Tool: Support for use of the native Open AI computer tool (available in the model `openai/computer-use-preview`)
- Task API: `task_with()` and `tool_with()` no longer copy the input task or tool (rather, they modify it in place and return it).
- Eval Set: Resolve tasks before each pass (ensure that each pass runs against an entirely new task instance).
- Eval Retry: Ability to retry any task in the registry, even if it has a custom `name` (save `registry_name` separately).
- Human Agent: Start task with clock paused and then automatically start it on container logins.
- Typed Store: `instance` option for `store_as()` for using multiple instances of a `StoreModel` within a sample.
- Typed Store: Raise error if attempting to embed a `StoreModel` within another `StoreModel`.
- Sandbox: New `sandbox_default()` context manager for temporarily changing the default sandbox.
- Docker: `write_file()` function now gracefully handles larger input file sizes (was failing on files > 2MB).
- Docker: Prevent low timeout values (e.g. 1 second) from disabling timeout entirely when they are retried.
- Display: Print warnings after task summaries for improved visibility.
- Inspect View: Fallback to content range request if initial HEAD request fails.
- Inspect View: Improve error message when view bundles are server from incompatible servers.
- Inspect View: Render messages in `user` and `assistant` solver events.
- Inspect View: Improved support for display of nested arrays.
- Inspect View: Improved rendering of complex scores and metrics.
- Inspect View: Properly handle filtering of dictionary scores.
- Inspect View: Render math in model input and output using katex.
- Inspect View: Improve sample score rendering (single scoring tab with scores rendered in a table).
- Inspect View: Improve sample count display in sample list footer.
- Inspect View: Properly refresh running evals when restoring from being backgrounded.
- Bugfix: Support for calling the `score()` function within Jupyter notebooks.
- Bugfix: Handle process lookup errors that can occur during timeout race conditions.
- Bugfix: Correctly capture and return logs from `eval()` when a cancellation occurs.
- Bugfix: Correctly handle custom `api_version` model argument for OpenAI on Azure.
- Bugfix: Correct handling for `None` passed to tool call by model for optional parameters.
- Bugfix: Cleanup automatically created `.compose.yml` when not in working directory.
- Bugfix: Prevent exception when navigating to sample that no longer exists in running samples display.

## v0.3.82 (02 April 2025)

- Bugfix: Correct handling of backward compatibility for inspect-web-browser-tool image.
- Bugfix: Eval now properly exits when `max_tasks` is greater than total tasks

## v0.3.81 (30 March 2025)

- Requirements: Temporarily upper-bound `rich` to < 14.0.0 to workaround issue.

## v0.3.80 (30 March 2025)

- Google: Compatibility with httpx client in `google-genai` >= 1.8.0 (which is now required).
- Mistral: Compatibility with tool call schema for `mistralai` >= v1.6.0 (which is now required).
- Inspect View: Correctly parse NaN values (use JSON5 for all JSON parsing)

## v0.3.79 (26 March 2025)

- Google: Compatibility with v1.7 of google-genai package (create client per-generate request)
- Bugfix: Properly record scorer and metrics when there are multiple tasks run in an eval.

## v0.3.78 (25 March 2025)

- OpenAI: Ensure that assistant messages always have the `msg_` prefix in responses API.

## v0.3.77 (25 March 2025)

- New [think()](https://inspect.aisi.org.uk/tools-standard.html#sec-think) tool that provides models with the ability to include an additional thinking step.
- OpenAI: Support for the new [Responses API](https://inspect.ai-safety-institute.org.uk/providers.html#responses-api) and [o1-pro](https://platform.openai.com/docs/models/o1-pro) models.
- OpenAI: Remove base64-encoded audio content from API call JSON in ModelEvent.
- AzureAI: Support for use of native [OpenAI](https://inspect.ai-safety-institute.org.uk/providers.html#openai-on-azure) and [Mistral](https://inspect.ai-safety-institute.org.uk/providers.html#mistral-on-azure-ai) clients using service qualifiers (e.g. `openai/azure/gpt-4o-mini` or `mistral/azure/Mistral-Large-2411`). 
- OpenRouter: Handle "error" field in response object and retry for empty responses.
- Added `--metadata` option to eval for associating metadata with eval runs.
- Task display: Show reasoning tokens for models that report them.
- Anthropic: Include reasoning tokens in computation of total tokens
- Inspect View: Properly wrap tool input for non-code inputs like `think`.

## v0.3.76 (23 March 2025)

- [bash_session()](https://inspect.ai-safety-institute.org.uk/tools-standard.html#sec-bash-session) tool for creating a stateful bash shell that retains its state across calls from the model.
- [text_editor()](https://inspect.ai-safety-institute.org.uk/tools-standard.html#sec-text-editor) tool which enables viewing, creating and editing text files.
- Structured Output: Properly handle Pydantic BaseModel that contains other BaseModel definitions in its schema.
- OpenAI: Support for .wav files in audio inputs for gpt-4o-audio-preview.
- OpenAI: Strip 'azure' prefix from model_name so that model type checks all work correctly.
- OpenAI: Don't send `reasoning_effort` parameter to o1-preview (as it is not supported).
- Inspect View: Fix error sorting numeric or categorical score results.
- Inspect View: Properly wrap model API call text in the transcript.
- Bugfix: Only initialise display in eval_set if it wasn't initialised from the CLI
- Bugfix: Set the global log level based on the specified Inspect log level.
- Bugfix: Resolve issue when deserialising a SubtaskEvent from a log file which does not have a completed time.
- Bugfix: Fix unnecessary warnings about task arguments.
- Bugfix: When a task does not take a kwargs argument, only warn if the provided argument is not valid.

## v0.3.75 (18 March 2025)

- Model API: Specifying a default model (e.g. `--model`) is no longer required (as some evals have no model or use `get_model()` for model access).
- Tasks can now directly specify a `model`, and model is no longer a required axis for parallel tasks.
- Eval Set: Improved parallelisation in scheduler (all pending tasks are now run together rather than in model groups).
- Don't generate `id` for `ChatMessage` when deserialising (`id` is now `str | None` and is only populated when messages are directly created).
- Log: Support for zip64 extensions required to read some log files that are larger than 4GB.
- Anthropic: Provide `reasoning_tokens` for standard thinking blocks (redacted thinking not counted).
- Google: Improve checking of `APIError` status codes for retry.
- CLI: Added `--env` option for defining environment variables for the duration of the `inspect` process.
- Inspect View: Fix issue generating diffs for nested arrays.
- Inspect View: Fix layout issue with sample error display in sample detail summary.
- Inspect View: Better support large eval files (in excess of 4GB).
- Inspect View: Correctly display 'None' when passed in tool calls.
- Inspect View: Fix 'Access Denied' error when using `inspect view` and viewing the log in a browser.
- Bugfix: Properly handle nested Pydantic models when reading typed store (`store_as()`) from log.
- Bugfix: Enable passing `solver` list to `eval()` (decorate `chain` function with `@solver`).
- Bugfix: Support deserializing custom sandbox configuration objects when said sandbox plugin is not installed.
- Bugfix: Fix error in sample filtering autocomplete (could cause autocomplete to fail and show an error in js console).

## v0.3.74 (15 March 2025)

- Bugfix: Exclude chat message `id` from cache key (fixes regression in model output caching).

## v0.3.73 (14 March 2025)

- Constrain model output to a particular JSON schema using [Structured Output](https://inspect.aisi.org.uk/structured.html) (supported for OpenAI, Google, and Mistral).
- New "HTTP Retries" display (replacing the "HTTP Rate Limits" display) which counts all retries and does so much more consistently and accurately across providers.
- The `ModelAPI` class now has a `should_retry()` method that replaces the deprecated `is_rate_limit()` method.
- The "Generate..." progress message in the Running Samples view now shows the number of retries for the active call to `generate()`.
- New `inspect trace http` command which will show all HTTP requests for a run.
- More consistent use of `max_retries` and `timeout` configuration options. These options now exclusively control Inspect's outer retry handler; model providers use their default behaviour for the inner request, which is typically 2-4 retries and a service-appropriate timeout.
- Improved async implementation using AnyIO (can now optionally run Trio rather than asyncio as the [async backend](https://inspect.aisi.org.uk/parallelism.html#async-backends)).
- Agent Bridge: Correct handling for `tool_choice` option.
- Model API: `ChatMessage` now includes an `id` field (defaults to auto-generated uuid).
- OpenAI: More flexible parsing of content parts (some providers omit the "type" field); support for "reasoning" content parts.
- Anthropic: Retry api connection errors and remote protocol errors that occur during streaming.
- Mistral: Update to new Mistral API (v1.5.1 of `mistralai` is now required).
- Logging: Inspect no longer sets the global log level nor does it allow its own messages to propagate to the global handler (eliminating the possibility of duplicate display). This should improve compatibility with applications that have their own custom logging configured. 
- Tasks: For filesystem based tasks, no longer switch to the task file's directory during execution (directory switching still occurs during task loading). Specify `@task(chdir=True)` to preserve the previous behavior.
- Bugfix: Fix issue with deserializing custom sandbox configuration objects.
- Bugfix: Handle `parallel_tool_calls` correctly for OpenAI models served through Azure.

## v0.3.72 (03 March 2025)

- Computer: Updated tool definition to match improvements in Claude Sonnet 3.7.

## v0.3.71 (01 March 2025)

- Anthropic: Support for [extended thinking](https://inspect.aisi.org.uk/reasoning.html#claude-3.7-sonnet) features of Claude Sonnet 3.7 (minimum version of `anthropic` package bumped to 0.47.1).
- Reasoning: `ContentReasoning` type for representing model reasoning blocks.
- Reasoning: `reasoning_tokens` for setting maximum reasoning tokens (currently only supported by Claude Sonnet 3.7)
- Reasoning: `reasoning_history` can now be specified as "none", "all", "last", or "auto" (which yields a provider specific recommended default).
- Web Browser: [Various improvements](https://github.com/UKGovernmentBEIS/inspect_ai/pull/1314) to performance and robustness along with several bug fixes.
- OpenAI: Provide long connection (reasoning friendly) socket defaults in http client 
- OpenAI: Capture `reasoning_tokens` when reported.
- OpenAI: Retry on rate limit requests with "Request too large".
- OpenAI: Tolerate `None` for assistant content (can happen when there is a refusal).
- Google: Retry requests on more HTTP status codes (selected 400 errors and all 500 errors). 
- Event Log: Add `working_start` attribute to events and `completed` and `working_time` to model, tool, and subtask events.
- Human Agent: Add `task quit` command for giving up on tasks.
- Human Agent: Don't emit sandbox events for human agent
- Inspect View: Improve rendering of JSON within logging events.
- Inspect View: Improve virtualized rendering of Sample List, Sample Transcript, and Sample Messages.
- Task Display: Let plugins display counters ('rich' and 'full' display modes only).
- Inspect View: Fix layout issues with human agent terminal session playback.
- Inspect View: Improve tool input / output appearance when rendered in VSCode.
- Inspect View: Display reasoning tokens in model usage for the samples and for the complete eval.
- Inspect View: Improve model api request / response output when rendered in VSCode.
- Inspect View: Improve rendering of some tool calls in the transcript.
- Bugfix: Fix audio and video inputs for new Google GenAI client.
- Bugfix: Ensure that token limits are not enforced during model graded scoring.
- Bugfix: Catch standard `TimeoutError` for running shell commands in the computer tool container.
- Bugfix: Correct combination of consecutive string based user messages for Anthropic provider.

## v0.3.70 (25 February 2025)

- [working_limit](https://inspect.aisi.org.uk/errors_and_limits.html#working-limit) option for specifying a maximum working time (e.g. model generation, tool calls, etc.) for samples.
- Added `SandboxEvent` to transcript for recording sandbox execution and I/O.
- Sandboxes: `as_type()` function for checked downcasting of `SandboxEnvironment`
- Remove root logging handlers upon Inspect logger initialisation (as they result in lots of log spam if left installed).
- Only explicitly set `state.completed=True` when entering scoring (`basic_agent()` no longer sets `completed` so can be used in longer compositions of solvers).
- Add `uuid` property to `TaskState` and `EvalSample` (globally unique identifier for sample run).
- Add `cleanup` to tasks for executing a function at the end of each sample run.
- Agent `bridge()` is now compatible with the use of a custom `OPENAI_BASE_URL`.
- Mistral: Bump required version of `mistralai` package to 1.5 (required for `working_limit`).
- Truncate tracebacks included in evaluation log to a maximum of 1MB.
- Compatibility with textual version 2.0 (remove upper bound).
- Align with HF datasets `fsspec` version constraints to avoid pip errors when installing alongside `datasets`.
- Bugfix: Fix issue with tools that had an ordinary `dict` as a parameter.
- Bugfix: Print the correct container `sample_id` for `--no-sandbox-cleanup`.

## v0.3.69 (20 February 2025)

- Google provider updated to use the [Google Gen AI SDK](https://googleapis.github.io/python-genai/), which is now the recommended API for Gemini 2.0 models.
- Task display: Use cooperative cancellation for cancel buttons in task display.
- Task display: Print task progress every 5 seconds for 'plain' display mode.
- Task display: Handle click on running samples tab when there is no transcript.
- Docker: Print stderr from `compose up` when no services startup successfully. 
- Docker: Print sample id and epoch for each container when using `--no-sandbox-cleanup`
- Mistral: Create and destroy client within generate.
- Inspect View: Fix display of score dictionaries containing boolean values
- Bugfix: Catch standard `TimeoutError` for subprocess timeouts (ensure kill/cleanup of timed out process).

## v0.3.68 (19 February 2025)

- Task display: Improve spacing/layout of final task display.
- Textual: speicfy broader range of compatible versions (v0.86.2 to v1.0.0)

## v0.3.67 (18 February 2025)

- Memoize calls to `get_model()` so that model instances with the same parameters are cached and re-used (pass `memoize=False` to disable).
- Async context manager for `Model` class for optional scoped usage of model clients.
- New `assistant_message()` solver.
- Prompt templates: Ignore template placeholders that don't map to passed parameters in `prompt_template()`, and system/user/assistant solvers.
- Google: Handle system messages with content lists and input with system but no user messages.
- Google: Ensure that a completion choice is provided even when none are returned by the service.
- Inspect View: Improve the display of subtasks with no inputs or events.
- Inspect View: Fix transcript display of phantom subtask or other phantom events.
- Inspect View: Fix formatting issues in sample error display
- Bugfix: Raise error for empty dataset (rather than providing a dummy sample).
- Bugfix: Specify markup=False for textual static controls (stricter parser in textual 2.0 leading to exceptions).
- Bugfix: Temporarily pin to textual==1.0.0 while they chase all of their regressions in 2.0

## v0.3.66 (17 February 2025)

- Docker: Correct compose file generation for Dockerfiles w/ custom stem or extension.
- Escape brackets when rendering task config (another textual 2.0 fix)

## v0.3.65 (16 February 2025)

- Compatibility with textual 2.0 (which had several breaking changes).
- Inspect View: Improve scorer display formatting.
- Bugfix: Inspect view now correctly renders arrays with embedded `null` values.
- Bugfix: Inspect view now correctly handles scorers with no metrics.

## v0.3.64 (14 February 2025)

- [Reference documentation](https://inspect.aisi.org.uk/reference/) for Python API and CLI commands.
- Add support for [clustered standard errors](https://inspect.aisi.org.uk/scorers.html#clustered-standard-errors) via a new `cluster` parameter for the `stderr()` metric.
- Improvements to [scoring workflow](https://inspect.aisi.org.uk/scorers.html#sec-scorer-workflow) (`inspect score` command and `score()` function).
- Metrics now take `list[SampleScore]` rather than `list[Score]` (previous signature is deprecated but still works with a warning).
- Use a sample adjustment for the `var()` metric.
- Google: Speculative fix for completion candidates not being returned as a list.
- Python and Bash tools: Add `sandbox` argument for running in non-default sandboxes.
- Transcript: Log `ScoreEvent` (with `intermediate=True`) when the `score()` function is called.
- Transcript: Add `source` field to `InfoEvent` and use it for events logged by the human agent.
- Docker: Support Dockerfiles with `.Dockerfile` extension.
- Docker: Raise error when there is an explicitly configured `container_name` (incompatible with epochs > 1).
- Docker: Dynamically set `compose up` timeout when there are `healthcheck` entries for services.
- Log: Validate that `log_dir` is writeable at startup.
- Log: Write eval config defaults into log file (rather than `None`).
- Bugfix: Always honor level-level-transcript setting for transcript logging.
- Bugfix: Fix some dynamic layout issues for sample sandbox view.

## v0.3.63 (07 February 2025)

- Add [OpenRouter](https://inspect.aisi.org.uk/providers.html#openrouter) model provider.
- Inspect View: Convert codebase from JS/Preact to Typescript/React
- Add `shuffle_choices` to dataset and dataset loading functions. Deprecate `shuffle` parameter to the `multiple_choice` solver.
- Add `stop_words` param to the `f1` scorer. `stop_words` will be removed from the target and answer during normalization.
- Tools: Handle return of empty list from tool calls.
- Computer: Moved out of beta (i.e. from `inspect_ai.tool.beta` into `inspect_ai.tool`).
- Sandboxes: Docker now uses `tee` for write_file operations.
- Inspect View: Handle Zip64 zip files (for log files greater than 4GB)
- Bugfix: Change `type` parameter of `answer()` to `pattern` to address registry serialisation error.
- Bugfix: Restore printing of request payloads for 400 errors from Anthropic.
- Bugfix: Log transcript event for solver provided scores (improves log viewer display of solver scoring)

## v0.3.62 (03 February 2025)

- Various improvements for [reasoning models](https://github.com/UKGovernmentBEIS/inspect_ai/pull/1229) including extracting reasoning content from assistant messages.
- OpenAI: Handle `reasoning_effort`, `max_tokens`, `temperature`, and `parallel_tool_calls` correctly for o3 models.
- OpenAI: Map some additional 400 status codes to `content_filter` stop reason.
- Anthropic: Handle 413 status code (Payload Too Large) and map to `model_length` StopReason.
- Tasks: Log sample with error prior to raising task-ending exception.
- Python: Enhance prompt to emphasise that it is a script rather than a notebook.
- Computer: Various improvements to image including desktop, python, and VS Code configuration.
- Bugfix: Don't download full log from S3 for header_only reads.

## v0.3.61 (31 January 2025)

- Computer: Enable viewing computer tool's remote mouse cursor via VNC.
- Computer: Disable lock screen on from computer tool reference image.
- Limits: Amend `SampleLimitExceededError` with current `state` so that messages, etc. are preserved when limits are hit.
- Tools: Properly handle image dispatching when multiple tool calls are made by assistant.
- Anthropic: Raise error on 400 status not identified as model_length or content_filter.
- Basic Agent: `incorrect_message` can now optionally be an async function.
- Bugfix: Remove `suffix` from `eval-set` CLI args.
- Bugfix: Only catch `Exception` from sandboxenv_init (allow cancelled to propagate)

## v0.3.60 (29 January 2025)

- [Agent Bridge](https://inspect.aisi.org.uk/agent-bridge.html) for integrating external agent frameworks with Inspect.
- [Goodfire](https://inspect.aisi.org.uk/models.html#goodfire) model provider.
- Add `@wraps` to functions wrapped by Inspect decorators to preserve type information.
- Hugging Face: Add support for stop sequences for HF models.
- Docker: More robust parsing of version strings (handle development versions).
- Vertex: Support for Anthropic models hosted on Vertex.
- OpenAI: Read `refusal` field from assistant message when provided.
- OpenAI: Use qualifiers rather than model args for OpenAI on other providers (`openai/azure`)
- Anthropic: Don't insert '(no content)' into canonical messages list (do only on replay)
- Anthropic: Use qualifiers rather than model args for Anthropic on other providers (`anthropic/bedrock`, `anthropic/vertex`).
- Anthropic: Support for `extra_body` model arg (for adding additional JSON properties to the request)
- Basic Agent: Append `tools` to `state` so that tools added in `init` are preserved.
- Scoring: Always provide half-again the sample time limit for scoring.
- Bugfix: Fix issue w/ approvals for samples with id==0.
- Bugfix: Use "plain" display when running eval_async() outside of eval().
- Bugfix: Fix issue with multiple scorers of the same type in a task.

## v0.3.59 (24 January 2025)

- Beta version of [computer()](https://inspect.aisi.org.uk/tools-standard.html#sec-computer) tool which models with a computer desktop environment.
- `user_message()` solver for appending parameterised user messages.
- `prompt_template()`, `system_message()` and `user_message()` solver now also include the sample `store` in substitution parameters.
- Limits: Enforce token and message limit at lower level (not longer required to check `state.completed` for limit enforcement).
- Limits: Enforce [custom limits](https://inspect.aisi.org.uk/errors-and-limits.html#custom-limit) for samples by raising `SampleLimitExceededError`.
- Tasks: Optional ability for solvers to [yield scores](https://inspect.aisi.org.uk/solvers.html#sec-scoring-in-solvers) for a task.
- Model API: Log model calls that result in bad request errors.
- Tools: `model_input` option that determines how tool call result content is played back to the model.
- Tools: Don't attempt to marshall arguments of dynamic `ToolDef` with `**kwargs: Any` (just pass them through).
- Log warning when a non-fatal sample error occurs (i.e. errors permitted by the `fail_on_error` option) 
- Inspect View: allow filtering samples by compound expressions including multiple scorers. (thanks @andrei-apollo)
- Inspect View: improve rendering performance and stability for the viewer when viewing very large eval logs or samples with a large number of steps.
- Task display: Improved `plain` mode with periodic updates on progress, metrics, etc.
- Google: Update to v0.8.4 of google-generativeai (py.typed support and removal of logprobs generation options)
- Google: Support for string enums (e.g. `Literal["a", "b", "c"])`) in tool function declarations.

## v0.3.58 (16 January 2025)

- Support for [audio and video](https://inspect.aisi.org.uk/multimodal.html) inputs for Open AI and Google Gemini models.
- Task display: Added Timeout Tool button for manually timing out a tool call.
- Task display: Automatically switch to "plain" mode when running in a background thread
- Sandboxes: Setup and initialisation errors are now handled at the sample level.
- Sandboxes: Increase setup script timeout to 5 minutes (from 30 seconds) and do not retry setup scripts (in case they aren't idempotent).
- Sandboxes: Add `timeout_retry` option (defaulting to `True`) to `exec()` function.
- Sandboxes: Add `type` and  optional `container` properties to `SandboxConnection`.
- Docker: Services which exit with status 0 during setup no longer cause an error.
- `task_with()` function for creating task variants.
- Added `--filter` argument to trace CLI commands for filtering on trace log message content.
- Print model conversations to terminal with `--display=conversation` (was formerly `--trace`, which is now deprecated).
- HuggingFace: Support models that don't provide a chat template (e.g. gpt2)
- Eval Set: Ensure that logs with status 'started' are retried.
- Rename the built in `bootstrap_std` metric to `bootstrap_stderr` (deprecate `bootstrap_std`)
- Bugfix: Fix duplication of summaries when eval log file is rewritten.

## v0.3.57 (09 January 2025)

- [Tracing API](https://inspect.aisi.org.uk/tracing.html#tracing-api) for custom trace logging.
- Inspect View: never truncate tool result images and display at default width of 800px.
- Inspect View: display tool error messages in transcript when tool errors occur.
- Inspect View: display any completed samples even if the task fails because of an error
- Inspect View: don't display the 'input' column heading if there isn't an input
- Open AI: Handle additional bad request status codes (mapping them to appropriate `StopReason`)
- Open AI: Use new `max_completion_tokens` option for o1 full.
- Web Browser: raise error when both `error` and `web_at` fields are present in response.
- Sandboxes: Apply dataset filters (limit and sample id) prior to sandbox initialisation.
- Docker: Prevent issue with container/project names that have a trailing underscore. 
- Store: initialise `Store` from existing dictionary.
- Log: provide `metadata_as` and `store_as` typed accessors for sample metadata and store.
- Tool parameters with a default of `None` are now supported.
- More fine graned HTML escaping for sample transcripts displalyed in terminal.
- Bugfix: prevent errors when a state or storage value uses a tilde or slash in the key name.
- Bugfix: Include input in sample summary when the sample input contains a simple string.

## v0.3.56 (01 January 2025)

- [Human Agent](https://inspect.aisi.org.uk/human-agent.html) solver for human baselining of computing tasks.
- [Typed interfaces](https://inspect.aisi.org.uk/typing.html) to `Sample` store and metadata using Pydantic models.
- [Approval policies](https://inspect.aisi.org.uk/approval.html#task-approvers) can now be defined at the `Task` level (`eval` level approval policies take precedence).
- Tools can now return `ContentText` and `ContentImage`.
- Move tool result images into subsequent user messages for models that don't support tools returning images.
- `SandboxConnection` that contains login information from sandboxes.
- `display_type()` function for detecting the current display type (e.g. "full", "rich", etc.)
- Trace: improved handling of `eval()` running in multiple processes at once (trace file per-process)
- Docker: don't apply timeouts to `docker build` and `docker pull` commands.
- Bugfix: fix issue w/ `store.get()` not auto-inserting `default` value.

## v0.3.55 (29 December 2024)

- Bedrock: redact authentication model args from eval logs.
- OpenAI: warn when `temperature` is used with o1 models (as it is not supported).
- Bugfix: spread args for cache trace logging.

## v0.3.54 (26 December 2024)

- [Tracing](https://inspect.aisi.org.uk/tracing.html) for diagnosing runs with unterminated action (e.g. model calls, docker commands, etc.).
- Provide default timeout/retry for docker compose commands to mitigate unreliability in some configurations.
- Switch to sync S3 writes to overcome unreliability observed when using async interface.
- Task display: Added `--no-score-display` option to disable realtime scoring metrics.
- Bugfix: Fix failure to fully clone samples that have message lists as input.
- llama-cpp-python: Support for `logprobs`.

## v0.3.53 (20 December 2024)

- OpenAI: Support for o1 including native tool calling and `reasoning_effort` generation option.
- Task API: Introduce `setup` step that always runs even if `solver` is replaced.
- Bedrock: Support for tool calling on Nova models.
- Bedrock: Support for custom `model_args` passed through to `session.Client`.
- Bedrock: Support for `jpeg` images.
- Bedrock: Correct max_tokens for llama3-8b, llama3-70b models on Bedrock.
- Inspect View: Various improvements to appearance of tool calls in transcript.
- Task display: Ensure that widths of progress elements are kept consistent across tasks.
- Sandboxes: New `max_sandboxes` option for (per-provider) maximum number of running sandboxes.
- Sandboxes: Remove use of aiofiles to mitigate potential for threading deadlocks.
- Concurrency: Do not use `max_tasks` as a lower bound for `max_samples`.
- Log recorder: Always re-open log buffer for `eval` format logs.
- Bugfix: Proper handling of text find for eval raw JSON display
- Bugfix: Correct handling for `--sample-id` integer comparisons.
- Bugfix: Proper removal of model_args with falsey values (explicit check for `None`)
- Bugfix: Properly handle custom metrics that return dictionaries or lists
- Bugfix: Proper sample count display when retrying an evaluation
- Bugfix: Fix inability to define and run tasks in a notebook.

## v0.3.52 (13 December 2024)

- Eval: `--sample-id` option for evaluating specific sample id(s).
- Bedrock: Detect and report HTTP rate limit errors.
- Azure AI: Add `emulate_tools` model arg to force tool emulation (emulation is enabled by default for Llama models).
- Basic Agent: Add `max_tool_output` parameter to override default max tool output from generate config.
- Inspect View: Correct display of sample ID for single sample tasks.
- Trace: Show custom tool views in `--trace` mode.
- Bugfix: Support for dynamic metric names in realtime scoring display.

## v0.3.51 (13 December 2024)

- Bugfix: Task display fails to load when no scorers are defined for a task.

## v0.3.50 (12 December 2024)

- Tools: Improved typing/schema support (unions, optional params, enums).
- Tools: Added `append` argument to `use_tools()` for adding (rather than replacing) the currently available tools.
- Docker sandbox: Streamed reads of stderr/stdout (enabling us to enforce output limits for read_file and exec at the source).
- Sandbox API: Enable passing `BaseModel` types for sandbox `config` (formerly only a file path could be passed).
- Task display: Show all task scores in realtime (expand task progress to see scores).
- Task display: Show completed samples and align progress more closely to completed samples (as opposed to steps).
- Task display: Show sample messages/tokens used (plus limits if specified).
- Task display: Resolve issue where task display would lose mouse input after VS Code reload.
- Datasets: Validate that all IDs in datasets are unique (as several downstream problems occur w/ duplicate IDs).
- Inspect View: Fix issue with incorrectly displayed custom tool views.
- Human approval: Use fullscreen display (makes approval UI async and enables rapid processing of approvals via the `Enter` key).
- Added `input_panel()` API for adding custom panels to the fullscreen task display.
- Log recorder: Methods are now async which will improve performance for fsspec filesystems with async implementations (e.g. S3)
- Log recorder: Improve `.eval` log reading performance for remote filesystem (eagerly fetch log to local buffer).
- Add `token_usage` property to `TaskState` which has current total tokens used across all calls to `generate()` (same value that is used for enforcing token limits).
- Add `time` field to `ModelOutput` that records total time spent within call to ModelAPI `generate()`.
- Web browser: Remove base64 images from web page contents (prevent filling up model context with large images).
- Match scorer: If the target of a match isn’t numeric, ignore the numeric flag and instead use text matching (improved handling for percentages).
- Hugging Face: Support for native HF tool calling for Llama, Mistral, Qwen, and others if they conform to various standard schemas.
- Hugging Face: `tokenizer_call_args` dict to specify custom args during tokenization, such as `max_length` and `truncation`.
- Azure AI: Fix schema validation error that occurred when model API returns `None` for `content`.
- Display: Throttle updating of sample list based on number of samples.
- Display: Add explicit 'ctrl+c' keybinding (as textual now disables this by default).
- Bugfix: Correct rate limit error display when running in fullscreen mode.
- Bugfix: `hf_dataset` now explicitly requires the `split` argument (previously, it would crash when not specified).
- Bugfix: Prevent cascading textual error when an error occurs during task initialisation.
- Bugfix: Correctly restore sample summaries from log file after amend.
- Bugfix: Report errors that occur during task finalisation.
  
## v0.3.49 (03 December 2024)

- Logging: Only call CreateBucket on Amazon S3 when the bucket does not already exist.
- Improve cancellation feedback and prevent multiple cancellations when using fullscreen display.
- Inspect View: Prevent circular reference error when rendering complex tool input.
- Inspect View: Resolve display issue with sorting by sample then epoch.

## v0.3.48 (01 December 2024)

- [Realtime display](https://github.com/UKGovernmentBEIS/inspect_ai/pull/865) of sample transcripts (including ability to cancel running samples).
- Scoring: When using a dictionary to map metrics to score value dictionaries, you may now use globs as keys. See our [scorer documentation](https://inspect.aisi.org.uk/scorers.html#sec-multiple-scorers) for more information.
- `EvalLog` now includes a [location](https://github.com/UKGovernmentBEIS/inspect_ai/pull/872) property indicating where it was read from.
- Use [tool views](https://inspect.aisi.org.uk/approval.html#tool-views) when rendering tool calls in Inspect View.
- Consistent behavior for `max_samples` across sandbox and non-sandbox evals (both now apply `max_samples` per task, formerly evals with sandboxes applied `max_samples` globally).
- Log files now properly deal with scores that produce Nan. (fixes [#834](https://github.com/UKGovernmentBEIS/inspect_ai/issues/834))
- Bash tool: add `--login` option so that e.g. .bashrc is read before executing the command.
- Google: Support for tools/functions that have no parameters.
- Google/Vertex: Support for `logprobs` and other new 1.5 (002 series) options.
- AzureAI: Change default max_tokens for Llama models to 2048 (4096 currently yields an error w/ Llama 3.1).
- Mistral: Various compatibility changes for their client and tool calling implementation.
- Handle exponents in numeric normalisation for match, include, and answer scorers.
- hf_dataset: Added `cached` argument to control whether to use a previously cached version of the dataset if available (defaults to `True`).
- hf_dataset: Added `revision` option to load a specific branch or commit SHA (when using `revision` datasets are always revalidated on Hugging Face, i.e. `cached` is ignored).
- Log viewer: Display sample ids rather than indexes.
- Log viewer: Add timestamps to transcript events.
- Log viewer: Metadata which contains images will now render the images.
- Log viewer: Show custom tool call views in messages display.
- Bugfix: Correctly read and forward image detail property.
- Bugfix: Correct resolution of global eval override of task or sample sandboxes.
- Bugfix: Don't do eval log listing on background threads (s3fs can deadlock when run from multiple threads).

## v0.3.47 (18 November 2024)

- Basic agent: Ensure that the scorer is only run once when max_attempts = 1.
- Basic agent: Support custom function for incorrect_message reply to model.
- Tool calling: Execute multiple tool calls serially (some models assume that multiple calls are executed this way rather than in parallel).
- Google: Combine consecutive tool messages into single content part; ensure no empty text content parts.
- AzureAI: Create and close client with each call to generate (fixes issue w/ using azureai on multiple passes of eval).
- Bedrock: Migrate to the [Converse API](https://docs.aws.amazon.com/bedrock/latest/userguide/conversation-inference-supported-models-features.html), which supports many more features including tool calling and multimodal models.
- Scoring: When using a dictionary to map metrics to score value dictionaries, you may now use globs as keys. See our [scorer documentation](https://inspect.aisi.org.uk/scorers.html#sec-multiple-scorers) for more information.
- Sample limit events will now appear in the transcript if a limit (e.g. message, token, or time limit) halt a sample. The sample list and sample detail also display the limit, if applicable.

## v0.3.46 (12 November 2024)

- [eval](https://inspect.aisi.org.uk/eval-logs.html#sec-log-format) is now the default log format (use `--log-format=json` to use old format).
- Base 64 images are now logged by default for all log formats (disable with `--no-log-images`).
- The log viewer now properly displays sample errors in the sample list for `eval` format log files.
- Improve path handling when using `inspect log convert` to convert a single log file.
- Web browser tool: Subtasks now each have independent web browser sessions.
- Anthropic: Ensure that assistant messages created in generate never have empty content lists.
- Increase sandbox `exec()` output limit from 1 MiB to 10 MiB.

## v0.3.45 (11 November 2024)

- [time_limit](https://inspect.aisi.org.uk/errors_and_limits.html#sample-limits) option for specifying a maximum execution time for samples.
- [read_eval_log_samples()](https://inspect.aisi.org.uk/eval-logs.html#streaming) function for streaming reads of `.eval` log files.
- Mistral: Support for multi-modal models (requires v1.2 of mistralai package).
- Groq: Support for multi-modal models (requires v0.11.0 of groq package).
- AzureAI: Use Model Inference API (preview) for implementation of model client.
- Bedrock: Fix parsing of Bedrock Mistral Large 2407 responses
- Apply standard sample error handling (fail-on-error, etc.) when running scorers.
- Fix issue with correctly logging task_args for eval-set tasks which are interrupted.
- Move `INSPECT_DISABLE_MODEL_API` into `generate()` (as opposed to `get_model()`)
- Always treat `.eval` files as logs (don't apply file name pattern restrictions as we do with `.json`).
- Log model calls when model providers return bad request errors
- Better lay out large numbers of configuration and parameters when displaying log files.
- The log viewer now properly displays sample scores for running tasks.
- Add `metadata` field to `ModelOutput` and provide various fields for the Groq provider.

## v0.3.44 (04 November 2024)

- Revert change to single epoch reducer behavior (regressed some scoring scenarios).

## v0.3.43 (04 November 2024)

- New binary [log format](https://inspect.aisi.org.uk/eval-logs.html#sec-log-format) which yields substantial size and speed improvements (JSON format log files are still fully supported and utilities for converting between the formats are provided).
- [Grok](https://docs.x.ai/) model provider.
- [llama-cpp-python](https://llama-cpp-python.readthedocs.io/en/latest/) local model provider.
- Extensions: correctly load extensions in packages where package name differs from dist name.
- Added `--model-config`, `--task-config`, and `--solver-config` CLI arguments for specifying model, task, and solver args using a JSON or YAML config file.
- View: properly render complex score objects in transcript.
- Write custom tool call views into transcript for use by Inspect View.
- Use `casefold()` for case-insensitive compare in `includes()`, `match()`, `exact()`, and `f1()` scorers.
- OpenAI: eliminate use of `strict` tool calling (sporadically supported across models and we already internally validate).
- Mistral: fix bug where base_url was not respected when passing both an api_key and base_url.
- Don't include package scope for task name part of log files.
- Improve performance of write_file for Docker sandboxes.
- Use user_data_dir rather than user_runtime_dir for view notifications.
- Implement `read_eval_log_sample()` for JSON log files.
- Log the list of dataset sample IDs.
- Limit `SandboxEnvironment.exec()` output streams to 1 MiB. Limit `SandboxEnvironment.read_file()` to 100 MiB.
- Add `INSPECT_DISABLE_MODEL_API` environment variable for disabling all Model APIs save for mockllm.
- Add optional `tool_call_id` param to `ModelOutput.for_tool_call()`.
- Support all JSON and CSV dataset arguments in `file_dataset()` function.

## v0.3.42 (23 October 2024)

- [ToolDef](https://inspect.aisi.org.uk/tools-custom.html#sec-dynamic-tools) class for dynamically creating tool definitions.
- Added `--tags` option to eval for tagging evaluation runs.
- Added APIs for accessing sample event transcripts and for creating and resolving attachments for larger content items.
- Cleanup Docker Containers immediately for samples with errors.
- Support Dockerfile as config path for Docker sandboxes (previously only supported compose files).
- Anthropic: remove stock tool use chain of thought prompt (many Anthropic models now do this internally, in other cases its better for this to be explicit rather than implicit).
- Anthropic: ensure that we never send empty text content to the API.
- Google: compatibility with google-generativeai v0.8.3
- Llama: remove extraneous <|start_header_id|>assistant<|end_header_id|> if it appears in an assistant message.
- OpenAI: Remove tool call id in user message reporting tool calls to o1- models.
- Use Dockerhub aisiuk/inspect-web-browser-tool image for web browser tool.
- Use ParamSpec to capture types of decorated solvers, tools, scorers, and metrics.
- Support INSPECT_EVAL_MODEL_ARGS environment variable for calls to `eval()`.
- Requirements: add lower bounds to various dependencies based on usage, compatibility, and stability.
- Added `include_history` option to model graded scorers to optionally include the full chat history in the presented question.
- Added `delimiter` option to `csv_dataset()` (defaults to ",")
- Improve answer detection in multiple choice scorer.
- Open log files in binary mode when reading headers (fixes ijson deprecation warning).
- Capture `list` and `dict` of registry objects when logging `plan`.
- Add `model_usage` field to `EvalSample` to record token usage by model for each sample.
- Correct directory handling for tasks that are imported as local (non-package) modules.
- Basic agent: terminate agent loop when the context window is exceeded.
- Call tools sequentially when they have opted out of parallel calling.
- Inspect view bundle: support for bundling directories with nested subdirectories.
- Bugfix: strip protocol prefix when resolving eval event content
- Bugfix: switch to run directory when running multiple tasks with the same run directory.
- Bugfix: ensure that log directories don't end in forward/back slash.

## v0.3.41 (11 October 2024)

- [Approval mode](https://inspect.aisi.org.uk/approval.html) for extensible approvals of tool calls (human and auto-approvers built in,  arbitrary other approval schemes via extensions).
- [Trace mode](https://inspect.aisi.org.uk/interactivity.html#sec-trace-mode) for printing model interactions to the terminal.
- Add `as_dict()` utility method to `Score`
- [Sample limits](https://inspect.aisi.org.uk/errors_and_limits.html#sample-limits) (`token_limit` and `message_limit`) for capping the number of tokens or messages used per sample ( `message_limit` replaces deprecated `max_messages`).
- Add `metadata` field to `Task` and record in log `EvalSpec`.
- Include datetime and level in file logger.
- Correct llama3 and o1 tool calling when empty arguments passed.
- Allow resolution of any sandbox name when there is only a single environment.
- Introduce `--log-level-transcript` option for separate control of log entries recorded in the eval log file
- Improve mime type detection for image content encoding (fixes issues w/ webp images).
- Fix memory leak in Inspect View worker-based JSON parsing.
- Add `fail_on_error` option for `eval_retry()` and `inspect eval-retry`.
- Defer resolving helper models in `self_critique()` and `model_graded_qa()`.
- Fix Docker relative path resolution on Windows (use PurePosixPath not Path)
- Restore support for `--port` and `--host` on Inspect View.

## v0.3.40 (6 October 2024)

- Add `interactive` option to `web_browser()` for disabling interactive tools (clicking, typing, and submitting forms).
- Provide token usage and raw model API calls for OpenAI o1-preview.
- Add support for reading CSV files of dialect 'excel-tab'.
- Improve prompting for Python tool to emphasise the need to print output.
- For `basic_agent()`, defer to task `max_messages` if none is specified for the agent (default to 50 is the task does not specify `max_messages`).
- Add optional `content` parameter to `ModelOutput.for_tool_call()`.
- Display total samples in Inspect View
- Prune `sample_reductions` when returning eval logs with `header_only=True`.
- Improved error message for undecorated solvers.
- For simple matching scorers, only include explanation if it differs from answer.

## v0.3.39 (3 October 2024)

- The sample transcript will now display the target for scoring in the Score Event (for newly run evaluations).
- Provide setter for `max_messages` on `TaskState`.
- Provide `max_messages` option for `basic_agent()` (defaulting to 50) and use it rather than any task `max_messages` defined.
- Improved implementation of disabling parallel tool calling (also fixes a transcript issue introduced by the original implementation).
- Improve quality of error messages when a model API key environment variable is missing.
- Improve prompting around letting the model know it should not attempt parallel web browser calls.

## v0.3.38 (3 October 2024)

- Rename `web_browser_tools()` to `web_browser()`, and don't export individual web browsing tools.
- Add `parallel` option to `@tool` decorator and specify `parallel=False` for web browsing tools.
- Improve prompting for web browser tools using more explicit examples.
- Improve prompting for `</tool_call>` end sequence for Llama models.
- Fix issue with failure to execute sample setup scripts.

## v0.3.37 (2 October 2024)

- Move evals into [inspect_evals](https://github.com/UKGovernmentBEIS/inspect_evals) package.

## v0.3.36 (2 October 2024)

- [Web Browser](https://inspect.aisi.org.uk/tools-standard.html#sec-web-browser) tool which provides a headless Chromium browser that supports navigation, history, and mouse/keyboard interactions.
- `auto_id` option for dataset readers to assign an auto-incrementing ID to records.
- Task args: don't attempt to serialise registry objects that don't have captured parameters.

## v0.3.35 (1 October 2024)

- Catch o1-preview "invalid_prompt" exception and convert to normal content_filter refusal.
- Terminate timed out subprocesses.
- Support 'anthropoic/bedrock/' service prefix for Anthropic models hosted on AWS Bedrock.
- Change score reducer behavior to always reduce score metadata to the value of the `metadata` field in the first epoch
- Improve task termination message (provide eval-retry prompt for tasks published in packages)
- Preserve type for functions decorated with `@task`.
- Various improvements to layout and display for Inspect View transcript.

## v0.3.34 (30 September 2024)

- Support for `max_tokens` on OpenAI o1 models (map to `max_completion_tokens`).
- Fix regression of log and debug options on `inspect view`
- Improved focus management for Inspect View
- Raise error if `epochs` is less than 1
- Improve code parsing for HumanEval (compatibility with Llama model output)

## v0.3.33 (30 September 2024)

- StopReason: Added "model_length" for exceeding token window and renamed "length" to "max_tokens".
- Capture solver input params for subtasks created by `fork()`.
- Option to disable ANSI terminal output with `--no-ansi` or `INSPECT_NO_ANSI`
- Add chain of thought option to `multiple_choice()` and export `MultipleChoiceTemplate` enumeration
- Allow Docker sandboxes configured with `x-default` to be referred to by their declared service name.
- Improved error messages for Docker sandbox initialisation.
- Improve legibility of Docker sandbox log entries (join rather than displaying as array)
- Display user message immediately proceeding assistant message in model call transcripts.
- Display images created by tool calls in the Viewer.
- Fix duplicated tool call output display in Viewer for Gemini and Llama models.
- Require a `max_messages` for use of `basic_agent()` (as without it, the agent could end up in an infinite loop).
- Load extension entrypoints per-package (prevent unnecessary imports from packages not being referenced).
- Track sample task state in solver decorator rather than solver transcript.
- Display solver input parameters for forked subtasks.
- Improvements to docker compose down cleanup: timeout, survive missing compose files.
- Always produce epoch sample reductions even when there is only a single epoch.
- Scores produced after being reduced retain `answer`, `explanation`, and `metadata` only if equal across all epochs.

## v0.3.32 (25 September 2024)

- Fix issue w/ subtasks not getting a fresh store() (regression from introduction of `fork()` in v0.3.30)
- Fix issue w/ subtasks that return None invalidating the log file.
- Make subtasks collapsible in Inspect View.
- Improved error reporting for missing `web_search()` provider environment variables.

## v0.3.31 (24 September 2024)

- Deprecated `Plan` in favor of `Solver` (with `chain()` function to compose multiple solvers).
- Added `max_tool_output` generation option (defaults to 16KB).
- Improve performance of `header_only` log reading (switch from json-stream to ijson).
- Add support for 0 retries to `eval-set` (run a single `eval` then stop).
- Tool calling fixes for update to Mistral v1.1. client.
- Always show `epochs` in task status (formerly wasn't included for multiple task display)
- Render transcript `info()` strings as markdown
- Eliminate log spam from spurious grpc fork message.
- Fix issue with hf_dataset shuffle=True not actually shuffling.
- Improved error handling when loading invalid setuptools entrypoints.
- Don't catch TypeError when calling tools (we now handle this in other ways)

## v0.3.30 (18 September 2024)

- Added `fork()` function to fork a `TaskState` and evaluate it against multiple solvers in parallel.
- Ensure that Scores produced after being reduced still retain `answer`, `explanation`, and `metadata`.
- Fix error when running `inspect info log-types`
- Improve scorer names imported from modules by not including the the module names.
- Don't mark messages read from cache with source="cache" (as this breaks the cache key)
- Add `cache` argument to `basic_agent()` for specifying cache policy for the agent.
- Add `cache` field to `ModelEvent` to track cache reads and writes.
- Compatibility with Mistral v1.1 client (now required for Mistral).
- Catch and propagate Anthropic content filter exceptions as normal "content_filter" responses.
- Fix issue with failure to report metrics if all samples had a score value of 0.
- Improve concurrency of Bedrock models by using aioboto3.
- Added [SWE Bench](https://github.com/UKGovernmentBEIS/inspect_evals/tree/main/src/inspect_evals/swe_bench), [GAIA](https://github.com/UKGovernmentBEIS/inspect_evals/tree/main/src/inspect_evals/gaia), and [GDM CTF](https://github.com/UKGovernmentBEIS/inspect_evals/tree/main/src/inspect_evals/gdm_capabilities/in_house_ctf) evals.

## v0.3.29 (16 September 2024)

- Added `--plan` and `-P` arguments to `eval` and `eval-set` commands for replacing the task default plan with another one.
- Improved support for eval retries when calling `eval()` or `eval_set()` with a `plan` argument.
- Don't log base64 images by default (re-enable logging with `--log-images`).
- Provide unique tool id when parsing tool calls for models that don't support native tool usage.
- Fix bug that prevented `epoch_reducer` from being used in eval-retry.
- Fix bug that prevented eval() level `epoch` from overriding task level `epoch`.

## v0.3.28 (14 September 2024)

- [basic_agent()](https://inspect.aisi.org.uk/agents.html#sec-basic-agent) that provides a ReAct tool loop with support for retries and encouraging the model to continue if its gives up or gets stuck.
- [score()](https://inspect.aisi.org.uk/solvers.html#sec-scoring-in-solvers) function for accessing scoring logic from within solvers.
- Ability to [publish](https://inspect.aisi.org.uk/log-viewer.html#sec-publishing) a static standalone Inspect View website for a log directory.
- `system_message()` now supports custom parameters and interpolation of `metadata` values from `Sample`.
- `generate()` solver now accepts arbitrary generation config params.
- `use_tools()` now accepts a variadic list of `Tool` in addition to literal `list[Tool]`.
- `bash()` and `python()` tools now have a `user` parameter for choosing an alternate user to run code as.
- `bash()` and `python()` tools now always return stderr and stdout no matter the exit status.
- Support for OpenAI o1-preview and o1-mini models.
- Input event for recording screen input in sample transcripts.
- Record to sample function for CSV and JSON dataset readers can now return multiple samples.
- Added `debug_errors` option to `eval()` to raise task errors (rather than logging them) so they can be debugged.
- Properly support metrics that return a dict or list of values
- Improved display of prerequisite errors when running `eval()` from a script or notebook.
- Fix `eval_set()` issue with cleaning up failed logs on S3.
- Cleanup Docker containers that fail during sample init.
- Add support for computing metrics for both individual keys within a dictionary but also for the dictionary as a whole
- Fix for Vertex tool calling (don't pass 'additionalProperties').
- Added [SQuAD](https://github.com/UKGovernmentBEIS/inspect_evals/tree/main/src/inspect_evals/squad), [AGIEval](https://github.com/UKGovernmentBEIS/inspect_evals/tree/main/src/inspect_evals/agieval), [IFEval](https://github.com/UKGovernmentBEIS/inspect_ai/blob/main/src/inspect_evals/ifeval/), [PubMedQA](https://github.com/UKGovernmentBEIS/inspect_evals/tree/main/src/inspect_evals/pubmedqa), and [MBPP](https://github.com/UKGovernmentBEIS/inspect_evals/tree/main/src/inspect_evals/mbpp) benchmarks.

## v0.3.27 (6 September 2024)

- Fix missing timestamp issue with running `eval_set()` with an S3-backed log directory.
- Correct rounding behavior for `f1()` and `exact()` scorers.
- Correct normalized text comparison for `exact()` scorer.
- Improved appearance and navigation for sample transcript view.
- Added [MathVista](https://github.com/UKGovernmentBEIS/inspect_evals/tree/main/src/inspect_evals/mathvista) benchmark.

## v0.3.26 (6 September 2024)

- [Eval Sets](https://inspect.aisi.org.uk/eval-sets.html) for running groups of tasks with automatic retries.
- [Per-sample](https://inspect.aisi.org.uk/sandboxing.html#sec-per-sample-sandbox) Sandbox environments can now be specified (e.g. allowing for a distinct Dockerfile or Docker compose file for each sample).
- [input_screen()](https://inspect.aisi.org.uk/interactivity.html) context manager to temporarily clear task display for user input.
- Introduce two new scorers, `f1()` (precision and recall in text matching) and `exact()` (whether normalized text matches exactly).
- Task `metrics` now override built in scorer metrics (previously they were merged). This enables improved re-use of existing scorers where they only change required is a different set of metrics.
- `write_log_dir_manifest()` to write a log header manifest for a log directory.
- Relocate `store()` and `@subtask` from solver to utils module; relocate `transcript()` from solver to log module.
- Add optional user parameter to SandboxEnvironment.exec for specifying the user. Currently only DockerSandboxEnvironment is supported.
- Fix issue with resolving Docker configuration files when not running from the task directory.
- Only populate Docker compose config metadata values when they are used in the file.
- Treat Sandbox exec `cwd` that are relative paths as relative to sample working directory.
- Filter base64 encoded images out of model API call logs.
- Raise error when a Solver does not return a TaskState.
- Only run tests that use model APIs when the `--runapi` flag is passed to `pytest` (prevents unintended token usage)
- Remove `chdir` option from `@tasks` (tasks now always chdir during execution).
- Do not process `.env` files in task directories (all required vars should be specified in the global `.env`).
- Only enable `strict` mode for OpenAI tool calls when all function parameters are required.
- Added [MMMU](https://github.com/UKGovernmentBEIS/inspect_evals/tree/main/src/inspect_evals/mmmu), [CommonsenseQA](https://github.com/UKGovernmentBEIS/inspect_evals/tree/main/src/inspect_evals/commonsense_qa), [MMLU-Pro](https://github.com/UKGovernmentBEIS/inspect_evals/tree/main/src/inspect_evals/mmlu_pro), and [XSTest](https://github.com/UKGovernmentBEIS/inspect_evals/tree/main/src/inspect_evals/xstest) benchmarks.

## v0.3.25 (25 August 2024)

- `Store` for manipulating arbitrary sample state from within solvers and tools.
- `Transcripts` for detailed sample level tracking of model and tool calls, state changes, logging, etc.
- `Subtasks` for delegating work to helper models, sub-agents, etc.
- Integration with Anthropic [prompt caching](https://inspect.aisi.org.uk/caching.html#sec-provider-caching).
- [fail_on_error](https://inspect.aisi.org.uk/errors-and-limits.html#failure-threshold) option to tolerate some threshold of sample failures without failing the evaluation.
- Specify `init` value in default Docker compose file so that exit signals are handled correctly (substantially improves container shutdown performance).
- Add `function` field to `ChatMessageTool` to indicate the name of the function called.
- Added [RACE](https://github.com/UKGovernmentBEIS/inspect_evals/tree/main/src/inspect_evals/race-h/) benchmark.

## v0.3.24 (18 August 2024)

- Support for tool calling for Llama 3.1 models on Bedrock.
- Report JSON schema validation errors to model in tool response.
- Support for `strict` mode in OpenAI tool calls (update to v1.40.0 of `openai` package required).

## v0.3.23 (16 August 2024)

- Support for tool calling for Llama 3.1 models on Azure AI and CloudFlare.
- Increase default `max_tokens` from 1024 to 2048.
- Record individual sample reductions along with results for multi-epoch evals.
- Change default to not log base64 encoded versions of images, as this often resulted in extremely large log files (use `--log-images` to opt back in).
- Update to new Mistral API (v1.0.1 of `mistralai` is now required).
- Support for Llama 3.1 models on Amazon Bedrock
- Eliminate Bedrock dependency on anthropic package (unless using an Anthropic model).
- Improved resolution of AWS region for Bedrock (respecting already defined AWS_REGION and AWS_DEFAULT_REGION)
- Fix bug in match scorer whereby numeric values with periods aren't correctly recognized.
- Added [HumanEval](https://github.com/UKGovernmentBEIS/inspect_evals/tree/main/src/inspect_evals/humaneval), [WinoGrande](https://github.com/UKGovernmentBEIS/inspect_evals/tree/main/src/inspect_evals/winogrande) and [Drop](https://github.com/UKGovernmentBEIS/inspect_evals/tree/main/src/inspect_evals/drop) benchmarks.

## v0.3.22 (07 August 2024)

- Fix issue affecting results of `pass_at_{k}` score reducer.

## v0.3.21 (07 August 2024)

- Add `pass_at_{k}` score reducer to compute the probability of at least 1 correct sample given `k` epochs.
- Improved metrics `value_to_float` string conversion (handle numbers, "true", "false", etc.)
- Log viewer: Ctrl/Cmd+F to find text when running in VS Code.
- Set Claude default `max_tokens` to 4096
- Combine user and assistant messages for Vertex models.
- Warn when using the `name` parameter with task created from `@task` decorated function.
- Make sample `metadata` available in prompt, grading, and self-critique templates.
- Retry on several additional OpenAI errors (APIConnectionError | APITimeoutError | InternalServerError)
- Fix a regression which would cause the 'answer' to be improperly recorded when scoring a sample.

## v0.3.20 (03 August 2024)

- `Epochs` data type for specifying epochs and reducers together (deprecated `epochs_reducer` argument).
- Enable customisation of model generation cache dir via `INSPECT_CACHE_DIR` environment variable.
- Use doc comment description rather than `prompt` attribute of `@tool` for descriptions.
- Include examples section from doc comments in tool descriptions.
- Add `tool_with()` function for adapting tools to have varying names and parameter descriptions.
- Improve recording of `@task` arguments so that dynamically created tasks can be retried.
- Only print `eval-retry` message to terminal for filesystem based tasks.
- Enhance Python logger messages to capture more context from the log record.
- Fix an issue that could result in duplicate display of scorers in log view when using multiple epoch reducers.

## v0.3.19 (02 August 2024)

- [vLLM](https://inspect.aisi.org.uk/models.html#sec-vllm) model provider.
- [Groq](https://groq.com/) model provider.
- [Google Vertex](https://inspect.aisi.org.uk/models.html#google-vertex) model provider.
- [Reduce scores](https://inspect.aisi.org.uk/scorers.html##sec-reducing-epoch) in multi-epoch tasks before computing metrics (defaults to averaging sample values).
- Replace the use of the `bootstrap_std` metric with `stderr` for built in scorers (see [rationale](https://inspect.aisi.org.uk/scorers.html#stderr-note) for details).
- Option to write Python logger entries to an [external file](https://inspect.aisi.org.uk/log-viewer.html#sec-external-file).
- Rename `ToolEnvironment` to `SandboxEnvironment` and `tool_environment()` to `sandbox()` (moving the renamed types from `inspect_ai.tool` to `inspect_ai.util`). Existing symbols will continue to work but will print deprecation errors.
- Moved the `bash()`, `python()`, and `web_search()` functions from `inspect_ai.solver` to `inspect_ai.tool`.  Existing symbols will continue to work but will print deprecation errors.
- Enable parallel execution of tasks that share a working directory.
- Add `chdir` option to `@task` to opt-out of changing the working directory during task execution.
- Enable overriding of default safety settings for Google models.
- Use Python type annotations as the first source of type info for tool functions (fallback to docstrings only if necessary)
- Support for richer types (list, TypeDict, dataclass, Pydantic, etc.) in tool calling.
- Change `ToolInfo` parameters to be directly expressed in JSON Schema (making it much easier to pass them to model provider libraries).
- Validate tool call inputs using JSON Schema and report errors to the model.
- Gracefully handle tool calls that include only a single value (rather than a named dict of parameters).
- Support `tool_choice="any"` for OpenAI models (requires >= 1.24.0 of openai package).
- Make multiple tool calls in parallel. Parallel tool calls occur by default for OpenAI, Anthropic, Mistral, and Groq. You can disable this behavior for OpenAI and Groq with `--parallel-tool-calls false`.
- Invoke rate limit retry for OpenAI APITimeoutError (which they have recently begun returning a lot of more of as a result of httpx.ConnectTimeout, which is only 5 seconds by default.).
- Add `cwd` argument to `SandboxEnvironment.exec()`
- Use `tee` rather than `docker cp` for Docker sandbox environment implementation of `write_file()`.
- Handle duplicate tool call ids in Inspect View.
- Handle sorting sample ids of different types in Inspect View.
- Correctly resolve default model based on CLI --model argument.
- Fix issue with propagating API keys to Azure OpenAI provider.
- Add `azure` model arg for OpenAI provider to force binding (or not binding) to the Azure OpenAI back-end.
- Support for Llama 3 models with the Azure AI provider.
- Add `setup` field to `Sample` for providing a per-sample setup script.
- Score multiple choice questions without parsed answers as incorrect (rather than being an error). Llama 3 and 3.1 models especially often fail to yield an answer.
- Read JSON encoded `metadata` field from samples.
- Show task/display progress immediately (rather than waiting for connections to fill).
- Reduce foreground task contention for Inspect View history loading.
- Ability to host standalone version of Inspect View to view single log files.
- Throw `TimeoutError` if a call to `subprocess()` or `sandbox().exec()` times out (formerly a textual error was returned along with a non-zero exit code).
- Validate name passed to `example_dataset()` (and print available example dataset names).
- Resolve relative image paths within Dataset samples against the directory containing the dataset.
- Preserve `tool_error` text for Anthropic tool call responses.
- Fix issue with rate limit reporting being per task not per eval.
- Set maximum rate limit backoff time to 30 minutes
- Retry with exponential backoff for web_search Google provider.

## v0.3.18 (14 July 2024)

- [Multiple Scorers](https://inspect.aisi.org.uk/scorers.html#sec-multiple-scorers) are now supported for evaluation tasks.
- [Multiple Models](https://inspect.aisi.org.uk/parallelism.html#sec-multiple-models) can now be evaluated in parallel by passing a list of models to `eval()`.
- Add `api_key` to `get_model()` for explicitly specifying an API key for a model.
- Improved handling of very large (> 100MB) log files in Inspect View.
- Use `network_mode: none` for disabling networking by default in Docker tool environments.
- Shorten the default shutdown grace period for Docker container cleanup to 1 second.
- Allow sandbox environment providers to specify a default `max_samples` (set to 25 for the Docker provider).
- Prevent concurrent calls to `eval_async()` (unsafe because of need to change directories for tasks). Parallel task evaluation will instead be implemented as a top-level feature of `eval()` and `eval_async()`.
- Match scorers now return answers consistently even when there is no match.
- Relocate tool related types into a new top-level `inspect_ai.tool` module (previous imports still work fow now, but result in a runtime deprecation warning).
- Decouple tools entirely from solvers and task state (previously they had ways to interact with metadata, removing this coupling will enable tool use in lower level interactions with models). Accordingly, the `call_tools()` function now operates directly on messages rather than task state.
- Support token usage for Google models (Inspect now requires `google-generativeai` v0.5.3).

## v0.3.17 (25 June 2024)

- Optional increased control over the tool use loop via the `call_tools()` function and new `tool_calls` parameter for `generate()`.
- New `per_epoch` option for `CachePolicy` to allow caching to ignore epochs.
- Correctly handle `choices` and `files` when converting `Sample` images to base64.

## v0.3.16 (24 June 2024)

-   Various fixes for the use of Docker tool environments on Windows.
-   Ability to disable cleanup of tool environments via `--no-toolenv-cleanup`.
-   New `inspect toolenv cleanup` command for manually cleaning up tool environments.
-   `ToolError` exception type for explicitly raising tool errors to the model. Formerly, any exception would be surfaced as a tool error to the model. Now, the `ToolError` exception is required for reporting to the model (otherwise other exception types go through the call stack and result in an eval error).
-   Resolve `INSPECT_LOG_DIR` in `.env` file relative to `.env` file parent directory.
-   Use `-` for delimiting `--limit` ranges rather than `,`.
-   Use HF model device for generate (compatibility with multi-GPU).

## v0.3.15 (15 June 2024)

-   [Sandbox Environments](https://inspect.aisi.org.uk/sandboxing.html) for executing tool code in a sandbox.
-   [Caching](https://inspect.aisi.org.uk/caching.html) to reduce the number of model API calls made.
-   The `multiple_choice()` solver now has support for questions with multiple correct answers.
-   More fine grained handling of Claude `BadRequestError` (400) errors (which were formerly all treated as content moderation errors).
-   Filter out empty TextBlockParam when playing messages back to Claude.
-   Automatically combine Claude user messages that include tool content.
-   Revert to "auto" rather than "none" after forced tool call.
-   Provide `TaskState.tools` getter/setter (where the setter automatically syncs the system messages to the specified set of tools).
-   The `use_tools()` function now uses the `TaskState.tools` setter, so replaces the current set of tools entirely rather than appending to it.
-   Set `state.completed = False` when `max_messages` is reached.
-   Allow tools to be declared with no parameters.
-   Allow for null `bytes` field in `Logprobs` and `TopLogprobs`.
-   Support all Llama series models on Bedrock.
-   Added `truthfulqa` benchmark.
-   Added `intercode-ctf` example.

## v0.3.14 (04 June 2024)

-   Stream samples to the evaluation log as they are completed (subject to the new `--log-buffer` option). Always write completed samples in the case of an error or cancelled task.
-   New `"cancelled"` status in eval log for tasks interrupted with SIGINT (e.g. Ctrl-C). Logs are now written for cancellations (previously they were not).
-   Default `--max-samples` (maximum concurrent samples) to `--max-connections`, which will result in samples being more frequently completed and written to the log file.
-   For `eval_retry()`, copy previously completed samples in the log file being retried so that work is not unnecessarily repeated.
-   New `inspect eval-retry` command to retry a log file from a task that ended in error or cancellation.
-   New `retryable_eval_logs()` function and `--retryable` option for `inspect list logs` to query for tasks not yet completed within a log directory.
-   Add `shuffled` property to datasets to determine if they were shuffled.
-   Remove unused `extensions` argument from `list_eval_logs()`.

## v0.3.13 (31 May 2024)

-   Bugfix: Inspect view was not reliably updating when new evaluation logs were written.

## v0.3.12 (31 May 2024)

-   Bugfix: `results` was not defined when no scorer was provided resulting in an error being thrown. Fixed by setting `results = EvalResults()` when no scorer is provided.
-   Bugfix: The viewer was not properly handling samples without scores.

## v0.3.11 (30 May 2024)

-   Update to non-beta version of Anthropic tool use (remove legacy xml tools implementation).

## v0.3.10 (29 May 2024)

-   **BREAKING:** The `pattern` scorer has been modified to match against any (or all) regex match groups. This replaces the previous behaviour when there was more than one group, which would only match the second group.
-   Improved performance for Inspect View on very large datasets (virtualized sample list).
-   ToolChoice `any` option to indicate the model should use at least one tool (supported by Anthropic and Mistral, mapped to `auto` for OpenAI).
-   Tool calls can now return a simple scalar or `list[ContentText | ContentImage]`.
-   Support for updated Anthropic tools beta (tool_choice and image tool results).
-   Report tool_error back to model if it provides invalid JSON for tool calls arguments (formerly this halted the entire eval with an error).
-   New `max_samples` option to control how many samples are run in parallel (still defaults to running all samples in parallel).
-   Add `boolq.py` benchmark.
-   Add `piqa.py` benchmark.
-   View: Improved markdown rendering (properly escape reference links).
-   Improved typing for example_dataset function.
-   Setuptools entry point for loading custom model extensions.
-   Break optional `tuple` return out of `ToolResult` type.
-   Bugfix: always read original sample message(s) for `TaskState.input_text`.
-   Bugfix: remove write counter from log (could have resulted in incomplete/invalid logs propagating to the viewer).
-   Bugfix: handle task names that include spaces in log viewer.

## v0.3.9 (14 May 2024)

-   Add `ollama` local model provider.
-   Add `multi_scorer()` and `majority_vote()` functions for combining multiple scorers into a single score.
-   Add support for multiple model graders in `model_graded_qa()`.
-   Raise `TypeError` for solvers and scorers not declared as `async`.
-   Fallback to standard parse if `NaN` or `Inf` is encountered while reading log file header.
-   Remove deprecated support for matching partial model names (e.g. "gpt" or "claude").

## v0.3.8 (07 May 2024)

-   Exclude null config values from listings in log viewer.

## v0.3.7 (07 May 2024)

-   Add support for logprobs to HF provider, and create uniform API for other providers that support logprobs (Together and OpenAI).
-   Provide an option to merge assistant messages and use it for Anthropoic models (as they don't allow consecutive assistant messages).
-   Supporting infrastructure in Inspect CLI for VS Code extension (additional list and info commands).

## v0.3.6 (06 May 2024)

-   Show first log file immediately (don't wait for fetching metadata for other logs)
-   Add `--version` CLI arg and `inspect info version` command for interrogating version and runtime source path.
-   Fix: exclude `null` config values in output from `inspect info log-file`

## v0.3.5 (04 May 2024)

-   Fix issue with logs from S3 buckets in inspect view.
-   Add `sort()` method to `Dataset` (defaults to sorting by sample input length).
-   Improve tokenization for HF provider (left padding, attention mask, and allow for custom chat template)
-   Improve batching for HF provider (generate as soon as queue fills, thread safety for future.set_result).
-   Various improvements to documentation.

## v0.3.4 (01 May 2024)

-   `write_eval_log()` now ignores unserializable objects in metadata fields.
-   `read_eval_log()` now takes a `str` or `FileInfo` (for compatibility w/ list returned from `list_eval_logs()`).
-   Registry name looks are now case sensitive (fixes issue w/ loading tasks w/ mixed case names).
-   Resiliency to Python syntax errors that occur when enumerating tasks in a directory.
-   Do not throw error if unable to parse or load `.ipynb` file due to lack of dependencies (e.g. `nbformat`).
-   Various additions to log viewer display (log file name, dataset/scorer in listing, filter by complex score types).
-   Improvements to markdown rendering in log viewer (don't render intraword underscores, escape html tags).

## v0.3.3 (28 April 2024)

-   `inspect view` command for viewing eval log files.
-   `Score` now has an optional `answer` field, which denotes the answer text extracted from model output.
-   Accuracy metrics now take an optional `ValueToFloat` function for customising how textual values mapped to float.
-   Made `model_graded_qa` more flexible with separate `instruction` template and `grade_pattern`, as well providing `partial_credit` as an option.
-   Modify the default templates for `chain_of_thought()` and `self_critique()` to instruct the model to reply with `ANSWER: $ANSWER` at the end on its own line.
-   Improved numeric extraction for `match(numeric=True)` (better currency and decimal handling).
-   Improve `answer()` patterns so that they detect letter and word answers both within and at the end of model output.
-   `Plan` now has an optional `cleanup` function which can be used to free per-sample resources (e.g. Docker containers) even in the case of an evaluation error.
-   Add `Dataset.filter` method for filtering samples using a predicate.
-   `Dataset` slices (e.g. `dataset[0:100]`) now return a `Dataset` rather than `list[Sample]`.
-   Relative path to `INSPECT_LOG_DIR` in `.env` file is now correctly resolved for execution within subdirectories.
-   `inspect list tasks` and `list_tasks()` now only parse source files (rather than loading them), ensuring that it is fast even for task files that have non-trivial global initialisation.
-   `inspect list logs` and `list_eval_logs()` now enumerate log files recursively by default, and only enumerate json files that match log file naming conventions.
-   Provide `header_only` option for `read_eval_log()` and `inspect info log-file` for bypassing the potentially expensive reading of samples.
-   Provide `filter` option for `list_eval_logs()` to filter based on log file header info (i.e. anything but samples).
-   Added `__main__.py` entry point for invocation via `python3 -m inspect_ai`.
-   Removed prompt and callable from model `ToolDef` (renamed to `ToolInfo`).
-   Fix issue with accesses of `completion` property on `ModelOutput` with no choices.

## v0.3.2 (21 April 2024)

-   Initial release.<|MERGE_RESOLUTION|>--- conflicted
+++ resolved
@@ -1,11 +1,8 @@
 ## Unreleased
 
 - Inspect View: Truncate display of large sample summary fields to improve performance.
-<<<<<<< HEAD
 - Inspect View: Improve reliability of 'View Log' link handling in VS Code.
-=======
 - Inspect View: Fix regression in displaying S3 log files in VS Code.
->>>>>>> 4355ce28
 - Bugfix: Truncate large target fields in sample summaries.
 
 ## 0.3.148 (21 November 2025)
