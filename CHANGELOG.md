## Unreleased

<<<<<<< HEAD
- Task display: Sample cancel button now works immediately (no longer needs to wait for a cooperative check).
- Limits: Sample working limit is now enforced even during long running generations and sandbox operations.
- Bugfix: `background()` task is now scoped to the sample lifetime in the presence of `retry_on_error`.
- Bugfix: Correct recording of `waiting_time` from within coroutines spawned from the main sample coroutine.
=======
- Tests: Improve sandbox self_check to handle test failure via `with pytest.raises`, add test for env vars.

## 0.3.119 (04 August 2025)

- Analysis functions are out of beta (`inspect_ai.analysis.beta` is deprecated in favor of `inspect_ai.analysis`).
- Scoring: Provide access to sample `store` for scorers run on existing log files.
>>>>>>> 1019efea

## 0.3.118 (02 August 2025)

- Remove support for `vertex` provider as the google-cloud-aiplatform package has [deprecated](https://pypi.org/project/google-cloud-aiplatform/) its support for Vertex generative models. Vertex can still be used via the native `google` and `anthropic` providers.
- Tool calling: Added support for emulated tool calling (`emulate_tools` model arg) to OpenAI API compatible providers.
- Task display: Improved display for multiple scorers/metrics in task results summary.
- Scoring: Improved error message for scorers missing a return type annotation.
- Datasets: Added `--sample-shuffle` eval option to control sample shuffling (takes an optional seed for determinism).
- Batch Processing: Enable batch support when using Google model provider.

## 0.3.117 (31 July 2025)

- Added [Fireworks AI](https://inspect.aisi.org.uk/providers.html#fireworks-ai) model provider.
- OpenAI: Add `user` and `http_client` custom model arguments.
- vLLM: Add `is_mistral` model arg for mistral compatible tool calling.
- Hugging Face: Add `hidden_states` model arg to get model activations.
- Model API: `--max-connections`, `--max-retries`, and `--timeout` now provide defaults for all models rather than only the main model being evaluated.
- Tool calling: Do middle truncation when enforcing `max_tool_output`.
- Datasets: Support for directories in sample `files` field.
- Added sample, message, and event linking to `log_viewer()` data preparation function.
- Analysis: Added `full` option to `samples_df()` for reading full sample metadata.
- Analysis: Renamed `EvalConfig` column defs to `EvalConfiguration`.
- Improved `_repr_` for `EvalLog` (print JSON representation of log header).
- Added `metadata_as()` typesafe `metadata` accessor to `ChatMessageBase`.
- Hooks: Emit run end hook when unhandled exceptions occur.
- Batch Processing: Add batch processing support for Together AI
- Batch Processing: Improve batch processing scalability when handling very large concurrent batch counts.
- Batch Processing: Log retry attempts to the task display console.
- Batch Processing: Move batch retry logic to base class to reduce logic duplication and simplify provider implementations.
- Batch Processing: Enable batch support when using OpenAI Responses API.
- Inspect View: Do not use instance cache for S3FileSystem (eliminates some errors with large eval sets)
- Bugfix: Correct mapping for organization and model name in `model_info()` operation.
- Bugfix: Fix bug that failed to detect when an entire batch gets rejected by OpenAI.

## 0.3.116 (27 July 2025)

- Added `display_name` property to `Task` (e.g. for plotting).
- Analysis: `task_info()` operation for data frame preparation.

## 0.3.115 (26 July 2025)

- Analysis: `model_info()` and `frontier()` operations for data frame preparation.
- ReAct Agent: Require submit tool to have no errors before you exit the react loop.
- Mistral: Type updates for `ThinkChunk` and `AudioChunk` in package v1.9.3 (which is now the minimum required version).
- Inspect View: Use MathJax rather than Katex for math rendering.
- Inspect View: Fix issue with scores 'More...' link not being displayed in some configurations.
- Inspect View: Fix issue displaying tool calls in transcript in some configurations.
- Bugfix: Strip smuggled `<think>` and `<internal>` tags from tool messages to prevent leakage in multi-agent scenarios where an _inner_ assistant message can be coerced into a tool message.
- Bugfix: Handle descriptions of nested `BaseModel` types in tool call schemas.
- Bugfix: Update workaround of OpenAI reasoning issue to retain only the last (rather than the first) in a run of consecutive reasoning items.


## 0.3.114 (17 July 2025)

- OpenAI: Move model classification functions into `ModelAPI` class so that subclasses can override them.
- Azure: Support for authenticating with Microsoft Entra ID managed identities.
- Analysis: `prepare()` function for doing common data preparation tasks and `log_viewer()` operation for adding log viewer URLs to data frames.
- ReAct Agent: Require submit tool to have no errors before you exit the react loop.
- Inspect View: Use MathJax rather than Katex for math rendering.
- Inspect View: Supporting linking to events via `uuid` field (or `event_id` in analysis data frames).
- Bugfix: Use the output filesystem when creating directories in `inspect log convert`

## 0.3.113 (16 July 2025)

- [Batch processing](https://inspect.aisi.org.uk/models-batch.html) API support for OpenAI and Anthropic models.
- [TransformerLens](https://inspect.aisi.org.uk/providers.html#transformer-lens) model provider enabling use of `HookedTransformer` models with Inspect.
- Web search: Added support for Grok as an internal search provider.
- Google: Set `thought=True` on content when replaying `ContentReasoning` back to the model.
- Transcript: Add globally unique `uuid` field and `metadata` field to `Event`.
- Transcript: Add `message_id` field to `ToolEvent` for corresponding `ChatMessageTool`.
- Eval log: Add option to select sample by `uuid` in `read_eval_log_sample()`.
- ReAct agent: Add `keep_in_messages` option to `AgentSubmit` to preserve calls to `submit()` in message history.
- Scoring: Change `Value` type to use covariant types (`Mapping` and `Sequence`).
- Scoring: Add `display` parameter to `score()` to control display type.
- Scoring: Nan values returned from scorers will be excluded from computation of metrics. Scorers in results include `scored_samples` and `unscored_samples` fields to indicate how many samples were scored and how many were not. The viewer will display these values if there are unscored samples.
- Eval Log: Protect against removing excessive numbers of samples at once from realtime database.
- Hooks: Provide full `EvalSample` (rather than only the summary) to `on_sample_end()` hook.
- Inspect View: Compatiblility for sites published to GitHub Pages for `inspect view bundle`.
- Inspect View: The bundle produced for deployment now includes a much more compact manifest, improving support for bundling large numbers of files.
- Bugfix: Fix failure to allow Anthropic native web search for some model names such as `claude-3-7-sonnet-latest`.
- Bugfix: Fix Anthropic citation support code when it encounters citations created by external search providers such as Tavily.
- Bugfix: Break after finding final assistant message when implementing fallback for `AgentState` `output` field.
- Bugfix: Fix `run_in_background` allowing it to properly function outside the context of a task.
- Bugfix: `None` out `TaskLogger`'s `SampleBufferDatabase` after cleaning it up to avoid crashing on subsequent logging attempts.
- Bugfix: Disassociate the logger used by batch processing's background task from any particular sample.
- Bugfix: Improve the compactness and efficiency of eval files with extremely large text user inputs. 
- Bugfix: Fixed bugs in batch process as the size of a batch approached the model provider's maximum batch size of 256MB.
- Bugfix: Fix regression that allowed computer tool screenshot truncation to occur despite not being valid for OpenAI.
- Bugfix: Fix agent bridge scenarios that failed when used with reasoning models.
- Bugfix: Fix cases where <think> blocks are dropped in OpenAI choices because they are not at the front of text content. 

## 0.3.112 (03 July 2025)

- [Hooks](https://inspect.aisi.org.uk/extensions.html#hooks): Generic lifecycle hooks for Inspect extensions.
- Datasets: Expand glob wildcards when processing `--sample_id` filter for datasets.
- OpenAI: Enable web search for o3 and o4-mini models.
- OpenAI: Enable emulated tool call image results for o-series.
- Analysis: Provide `score_headline_stderr` field in standard evals column definitions.
- Analysis: Provide `task_name` without package namespace by default.
- Analysis: Don't show dataframe import progress by default in notebooks (leaves empty cell output artifact).
- Analysis: Include `order` field in `messages_df()` and `events_df()`.
- Eval: Introduce `run_samples` option to disable running samples (resulting in a log file with status "started" and no samples).
- Logging: Improvements to `--display=log` (improved task info formatting, ability to disable rich logging)
- Task Display: Limit console to a maximum of 100 lines to prevent rendering performance problems.
- Inspect View: Fix failure to restore VSCode state when switching to/from tabs for some class of log files.
- Bugfix: Conform to breaking changes in `mistralai` package (1.9.1).

## 0.3.111 (29 June 2025)

- Inspect View: Fix issue with tab switching when running in VS Code.

## 0.3.110 (28 June 2025)

- Bugfix: Return inner exception from `run_sample`.

## 0.3.109 (27 June 2025)

- Analysis: More forgiving column reading (use Pandas default reader rather than PyArrow).
- Fix store_as examples, document inspect_ai.scorer.score
- Delay cleanup of sample buffer database to account for potential sharing of data dir.
- Vertex: Ignore types to workaround update that removes type information from some of their sub-packages (tests still pass).
- MCP: Conform to breaking changes in latest mcp package (1.10.0).
- Docs: Correct docs for `web_browser()` and `bash_session()` to indicate that you must pass an `instance` explicitly to get distinct processes. 
- Docs: Correct shared documentation snippet that describes Dockerfile customization for Inspect Tool Support.
- Inspect View: Properly wrap log configuration values in evaluation header.
- Inspect View: Support for displaying and navigating directories of evaluation logs.
- Inspect View: Improved handling of agent handoffs in transcript outline view.
- Inspect View: Use numerical rather the correct/incorrect UI for scores with 0/1 values.
- Bugfix: Prevent concurrent accesses of eval event database from raising lock errors.
- Bugfix: Fix infinite recursion edge case in _flatten_exception.


## 0.3.108 (25 June 2025)

- Bugfix: Don't raise error on Anthropic cited_text not being a `str`.

## 0.3.107 (24 June 2025)

- Bugfix: Shield critical shutdown code from cancel scope.

## v0.3.106 (21 June 2025)

- OpenAI: Use prefix matching when detecting compatible models for `web_search()`.
- Groq: Capture `executed_tools` field as model output metadata.
- ReAct agent: Always send `str` returned from `on_continue` to the model (formerly this was only done if there were no tool calls).
- Web Search: Added provider for Perplexity's internal web search tool.
- Eval: Wrap eval execution in TaskGroup.
- Bugfix: Remove correlated reasoning content items when removing submit tool calls from ChatMessageAssistant instances in multi-agent scenarios.

## v0.3.105 (17 June 2025)

- [background()](https://inspect.aisi.org.uk/agent-custom.html#background) function for executing work in the background of the current sample.
- [sandbox_service()](https://inspect.aisi.org.uk/agent-custom.html#sandbox-service) function for making available methods to a sandbox for calling back into the main Inspect process.
- [sample_limits()](https://inspect.aisi.org.uk/errors-and-limits.html#query-usage) function for determining the current status of sample limits.
- React agent: Only do substitution on parts of the prompt that may contain a {submit} reference.
- Agent handoff: Ensure that handoff tool call responses immediately follow the call.
- Agent handoff: Only print handoff agent prefix if there is assistant message content.
- Subprocess: Ensure that streams are drained when a cancellation occurs (prevent hanging on calls with large output payloads).
- Eval log: Capture only limits that terminated the sample as `sample.limit` (as opposed to ones bound to context managers or agents).
- Inspect View: Display metadata for Chat Messages.
- Inspect View: Increase transcript outline font size.
- Inspect View: Add support for filtering by sample id, sample metadata.
- Bugfix: Eval set now correctly handles retries for tasks with defaulted args (regressed in v0.3.104).
- Bugfix: Use correct bindings for Claude v4 native `text_editor` tool; don't use native tool definition for Haiku 3.5 or Opus 3.0.  
- Bugfix: Restore preservation of `ContentReasoning` blocks for Gemini (regressed in v0.3.104). 
- Bugfix: Dataset shuffling now works correctly with `seed` of 0.

## v0.3.104 (12 June 2025)

- Web Search: Added provider for Anthropic's internal web search tool.
- Web Search: Added provider for [Exa](https://exa.ai/exa-api) Search API.
- Web Search: Added provider for Google's [Grounding with Google Search](https://ai.google.dev/gemini-api/docs/grounding) .
- Mistral: Support for capturing reasoning blocks for magistral models.
- Add [Perplexity](https://inspect.aisi.org.uk/providers.html#perplexity) model provider.
- ChatMessage: Add `metadata` field for arbitrary additional metadata.
- Content: Added `ContentData` for model specific content blocks.
- Citations: Added `Citation` suite of types and included citations in `ContentText` (supported for OpenAI and Anthropic models).
- Eval log: `task_args` now includes defaulted args (formerly it only included explicitly passed args).
- Eval set: `retry_connections` now defaults to 1.0 (resulting in no reduction in connections across passes).
  OpenAI: Work around OpenAI Responses API issue by filtering out leading consecutive reasoning blocks.
- OpenAI compatible provider: Substitute `-` with `_` when looking up provider environment variables.
- MCP: Update to types in latest release (1.9.4, which is now required).
- Added development container (`.devcontainer`) configuration.
- `trim_messages()` now removes any trailing assistant message after compaction.
- Task display: Ensure that full path to log file is always displayed (wrap as required).
- Task display: Wrap scorers and scores in the task detail display.
- Inspect View: Add support for displaying citations for web searches in the transcript.
- Inspect View: Correctly update browser URL when navigation between samples.
- Bugfix: Properly honor `responses_api=False` when pass as an OpenAI model config arg.
- Bugfix: Limits passed to handoffs can be used multiple times (if agent is handed off to multiple times).
- Bugfix: Replace invalid surrogate characters when serializing strings to JSON.
- Bugfix: Prevent error writing Nan values to the `logs.json` summary file during bundling.

## v0.3.103 (06 June 2025)

- Eval set: Do not read full eval logs into memory at task completion.

## v0.3.102 (05 June 2025)

- OpenAI: Use responses API for codex models.
- Bugfix: Temporarily revert change to eval set header reading to investigate regression.

## v0.3.101 (05 June 2025)

- Eval set: Default `max_tasks` to the greater of 4 and the number of models being evaluated.
- Eval set: Do not read full eval logs into memory at task completion.
- pass_at_k: Treat threshold as the the minimum inclusive value for passing (rather than checking equality)
- Web search: Include links specified by providers in the results.
- Inspect View: Display sample id & epoch in sample dialog title bar.
- Inspect View: Don't open sample dialog when simply navigating the sample list.
- Inspect View: Fix error that could occur when determine transcript outline collapse state.
- Inspect View: Show the correct sample when opening a sample from a sorted list.
- Bugfix: Ensure that dataset shuffle_choices=True always uses a distinct random seed.
- Bugfix: Don't attempt to use OpenAI's web search preview against models that are known to not support it.

## v0.3.100 (01 June 2025)

- [time_limit()](https://inspect.aisi.org.uk/errors-and-limits.html#time-limit) and [working_limit()](https://inspect.aisi.org.uk/errors-and-limits.html#working-limit) context managers for scoped application of time limits.
- Abiliy to query current usage for scoped limits (e.g. time or tokens).
- Added native OpenAI web search to [web_search()](https://inspect.aisi.org.uk/tools-standard.html#sec-web-search) tool.
- Limit `docker compose` concurrency to 2 * os.cpu_count() by default (override with `INSPECT_DOCKER_CLI_CONCURRENCY`).
- ReAct agent: Only send custom `on_continue` message to the model if the model made no tool calls.
- Tool calling: Support for `Enum` types in tool arguments.
- AzureAI: Automatically fold user and tool messages for Mistral models.
- Task display: Simplify task display for `plain` mode (no outline, don't expand tables to console width).
- Task display: Truncate task config to prevent overflow (collapse dicts, limit individual values to 50 chars, limit overall output to 500 chars).
- Task display: Always show the sample init event in the task transcript display.
- Task display: Fix mouse support on ghostty (and possibly other terminals).
- Inspect View: Outline view for transcript which enables high level navigation to solvers, agents, scorers, etc.
- Inspect View: Fix an issue that prevented the display of the viewer in VSCode when the viewer tab was moved to the background.
- Inspect View: Don't error when metadata contains null values.

## v0.3.99 (22 May 2025)

- Exported `view()` function for running Inspect View from Python.
- Always return tasks in the same order they were passed to `eval()` or `eval_set()`.
- Google: Updated required version of `google-genai` to 1.16.1 (which includes support for reasoning summaries and is now compatible with the trio async backend).
- Anthropic: More flexible detection of "overloaded_error" for retires.
- Inspect View: Improve text zooming and wrapping when rendering sample errors.
- Inspect View: Preserve log mtime-ordering in the bundle output directory

## v0.3.98 (18 May 2025)

- Google: Disable reasoning when `reasoning_tokens` is set to 0.
- Temporarily pin to textual < 3.0.0 to work around event loop breakage.
- CLI display: improve performance of sample rendering by only rendering the 10 most recent events.
- Inspect View: Improve sample score column layout, markdown render explanation.

## v0.3.97 (16 May 2025)

- React agent: Use of `submit()` tool is now [optional](https://inspect.aisi.org.uk/agent.html#submit-tool).
- Agents: `is_agent()` typeguard function for checking whether an object is an `Agent`.
- Anthropic: Show warning when generation config incompatible with extended thinking is used (affects `temperature`, `top_p`, and `top_k`).
- AzureAI: Don't include `tools` or `tool_choice` in  requests when emulating tool calling (avoiding a 400 error).
- AzureAI: Accept `<tool_calls>` plural from Llama models (as it sometimes uses this instead of `<tool_call>`).
- AzureAI: Correctly handle tool calls with no arguments.
- Eval retry: Improve error message when attempting to retry tasks in packages that have not been registered.
- Warn when a passed `--sample-id` is not found in the target dataset (raise error if there are no matches at all).
- Dataframes: [parallel](https://inspect.aisi.org.uk/dataframe.html#parallel-reading) option to read samples in parallel using multiprocessing.
- Dataframes: Include underlying `EvalLog` and `Exception` in `ColumnError`.
- Dataframes: Use native pyarrow column storage with pd.NA for missing values.
- Inspect View: Improve the performance and memory efficiency of the viewer when viewing large samples with long, complex transcripts.
- Inspect View: Improve the performance of the viewer when viewing large, complex sample or task metadata. 
- Inspect View: Live display of subtask, tool and other child events when viewing a running evaluation.
- Inspect View: Transcript rendering improvements including less complex overall layout, more collapsible entities, and improved rendering of sandbox events, tool calls, and other events.
- Inspect View: Message rendering improvement including coloring user messages, reducing layout complexity, and other minor improvements.
- Inspect View: Render metadata for samples and tasks as an interactive tree.
- Inspect View: When deployed via `inspect view bundle`, support linking to individual transcript events or messages.
- Inspect View: Reduce the maximum size of the header (before it is collapsed) when evals have large numbers of metrics.
- Bugfix: More robust handling of non-529 "overloaded_error" for Anthropic.
- Bugfix: More robust handling of no result returned from tool call.

## v0.3.96 (13 May 2025)

- Dataframes: `events_df()` function, improved message reading, log filtering, don't re-sort passed logs
- Model Context Protocol: Upgrade sandbox client to typing changes made in v1.8.0 of `mcp` package.
- vLLM/SGLang: Fix dynamic port binding for local server on Mac OS X.
- React Agent: Improve continue prompt to remind the model to include the answer in their call to `submit()`.
- Inspect View: Properly sort samples by score even when there are samples with errors.
- Inspect View: Allow filtering of samples by score when evals are running.

## v0.3.95 (10 May 2025)

- [Dataframe](https://inspect.aisi.org.uk/dataframe.html) functions for reading dataframes from log files.
- Web Search: Added provider for [Tavily](https://inspect.aisi.org.uk/tools-standard.html#tavily-provider) Research API.
- Multiple Choice: `max_tokens` option to control tokens used for `generate()`.
- Don't enforce sample `working_limit` after solvers have completed executing (matching behavior of other sample limits).
- Only pass `user` parameter on to sandboxes if is not `None` (eases compatibility with older sandbox providers).
- Anthropic: Retry when `type` in the error message body is "overloaded_error". 
- Agent Bridge: Compatibility with `request()` method in v1.78.0 of `openai` package (now the minimum required version).
- Model Context Protocol: Update to typing changes made in v1.8.0 of `mcp` package (now the minimum required version).
- TaskState: `input_text` and `user_prompt` properties now read the last rather than first user message.
- Inspect View: Properly display 'more' options when content is collapsed.
- Inspect View: Fix issue that prevented filtering of sample list when viewing a running evaluation.
- Inspect View: Fix selection of specific metrics within scorers when a scorer produces more than one metric.
- Ignore OSError that occurs while rotating trace files.
- Restore logging `metadata` from `TaskState` rather than from `Sample`.
- Bugfix: Restore ability of operator to terminate the current sample in tool call approval.
- Bugfix: Ensure that "init" span is exited in the same async context when sandbox connection errors occur.
- Bugfix: Protect against no `thought` argument being passed to `think()` tool.
- Bugfix: Correct handling of `text_editor()` tool for Claude Sonnet 3.5.

## v0.3.94 (06 May 2025)

- [span()](https://inspect.aisi.org.uk/agent-custom.html#grouping-with-spans) function for grouping transcript events.
- [collect()](https://inspect.aisi.org.uk/agent-custom.html#grouping-with-spans) function for enclosing parallel tasks in spans.
- [Event tree](https://inspect.aisi.org.uk/reference/inspect_ai.log.html#event-tree) functions for organising transcript events into a tree of spans.
- `inspect log convert` now always fully re-writes log files even of the same format (so that e.g. sample summaries always exist in the converted logs).
- React agent: `answer_only` and `answer_delimiter` to control how submitted answers are reflected in the assistant message content. 
- Python tool: Execute using a bash login shell for consistency of Python versions across `bash()` and `python()` tools.
- Task display: Realtime display of events that occur within tool calls and subtasks.
- Multiple choice: Support for more than 26 choices.
- Bugfix: Ensure that each MCP server gets its own cached tool list.

## v0.3.93 (01 May 2025)

- [Scoped Limits](https://inspect.aisi.org.uk/errors-and-limits.html#scoped-limits) for enforcing token and message limits using a context manager.
- [Agent Limits](https://inspect.aisi.org.uk/errors-and-limits.html#agent-limits) for enforcing token and message limits for agent execution.
- Enhanced `bash_session()` tool to provide richer interface to model and to support interactive sessions (e.g. logging in to a remote server).
- [read_eval_log_sample_summaries()](https://inspect.aisi.org.uk/eval-logs.html#summaries) function for reading sample summaries (including scoring) from eval logs.
- Updated [vLLM](https://inspect.aisi.org.uk/providers.html#vllm) provider to use local server rather than in process `vllm` package (improved concurrency and resource utilization).
- New [SGLang](https://inspect.aisi.org.uk/providers.html#sglang) provider (using similar local server architecture as vLLM provider).
- Anthropic: Added `streaming` model argument to control whether streaming API is used (by default, streams when using extended thinking).
- `--sample-id` option can now include task prefixes (e.g. `--sample-id=popularity:10,security:5)`).
- Improved write performance for realtime event logging.
- `--no-log-realtime` option for disabling realtime event logging (live viewing of logs is disabled when this is specified).
- Packaging: Exclude `_resources` directories from package (reduces pressure on path lengths for Windows).
- Inspect View: Split info tab into task, models, and info for improved layout.
- Bugfix: Avoid validation errors when loading old log files which contain "output_limit" tool errors.

## v0.3.92 (26 April 2025)

- OpenAI: In responses API, don't pass back assistant output that wasn't part of the output included in the server response (e.g. output generated from a call to a `submit()` tool).
- Bugfix: Correctly pass tool arguments back to model for OpenAI responses API.

## v0.3.91 (26 April 2025)

- Support for using tools from [Model Context Protocol](https://inspect.aisi.org.uk/tools-mcp.html) providers.
- New [retry_on_error](https://inspect.aisi.org.uk/errors-and-limits.html#sample-retries) option to enable sample level retry of errors (retries occur immediately rather than waiting until the next full eval retry).
- OpenAI: [reasoning_summary](https://inspect.aisi.org.uk/reasoning.html#reasoning-history) generation option for reasoning models.
- OpenAI: `responses_store` model argument to control whether the `store` option is enabled (it is enabled by default for reasoning models to support reasoning playback).
- OpenAI: Support for [flex processing](https://inspect.aisi.org.uk/providers.html#flex-processing), which provides lower inference costs in exchange for slower response times and occasional resource unavailability (added in v1.75.0, which is now required).
- OpenAI: Responses API is now used by default for all reasoning models.
- OpenAI: Automatically alias reserved internal tool names (e.g. `python`) for responses API.
- Anthropic: Warn only once if unable to call count_tokens() for a model.
- Google: Update to 1.12.1 of `google-genai` (which is now required).
- Google: Support for `reasoning_tokens` option for Gemini 2.5 models.
- Grok: Support for `reasoning_effort` option and capturing reasoning content.
- OpenRouter: Forward `reasoning_effort` and `reasoning_tokens` to `reasoning` field.
- Model API: `ToolSource` for dynamic tools inputs (can be used in calls to `model.generate()` and `execute_tools()`)
- ReAct Agent: Ability to fully repleace the default `submit()` tool.
- Human Agent: Added `user` parameter for running the human agent cli as a given user.
- Scoring: Support for multimodal inputs to `model_graded_qa()` and `model_graded_fact()`.
- Scoring: Handle parsing unicode fractions when evaluating numeric input for `match()` scorer.
- Scoring: Add `sample_metadata_as()` method to `SampleScore`.
- Sandbox API: Added `user` parameter to `connection()` method for getting connection details for a given user.
- Docker: Register samples for cleanup immediately (so they are still cleaned up even if interrupted during startup).
- Docker: Support sample metadata interpolation for image names in compose files. 
- Tool calling: Support for additional types (`datetime`, `date`, `time`, and `Set`)
- Log API: Functions for reading/writing eval logs can now take a `Path`.
- Registry: Evaluate string annotations when creating registry objects. 
- Error handling: Added `--traceback-locals` CLI option to print values of local variables in tracebacks.
- Error handling: Fully unwrap inner errors from exception groups for reporting.
- Inspect View: Support for viewing logs in Google Cloud Storage (gc://).
- Inspect View: Improved display of reasoning blocks.
- Inspect View: Improved display and layout of transcript and events.
- Inspect View: Improved Tool input and output display.
- Inspect View: Improved display of sample input, target, answer, and scoring information (improve column width behavior).
- Inspect View: Add support for linking to logs, specific log tabs, individual samples, and sample tabs within samples.
- Inspect View: Collapse sample init view by default.
- Inspect: Properly store and restore NaN values when viewing logs in VSCode.
- Documentation: Update tutorial to use HuggingFaceH4/MATH-500 as math dataset.
- Documentation: Add scorer.py example that uses the expression_equivalence custom scorer from the tutorial.
- Bugfix: Correct parsing of `CUDA_VISIBLE_DEVICES` environment variable for vLLM provider
- Bugfix: Don't require saved response message id for openai assistant messages.
- Bugfix: Don't show empty `<think>` tag in conversation view if there is no reasoning content.
- Bugfix: Properly handle multiple reasoning blocks and empty reasoning summaries in OpenAI responses API.
- Bugfix: Tolerate assistant messages with no internal representation in Open AI responses API.
- Bugifx: Correct reporting of seconds until next retry for model generate calls.

## v0.3.90 (21 April 2025)

- Inspect View: Collapse user messages after 15 lines by default.
- Inspect View: Improved spacing between transcript events.
- Bugfix: Prevent duplicate sample init events in transcript.
- Bugfix: Properly collapse initialization events in the transcript.
- Bugfix: Properly pre-wrap source code in the transcript.

## v0.3.89 (17 April 2025)

- [Model Roles](https://inspect.aisi.org.uk/models.html#model-roles) for creating aliases to models used in a task (e.g. "grader", "red_team", "blue_team", etc.)
- New [openai-api](https://inspect.aisi.org.uk/providers.html#openai-api) model provider for interfacing with arbitrary services that have Open AI API compatible endpoints.
- ReAct Agent: [truncation](https://inspect.aisi.org.uk/agents.html#truncation) option to trim conversation messages when the model context window is exceeded.
- ReAct Agent: Improve default `on_continue` message, including using a dynamic name for the submit tool.
- Agent Bridge: Add `metadata` field to bridge input for backward compatibility with solver-based bridge.
- Added `default` argument to `get_model()` to explicitly specify a fallback model if the specified model isn't found.
- Approval: Approvers now take `history` argument (rather than `TaskState`) to better handle agent conversation state.
- Anthropic: Update string matching to correctly handle BadRequestErrors related to prompt + max_tokens being too long.
- Google: Return "(no content)" when a generate call results in no completion choices.
- CloudFlare: Use OpenAI compatible REST endpoint for interface to models.
- Azure AI: Use `2025-03-01-preview` as default API version if none explicitly specified.
- Model API: `trim_messages()` function for pruning messages to fit within model context windows.
- Model API: Improved detection of context window overflow for Grok, Groq, and CloudFlare.
- Task Display: Show both provider and model name when concurrency context is not shared across all models for a given provider.
- Registry: Exported `registry_create()` function for dynamic creation of registry objects (e.g. `@task`, `@solver`, etc.).
- Remove `chdir` option from `@task` (tasks can no longer change their working directory during execution).
- `INSPECT_EVAL_LOG_FILE_PATTERN` environment variable for setting the eval log file pattern.
- Bugfix: Eval retry now works correctly for models with a service prefix (e.g. `openai/azure/model-name`).
- Bugfix: Correctly resolve approvers in the same source file as tasks. 
- Bugfix: Ensure agent decorator resolves string annotations from `__future__` as needed.
- Bugfix: Correctly handle string `dict` keys that are numeric in store diffs.

## v0.3.88 (11 April 2025)

- Tools: Restore formerly required (but now deprecated) `type` field to `ToolCall`.
- Approval: Raise operator limit exceeded error for tool approval termination action.
- Anthropic: Don't include side count of `reasoning_tokens` in `total_tokens` (they are already included).
- Anthropic: Update string matching to correctly handle BadRequestErrors related to prompts being too long.

## v0.3.87 (10 April 2025)

- Eval: Fix an error when attempting to display realtime metrics for an evaluation.
- Log Viewer: Fix an error when displaying a running log with a null metric value.

## v0.3.86 (09 April 2025)

- Open AI: Treat `UnprocessableEntityError` as bad request so we can include the request payload in the error message.
- Eval Retry: Correctly restore model-specific generation config on retry.
- Inspect View: Resolve sample attachments before including in realtime event stream.
- Bugfix: Properly handle special characters in IDs during event database cleanup.

## v0.3.85 (08 April 2025)

- Remove support for `goodfire` model provider (dependency conflicts).
- React Agent: Enable specification of `description` without `name`.

## v0.3.84 (07 April 2025)

- Bugfix: Suppress link click behavior in vscode links.

## v0.3.83 (07 April 2025)

- Inspect View: [Live updates](https://inspect.aisi.org.uk/log-viewer.html#live-view) to running evaluation logs.
- [Agent](https://inspect.aisi.org.uk/agents.html) protocol and [inspect_ai.agent](https://inspect.aisi.org.uk/reference/inspect_ai.agent.html) module with new system for creating, composing, and executing agents.
- Scoring: New [grouped()](https://inspect.aisi.org.uk/scoring.html#metric-grouping) metric wrapper function, which applies a given metric to subgroups of samples defined by a key in sample metadata.
- Basic Agent: New `submit_append` option to append the submit tool output to the completion rather than replacing the completion (note that the new `react()` agent appends by default).
- Model API: New [execute_tools()](https://inspect.aisi.org.uk/reference/inspect_ai.model.html#execute_tools) function (replaces deprecated `call_tools()` function) which handles agent handoffs that occur during tool calling.
- Model API: `generate_loop()` method for calling generate with a tool use loop.
- Model API: Provide optional sync context manager for `Model` (works only with providers that don't require an async close).
- Anthropic: Add support for `tool_choice="none"` (added in v0.49.0, which is now required).
- Together AI: Updated `logprobs` to pass `1` rather than `True` (protocol change).
- Tools: `bash_session()` and `web_browser()` now create a distinct sandbox process each time they are instantiated.
- Computer Tool: Support for use of the native Open AI computer tool (available in the model `openai/computer-use-preview`)
- Task API: `task_with()` and `tool_with()` no longer copy the input task or tool (rather, they modify it in place and return it).
- Eval Set: Resolve tasks before each pass (ensure that each pass runs against an entirely new task instance).
- Eval Retry: Ability to retry any task in the registry, even if it has a custom `name` (save `registry_name` separately).
- Human Agent: Start task with clock paused and then automatically start it on container logins.
- Typed Store: `instance` option for `store_as()` for using multiple instances of a `StoreModel` within a sample.
- Typed Store: Raise error if attempting to embed a `StoreModel` within another `StoreModel`.
- Sandbox: New `sandbox_default()` context manager for temporarily changing the default sandbox.
- Docker: `write_file()` function now gracefully handles larger input file sizes (was failing on files > 2MB).
- Docker: Prevent low timeout values (e.g. 1 second) from disabling timeout entirely when they are retried.
- Display: Print warnings after task summaries for improved visibility.
- Inspect View: Fallback to content range request if initial HEAD request fails.
- Inspect View: Improve error message when view bundles are server from incompatible servers.
- Inspect View: Render messages in `user` and `assistant` solver events.
- Inspect View: Improved support for display of nested arrays.
- Inspect View: Improved rendering of complex scores and metrics.
- Inspect View: Properly handle filtering of dictionary scores.
- Inspect View: Render math in model input and output using katex.
- Inspect View: Improve sample score rendering (single scoring tab with scores rendered in a table).
- Inspect View: Improve sample count display in sample list footer.
- Inspect View: Properly refresh running evals when restoring from being backgrounded.
- Bugfix: Support for calling the `score()` function within Jupyter notebooks.
- Bugfix: Handle process lookup errors that can occur during timeout race conditions.
- Bugfix: Correctly capture and return logs from `eval()` when a cancellation occurs.
- Bugfix: Correctly handle custom `api_version` model argument for OpenAI on Azure.
- Bugfix: Correct handling for `None` passed to tool call by model for optional parameters.
- Bugfix: Cleanup automatically created `.compose.yml` when not in working directory.
- Bugfix: Prevent exception when navigating to sample that no longer exists in running samples display.

## v0.3.82 (02 April 2025)

- Bugfix: Correct handling of backward compatibility for inspect-web-browser-tool image.
- Bugfix: Eval now properly exits when `max_tasks` is greater than total tasks

## v0.3.81 (30 March 2025)

- Requirements: Temporarily upper-bound `rich` to < 14.0.0 to workaround issue.

## v0.3.80 (30 March 2025)

- Google: Compatibility with httpx client in `google-genai` >= 1.8.0 (which is now required).
- Mistral: Compatibility with tool call schema for `mistralai` >= v1.6.0 (which is now required).
- Inspect View: Correctly parse NaN values (use JSON5 for all JSON parsing)

## v0.3.79 (26 March 2025)

- Google: Compatibility with v1.7 of google-genai package (create client per-generate request)
- Bugfix: Properly record scorer and metrics when there are multiple tasks run in an eval.

## v0.3.78 (25 March 2025)

- OpenAI: Ensure that assistant messages always have the `msg_` prefix in responses API.

## v0.3.77 (25 March 2025)

- New [think()](https://inspect.aisi.org.uk/tools-standard.html#sec-think) tool that provides models with the ability to include an additional thinking step.
- OpenAI: Support for the new [Responses API](https://inspect.ai-safety-institute.org.uk/providers.html#responses-api) and [o1-pro](https://platform.openai.com/docs/models/o1-pro) models.
- OpenAI: Remove base64-encoded audio content from API call JSON in ModelEvent.
- AzureAI: Support for use of native [OpenAI](https://inspect.ai-safety-institute.org.uk/providers.html#openai-on-azure) and [Mistral](https://inspect.ai-safety-institute.org.uk/providers.html#mistral-on-azure-ai) clients using service qualifiers (e.g. `openai/azure/gpt-4o-mini` or `mistral/azure/Mistral-Large-2411`). 
- OpenRouter: Handle "error" field in response object and retry for empty responses.
- Added `--metadata` option to eval for associating metadata with eval runs.
- Task display: Show reasoning tokens for models that report them.
- Anthropic: Include reasoning tokens in computation of total tokens
- Inspect View: Properly wrap tool input for non-code inputs like `think`.

## v0.3.76 (23 March 2025)

- [bash_session()](https://inspect.ai-safety-institute.org.uk/tools-standard.html#sec-bash-session) tool for creating a stateful bash shell that retains its state across calls from the model.
- [text_editor()](https://inspect.ai-safety-institute.org.uk/tools-standard.html#sec-text-editor) tool which enables viewing, creating and editing text files.
- Structured Output: Properly handle Pydantic BaseModel that contains other BaseModel definitions in its schema.
- OpenAI: Support for .wav files in audio inputs for gpt-4o-audio-preview.
- OpenAI: Strip 'azure' prefix from model_name so that model type checks all work correctly.
- OpenAI: Don't send `reasoning_effort` parameter to o1-preview (as it is not supported).
- Inspect View: Fix error sorting numeric or categorical score results.
- Inspect View: Properly wrap model API call text in the transcript.
- Bugfix: Only initialise display in eval_set if it wasn't initialised from the CLI
- Bugfix: Set the global log level based on the specified Inspect log level.
- Bugfix: Resolve issue when deserialising a SubtaskEvent from a log file which does not have a completed time.
- Bugfix: Fix unnecessary warnings about task arguments.
- Bugfix: When a task does not take a kwargs argument, only warn if the provided argument is not valid.

## v0.3.75 (18 March 2025)

- Model API: Specifying a default model (e.g. `--model`) is no longer required (as some evals have no model or use `get_model()` for model access).
- Tasks can now directly specify a `model`, and model is no longer a required axis for parallel tasks.
- Eval Set: Improved parallelisation in scheduler (all pending tasks are now run together rather than in model groups).
- Don't generate `id` for `ChatMessage` when deserialising (`id` is now `str | None` and is only populated when messages are directly created).
- Log: Support for zip64 extensions required to read some log files that are larger than 4GB.
- Anthropic: Provide `reasoning_tokens` for standard thinking blocks (redacted thinking not counted).
- Google: Improve checking of `APIError` status codes for retry.
- CLI: Added `--env` option for defining environment variables for the duration of the `inspect` process.
- Inspect View: Fix issue generating diffs for nested arrays.
- Inspect View: Fix layout issue with sample error display in sample detail summary.
- Inspect View: Better support large eval files (in excess of 4GB).
- Inspect View: Correctly display 'None' when passed in tool calls.
- Inspect View: Fix 'Access Denied' error when using `inspect view` and viewing the log in a browser.
- Bugfix: Properly handle nested Pydantic models when reading typed store (`store_as()`) from log.
- Bugfix: Enable passing `solver` list to `eval()` (decorate `chain` function with `@solver`).
- Bugfix: Support deserializing custom sandbox configuration objects when said sandbox plugin is not installed.
- Bugfix: Fix error in sample filtering autocomplete (could cause autocomplete to fail and show an error in js console).

## v0.3.74 (15 March 2025)

- Bugfix: Exclude chat message `id` from cache key (fixes regression in model output caching).

## v0.3.73 (14 March 2025)

- Constrain model output to a particular JSON schema using [Structured Output](https://inspect.aisi.org.uk/structured.html) (supported for OpenAI, Google, and Mistral).
- New "HTTP Retries" display (replacing the "HTTP Rate Limits" display) which counts all retries and does so much more consistently and accurately across providers.
- The `ModelAPI` class now has a `should_retry()` method that replaces the deprecated `is_rate_limit()` method.
- The "Generate..." progress message in the Running Samples view now shows the number of retries for the active call to `generate()`.
- New `inspect trace http` command which will show all HTTP requests for a run.
- More consistent use of `max_retries` and `timeout` configuration options. These options now exclusively control Inspect's outer retry handler; model providers use their default behaviour for the inner request, which is typically 2-4 retries and a service-appropriate timeout.
- Improved async implementation using AnyIO (can now optionally run Trio rather than asyncio as the [async backend](https://inspect.aisi.org.uk/parallelism.html#async-backends)).
- Agent Bridge: Correct handling for `tool_choice` option.
- Model API: `ChatMessage` now includes an `id` field (defaults to auto-generated uuid).
- OpenAI: More flexible parsing of content parts (some providers omit the "type" field); support for "reasoning" content parts.
- Anthropic: Retry api connection errors and remote protocol errors that occur during streaming.
- Mistral: Update to new Mistral API (v1.5.1 of `mistralai` is now required).
- Logging: Inspect no longer sets the global log level nor does it allow its own messages to propagate to the global handler (eliminating the possibility of duplicate display). This should improve compatibility with applications that have their own custom logging configured. 
- Tasks: For filesystem based tasks, no longer switch to the task file's directory during execution (directory switching still occurs during task loading). Specify `@task(chdir=True)` to preserve the previous behavior.
- Bugfix: Fix issue with deserializing custom sandbox configuration objects.
- Bugfix: Handle `parallel_tool_calls` correctly for OpenAI models served through Azure.

## v0.3.72 (03 March 2025)

- Computer: Updated tool definition to match improvements in Claude Sonnet 3.7.

## v0.3.71 (01 March 2025)

- Anthropic: Support for [extended thinking](https://inspect.aisi.org.uk/reasoning.html#claude-3.7-sonnet) features of Claude Sonnet 3.7 (minimum version of `anthropic` package bumped to 0.47.1).
- Reasoning: `ContentReasoning` type for representing model reasoning blocks.
- Reasoning: `reasoning_tokens` for setting maximum reasoning tokens (currently only supported by Claude Sonnet 3.7)
- Reasoning: `reasoning_history` can now be specified as "none", "all", "last", or "auto" (which yields a provider specific recommended default).
- Web Browser: [Various improvements](https://github.com/UKGovernmentBEIS/inspect_ai/pull/1314) to performance and robustness along with several bug fixes.
- OpenAI: Provide long connection (reasoning friendly) socket defaults in http client 
- OpenAI: Capture `reasoning_tokens` when reported.
- OpenAI: Retry on rate limit requests with "Request too large".
- OpenAI: Tolerate `None` for assistant content (can happen when there is a refusal).
- Google: Retry requests on more HTTP status codes (selected 400 errors and all 500 errors). 
- Event Log: Add `working_start` attribute to events and `completed` and `working_time` to model, tool, and subtask events.
- Human Agent: Add `task quit` command for giving up on tasks.
- Human Agent: Don't emit sandbox events for human agent
- Inspect View: Improve rendering of JSON within logging events.
- Inspect View: Improve virtualized rendering of Sample List, Sample Transcript, and Sample Messages.
- Task Display: Let plugins display counters ('rich' and 'full' display modes only).
- Inspect View: Fix layout issues with human agent terminal session playback.
- Inspect View: Improve tool input / output appearance when rendered in VSCode.
- Inspect View: Display reasoning tokens in model usage for the samples and for the complete eval.
- Inspect View: Improve model api request / response output when rendered in VSCode.
- Inspect View: Improve rendering of some tool calls in the transcript.
- Bugfix: Fix audio and video inputs for new Google GenAI client.
- Bugfix: Ensure that token limits are not enforced during model graded scoring.
- Bugfix: Catch standard `TimeoutError` for running shell commands in the computer tool container.
- Bugfix: Correct combination of consecutive string based user messages for Anthropic provider.

## v0.3.70 (25 February 2025)

- [working_limit](https://inspect.aisi.org.uk/errors_and_limits.html#working-limit) option for specifying a maximum working time (e.g. model generation, tool calls, etc.) for samples.
- Added `SandboxEvent` to transcript for recording sandbox execution and I/O.
- Sandboxes: `as_type()` function for checked downcasting of `SandboxEnvironment`
- Remove root logging handlers upon Inspect logger initialisation (as they result in lots of log spam if left installed).
- Only explicitly set `state.completed=True` when entering scoring (`basic_agent()` no longer sets `completed` so can be used in longer compositions of solvers).
- Add `uuid` property to `TaskState` and `EvalSample` (globally unique identifier for sample run).
- Add `cleanup` to tasks for executing a function at the end of each sample run.
- Agent `bridge()` is now compatible with the use of a custom `OPENAI_BASE_URL`.
- Mistral: Bump required version of `mistralai` package to 1.5 (required for `working_limit`).
- Truncate tracebacks included in evaluation log to a maximum of 1MB.
- Compatibility with textual version 2.0 (remove upper bound).
- Align with HF datasets `fsspec` version constraints to avoid pip errors when installing alongside `datasets`.
- Bugfix: Fix issue with tools that had an ordinary `dict` as a parameter.
- Bugfix: Print the correct container `sample_id` for `--no-sandbox-cleanup`.

## v0.3.69 (20 February 2025)

- Google provider updated to use the [Google Gen AI SDK](https://googleapis.github.io/python-genai/), which is now the recommended API for Gemini 2.0 models.
- Task display: Use cooperative cancellation for cancel buttons in task display.
- Task display: Print task progress every 5 seconds for 'plain' display mode.
- Task display: Handle click on running samples tab when there is no transcript.
- Docker: Print stderr from `compose up` when no services startup successfully. 
- Docker: Print sample id and epoch for each container when using `--no-sandbox-cleanup`
- Mistral: Create and destroy client within generate.
- Inspect View: Fix display of score dictionaries containing boolean values
- Bugfix: Catch standard `TimeoutError` for subprocess timeouts (ensure kill/cleanup of timed out process).

## v0.3.68 (19 February 2025)

- Task display: Improve spacing/layout of final task display.
- Textual: speicfy broader range of compatible versions (v0.86.2 to v1.0.0)

## v0.3.67 (18 February 2025)

- Memoize calls to `get_model()` so that model instances with the same parameters are cached and re-used (pass `memoize=False` to disable).
- Async context manager for `Model` class for optional scoped usage of model clients.
- New `assistant_message()` solver.
- Prompt templates: Ignore template placeholders that don't map to passed parameters in `prompt_template()`, and system/user/assistant solvers.
- Google: Handle system messages with content lists and input with system but no user messages.
- Google: Ensure that a completion choice is provided even when none are returned by the service.
- Inspect View: Improve the display of subtasks with no inputs or events.
- Inspect View: Fix transcript display of phantom subtask or other phantom events.
- Inspect View: Fix formatting issues in sample error display
- Bugfix: Raise error for empty dataset (rather than providing a dummy sample).
- Bugfix: Specify markup=False for textual static controls (stricter parser in textual 2.0 leading to exceptions).
- Bugfix: Temporarily pin to textual==1.0.0 while they chase all of their regressions in 2.0

## v0.3.66 (17 February 2025)

- Docker: Correct compose file generation for Dockerfiles w/ custom stem or extension.
- Escape brackets when rendering task config (another textual 2.0 fix)

## v0.3.65 (16 February 2025)

- Compatibility with textual 2.0 (which had several breaking changes).
- Inspect View: Improve scorer display formatting.
- Bugfix: Inspect view now correctly renders arrays with embedded `null` values.
- Bugfix: Inspect view now correctly handles scorers with no metrics.

## v0.3.64 (14 February 2025)

- [Reference documentation](https://inspect.aisi.org.uk/reference/) for Python API and CLI commands.
- Add support for [clustered standard errors](https://inspect.aisi.org.uk/scorers.html#clustered-standard-errors) via a new `cluster` parameter for the `stderr()` metric.
- Improvements to [scoring workflow](https://inspect.aisi.org.uk/scorers.html#sec-scorer-workflow) (`inspect score` command and `score()` function).
- Metrics now take `list[SampleScore]` rather than `list[Score]` (previous signature is deprecated but still works with a warning).
- Use a sample adjustment for the `var()` metric.
- Google: Speculative fix for completion candidates not being returned as a list.
- Python and Bash tools: Add `sandbox` argument for running in non-default sandboxes.
- Transcript: Log `ScoreEvent` (with `intermediate=True`) when the `score()` function is called.
- Transcript: Add `source` field to `InfoEvent` and use it for events logged by the human agent.
- Docker: Support Dockerfiles with `.Dockerfile` extension.
- Docker: Raise error when there is an explicitly configured `container_name` (incompatible with epochs > 1).
- Docker: Dynamically set `compose up` timeout when there are `healthcheck` entries for services.
- Log: Validate that `log_dir` is writeable at startup.
- Log: Write eval config defaults into log file (rather than `None`).
- Bugfix: Always honor level-level-transcript setting for transcript logging.
- Bugfix: Fix some dynamic layout issues for sample sandbox view.

## v0.3.63 (07 February 2025)

- Add [OpenRouter](https://inspect.aisi.org.uk/providers.html#openrouter) model provider.
- Inspect View: Convert codebase from JS/Preact to Typescript/React
- Add `shuffle_choices` to dataset and dataset loading functions. Deprecate `shuffle` parameter to the `multiple_choice` solver.
- Add `stop_words` param to the `f1` scorer. `stop_words` will be removed from the target and answer during normalization.
- Tools: Handle return of empty list from tool calls.
- Computer: Moved out of beta (i.e. from `inspect_ai.tool.beta` into `inspect_ai.tool`).
- Sandboxes: Docker now uses `tee` for write_file operations.
- Inspect View: Handle Zip64 zip files (for log files greater than 4GB)
- Bugfix: Change `type` parameter of `answer()` to `pattern` to address registry serialisation error.
- Bugfix: Restore printing of request payloads for 400 errors from Anthropic.
- Bugfix: Log transcript event for solver provided scores (improves log viewer display of solver scoring)

## v0.3.62 (03 February 2025)

- Various improvements for [reasoning models](https://github.com/UKGovernmentBEIS/inspect_ai/pull/1229) including extracting reasoning content from assistant messages.
- OpenAI: Handle `reasoning_effort`, `max_tokens`, `temperature`, and `parallel_tool_calls` correctly for o3 models.
- OpenAI: Map some additional 400 status codes to `content_filter` stop reason.
- Anthropic: Handle 413 status code (Payload Too Large) and map to `model_length` StopReason.
- Tasks: Log sample with error prior to raising task-ending exception.
- Python: Enhance prompt to emphasise that it is a script rather than a notebook.
- Computer: Various improvements to image including desktop, python, and VS Code configuration.
- Bugfix: Don't download full log from S3 for header_only reads.

## v0.3.61 (31 January 2025)

- Computer: Enable viewing computer tool's remote mouse cursor via VNC.
- Computer: Disable lock screen on from computer tool reference image.
- Limits: Amend `SampleLimitExceededError` with current `state` so that messages, etc. are preserved when limits are hit.
- Tools: Properly handle image dispatching when multiple tool calls are made by assistant.
- Anthropic: Raise error on 400 status not identified as model_length or content_filter.
- Basic Agent: `incorrect_message` can now optionally be an async function.
- Bugfix: Remove `suffix` from `eval-set` CLI args.
- Bugfix: Only catch `Exception` from sandboxenv_init (allow cancelled to propagate)

## v0.3.60 (29 January 2025)

- [Agent Bridge](https://inspect.aisi.org.uk/agent-bridge.html) for integrating external agent frameworks with Inspect.
- [Goodfire](https://inspect.aisi.org.uk/models.html#goodfire) model provider.
- Add `@wraps` to functions wrapped by Inspect decorators to preserve type information.
- Hugging Face: Add support for stop sequences for HF models.
- Docker: More robust parsing of version strings (handle development versions).
- Vertex: Support for Anthropic models hosted on Vertex.
- OpenAI: Read `refusal` field from assistant message when provided.
- OpenAI: Use qualifiers rather than model args for OpenAI on other providers (`openai/azure`)
- Anthropic: Don't insert '(no content)' into canonical messages list (do only on replay)
- Anthropic: Use qualifiers rather than model args for Anthropic on other providers (`anthropic/bedrock`, `anthropic/vertex`).
- Anthropic: Support for `extra_body` model arg (for adding additional JSON properties to the request)
- Basic Agent: Append `tools` to `state` so that tools added in `init` are preserved.
- Scoring: Always provide half-again the sample time limit for scoring.
- Bugfix: Fix issue w/ approvals for samples with id==0.
- Bugfix: Use "plain" display when running eval_async() outside of eval().
- Bugfix: Fix issue with multiple scorers of the same type in a task.

## v0.3.59 (24 January 2025)

- Beta version of [computer()](https://inspect.aisi.org.uk/tools-standard.html#sec-computer) tool which models with a computer desktop environment.
- `user_message()` solver for appending parameterised user messages.
- `prompt_template()`, `system_message()` and `user_message()` solver now also include the sample `store` in substitution parameters.
- Limits: Enforce token and message limit at lower level (not longer required to check `state.completed` for limit enforcement).
- Limits: Enforce [custom limits](https://inspect.aisi.org.uk/errors-and-limits.html#custom-limit) for samples by raising `SampleLimitExceededError`.
- Tasks: Optional ability for solvers to [yield scores](https://inspect.aisi.org.uk/solvers.html#sec-scoring-in-solvers) for a task.
- Model API: Log model calls that result in bad request errors.
- Tools: `model_input` option that determines how tool call result content is played back to the model.
- Tools: Don't attempt to marshall arguments of dynamic `ToolDef` with `**kwargs: Any` (just pass them through).
- Log warning when a non-fatal sample error occurs (i.e. errors permitted by the `fail_on_error` option) 
- Inspect View: allow filtering samples by compound expressions including multiple scorers. (thanks @andrei-apollo)
- Inspect View: improve rendering performance and stability for the viewer when viewing very large eval logs or samples with a large number of steps.
- Task display: Improved `plain` mode with periodic updates on progress, metrics, etc.
- Google: Update to v0.8.4 of google-generativeai (py.typed support and removal of logprobs generation options)
- Google: Support for string enums (e.g. `Literal["a", "b", "c"])`) in tool function declarations.

## v0.3.58 (16 January 2025)

- Support for [audio and video](https://inspect.aisi.org.uk/multimodal.html) inputs for Open AI and Google Gemini models.
- Task display: Added Timeout Tool button for manually timing out a tool call.
- Task display: Automatically switch to "plain" mode when running in a background thread
- Sandboxes: Setup and initialisation errors are now handled at the sample level.
- Sandboxes: Increase setup script timeout to 5 minutes (from 30 seconds) and do not retry setup scripts (in case they aren't idempotent).
- Sandboxes: Add `timeout_retry` option (defaulting to `True`) to `exec()` function.
- Sandboxes: Add `type` and  optional `container` properties to `SandboxConnection`.
- Docker: Services which exit with status 0 during setup no longer cause an error.
- `task_with()` function for creating task variants.
- Added `--filter` argument to trace CLI commands for filtering on trace log message content.
- Print model conversations to terminal with `--display=conversation` (was formerly `--trace`, which is now deprecated).
- HuggingFace: Support models that don't provide a chat template (e.g. gpt2)
- Eval Set: Ensure that logs with status 'started' are retried.
- Rename the built in `bootstrap_std` metric to `bootstrap_stderr` (deprecate `bootstrap_std`)
- Bugfix: Fix duplication of summaries when eval log file is rewritten.

## v0.3.57 (09 January 2025)

- [Tracing API](https://inspect.aisi.org.uk/tracing.html#tracing-api) for custom trace logging.
- Inspect View: never truncate tool result images and display at default width of 800px.
- Inspect View: display tool error messages in transcript when tool errors occur.
- Inspect View: display any completed samples even if the task fails because of an error
- Inspect View: don't display the 'input' column heading if there isn't an input
- Open AI: Handle additional bad request status codes (mapping them to appropriate `StopReason`)
- Open AI: Use new `max_completion_tokens` option for o1 full.
- Web Browser: raise error when both `error` and `web_at` fields are present in response.
- Sandboxes: Apply dataset filters (limit and sample id) prior to sandbox initialisation.
- Docker: Prevent issue with container/project names that have a trailing underscore. 
- Store: initialise `Store` from existing dictionary.
- Log: provide `metadata_as` and `store_as` typed accessors for sample metadata and store.
- Tool parameters with a default of `None` are now supported.
- More fine graned HTML escaping for sample transcripts displalyed in terminal.
- Bugfix: prevent errors when a state or storage value uses a tilde or slash in the key name.
- Bugfix: Include input in sample summary when the sample input contains a simple string.

## v0.3.56 (01 January 2025)

- [Human Agent](https://inspect.aisi.org.uk/human-agent.html) solver for human baselining of computing tasks.
- [Typed interfaces](https://inspect.aisi.org.uk/typing.html) to `Sample` store and metadata using Pydantic models.
- [Approval policies](https://inspect.aisi.org.uk/approval.html#task-approvers) can now be defined at the `Task` level (`eval` level approval policies take precedence).
- Tools can now return `ContentText` and `ContentImage`.
- Move tool result images into subsequent user messages for models that don't support tools returning images.
- `SandboxConnection` that contains login information from sandboxes.
- `display_type()` function for detecting the current display type (e.g. "full", "rich", etc.)
- Trace: improved handling of `eval()` running in multiple processes at once (trace file per-process)
- Docker: don't apply timeouts to `docker build` and `docker pull` commands.
- Bugfix: fix issue w/ `store.get()` not auto-inserting `default` value.

## v0.3.55 (29 December 2024)

- Bedrock: redact authentication model args from eval logs.
- OpenAI: warn when `temperature` is used with o1 models (as it is not supported).
- Bugfix: spread args for cache trace logging.

## v0.3.54 (26 December 2024)

- [Tracing](https://inspect.aisi.org.uk/tracing.html) for diagnosing runs with unterminated action (e.g. model calls, docker commands, etc.).
- Provide default timeout/retry for docker compose commands to mitigate unreliability in some configurations.
- Switch to sync S3 writes to overcome unreliability observed when using async interface.
- Task display: Added `--no-score-display` option to disable realtime scoring metrics.
- Bugfix: Fix failure to fully clone samples that have message lists as input.
- llama-cpp-python: Support for `logprobs`.

## v0.3.53 (20 December 2024)

- OpenAI: Support for o1 including native tool calling and `reasoning_effort` generation option.
- Task API: Introduce `setup` step that always runs even if `solver` is replaced.
- Bedrock: Support for tool calling on Nova models.
- Bedrock: Support for custom `model_args` passed through to `session.Client`.
- Bedrock: Support for `jpeg` images.
- Bedrock: Correct max_tokens for llama3-8b, llama3-70b models on Bedrock.
- Inspect View: Various improvements to appearance of tool calls in transcript.
- Task display: Ensure that widths of progress elements are kept consistent across tasks.
- Sandboxes: New `max_sandboxes` option for (per-provider) maximum number of running sandboxes.
- Sandboxes: Remove use of aiofiles to mitigate potential for threading deadlocks.
- Concurrency: Do not use `max_tasks` as a lower bound for `max_samples`.
- Log recorder: Always re-open log buffer for `eval` format logs.
- Bugfix: Proper handling of text find for eval raw JSON display
- Bugfix: Correct handling for `--sample-id` integer comparisons.
- Bugfix: Proper removal of model_args with falsey values (explicit check for `None`)
- Bugfix: Properly handle custom metrics that return dictionaries or lists
- Bugfix: Proper sample count display when retrying an evaluation
- Bugfix: Fix inability to define and run tasks in a notebook.

## v0.3.52 (13 December 2024)

- Eval: `--sample-id` option for evaluating specific sample id(s).
- Bedrock: Detect and report HTTP rate limit errors.
- Azure AI: Add `emulate_tools` model arg to force tool emulation (emulation is enabled by default for Llama models).
- Basic Agent: Add `max_tool_output` parameter to override default max tool output from generate config.
- Inspect View: Correct display of sample ID for single sample tasks.
- Trace: Show custom tool views in `--trace` mode.
- Bugfix: Support for dynamic metric names in realtime scoring display.

## v0.3.51 (13 December 2024)

- Bugfix: Task display fails to load when no scorers are defined for a task.

## v0.3.50 (12 December 2024)

- Tools: Improved typing/schema support (unions, optional params, enums).
- Tools: Added `append` argument to `use_tools()` for adding (rather than replacing) the currently available tools.
- Docker sandbox: Streamed reads of stderr/stdout (enabling us to enforce output limits for read_file and exec at the source).
- Sandbox API: Enable passing `BaseModel` types for sandbox `config` (formerly only a file path could be passed).
- Task display: Show all task scores in realtime (expand task progress to see scores).
- Task display: Show completed samples and align progress more closely to completed samples (as opposed to steps).
- Task display: Show sample messages/tokens used (plus limits if specified).
- Task display: Resolve issue where task display would lose mouse input after VS Code reload.
- Datasets: Validate that all IDs in datasets are unique (as several downstream problems occur w/ duplicate IDs).
- Inspect View: Fix issue with incorrectly displayed custom tool views.
- Human approval: Use fullscreen display (makes approval UI async and enables rapid processing of approvals via the `Enter` key).
- Added `input_panel()` API for adding custom panels to the fullscreen task display.
- Log recorder: Methods are now async which will improve performance for fsspec filesystems with async implementations (e.g. S3)
- Log recorder: Improve `.eval` log reading performance for remote filesystem (eagerly fetch log to local buffer).
- Add `token_usage` property to `TaskState` which has current total tokens used across all calls to `generate()` (same value that is used for enforcing token limits).
- Add `time` field to `ModelOutput` that records total time spent within call to ModelAPI `generate()`.
- Web browser: Remove base64 images from web page contents (prevent filling up model context with large images).
- Match scorer: If the target of a match isn’t numeric, ignore the numeric flag and instead use text matching (improved handling for percentages).
- Hugging Face: Support for native HF tool calling for Llama, Mistral, Qwen, and others if they conform to various standard schemas.
- Hugging Face: `tokenizer_call_args` dict to specify custom args during tokenization, such as `max_length` and `truncation`.
- Azure AI: Fix schema validation error that occurred when model API returns `None` for `content`.
- Display: Throttle updating of sample list based on number of samples.
- Display: Add explicit 'ctrl+c' keybinding (as textual now disables this by default).
- Bugfix: Correct rate limit error display when running in fullscreen mode.
- Bugfix: `hf_dataset` now explicitly requires the `split` argument (previously, it would crash when not specified).
- Bugfix: Prevent cascading textual error when an error occurs during task initialisation.
- Bugfix: Correctly restore sample summaries from log file after amend.
- Bugfix: Report errors that occur during task finalisation.
  
## v0.3.49 (03 December 2024)

- Logging: Only call CreateBucket on Amazon S3 when the bucket does not already exist.
- Improve cancellation feedback and prevent multiple cancellations when using fullscreen display.
- Inspect View: Prevent circular reference error when rendering complex tool input.
- Inspect View: Resolve display issue with sorting by sample then epoch.

## v0.3.48 (01 December 2024)

- [Realtime display](https://github.com/UKGovernmentBEIS/inspect_ai/pull/865) of sample transcripts (including ability to cancel running samples).
- Scoring: When using a dictionary to map metrics to score value dictionaries, you may now use globs as keys. See our [scorer documentation](https://inspect.aisi.org.uk/scorers.html#sec-multiple-scorers) for more information.
- `EvalLog` now includes a [location](https://github.com/UKGovernmentBEIS/inspect_ai/pull/872) property indicating where it was read from.
- Use [tool views](https://inspect.aisi.org.uk/approval.html#tool-views) when rendering tool calls in Inspect View.
- Consistent behavior for `max_samples` across sandbox and non-sandbox evals (both now apply `max_samples` per task, formerly evals with sandboxes applied `max_samples` globally).
- Log files now properly deal with scores that produce Nan. (fixes [#834](https://github.com/UKGovernmentBEIS/inspect_ai/issues/834))
- Bash tool: add `--login` option so that e.g. .bashrc is read before executing the command.
- Google: Support for tools/functions that have no parameters.
- Google/Vertex: Support for `logprobs` and other new 1.5 (002 series) options.
- AzureAI: Change default max_tokens for Llama models to 2048 (4096 currently yields an error w/ Llama 3.1).
- Mistral: Various compatibility changes for their client and tool calling implementation.
- Handle exponents in numeric normalisation for match, include, and answer scorers.
- hf_dataset: Added `cached` argument to control whether to use a previously cached version of the dataset if available (defaults to `True`).
- hf_dataset: Added `revision` option to load a specific branch or commit SHA (when using `revision` datasets are always revalidated on Hugging Face, i.e. `cached` is ignored).
- Log viewer: Display sample ids rather than indexes.
- Log viewer: Add timestamps to transcript events.
- Log viewer: Metadata which contains images will now render the images.
- Log viewer: Show custom tool call views in messages display.
- Bugfix: Correctly read and forward image detail property.
- Bugfix: Correct resolution of global eval override of task or sample sandboxes.
- Bugfix: Don't do eval log listing on background threads (s3fs can deadlock when run from multiple threads).

## v0.3.47 (18 November 2024)

- Basic agent: Ensure that the scorer is only run once when max_attempts = 1.
- Basic agent: Support custom function for incorrect_message reply to model.
- Tool calling: Execute multiple tool calls serially (some models assume that multiple calls are executed this way rather than in parallel).
- Google: Combine consecutive tool messages into single content part; ensure no empty text content parts.
- AzureAI: Create and close client with each call to generate (fixes issue w/ using azureai on multiple passes of eval).
- Bedrock: Migrate to the [Converse API](https://docs.aws.amazon.com/bedrock/latest/userguide/conversation-inference-supported-models-features.html), which supports many more features including tool calling and multimodal models.
- Scoring: When using a dictionary to map metrics to score value dictionaries, you may now use globs as keys. See our [scorer documentation](https://inspect.aisi.org.uk/scorers.html#sec-multiple-scorers) for more information.
- Sample limit events will now appear in the transcript if a limit (e.g. message, token, or time limit) halt a sample. The sample list and sample detail also display the limit, if applicable.

## v0.3.46 (12 November 2024)

- [eval](https://inspect.aisi.org.uk/eval-logs.html#sec-log-format) is now the default log format (use `--log-format=json` to use old format).
- Base 64 images are now logged by default for all log formats (disable with `--no-log-images`).
- The log viewer now properly displays sample errors in the sample list for `eval` format log files.
- Improve path handling when using `inspect log convert` to convert a single log file.
- Web browser tool: Subtasks now each have independent web browser sessions.
- Anthropic: Ensure that assistant messages created in generate never have empty content lists.
- Increase sandbox `exec()` output limit from 1 MiB to 10 MiB.

## v0.3.45 (11 November 2024)

- [time_limit](https://inspect.aisi.org.uk/errors_and_limits.html#sample-limits) option for specifying a maximum execution time for samples.
- [read_eval_log_samples()](https://inspect.aisi.org.uk/eval-logs.html#streaming) function for streaming reads of `.eval` log files.
- Mistral: Support for multi-modal models (requires v1.2 of mistralai package).
- Groq: Support for multi-modal models (requires v0.11.0 of groq package).
- AzureAI: Use Model Inference API (preview) for implementation of model client.
- Bedrock: Fix parsing of Bedrock Mistral Large 2407 responses
- Apply standard sample error handling (fail-on-error, etc.) when running scorers.
- Fix issue with correctly logging task_args for eval-set tasks which are interrupted.
- Move `INSPECT_DISABLE_MODEL_API` into `generate()` (as opposed to `get_model()`)
- Always treat `.eval` files as logs (don't apply file name pattern restrictions as we do with `.json`).
- Log model calls when model providers return bad request errors
- Better lay out large numbers of configuration and parameters when displaying log files.
- The log viewer now properly displays sample scores for running tasks.
- Add `metadata` field to `ModelOutput` and provide various fields for the Groq provider.

## v0.3.44 (04 November 2024)

- Revert change to single epoch reducer behavior (regressed some scoring scenarios).

## v0.3.43 (04 November 2024)

- New binary [log format](https://inspect.aisi.org.uk/eval-logs.html#sec-log-format) which yields substantial size and speed improvements (JSON format log files are still fully supported and utilities for converting between the formats are provided).
- [Grok](https://docs.x.ai/) model provider.
- [llama-cpp-python](https://llama-cpp-python.readthedocs.io/en/latest/) local model provider.
- Extensions: correctly load extensions in packages where package name differs from dist name.
- Added `--model-config`, `--task-config`, and `--solver-config` CLI arguments for specifying model, task, and solver args using a JSON or YAML config file.
- View: properly render complex score objects in transcript.
- Write custom tool call views into transcript for use by Inspect View.
- Use `casefold()` for case-insensitive compare in `includes()`, `match()`, `exact()`, and `f1()` scorers.
- OpenAI: eliminate use of `strict` tool calling (sporadically supported across models and we already internally validate).
- Mistral: fix bug where base_url was not respected when passing both an api_key and base_url.
- Don't include package scope for task name part of log files.
- Improve performance of write_file for Docker sandboxes.
- Use user_data_dir rather than user_runtime_dir for view notifications.
- Implement `read_eval_log_sample()` for JSON log files.
- Log the list of dataset sample IDs.
- Limit `SandboxEnvironment.exec()` output streams to 1 MiB. Limit `SandboxEnvironment.read_file()` to 100 MiB.
- Add `INSPECT_DISABLE_MODEL_API` environment variable for disabling all Model APIs save for mockllm.
- Add optional `tool_call_id` param to `ModelOutput.for_tool_call()`.
- Support all JSON and CSV dataset arguments in `file_dataset()` function.

## v0.3.42 (23 October 2024)

- [ToolDef](https://inspect.aisi.org.uk/tools-custom.html#sec-dynamic-tools) class for dynamically creating tool definitions.
- Added `--tags` option to eval for tagging evaluation runs.
- Added APIs for accessing sample event transcripts and for creating and resolving attachments for larger content items.
- Cleanup Docker Containers immediately for samples with errors.
- Support Dockerfile as config path for Docker sandboxes (previously only supported compose files).
- Anthropic: remove stock tool use chain of thought prompt (many Anthropic models now do this internally, in other cases its better for this to be explicit rather than implicit).
- Anthropic: ensure that we never send empty text content to the API.
- Google: compatibility with google-generativeai v0.8.3
- Llama: remove extraneous <|start_header_id|>assistant<|end_header_id|> if it appears in an assistant message.
- OpenAI: Remove tool call id in user message reporting tool calls to o1- models.
- Use Dockerhub aisiuk/inspect-web-browser-tool image for web browser tool.
- Use ParamSpec to capture types of decorated solvers, tools, scorers, and metrics.
- Support INSPECT_EVAL_MODEL_ARGS environment variable for calls to `eval()`.
- Requirements: add lower bounds to various dependencies based on usage, compatibility, and stability.
- Added `include_history` option to model graded scorers to optionally include the full chat history in the presented question.
- Added `delimiter` option to `csv_dataset()` (defaults to ",")
- Improve answer detection in multiple choice scorer.
- Open log files in binary mode when reading headers (fixes ijson deprecation warning).
- Capture `list` and `dict` of registry objects when logging `plan`.
- Add `model_usage` field to `EvalSample` to record token usage by model for each sample.
- Correct directory handling for tasks that are imported as local (non-package) modules.
- Basic agent: terminate agent loop when the context window is exceeded.
- Call tools sequentially when they have opted out of parallel calling.
- Inspect view bundle: support for bundling directories with nested subdirectories.
- Bugfix: strip protocol prefix when resolving eval event content
- Bugfix: switch to run directory when running multiple tasks with the same run directory.
- Bugfix: ensure that log directories don't end in forward/back slash.

## v0.3.41 (11 October 2024)

- [Approval mode](https://inspect.aisi.org.uk/approval.html) for extensible approvals of tool calls (human and auto-approvers built in,  arbitrary other approval schemes via extensions).
- [Trace mode](https://inspect.aisi.org.uk/interactivity.html#sec-trace-mode) for printing model interactions to the terminal.
- Add `as_dict()` utility method to `Score`
- [Sample limits](https://inspect.aisi.org.uk/errors_and_limits.html#sample-limits) (`token_limit` and `message_limit`) for capping the number of tokens or messages used per sample ( `message_limit` replaces deprecated `max_messages`).
- Add `metadata` field to `Task` and record in log `EvalSpec`.
- Include datetime and level in file logger.
- Correct llama3 and o1 tool calling when empty arguments passed.
- Allow resolution of any sandbox name when there is only a single environment.
- Introduce `--log-level-transcript` option for separate control of log entries recorded in the eval log file
- Improve mime type detection for image content encoding (fixes issues w/ webp images).
- Fix memory leak in Inspect View worker-based JSON parsing.
- Add `fail_on_error` option for `eval_retry()` and `inspect eval-retry`.
- Defer resolving helper models in `self_critique()` and `model_graded_qa()`.
- Fix Docker relative path resolution on Windows (use PurePosixPath not Path)
- Restore support for `--port` and `--host` on Inspect View.

## v0.3.40 (6 October 2024)

- Add `interactive` option to `web_browser()` for disabling interactive tools (clicking, typing, and submitting forms).
- Provide token usage and raw model API calls for OpenAI o1-preview.
- Add support for reading CSV files of dialect 'excel-tab'.
- Improve prompting for Python tool to emphasise the need to print output.
- For `basic_agent()`, defer to task `max_messages` if none is specified for the agent (default to 50 is the task does not specify `max_messages`).
- Add optional `content` parameter to `ModelOutput.for_tool_call()`.
- Display total samples in Inspect View
- Prune `sample_reductions` when returning eval logs with `header_only=True`.
- Improved error message for undecorated solvers.
- For simple matching scorers, only include explanation if it differs from answer.

## v0.3.39 (3 October 2024)

- The sample transcript will now display the target for scoring in the Score Event (for newly run evaluations).
- Provide setter for `max_messages` on `TaskState`.
- Provide `max_messages` option for `basic_agent()` (defaulting to 50) and use it rather than any task `max_messages` defined.
- Improved implementation of disabling parallel tool calling (also fixes a transcript issue introduced by the original implementation).
- Improve quality of error messages when a model API key environment variable is missing.
- Improve prompting around letting the model know it should not attempt parallel web browser calls.

## v0.3.38 (3 October 2024)

- Rename `web_browser_tools()` to `web_browser()`, and don't export individual web browsing tools.
- Add `parallel` option to `@tool` decorator and specify `parallel=False` for web browsing tools.
- Improve prompting for web browser tools using more explicit examples.
- Improve prompting for `</tool_call>` end sequence for Llama models.
- Fix issue with failure to execute sample setup scripts.

## v0.3.37 (2 October 2024)

- Move evals into [inspect_evals](https://github.com/UKGovernmentBEIS/inspect_evals) package.

## v0.3.36 (2 October 2024)

- [Web Browser](https://inspect.aisi.org.uk/tools-standard.html#sec-web-browser) tool which provides a headless Chromium browser that supports navigation, history, and mouse/keyboard interactions.
- `auto_id` option for dataset readers to assign an auto-incrementing ID to records.
- Task args: don't attempt to serialise registry objects that don't have captured parameters.

## v0.3.35 (1 October 2024)

- Catch o1-preview "invalid_prompt" exception and convert to normal content_filter refusal.
- Terminate timed out subprocesses.
- Support 'anthropoic/bedrock/' service prefix for Anthropic models hosted on AWS Bedrock.
- Change score reducer behavior to always reduce score metadata to the value of the `metadata` field in the first epoch
- Improve task termination message (provide eval-retry prompt for tasks published in packages)
- Preserve type for functions decorated with `@task`.
- Various improvements to layout and display for Inspect View transcript.

## v0.3.34 (30 September 2024)

- Support for `max_tokens` on OpenAI o1 models (map to `max_completion_tokens`).
- Fix regression of log and debug options on `inspect view`
- Improved focus management for Inspect View
- Raise error if `epochs` is less than 1
- Improve code parsing for HumanEval (compatibility with Llama model output)

## v0.3.33 (30 September 2024)

- StopReason: Added "model_length" for exceeding token window and renamed "length" to "max_tokens".
- Capture solver input params for subtasks created by `fork()`.
- Option to disable ANSI terminal output with `--no-ansi` or `INSPECT_NO_ANSI`
- Add chain of thought option to `multiple_choice()` and export `MultipleChoiceTemplate` enumeration
- Allow Docker sandboxes configured with `x-default` to be referred to by their declared service name.
- Improved error messages for Docker sandbox initialisation.
- Improve legibility of Docker sandbox log entries (join rather than displaying as array)
- Display user message immediately proceeding assistant message in model call transcripts.
- Display images created by tool calls in the Viewer.
- Fix duplicated tool call output display in Viewer for Gemini and Llama models.
- Require a `max_messages` for use of `basic_agent()` (as without it, the agent could end up in an infinite loop).
- Load extension entrypoints per-package (prevent unnecessary imports from packages not being referenced).
- Track sample task state in solver decorator rather than solver transcript.
- Display solver input parameters for forked subtasks.
- Improvements to docker compose down cleanup: timeout, survive missing compose files.
- Always produce epoch sample reductions even when there is only a single epoch.
- Scores produced after being reduced retain `answer`, `explanation`, and `metadata` only if equal across all epochs.

## v0.3.32 (25 September 2024)

- Fix issue w/ subtasks not getting a fresh store() (regression from introduction of `fork()` in v0.3.30)
- Fix issue w/ subtasks that return None invalidating the log file.
- Make subtasks collapsible in Inspect View.
- Improved error reporting for missing `web_search()` provider environment variables.

## v0.3.31 (24 September 2024)

- Deprecated `Plan` in favor of `Solver` (with `chain()` function to compose multiple solvers).
- Added `max_tool_output` generation option (defaults to 16KB).
- Improve performance of `header_only` log reading (switch from json-stream to ijson).
- Add support for 0 retries to `eval-set` (run a single `eval` then stop).
- Tool calling fixes for update to Mistral v1.1. client.
- Always show `epochs` in task status (formerly wasn't included for multiple task display)
- Render transcript `info()` strings as markdown
- Eliminate log spam from spurious grpc fork message.
- Fix issue with hf_dataset shuffle=True not actually shuffling.
- Improved error handling when loading invalid setuptools entrypoints.
- Don't catch TypeError when calling tools (we now handle this in other ways)

## v0.3.30 (18 September 2024)

- Added `fork()` function to fork a `TaskState` and evaluate it against multiple solvers in parallel.
- Ensure that Scores produced after being reduced still retain `answer`, `explanation`, and `metadata`.
- Fix error when running `inspect info log-types`
- Improve scorer names imported from modules by not including the the module names.
- Don't mark messages read from cache with source="cache" (as this breaks the cache key)
- Add `cache` argument to `basic_agent()` for specifying cache policy for the agent.
- Add `cache` field to `ModelEvent` to track cache reads and writes.
- Compatibility with Mistral v1.1 client (now required for Mistral).
- Catch and propagate Anthropic content filter exceptions as normal "content_filter" responses.
- Fix issue with failure to report metrics if all samples had a score value of 0.
- Improve concurrency of Bedrock models by using aioboto3.
- Added [SWE Bench](https://github.com/UKGovernmentBEIS/inspect_evals/tree/main/src/inspect_evals/swe_bench), [GAIA](https://github.com/UKGovernmentBEIS/inspect_evals/tree/main/src/inspect_evals/gaia), and [GDM CTF](https://github.com/UKGovernmentBEIS/inspect_evals/tree/main/src/inspect_evals/gdm_capabilities/in_house_ctf) evals.

## v0.3.29 (16 September 2024)

- Added `--plan` and `-P` arguments to `eval` and `eval-set` commands for replacing the task default plan with another one.
- Improved support for eval retries when calling `eval()` or `eval_set()` with a `plan` argument.
- Don't log base64 images by default (re-enable logging with `--log-images`).
- Provide unique tool id when parsing tool calls for models that don't support native tool usage.
- Fix bug that prevented `epoch_reducer` from being used in eval-retry.
- Fix bug that prevented eval() level `epoch` from overriding task level `epoch`.

## v0.3.28 (14 September 2024)

- [basic_agent()](https://inspect.aisi.org.uk/agents.html#sec-basic-agent) that provides a ReAct tool loop with support for retries and encouraging the model to continue if its gives up or gets stuck.
- [score()](https://inspect.aisi.org.uk/solvers.html#sec-scoring-in-solvers) function for accessing scoring logic from within solvers.
- Ability to [publish](https://inspect.aisi.org.uk/log-viewer.html#sec-publishing) a static standalone Inspect View website for a log directory.
- `system_message()` now supports custom parameters and interpolation of `metadata` values from `Sample`.
- `generate()` solver now accepts arbitrary generation config params.
- `use_tools()` now accepts a variadic list of `Tool` in addition to literal `list[Tool]`.
- `bash()` and `python()` tools now have a `user` parameter for choosing an alternate user to run code as.
- `bash()` and `python()` tools now always return stderr and stdout no matter the exit status.
- Support for OpenAI o1-preview and o1-mini models.
- Input event for recording screen input in sample transcripts.
- Record to sample function for CSV and JSON dataset readers can now return multiple samples.
- Added `debug_errors` option to `eval()` to raise task errors (rather than logging them) so they can be debugged.
- Properly support metrics that return a dict or list of values
- Improved display of prerequisite errors when running `eval()` from a script or notebook.
- Fix `eval_set()` issue with cleaning up failed logs on S3.
- Cleanup Docker containers that fail during sample init.
- Add support for computing metrics for both individual keys within a dictionary but also for the dictionary as a whole
- Fix for Vertex tool calling (don't pass 'additionalProperties').
- Added [SQuAD](https://github.com/UKGovernmentBEIS/inspect_evals/tree/main/src/inspect_evals/squad), [AGIEval](https://github.com/UKGovernmentBEIS/inspect_evals/tree/main/src/inspect_evals/agieval), [IFEval](https://github.com/UKGovernmentBEIS/inspect_ai/blob/main/src/inspect_evals/ifeval/), [PubMedQA](https://github.com/UKGovernmentBEIS/inspect_evals/tree/main/src/inspect_evals/pubmedqa), and [MBPP](https://github.com/UKGovernmentBEIS/inspect_evals/tree/main/src/inspect_evals/mbpp) benchmarks.

## v0.3.27 (6 September 2024)

- Fix missing timestamp issue with running `eval_set()` with an S3-backed log directory.
- Correct rounding behavior for `f1()` and `exact()` scorers.
- Correct normalized text comparison for `exact()` scorer.
- Improved appearance and navigation for sample transcript view.
- Added [MathVista](https://github.com/UKGovernmentBEIS/inspect_evals/tree/main/src/inspect_evals/mathvista) benchmark.

## v0.3.26 (6 September 2024)

- [Eval Sets](https://inspect.aisi.org.uk/eval-sets.html) for running groups of tasks with automatic retries.
- [Per-sample](https://inspect.aisi.org.uk/sandboxing.html#sec-per-sample-sandbox) Sandbox environments can now be specified (e.g. allowing for a distinct Dockerfile or Docker compose file for each sample).
- [input_screen()](https://inspect.aisi.org.uk/interactivity.html) context manager to temporarily clear task display for user input.
- Introduce two new scorers, `f1()` (precision and recall in text matching) and `exact()` (whether normalized text matches exactly).
- Task `metrics` now override built in scorer metrics (previously they were merged). This enables improved re-use of existing scorers where they only change required is a different set of metrics.
- `write_log_dir_manifest()` to write a log header manifest for a log directory.
- Relocate `store()` and `@subtask` from solver to utils module; relocate `transcript()` from solver to log module.
- Add optional user parameter to SandboxEnvironment.exec for specifying the user. Currently only DockerSandboxEnvironment is supported.
- Fix issue with resolving Docker configuration files when not running from the task directory.
- Only populate Docker compose config metadata values when they are used in the file.
- Treat Sandbox exec `cwd` that are relative paths as relative to sample working directory.
- Filter base64 encoded images out of model API call logs.
- Raise error when a Solver does not return a TaskState.
- Only run tests that use model APIs when the `--runapi` flag is passed to `pytest` (prevents unintended token usage)
- Remove `chdir` option from `@tasks` (tasks now always chdir during execution).
- Do not process `.env` files in task directories (all required vars should be specified in the global `.env`).
- Only enable `strict` mode for OpenAI tool calls when all function parameters are required.
- Added [MMMU](https://github.com/UKGovernmentBEIS/inspect_evals/tree/main/src/inspect_evals/mmmu), [CommonsenseQA](https://github.com/UKGovernmentBEIS/inspect_evals/tree/main/src/inspect_evals/commonsense_qa), [MMLU-Pro](https://github.com/UKGovernmentBEIS/inspect_evals/tree/main/src/inspect_evals/mmlu_pro), and [XSTest](https://github.com/UKGovernmentBEIS/inspect_evals/tree/main/src/inspect_evals/xstest) benchmarks.

## v0.3.25 (25 August 2024)

- `Store` for manipulating arbitrary sample state from within solvers and tools.
- `Transcripts` for detailed sample level tracking of model and tool calls, state changes, logging, etc.
- `Subtasks` for delegating work to helper models, sub-agents, etc.
- Integration with Anthropic [prompt caching](https://inspect.aisi.org.uk/caching.html#sec-provider-caching).
- [fail_on_error](https://inspect.aisi.org.uk/errors-and-limits.html#failure-threshold) option to tolerate some threshold of sample failures without failing the evaluation.
- Specify `init` value in default Docker compose file so that exit signals are handled correctly (substantially improves container shutdown performance).
- Add `function` field to `ChatMessageTool` to indicate the name of the function called.
- Added [RACE](https://github.com/UKGovernmentBEIS/inspect_evals/tree/main/src/inspect_evals/race-h/) benchmark.

## v0.3.24 (18 August 2024)

- Support for tool calling for Llama 3.1 models on Bedrock.
- Report JSON schema validation errors to model in tool response.
- Support for `strict` mode in OpenAI tool calls (update to v1.40.0 of `openai` package required).

## v0.3.23 (16 August 2024)

- Support for tool calling for Llama 3.1 models on Azure AI and CloudFlare.
- Increase default `max_tokens` from 1024 to 2048.
- Record individual sample reductions along with results for multi-epoch evals.
- Change default to not log base64 encoded versions of images, as this often resulted in extremely large log files (use `--log-images` to opt back in).
- Update to new Mistral API (v1.0.1 of `mistralai` is now required).
- Support for Llama 3.1 models on Amazon Bedrock
- Eliminate Bedrock dependency on anthropic package (unless using an Anthropic model).
- Improved resolution of AWS region for Bedrock (respecting already defined AWS_REGION and AWS_DEFAULT_REGION)
- Fix bug in match scorer whereby numeric values with periods aren't correctly recognized.
- Added [HumanEval](https://github.com/UKGovernmentBEIS/inspect_evals/tree/main/src/inspect_evals/humaneval), [WinoGrande](https://github.com/UKGovernmentBEIS/inspect_evals/tree/main/src/inspect_evals/winogrande) and [Drop](https://github.com/UKGovernmentBEIS/inspect_evals/tree/main/src/inspect_evals/drop) benchmarks.

## v0.3.22 (07 August 2024)

- Fix issue affecting results of `pass_at_{k}` score reducer.

## v0.3.21 (07 August 2024)

- Add `pass_at_{k}` score reducer to compute the probability of at least 1 correct sample given `k` epochs.
- Improved metrics `value_to_float` string conversion (handle numbers, "true", "false", etc.)
- Log viewer: Ctrl/Cmd+F to find text when running in VS Code.
- Set Claude default `max_tokens` to 4096
- Combine user and assistant messages for Vertex models.
- Warn when using the `name` parameter with task created from `@task` decorated function.
- Make sample `metadata` available in prompt, grading, and self-critique templates.
- Retry on several additional OpenAI errors (APIConnectionError | APITimeoutError | InternalServerError)
- Fix a regression which would cause the 'answer' to be improperly recorded when scoring a sample.

## v0.3.20 (03 August 2024)

- `Epochs` data type for specifying epochs and reducers together (deprecated `epochs_reducer` argument).
- Enable customisation of model generation cache dir via `INSPECT_CACHE_DIR` environment variable.
- Use doc comment description rather than `prompt` attribute of `@tool` for descriptions.
- Include examples section from doc comments in tool descriptions.
- Add `tool_with()` function for adapting tools to have varying names and parameter descriptions.
- Improve recording of `@task` arguments so that dynamically created tasks can be retried.
- Only print `eval-retry` message to terminal for filesystem based tasks.
- Enhance Python logger messages to capture more context from the log record.
- Fix an issue that could result in duplicate display of scorers in log view when using multiple epoch reducers.

## v0.3.19 (02 August 2024)

- [vLLM](https://inspect.aisi.org.uk/models.html#sec-vllm) model provider.
- [Groq](https://groq.com/) model provider.
- [Google Vertex](https://inspect.aisi.org.uk/models.html#google-vertex) model provider.
- [Reduce scores](https://inspect.aisi.org.uk/scorers.html##sec-reducing-epoch) in multi-epoch tasks before computing metrics (defaults to averaging sample values).
- Replace the use of the `bootstrap_std` metric with `stderr` for built in scorers (see [rationale](https://inspect.aisi.org.uk/scorers.html#stderr-note) for details).
- Option to write Python logger entries to an [external file](https://inspect.aisi.org.uk/log-viewer.html#sec-external-file).
- Rename `ToolEnvironment` to `SandboxEnvironment` and `tool_environment()` to `sandbox()` (moving the renamed types from `inspect_ai.tool` to `inspect_ai.util`). Existing symbols will continue to work but will print deprecation errors.
- Moved the `bash()`, `python()`, and `web_search()` functions from `inspect_ai.solver` to `inspect_ai.tool`.  Existing symbols will continue to work but will print deprecation errors.
- Enable parallel execution of tasks that share a working directory.
- Add `chdir` option to `@task` to opt-out of changing the working directory during task execution.
- Enable overriding of default safety settings for Google models.
- Use Python type annotations as the first source of type info for tool functions (fallback to docstrings only if necessary)
- Support for richer types (list, TypeDict, dataclass, Pydantic, etc.) in tool calling.
- Change `ToolInfo` parameters to be directly expressed in JSON Schema (making it much easier to pass them to model provider libraries).
- Validate tool call inputs using JSON Schema and report errors to the model.
- Gracefully handle tool calls that include only a single value (rather than a named dict of parameters).
- Support `tool_choice="any"` for OpenAI models (requires >= 1.24.0 of openai package).
- Make multiple tool calls in parallel. Parallel tool calls occur by default for OpenAI, Anthropic, Mistral, and Groq. You can disable this behavior for OpenAI and Groq with `--parallel-tool-calls false`.
- Invoke rate limit retry for OpenAI APITimeoutError (which they have recently begun returning a lot of more of as a result of httpx.ConnectTimeout, which is only 5 seconds by default.).
- Add `cwd` argument to `SandboxEnvironment.exec()`
- Use `tee` rather than `docker cp` for Docker sandbox environment implementation of `write_file()`.
- Handle duplicate tool call ids in Inspect View.
- Handle sorting sample ids of different types in Inspect View.
- Correctly resolve default model based on CLI --model argument.
- Fix issue with propagating API keys to Azure OpenAI provider.
- Add `azure` model arg for OpenAI provider to force binding (or not binding) to the Azure OpenAI back-end.
- Support for Llama 3 models with the Azure AI provider.
- Add `setup` field to `Sample` for providing a per-sample setup script.
- Score multiple choice questions without parsed answers as incorrect (rather than being an error). Llama 3 and 3.1 models especially often fail to yield an answer.
- Read JSON encoded `metadata` field from samples.
- Show task/display progress immediately (rather than waiting for connections to fill).
- Reduce foreground task contention for Inspect View history loading.
- Ability to host standalone version of Inspect View to view single log files.
- Throw `TimeoutError` if a call to `subprocess()` or `sandbox().exec()` times out (formerly a textual error was returned along with a non-zero exit code).
- Validate name passed to `example_dataset()` (and print available example dataset names).
- Resolve relative image paths within Dataset samples against the directory containing the dataset.
- Preserve `tool_error` text for Anthropic tool call responses.
- Fix issue with rate limit reporting being per task not per eval.
- Set maximum rate limit backoff time to 30 minutes
- Retry with exponential backoff for web_search Google provider.

## v0.3.18 (14 July 2024)

- [Multiple Scorers](https://inspect.aisi.org.uk/scorers.html#sec-multiple-scorers) are now supported for evaluation tasks.
- [Multiple Models](https://inspect.aisi.org.uk/parallelism.html#sec-multiple-models) can now be evaluated in parallel by passing a list of models to `eval()`.
- Add `api_key` to `get_model()` for explicitly specifying an API key for a model.
- Improved handling of very large (> 100MB) log files in Inspect View.
- Use `network_mode: none` for disabling networking by default in Docker tool environments.
- Shorten the default shutdown grace period for Docker container cleanup to 1 second.
- Allow sandbox environment providers to specify a default `max_samples` (set to 25 for the Docker provider).
- Prevent concurrent calls to `eval_async()` (unsafe because of need to change directories for tasks). Parallel task evaluation will instead be implemented as a top-level feature of `eval()` and `eval_async()`.
- Match scorers now return answers consistently even when there is no match.
- Relocate tool related types into a new top-level `inspect_ai.tool` module (previous imports still work fow now, but result in a runtime deprecation warning).
- Decouple tools entirely from solvers and task state (previously they had ways to interact with metadata, removing this coupling will enable tool use in lower level interactions with models). Accordingly, the `call_tools()` function now operates directly on messages rather than task state.
- Support token usage for Google models (Inspect now requires `google-generativeai` v0.5.3).

## v0.3.17 (25 June 2024)

- Optional increased control over the tool use loop via the `call_tools()` function and new `tool_calls` parameter for `generate()`.
- New `per_epoch` option for `CachePolicy` to allow caching to ignore epochs.
- Correctly handle `choices` and `files` when converting `Sample` images to base64.

## v0.3.16 (24 June 2024)

-   Various fixes for the use of Docker tool environments on Windows.
-   Ability to disable cleanup of tool environments via `--no-toolenv-cleanup`.
-   New `inspect toolenv cleanup` command for manually cleaning up tool environments.
-   `ToolError` exception type for explicitly raising tool errors to the model. Formerly, any exception would be surfaced as a tool error to the model. Now, the `ToolError` exception is required for reporting to the model (otherwise other exception types go through the call stack and result in an eval error).
-   Resolve `INSPECT_LOG_DIR` in `.env` file relative to `.env` file parent directory.
-   Use `-` for delimiting `--limit` ranges rather than `,`.
-   Use HF model device for generate (compatibility with multi-GPU).

## v0.3.15 (15 June 2024)

-   [Sandbox Environments](https://inspect.aisi.org.uk/sandboxing.html) for executing tool code in a sandbox.
-   [Caching](https://inspect.aisi.org.uk/caching.html) to reduce the number of model API calls made.
-   The `multiple_choice()` solver now has support for questions with multiple correct answers.
-   More fine grained handling of Claude `BadRequestError` (400) errors (which were formerly all treated as content moderation errors).
-   Filter out empty TextBlockParam when playing messages back to Claude.
-   Automatically combine Claude user messages that include tool content.
-   Revert to "auto" rather than "none" after forced tool call.
-   Provide `TaskState.tools` getter/setter (where the setter automatically syncs the system messages to the specified set of tools).
-   The `use_tools()` function now uses the `TaskState.tools` setter, so replaces the current set of tools entirely rather than appending to it.
-   Set `state.completed = False` when `max_messages` is reached.
-   Allow tools to be declared with no parameters.
-   Allow for null `bytes` field in `Logprobs` and `TopLogprobs`.
-   Support all Llama series models on Bedrock.
-   Added `truthfulqa` benchmark.
-   Added `intercode-ctf` example.

## v0.3.14 (04 June 2024)

-   Stream samples to the evaluation log as they are completed (subject to the new `--log-buffer` option). Always write completed samples in the case of an error or cancelled task.
-   New `"cancelled"` status in eval log for tasks interrupted with SIGINT (e.g. Ctrl-C). Logs are now written for cancellations (previously they were not).
-   Default `--max-samples` (maximum concurrent samples) to `--max-connections`, which will result in samples being more frequently completed and written to the log file.
-   For `eval_retry()`, copy previously completed samples in the log file being retried so that work is not unnecessarily repeated.
-   New `inspect eval-retry` command to retry a log file from a task that ended in error or cancellation.
-   New `retryable_eval_logs()` function and `--retryable` option for `inspect list logs` to query for tasks not yet completed within a log directory.
-   Add `shuffled` property to datasets to determine if they were shuffled.
-   Remove unused `extensions` argument from `list_eval_logs()`.

## v0.3.13 (31 May 2024)

-   Bugfix: Inspect view was not reliably updating when new evaluation logs were written.

## v0.3.12 (31 May 2024)

-   Bugfix: `results` was not defined when no scorer was provided resulting in an error being thrown. Fixed by setting `results = EvalResults()` when no scorer is provided.
-   Bugfix: The viewer was not properly handling samples without scores.

## v0.3.11 (30 May 2024)

-   Update to non-beta version of Anthropic tool use (remove legacy xml tools implementation).

## v0.3.10 (29 May 2024)

-   **BREAKING:** The `pattern` scorer has been modified to match against any (or all) regex match groups. This replaces the previous behaviour when there was more than one group, which would only match the second group.
-   Improved performance for Inspect View on very large datasets (virtualized sample list).
-   ToolChoice `any` option to indicate the model should use at least one tool (supported by Anthropic and Mistral, mapped to `auto` for OpenAI).
-   Tool calls can now return a simple scalar or `list[ContentText | ContentImage]`.
-   Support for updated Anthropic tools beta (tool_choice and image tool results).
-   Report tool_error back to model if it provides invalid JSON for tool calls arguments (formerly this halted the entire eval with an error).
-   New `max_samples` option to control how many samples are run in parallel (still defaults to running all samples in parallel).
-   Add `boolq.py` benchmark.
-   Add `piqa.py` benchmark.
-   View: Improved markdown rendering (properly escape reference links).
-   Improved typing for example_dataset function.
-   Setuptools entry point for loading custom model extensions.
-   Break optional `tuple` return out of `ToolResult` type.
-   Bugfix: always read original sample message(s) for `TaskState.input_text`.
-   Bugfix: remove write counter from log (could have resulted in incomplete/invalid logs propagating to the viewer).
-   Bugfix: handle task names that include spaces in log viewer.

## v0.3.9 (14 May 2024)

-   Add `ollama` local model provider.
-   Add `multi_scorer()` and `majority_vote()` functions for combining multiple scorers into a single score.
-   Add support for multiple model graders in `model_graded_qa()`.
-   Raise `TypeError` for solvers and scorers not declared as `async`.
-   Fallback to standard parse if `NaN` or `Inf` is encountered while reading log file header.
-   Remove deprecated support for matching partial model names (e.g. "gpt" or "claude").

## v0.3.8 (07 May 2024)

-   Exclude null config values from listings in log viewer.

## v0.3.7 (07 May 2024)

-   Add support for logprobs to HF provider, and create uniform API for other providers that support logprobs (Together and OpenAI).
-   Provide an option to merge assistant messages and use it for Anthropoic models (as they don't allow consecutive assistant messages).
-   Supporting infrastructure in Inspect CLI for VS Code extension (additional list and info commands).

## v0.3.6 (06 May 2024)

-   Show first log file immediately (don't wait for fetching metadata for other logs)
-   Add `--version` CLI arg and `inspect info version` command for interrogating version and runtime source path.
-   Fix: exclude `null` config values in output from `inspect info log-file`

## v0.3.5 (04 May 2024)

-   Fix issue with logs from S3 buckets in inspect view.
-   Add `sort()` method to `Dataset` (defaults to sorting by sample input length).
-   Improve tokenization for HF provider (left padding, attention mask, and allow for custom chat template)
-   Improve batching for HF provider (generate as soon as queue fills, thread safety for future.set_result).
-   Various improvements to documentation.

## v0.3.4 (01 May 2024)

-   `write_eval_log()` now ignores unserializable objects in metadata fields.
-   `read_eval_log()` now takes a `str` or `FileInfo` (for compatibility w/ list returned from `list_eval_logs()`).
-   Registry name looks are now case sensitive (fixes issue w/ loading tasks w/ mixed case names).
-   Resiliency to Python syntax errors that occur when enumerating tasks in a directory.
-   Do not throw error if unable to parse or load `.ipynb` file due to lack of dependencies (e.g. `nbformat`).
-   Various additions to log viewer display (log file name, dataset/scorer in listing, filter by complex score types).
-   Improvements to markdown rendering in log viewer (don't render intraword underscores, escape html tags).

## v0.3.3 (28 April 2024)

-   `inspect view` command for viewing eval log files.
-   `Score` now has an optional `answer` field, which denotes the answer text extracted from model output.
-   Accuracy metrics now take an optional `ValueToFloat` function for customising how textual values mapped to float.
-   Made `model_graded_qa` more flexible with separate `instruction` template and `grade_pattern`, as well providing `partial_credit` as an option.
-   Modify the default templates for `chain_of_thought()` and `self_critique()` to instruct the model to reply with `ANSWER: $ANSWER` at the end on its own line.
-   Improved numeric extraction for `match(numeric=True)` (better currency and decimal handling).
-   Improve `answer()` patterns so that they detect letter and word answers both within and at the end of model output.
-   `Plan` now has an optional `cleanup` function which can be used to free per-sample resources (e.g. Docker containers) even in the case of an evaluation error.
-   Add `Dataset.filter` method for filtering samples using a predicate.
-   `Dataset` slices (e.g. `dataset[0:100]`) now return a `Dataset` rather than `list[Sample]`.
-   Relative path to `INSPECT_LOG_DIR` in `.env` file is now correctly resolved for execution within subdirectories.
-   `inspect list tasks` and `list_tasks()` now only parse source files (rather than loading them), ensuring that it is fast even for task files that have non-trivial global initialisation.
-   `inspect list logs` and `list_eval_logs()` now enumerate log files recursively by default, and only enumerate json files that match log file naming conventions.
-   Provide `header_only` option for `read_eval_log()` and `inspect info log-file` for bypassing the potentially expensive reading of samples.
-   Provide `filter` option for `list_eval_logs()` to filter based on log file header info (i.e. anything but samples).
-   Added `__main__.py` entry point for invocation via `python3 -m inspect_ai`.
-   Removed prompt and callable from model `ToolDef` (renamed to `ToolInfo`).
-   Fix issue with accesses of `completion` property on `ModelOutput` with no choices.

## v0.3.2 (21 April 2024)

-   Initial release.<|MERGE_RESOLUTION|>--- conflicted
+++ resolved
@@ -1,18 +1,15 @@
 ## Unreleased
 
-<<<<<<< HEAD
 - Task display: Sample cancel button now works immediately (no longer needs to wait for a cooperative check).
 - Limits: Sample working limit is now enforced even during long running generations and sandbox operations.
+- Tests: Improve sandbox self_check to handle test failure via `with pytest.raises`, add test for env vars.
 - Bugfix: `background()` task is now scoped to the sample lifetime in the presence of `retry_on_error`.
 - Bugfix: Correct recording of `waiting_time` from within coroutines spawned from the main sample coroutine.
-=======
-- Tests: Improve sandbox self_check to handle test failure via `with pytest.raises`, add test for env vars.
 
 ## 0.3.119 (04 August 2025)
 
 - Analysis functions are out of beta (`inspect_ai.analysis.beta` is deprecated in favor of `inspect_ai.analysis`).
 - Scoring: Provide access to sample `store` for scorers run on existing log files.
->>>>>>> 1019efea
 
 ## 0.3.118 (02 August 2025)
 
