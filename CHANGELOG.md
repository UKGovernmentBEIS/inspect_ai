## Unreleased

- [background()](https://inspect.aisi.org.uk/agent-custom.html#background) function for executing work in the background of the current sample.
- [sandbox_service()](https://inspect.aisi.org.uk/agent-custom.html#sandbox-service) function for making available methods to a sandbox for calling back into the main Inspect process.
- [sample_limits()](https://inspect.aisi.org.uk/errors-and-limits.html#query-usage) function for determining the current status of sample limits.
- React agent: Only do substitution on parts of the prompt that may contain a {submit} reference.
- Agent handoff: Ensure that handoff tool call responses immediately follow the call.
- Agent handoff: Only print handoff agent prefix if there is assistant message content.
- Subprocess: Ensure that streams are drained when a cancellation occurs (prevent hanging on calls with large output payloads).
- Eval log: Capture only limits that terminated the sample as `sample.limit` (as opposed to ones bound to context managers or agents).
<<<<<<< HEAD
- Inspect View: Display metadata for Chat Messages.
=======
- Inspect View: Increase transcript outline font size.
- Inspect View: Add support for filtering by sample id, sample metadata.
>>>>>>> 6214a835
- Bugfix: Dataset shuffling now works correctly with `seed` of 0.

## v0.3.104 (12 June 2025)

- Web Search: Added provider for Anthropic's internal web search tool.
- Web Search: Added provider for [Exa](https://exa.ai/exa-api) Search API.
- Web Search: Added provider for Google's [Grounding with Google Search](https://ai.google.dev/gemini-api/docs/grounding) .
- Mistral: Support for capturing reasoning blocks for magistral models.
- Add [Perplexity](https://inspect.aisi.org.uk/providers.html#perplexity) model provider.
- ChatMessage: Add `metadata` field for arbitrary additional metadata.
- Content: Added `ContentData` for model specific content blocks.
- Citations: Added `Citation` suite of types and included citations in `ContentText` (supported for OpenAI and Anthropic models).
- Eval log: `task_args` now includes defaulted args (formerly it only included explicitly passed args).
- Eval set: `retry_connections` now defaults to 1.0 (resulting in no reduction in connections across passes).
  OpenAI: Work around OpenAI Responses API issue by filtering out leading consecutive reasoning blocks.
- OpenAI compatible provider: Substitute `-` with `_` when looking up provider environment variables.
- MCP: Update to types in latest release (1.9.4, which is now required).
- Added development container (`.devcontainer`) configuration.
- `trim_messages()` now removes any trailing assistant message after compaction.
- Task display: Ensure that full path to log file is always displayed (wrap as required).
- Task display: Wrap scorers and scores in the task detail display.
- Inspect View: Add support for displaying citations for web searches in the transcript.
- Inspect View: Correctly update browser URL when navigation between samples.
- Bugfix: Properly honor `responses_api=False` when pass as an OpenAI model config arg.
- Bugfix: Limits passed to handoffs can be used multiple times (if agent is handed off to multiple times).
- Bugfix: Replace invalid surrogate characters when serializing strings to JSON.
- Bugfix: Prevent error writing Nan values to the `logs.json` summary file during bundling.

## v0.3.103 (06 June 2025)

- Eval set: Do not read full eval logs into memory at task completion.

## v0.3.102 (05 June 2025)

- OpenAI: Use responses API for codex models.
- Bugfix: Temporarily revert change to eval set header reading to investigate regression.

## v0.3.101 (05 June 2025)

- Eval set: Default `max_tasks` to the greater of 4 and the number of models being evaluated.
- Eval set: Do not read full eval logs into memory at task completion.
- pass_at_k: Treat threshold as the the minimum inclusive value for passing (rather than checking equality)
- Web search: Include links specified by providers in the results.
- Inspect View: Display sample id & epoch in sample dialog title bar.
- Inspect View: Don't open sample dialog when simply navigating the sample list.
- Inspect View: Fix error that could occur when determine transcript outline collapse state.
- Inspect View: Show the correct sample when opening a sample from a sorted list.
- Bugfix: Ensure that dataset shuffle_choices=True always uses a distinct random seed.
- Bugfix: Don't attempt to use OpenAI's web search preview against models that are known to not support it.

## v0.3.100 (01 June 2025)

- [time_limit()](https://inspect.aisi.org.uk/errors-and-limits.html#time-limit) and [working_limit()](https://inspect.aisi.org.uk/errors-and-limits.html#working-limit) context managers for scoped application of time limits.
- Abiliy to query current usage for scoped limits (e.g. time or tokens).
- Added native OpenAI web search to [web_search()](https://inspect.aisi.org.uk/tools-standard.html#sec-web-search) tool.
- Limit `docker compose` concurrency to 2 * os.cpu_count() by default (override with `INSPECT_DOCKER_CLI_CONCURRENCY`).
- ReAct agent: Only send custom `on_continue` message to the model if the model made no tool calls.
- Tool calling: Support for `Enum` types in tool arguments.
- AzureAI: Automatically fold user and tool messages for Mistral models.
- Task display: Simplify task display for `plain` mode (no outline, don't expand tables to console width).
- Task display: Truncate task config to prevent overflow (collapse dicts, limit individual values to 50 chars, limit overall output to 500 chars).
- Task display: Always show the sample init event in the task transcript display.
- Task display: Fix mouse support on ghostty (and possibly other terminals).
- Inspect View: Outline view for transcript which enables high level navigation to solvers, agents, scorers, etc.
- Inspect View: Fix an issue that prevented the display of the viewer in VSCode when the viewer tab was moved to the background.
- Inspect View: Don't error when metadata contains null values.

## v0.3.99 (22 May 2025)

- Exported `view()` function for running Inspect View from Python.
- Always return tasks in the same order they were passed to `eval()` or `eval_set()`.
- Google: Updated required version of `google-genai` to 1.16.1 (which includes support for reasoning summaries and is now compatible with the trio async backend).
- Anthropic: More flexible detection of "overloaded_error" for retires.
- Inspect View: Improve text zooming and wrapping when rendering sample errors.
- Inspect View: Preserve log mtime-ordering in the bundle output directory

## v0.3.98 (18 May 2025)

- Google: Disable reasoning when `reasoning_tokens` is set to 0.
- Temporarily pin to textual < 3.0.0 to work around event loop breakage.
- CLI display: improve performance of sample rendering by only rendering the 10 most recent events.
- Inspect View: Improve sample score column layout, markdown render explanation.

## v0.3.97 (16 May 2025)

- React agent: Use of `submit()` tool is now [optional](https://inspect.aisi.org.uk/agent.html#submit-tool).
- Agents: `is_agent()` typeguard function for checking whether an object is an `Agent`.
- Anthropic: Show warning when generation config incompatible with extended thinking is used (affects `temperature`, `top_p`, and `top_k`).
- AzureAI: Don't include `tools` or `tool_choice` in  requests when emulating tool calling (avoiding a 400 error).
- AzureAI: Accept `<tool_calls>` plural from Llama models (as it sometimes uses this instead of `<tool_call>`).
- AzureAI: Correctly handle tool calls with no arguments.
- Eval retry: Improve error message when attempting to retry tasks in packages that have not been registered.
- Warn when a passed `--sample-id` is not found in the target dataset (raise error if there are no matches at all).
- Dataframes: [parallel](https://inspect.aisi.org.uk/dataframe.html#parallel-reading) option to read samples in parallel using multiprocessing.
- Dataframes: Include underlying `EvalLog` and `Exception` in `ColumnError`.
- Dataframes: Use native pyarrow column storage with pd.NA for missing values.
- Inspect View: Improve the performance and memory efficiency of the viewer when viewing large samples with long, complex transcripts.
- Inspect View: Improve the performance of the viewer when viewing large, complex sample or task metadata. 
- Inspect View: Live display of subtask, tool and other child events when viewing a running evaluation.
- Inspect View: Transcript rendering improvements including less complex overall layout, more collapsible entities, and improved rendering of sandbox events, tool calls, and other events.
- Inspect View: Message rendering improvement including coloring user messages, reducing layout complexity, and other minor improvements.
- Inspect View: Render metadata for samples and tasks as an interactive tree.
- Inspect View: When deployed via `inspect view bundle`, support linking to individual transcript events or messages.
- Inspect View: Reduce the maximum size of the header (before it is collapsed) when evals have large numbers of metrics.
- Bugfix: More robust handling of non-529 "overloaded_error" for Anthropic.
- Bugfix: More robust handling of no result returned from tool call.

## v0.3.96 (13 May 2025)

- Dataframes: `events_df()` function, improved message reading, log filtering, don't re-sort passed logs
- Model Context Protocol: Upgrade sandbox client to typing changes made in v1.8.0 of `mcp` package.
- vLLM/SGLang: Fix dynamic port binding for local server on Mac OS X.
- React Agent: Improve continue prompt to remind the model to include the answer in their call to `submit()`.
- Inspect View: Properly sort samples by score even when there are samples with errors.
- Inspect View: Allow filtering of samples by score when evals are running.

## v0.3.95 (10 May 2025)

- [Dataframe](https://inspect.aisi.org.uk/dataframe.html) functions for reading dataframes from log files.
- Web Search: Added provider for [Tavily](https://inspect.aisi.org.uk/tools-standard.html#tavily-provider) Research API.
- Multiple Choice: `max_tokens` option to control tokens used for `generate()`.
- Don't enforce sample `working_limit` after solvers have completed executing (matching behavior of other sample limits).
- Only pass `user` parameter on to sandboxes if is not `None` (eases compatibility with older sandbox providers).
- Anthropic: Retry when `type` in the error message body is "overloaded_error". 
- Agent Bridge: Compatibility with `request()` method in v1.78.0 of `openai` package (now the minimum required version).
- Model Context Protocol: Update to typing changes made in v1.8.0 of `mcp` package (now the minimum required version).
- TaskState: `input_text` and `user_prompt` properties now read the last rather than first user message.
- Inspect View: Properly display 'more' options when content is collapsed.
- Inspect View: Fix issue that prevented filtering of sample list when viewing a running evaluation.
- Inspect View: Fix selection of specific metrics within scorers when a scorer produces more than one metric.
- Ignore OSError that occurs while rotating trace files.
- Restore logging `metadata` from `TaskState` rather than from `Sample`.
- Bugfix: Restore ability of operator to terminate the current sample in tool call approval.
- Bugfix: Ensure that "init" span is exited in the same async context when sandbox connection errors occur.
- Bugfix: Protect against no `thought` argument being passed to `think()` tool.
- Bugfix: Correct handling of `text_editor()` tool for Claude Sonnet 3.5.

## v0.3.94 (06 May 2025)

- [span()](https://inspect.aisi.org.uk/agent-custom.html#grouping-with-spans) function for grouping transcript events.
- [collect()](https://inspect.aisi.org.uk/agent-custom.html#grouping-with-spans) function for enclosing parallel tasks in spans.
- [Event tree](https://inspect.aisi.org.uk/reference/inspect_ai.log.html#event-tree) functions for organising transcript events into a tree of spans.
- `inspect log convert` now always fully re-writes log files even of the same format (so that e.g. sample summaries always exist in the converted logs).
- React agent: `answer_only` and `answer_delimiter` to control how submitted answers are reflected in the assistant message content. 
- Python tool: Execute using a bash login shell for consistency of Python versions across `bash()` and `python()` tools.
- Task display: Realtime display of events that occur within tool calls and subtasks.
- Multiple choice: Support for more than 26 choices.
- Bugfix: Ensure that each MCP server gets its own cached tool list.

## v0.3.93 (01 May 2025)

- [Scoped Limits](https://inspect.aisi.org.uk/errors-and-limits.html#scoped-limits) for enforcing token and message limits using a context manager.
- [Agent Limits](https://inspect.aisi.org.uk/errors-and-limits.html#agent-limits) for enforcing token and message limits for agent execution.
- Enhanced `bash_session()` tool to provide richer interface to model and to support interactive sessions (e.g. logging in to a remote server).
- [read_eval_log_sample_summaries()](https://inspect.aisi.org.uk/eval-logs.html#summaries) function for reading sample summaries (including scoring) from eval logs.
- Updated [vLLM](https://inspect.aisi.org.uk/providers.html#vllm) provider to use local server rather than in process `vllm` package (improved concurrency and resource utilization).
- New [SGLang](https://inspect.aisi.org.uk/providers.html#sglang) provider (using similar local server architecture as vLLM provider).
- Anthropic: Added `streaming` model argument to control whether streaming API is used (by default, streams when using extended thinking).
- `--sample-id` option can now include task prefixes (e.g. `--sample-id=popularity:10,security:5)`).
- Improved write performance for realtime event logging.
- `--no-log-realtime` option for disabling realtime event logging (live viewing of logs is disabled when this is specified).
- Packaging: Exclude `_resources` directories from package (reduces pressure on path lengths for Windows).
- Inspect View: Split info tab into task, models, and info for improved layout.
- Bugfix: Avoid validation errors when loading old log files which contain "output_limit" tool errors.

## v0.3.92 (26 April 2025)

- OpenAI: In responses API, don't pass back assistant output that wasn't part of the output included in the server response (e.g. output generated from a call to a `submit()` tool).
- Bugfix: Correctly pass tool arguments back to model for OpenAI responses API.

## v0.3.91 (26 April 2025)

- Support for using tools from [Model Context Protocol](https://inspect.aisi.org.uk/tools-mcp.html) providers.
- New [retry_on_error](https://inspect.aisi.org.uk/errors-and-limits.html#sample-retries) option to enable sample level retry of errors (retries occur immediately rather than waiting until the next full eval retry).
- OpenAI: [reasoning_summary](https://inspect.aisi.org.uk/reasoning.html#reasoning-history) generation option for reasoning models.
- OpenAI: `responses_store` model argument to control whether the `store` option is enabled (it is enabled by default for reasoning models to support reasoning playback).
- OpenAI: Support for [flex processing](https://inspect.aisi.org.uk/providers.html#flex-processing), which provides lower inference costs in exchange for slower response times and occasional resource unavailability (added in v1.75.0, which is now required).
- OpenAI: Responses API is now used by default for all reasoning models.
- OpenAI: Automatically alias reserved internal tool names (e.g. `python`) for responses API.
- Anthropic: Warn only once if unable to call count_tokens() for a model.
- Google: Update to 1.12.1 of `google-genai` (which is now required).
- Google: Support for `reasoning_tokens` option for Gemini 2.5 models.
- Grok: Support for `reasoning_effort` option and capturing reasoning content.
- OpenRouter: Forward `reasoning_effort` and `reasoning_tokens` to `reasoning` field.
- Model API: `ToolSource` for dynamic tools inputs (can be used in calls to `model.generate()` and `execute_tools()`)
- ReAct Agent: Ability to fully repleace the default `submit()` tool.
- Human Agent: Added `user` parameter for running the human agent cli as a given user.
- Scoring: Support for multimodal inputs to `model_graded_qa()` and `model_graded_fact()`.
- Scoring: Handle parsing unicode fractions when evaluating numeric input for `match()` scorer.
- Scoring: Add `sample_metadata_as()` method to `SampleScore`.
- Sandbox API: Added `user` parameter to `connection()` method for getting connection details for a given user.
- Docker: Register samples for cleanup immediately (so they are still cleaned up even if interrupted during startup).
- Docker: Support sample metadata interpolation for image names in compose files. 
- Tool calling: Support for additional types (`datetime`, `date`, `time`, and `Set`)
- Log API: Functions for reading/writing eval logs can now take a `Path`.
- Registry: Evaluate string annotations when creating registry objects. 
- Error handling: Added `--traceback-locals` CLI option to print values of local variables in tracebacks.
- Error handling: Fully unwrap inner errors from exception groups for reporting.
- Inspect View: Support for viewing logs in Google Cloud Storage (gc://).
- Inspect View: Improved display of reasoning blocks.
- Inspect View: Improved display and layout of transcript and events.
- Inspect View: Improved Tool input and output display.
- Inspect View: Improved display of sample input, target, answer, and scoring information (improve column width behavior).
- Inspect View: Add support for linking to logs, specific log tabs, individual samples, and sample tabs within samples.
- Inspect View: Collapse sample init view by default.
- Inspect: Properly store and restore NaN values when viewing logs in VSCode.
- Documentation: Update tutorial to use HuggingFaceH4/MATH-500 as math dataset.
- Documentation: Add scorer.py example that uses the expression_equivalence custom scorer from the tutorial.
- Bugfix: Correct parsing of `CUDA_VISIBLE_DEVICES` environment variable for vLLM provider
- Bugfix: Don't require saved response message id for openai assistant messages.
- Bugfix: Don't show empty `<think>` tag in conversation view if there is no reasoning content.
- Bugfix: Properly handle multiple reasoning blocks and empty reasoning summaries in OpenAI responses API.
- Bugfix: Tolerate assistant messages with no internal representation in Open AI responses API.
- Bugifx: Correct reporting of seconds until next retry for model generate calls.

## v0.3.90 (21 April 2025)

- Inspect View: Collapse user messages after 15 lines by default.
- Inspect View: Improved spacing between transcript events.
- Bugfix: Prevent duplicate sample init events in transcript.
- Bugfix: Properly collapse initialization events in the transcript.
- Bugfix: Properly pre-wrap source code in the transcript.

## v0.3.89 (17 April 2025)

- [Model Roles](https://inspect.aisi.org.uk/models.html#model-roles) for creating aliases to models used in a task (e.g. "grader", "red_team", "blue_team", etc.)
- New [openai-api](https://inspect.aisi.org.uk/providers.html#openai-api) model provider for interfacing with arbitrary services that have Open AI API compatible endpoints.
- ReAct Agent: [truncation](https://inspect.aisi.org.uk/agents.html#truncation) option to trim conversation messages when the model context window is exceeded.
- ReAct Agent: Improve default `on_continue` message, including using a dynamic name for the submit tool.
- Agent Bridge: Add `metadata` field to bridge input for backward compatibility with solver-based bridge.
- Added `default` argument to `get_model()` to explicitly specify a fallback model if the specified model isn't found.
- Approval: Approvers now take `history` argument (rather than `TaskState`) to better handle agent conversation state.
- Anthropic: Update string matching to correctly handle BadRequestErrors related to prompt + max_tokens being too long.
- Google: Return "(no content)" when a generate call results in no completion choices.
- CloudFlare: Use OpenAI compatible REST endpoint for interface to models.
- Azure AI: Use `2025-03-01-preview` as default API version if none explicitly specified.
- Model API: `trim_messages()` function for pruning messages to fit within model context windows.
- Model API: Improved detection of context window overflow for Grok, Groq, and CloudFlare.
- Task Display: Show both provider and model name when concurrency context is not shared across all models for a given provider.
- Registry: Exported `registry_create()` function for dynamic creation of registry objects (e.g. `@task`, `@solver`, etc.).
- Remove `chdir` option from `@task` (tasks can no longer change their working directory during execution).
- `INSPECT_EVAL_LOG_FILE_PATTERN` environment variable for setting the eval log file pattern.
- Bugfix: Eval retry now works correctly for models with a service prefix (e.g. `openai/azure/model-name`).
- Bugfix: Correctly resolve approvers in the same source file as tasks. 
- Bugfix: Ensure agent decorator resolves string annotations from `__future__` as needed.
- Bugfix: Correctly handle string `dict` keys that are numeric in store diffs.

## v0.3.88 (11 April 2025)

- Tools: Restore formerly required (but now deprecated) `type` field to `ToolCall`.
- Approval: Raise operator limit exceeded error for tool approval termination action.
- Anthropic: Don't include side count of `reasoning_tokens` in `total_tokens` (they are already included).
- Anthropic: Update string matching to correctly handle BadRequestErrors related to prompts being too long.

## v0.3.87 (10 April 2025)

- Eval: Fix an error when attempting to display realtime metrics for an evaluation.
- Log Viewer: Fix an error when displaying a running log with a null metric value.

## v0.3.86 (09 April 2025)

- Open AI: Treat `UnprocessableEntityError` as bad request so we can include the request payload in the error message.
- Eval Retry: Correctly restore model-specific generation config on retry.
- Inspect View: Resolve sample attachments before including in realtime event stream.
- Bugfix: Properly handle special characters in IDs during event database cleanup.

## v0.3.85 (08 April 2025)

- Remove support for `goodfire` model provider (dependency conflicts).
- React Agent: Enable specification of `description` without `name`.

## v0.3.84 (07 April 2025)

- Bugfix: Suppress link click behavior in vscode links.

## v0.3.83 (07 April 2025)

- Inspect View: [Live updates](https://inspect.aisi.org.uk/log-viewer.html#live-view) to running evaluation logs.
- [Agent](https://inspect.aisi.org.uk/agents.html) protocol and [inspect_ai.agent](https://inspect.aisi.org.uk/reference/inspect_ai.agent.html) module with new system for creating, composing, and executing agents.
- Scoring: New [grouped()](https://inspect.aisi.org.uk/scoring.html#metric-grouping) metric wrapper function, which applies a given metric to subgroups of samples defined by a key in sample metadata.
- Basic Agent: New `submit_append` option to append the submit tool output to the completion rather than replacing the completion (note that the new `react()` agent appends by default).
- Model API: New [execute_tools()](https://inspect.aisi.org.uk/reference/inspect_ai.model.html#execute_tools) function (replaces deprecated `call_tools()` function) which handles agent handoffs that occur during tool calling.
- Model API: `generate_loop()` method for calling generate with a tool use loop.
- Model API: Provide optional sync context manager for `Model` (works only with providers that don't require an async close).
- Anthropic: Add support for `tool_choice="none"` (added in v0.49.0, which is now required).
- Together AI: Updated `logprobs` to pass `1` rather than `True` (protocol change).
- Tools: `bash_session()` and `web_browser()` now create a distinct sandbox process each time they are instantiated.
- Computer Tool: Support for use of the native Open AI computer tool (available in the model `openai/computer-use-preview`)
- Task API: `task_with()` and `tool_with()` no longer copy the input task or tool (rather, they modify it in place and return it).
- Eval Set: Resolve tasks before each pass (ensure that each pass runs against an entirely new task instance).
- Eval Retry: Ability to retry any task in the registry, even if it has a custom `name` (save `registry_name` separately).
- Human Agent: Start task with clock paused and then automatically start it on container logins.
- Typed Store: `instance` option for `store_as()` for using multiple instances of a `StoreModel` within a sample.
- Typed Store: Raise error if attempting to embed a `StoreModel` within another `StoreModel`.
- Sandbox: New `sandbox_default()` context manager for temporarily changing the default sandbox.
- Docker: `write_file()` function now gracefully handles larger input file sizes (was failing on files > 2MB).
- Docker: Prevent low timeout values (e.g. 1 second) from disabling timeout entirely when they are retried.
- Display: Print warnings after task summaries for improved visibility.
- Inspect View: Fallback to content range request if initial HEAD request fails.
- Inspect View: Improve error message when view bundles are server from incompatible servers.
- Inspect View: Render messages in `user` and `assistant` solver events.
- Inspect View: Improved support for display of nested arrays.
- Inspect View: Improved rendering of complex scores and metrics.
- Inspect View: Properly handle filtering of dictionary scores.
- Inspect View: Render math in model input and output using katex.
- Inspect View: Improve sample score rendering (single scoring tab with scores rendered in a table).
- Inspect View: Improve sample count display in sample list footer.
- Inspect View: Properly refresh running evals when restoring from being backgrounded.
- Bugfix: Support for calling the `score()` function within Jupyter notebooks.
- Bugfix: Handle process lookup errors that can occur during timeout race conditions.
- Bugfix: Correctly capture and return logs from `eval()` when a cancellation occurs.
- Bugfix: Correctly handle custom `api_version` model argument for OpenAI on Azure.
- Bugfix: Correct handling for `None` passed to tool call by model for optional parameters.
- Bugfix: Cleanup automatically created `.compose.yml` when not in working directory.
- Bugfix: Prevent exception when navigating to sample that no longer exists in running samples display.

## v0.3.82 (02 April 2025)

- Bugfix: Correct handling of backward compatibility for inspect-web-browser-tool image.
- Bugfix: Eval now properly exits when `max_tasks` is greater than total tasks

## v0.3.81 (30 March 2025)

- Requirements: Temporarily upper-bound `rich` to < 14.0.0 to workaround issue.

## v0.3.80 (30 March 2025)

- Google: Compatibility with httpx client in `google-genai` >= 1.8.0 (which is now required).
- Mistral: Compatibility with tool call schema for `mistralai` >= v1.6.0 (which is now required).
- Inspect View: Correctly parse NaN values (use JSON5 for all JSON parsing)

## v0.3.79 (26 March 2025)

- Google: Compatibility with v1.7 of google-genai package (create client per-generate request)
- Bugfix: Properly record scorer and metrics when there are multiple tasks run in an eval.

## v0.3.78 (25 March 2025)

- OpenAI: Ensure that assistant messages always have the `msg_` prefix in responses API.

## v0.3.77 (25 March 2025)

- New [think()](https://inspect.aisi.org.uk/tools-standard.html#sec-think) tool that provides models with the ability to include an additional thinking step.
- OpenAI: Support for the new [Responses API](https://inspect.ai-safety-institute.org.uk/providers.html#responses-api) and [o1-pro](https://platform.openai.com/docs/models/o1-pro) models.
- OpenAI: Remove base64-encoded audio content from API call JSON in ModelEvent.
- AzureAI: Support for use of native [OpenAI](https://inspect.ai-safety-institute.org.uk/providers.html#openai-on-azure) and [Mistral](https://inspect.ai-safety-institute.org.uk/providers.html#mistral-on-azure-ai) clients using service qualifiers (e.g. `openai/azure/gpt-4o-mini` or `mistral/azure/Mistral-Large-2411`). 
- OpenRouter: Handle "error" field in response object and retry for empty responses.
- Added `--metadata` option to eval for associating metadata with eval runs.
- Task display: Show reasoning tokens for models that report them.
- Anthropic: Include reasoning tokens in computation of total tokens
- Inspect View: Properly wrap tool input for non-code inputs like `think`.

## v0.3.76 (23 March 2025)

- [bash_session()](https://inspect.ai-safety-institute.org.uk/tools-standard.html#sec-bash-session) tool for creating a stateful bash shell that retains its state across calls from the model.
- [text_editor()](https://inspect.ai-safety-institute.org.uk/tools-standard.html#sec-text-editor) tool which enables viewing, creating and editing text files.
- Structured Output: Properly handle Pydantic BaseModel that contains other BaseModel definitions in its schema.
- OpenAI: Support for .wav files in audio inputs for gpt-4o-audio-preview.
- OpenAI: Strip 'azure' prefix from model_name so that model type checks all work correctly.
- OpenAI: Don't send `reasoning_effort` parameter to o1-preview (as it is not supported).
- Inspect View: Fix error sorting numeric or categorical score results.
- Inspect View: Properly wrap model API call text in the transcript.
- Bugfix: Only initialise display in eval_set if it wasn't initialised from the CLI
- Bugfix: Set the global log level based on the specified Inspect log level.
- Bugfix: Resolve issue when deserialising a SubtaskEvent from a log file which does not have a completed time.
- Bugfix: Fix unnecessary warnings about task arguments.
- Bugfix: When a task does not take a kwargs argument, only warn if the provided argument is not valid.

## v0.3.75 (18 March 2025)

- Model API: Specifying a default model (e.g. `--model`) is no longer required (as some evals have no model or use `get_model()` for model access).
- Tasks can now directly specify a `model`, and model is no longer a required axis for parallel tasks.
- Eval Set: Improved parallelisation in scheduler (all pending tasks are now run together rather than in model groups).
- Don't generate `id` for `ChatMessage` when deserialising (`id` is now `str | None` and is only populated when messages are directly created).
- Log: Support for zip64 extensions required to read some log files that are larger than 4GB.
- Anthropic: Provide `reasoning_tokens` for standard thinking blocks (redacted thinking not counted).
- Google: Improve checking of `APIError` status codes for retry.
- CLI: Added `--env` option for defining environment variables for the duration of the `inspect` process.
- Inspect View: Fix issue generating diffs for nested arrays.
- Inspect View: Fix layout issue with sample error display in sample detail summary.
- Inspect View: Better support large eval files (in excess of 4GB).
- Inspect View: Correctly display 'None' when passed in tool calls.
- Inspect View: Fix 'Access Denied' error when using `inspect view` and viewing the log in a browser.
- Bugfix: Properly handle nested Pydantic models when reading typed store (`store_as()`) from log.
- Bugfix: Enable passing `solver` list to `eval()` (decorate `chain` function with `@solver`).
- Bugfix: Support deserializing custom sandbox configuration objects when said sandbox plugin is not installed.
- Bugfix: Fix error in sample filtering autocomplete (could cause autocomplete to fail and show an error in js console).

## v0.3.74 (15 March 2025)

- Bugfix: Exclude chat message `id` from cache key (fixes regression in model output caching).

## v0.3.73 (14 March 2025)

- Constrain model output to a particular JSON schema using [Structured Output](https://inspect.aisi.org.uk/structured.html) (supported for OpenAI, Google, and Mistral).
- New "HTTP Retries" display (replacing the "HTTP Rate Limits" display) which counts all retries and does so much more consistently and accurately across providers.
- The `ModelAPI` class now has a `should_retry()` method that replaces the deprecated `is_rate_limit()` method.
- The "Generate..." progress message in the Running Samples view now shows the number of retries for the active call to `generate()`.
- New `inspect trace http` command which will show all HTTP requests for a run.
- More consistent use of `max_retries` and `timeout` configuration options. These options now exclusively control Inspect's outer retry handler; model providers use their default behaviour for the inner request, which is typically 2-4 retries and a service-appropriate timeout.
- Improved async implementation using AnyIO (can now optionally run Trio rather than asyncio as the [async backend](https://inspect.aisi.org.uk/parallelism.html#async-backends)).
- Agent Bridge: Correct handling for `tool_choice` option.
- Model API: `ChatMessage` now includes an `id` field (defaults to auto-generated uuid).
- OpenAI: More flexible parsing of content parts (some providers omit the "type" field); support for "reasoning" content parts.
- Anthropic: Retry api connection errors and remote protocol errors that occur during streaming.
- Mistral: Update to new Mistral API (v1.5.1 of `mistralai` is now required).
- Logging: Inspect no longer sets the global log level nor does it allow its own messages to propagate to the global handler (eliminating the possibility of duplicate display). This should improve compatibility with applications that have their own custom logging configured. 
- Tasks: For filesystem based tasks, no longer switch to the task file's directory during execution (directory switching still occurs during task loading). Specify `@task(chdir=True)` to preserve the previous behavior.
- Bugfix: Fix issue with deserializing custom sandbox configuration objects.
- Bugfix: Handle `parallel_tool_calls` correctly for OpenAI models served through Azure.

## v0.3.72 (03 March 2025)

- Computer: Updated tool definition to match improvements in Claude Sonnet 3.7.

## v0.3.71 (01 March 2025)

- Anthropic: Support for [extended thinking](https://inspect.aisi.org.uk/reasoning.html#claude-3.7-sonnet) features of Claude Sonnet 3.7 (minimum version of `anthropic` package bumped to 0.47.1).
- Reasoning: `ContentReasoning` type for representing model reasoning blocks.
- Reasoning: `reasoning_tokens` for setting maximum reasoning tokens (currently only supported by Claude Sonnet 3.7)
- Reasoning: `reasoning_history` can now be specified as "none", "all", "last", or "auto" (which yields a provider specific recommended default).
- Web Browser: [Various improvements](https://github.com/UKGovernmentBEIS/inspect_ai/pull/1314) to performance and robustness along with several bug fixes.
- OpenAI: Provide long connection (reasoning friendly) socket defaults in http client 
- OpenAI: Capture `reasoning_tokens` when reported.
- OpenAI: Retry on rate limit requests with "Request too large".
- OpenAI: Tolerate `None` for assistant content (can happen when there is a refusal).
- Google: Retry requests on more HTTP status codes (selected 400 errors and all 500 errors). 
- Event Log: Add `working_start` attribute to events and `completed` and `working_time` to model, tool, and subtask events.
- Human Agent: Add `task quit` command for giving up on tasks.
- Human Agent: Don't emit sandbox events for human agent
- Inspect View: Improve rendering of JSON within logging events.
- Inspect View: Improve virtualized rendering of Sample List, Sample Transcript, and Sample Messages.
- Task Display: Let plugins display counters ('rich' and 'full' display modes only).
- Inspect View: Fix layout issues with human agent terminal session playback.
- Inspect View: Improve tool input / output appearance when rendered in VSCode.
- Inspect View: Display reasoning tokens in model usage for the samples and for the complete eval.
- Inspect View: Improve model api request / response output when rendered in VSCode.
- Inspect View: Improve rendering of some tool calls in the transcript.
- Bugfix: Fix audio and video inputs for new Google GenAI client.
- Bugfix: Ensure that token limits are not enforced during model graded scoring.
- Bugfix: Catch standard `TimeoutError` for running shell commands in the computer tool container.
- Bugfix: Correct combination of consecutive string based user messages for Anthropic provider.

## v0.3.70 (25 February 2025)

- [working_limit](https://inspect.aisi.org.uk/errors_and_limits.html#working-limit) option for specifying a maximum working time (e.g. model generation, tool calls, etc.) for samples.
- Added `SandboxEvent` to transcript for recording sandbox execution and I/O.
- Sandboxes: `as_type()` function for checked downcasting of `SandboxEnvironment`
- Remove root logging handlers upon Inspect logger initialisation (as they result in lots of log spam if left installed).
- Only explicitly set `state.completed=True` when entering scoring (`basic_agent()` no longer sets `completed` so can be used in longer compositions of solvers).
- Add `uuid` property to `TaskState` and `EvalSample` (globally unique identifier for sample run).
- Add `cleanup` to tasks for executing a function at the end of each sample run.
- Agent `bridge()` is now compatible with the use of a custom `OPENAI_BASE_URL`.
- Mistral: Bump required version of `mistralai` package to 1.5 (required for `working_limit`).
- Truncate tracebacks included in evaluation log to a maximum of 1MB.
- Compatibility with textual version 2.0 (remove upper bound).
- Align with HF datasets `fsspec` version constraints to avoid pip errors when installing alongside `datasets`.
- Bugfix: Fix issue with tools that had an ordinary `dict` as a parameter.
- Bugfix: Print the correct container `sample_id` for `--no-sandbox-cleanup`.

## v0.3.69 (20 February 2025)

- Google provider updated to use the [Google Gen AI SDK](https://googleapis.github.io/python-genai/), which is now the recommended API for Gemini 2.0 models.
- Task display: Use cooperative cancellation for cancel buttons in task display.
- Task display: Print task progress every 5 seconds for 'plain' display mode.
- Task display: Handle click on running samples tab when there is no transcript.
- Docker: Print stderr from `compose up` when no services startup successfully. 
- Docker: Print sample id and epoch for each container when using `--no-sandbox-cleanup`
- Mistral: Create and destroy client within generate.
- Inspect View: Fix display of score dictionaries containing boolean values
- Bugfix: Catch standard `TimeoutError` for subprocess timeouts (ensure kill/cleanup of timed out process).

## v0.3.68 (19 February 2025)

- Task display: Improve spacing/layout of final task display.
- Textual: speicfy broader range of compatible versions (v0.86.2 to v1.0.0)

## v0.3.67 (18 February 2025)

- Memoize calls to `get_model()` so that model instances with the same parameters are cached and re-used (pass `memoize=False` to disable).
- Async context manager for `Model` class for optional scoped usage of model clients.
- New `assistant_message()` solver.
- Prompt templates: Ignore template placeholders that don't map to passed parameters in `prompt_template()`, and system/user/assistant solvers.
- Google: Handle system messages with content lists and input with system but no user messages.
- Google: Ensure that a completion choice is provided even when none are returned by the service.
- Inspect View: Improve the display of subtasks with no inputs or events.
- Inspect View: Fix transcript display of phantom subtask or other phantom events.
- Inspect View: Fix formatting issues in sample error display
- Bugfix: Raise error for empty dataset (rather than providing a dummy sample).
- Bugfix: Specify markup=False for textual static controls (stricter parser in textual 2.0 leading to exceptions).
- Bugfix: Temporarily pin to textual==1.0.0 while they chase all of their regressions in 2.0

## v0.3.66 (17 February 2025)

- Docker: Correct compose file generation for Dockerfiles w/ custom stem or extension.
- Escape brackets when rendering task config (another textual 2.0 fix)

## v0.3.65 (16 February 2025)

- Compatibility with textual 2.0 (which had several breaking changes).
- Inspect View: Improve scorer display formatting.
- Bugfix: Inspect view now correctly renders arrays with embedded `null` values.
- Bugfix: Inspect view now correctly handles scorers with no metrics.

## v0.3.64 (14 February 2025)

- [Reference documentation](https://inspect.aisi.org.uk/reference/) for Python API and CLI commands.
- Add support for [clustered standard errors](https://inspect.aisi.org.uk/scorers.html#clustered-standard-errors) via a new `cluster` parameter for the `stderr()` metric.
- Improvements to [scoring workflow](https://inspect.aisi.org.uk/scorers.html#sec-scorer-workflow) (`inspect score` command and `score()` function).
- Metrics now take `list[SampleScore]` rather than `list[Score]` (previous signature is deprecated but still works with a warning).
- Use a sample adjustment for the `var()` metric.
- Google: Speculative fix for completion candidates not being returned as a list.
- Python and Bash tools: Add `sandbox` argument for running in non-default sandboxes.
- Transcript: Log `ScoreEvent` (with `intermediate=True`) when the `score()` function is called.
- Transcript: Add `source` field to `InfoEvent` and use it for events logged by the human agent.
- Docker: Support Dockerfiles with `.Dockerfile` extension.
- Docker: Raise error when there is an explicitly configured `container_name` (incompatible with epochs > 1).
- Docker: Dynamically set `compose up` timeout when there are `healthcheck` entries for services.
- Log: Validate that `log_dir` is writeable at startup.
- Log: Write eval config defaults into log file (rather than `None`).
- Bugfix: Always honor level-level-transcript setting for transcript logging.
- Bugfix: Fix some dynamic layout issues for sample sandbox view.

## v0.3.63 (07 February 2025)

- Add [OpenRouter](https://inspect.aisi.org.uk/providers.html#openrouter) model provider.
- Inspect View: Convert codebase from JS/Preact to Typescript/React
- Add `shuffle_choices` to dataset and dataset loading functions. Deprecate `shuffle` parameter to the `multiple_choice` solver.
- Add `stop_words` param to the `f1` scorer. `stop_words` will be removed from the target and answer during normalization.
- Tools: Handle return of empty list from tool calls.
- Computer: Moved out of beta (i.e. from `inspect_ai.tool.beta` into `inspect_ai.tool`).
- Sandboxes: Docker now uses `tee` for write_file operations.
- Inspect View: Handle Zip64 zip files (for log files greater than 4GB)
- Bugfix: Change `type` parameter of `answer()` to `pattern` to address registry serialisation error.
- Bugfix: Restore printing of request payloads for 400 errors from Anthropic.
- Bugfix: Log transcript event for solver provided scores (improves log viewer display of solver scoring)

## v0.3.62 (03 February 2025)

- Various improvements for [reasoning models](https://github.com/UKGovernmentBEIS/inspect_ai/pull/1229) including extracting reasoning content from assistant messages.
- OpenAI: Handle `reasoning_effort`, `max_tokens`, `temperature`, and `parallel_tool_calls` correctly for o3 models.
- OpenAI: Map some additional 400 status codes to `content_filter` stop reason.
- Anthropic: Handle 413 status code (Payload Too Large) and map to `model_length` StopReason.
- Tasks: Log sample with error prior to raising task-ending exception.
- Python: Enhance prompt to emphasise that it is a script rather than a notebook.
- Computer: Various improvements to image including desktop, python, and VS Code configuration.
- Bugfix: Don't download full log from S3 for header_only reads.

## v0.3.61 (31 January 2025)

- Computer: Enable viewing computer tool's remote mouse cursor via VNC.
- Computer: Disable lock screen on from computer tool reference image.
- Limits: Amend `SampleLimitExceededError` with current `state` so that messages, etc. are preserved when limits are hit.
- Tools: Properly handle image dispatching when multiple tool calls are made by assistant.
- Anthropic: Raise error on 400 status not identified as model_length or content_filter.
- Basic Agent: `incorrect_message` can now optionally be an async function.
- Bugfix: Remove `suffix` from `eval-set` CLI args.
- Bugfix: Only catch `Exception` from sandboxenv_init (allow cancelled to propagate)

## v0.3.60 (29 January 2025)

- [Agent Bridge](https://inspect.aisi.org.uk/agent-bridge.html) for integrating external agent frameworks with Inspect.
- [Goodfire](https://inspect.aisi.org.uk/models.html#goodfire) model provider.
- Add `@wraps` to functions wrapped by Inspect decorators to preserve type information.
- Hugging Face: Add support for stop sequences for HF models.
- Docker: More robust parsing of version strings (handle development versions).
- Vertex: Support for Anthropic models hosted on Vertex.
- OpenAI: Read `refusal` field from assistant message when provided.
- OpenAI: Use qualifiers rather than model args for OpenAI on other providers (`openai/azure`)
- Anthropic: Don't insert '(no content)' into canonical messages list (do only on replay)
- Anthropic: Use qualifiers rather than model args for Anthropic on other providers (`anthropic/bedrock`, `anthropic/vertex`).
- Anthropic: Support for `extra_body` model arg (for adding additional JSON properties to the request)
- Basic Agent: Append `tools` to `state` so that tools added in `init` are preserved.
- Scoring: Always provide half-again the sample time limit for scoring.
- Bugfix: Fix issue w/ approvals for samples with id==0.
- Bugfix: Use "plain" display when running eval_async() outside of eval().
- Bugfix: Fix issue with multiple scorers of the same type in a task.

## v0.3.59 (24 January 2025)

- Beta version of [computer()](https://inspect.aisi.org.uk/tools-standard.html#sec-computer) tool which models with a computer desktop environment.
- `user_message()` solver for appending parameterised user messages.
- `prompt_template()`, `system_message()` and `user_message()` solver now also include the sample `store` in substitution parameters.
- Limits: Enforce token and message limit at lower level (not longer required to check `state.completed` for limit enforcement).
- Limits: Enforce [custom limits](https://inspect.aisi.org.uk/errors-and-limits.html#custom-limit) for samples by raising `SampleLimitExceededError`.
- Tasks: Optional ability for solvers to [yield scores](https://inspect.aisi.org.uk/solvers.html#sec-scoring-in-solvers) for a task.
- Model API: Log model calls that result in bad request errors.
- Tools: `model_input` option that determines how tool call result content is played back to the model.
- Tools: Don't attempt to marshall arguments of dynamic `ToolDef` with `**kwargs: Any` (just pass them through).
- Log warning when a non-fatal sample error occurs (i.e. errors permitted by the `fail_on_error` option) 
- Inspect View: allow filtering samples by compound expressions including multiple scorers. (thanks @andrei-apollo)
- Inspect View: improve rendering performance and stability for the viewer when viewing very large eval logs or samples with a large number of steps.
- Task display: Improved `plain` mode with periodic updates on progress, metrics, etc.
- Google: Update to v0.8.4 of google-generativeai (py.typed support and removal of logprobs generation options)
- Google: Support for string enums (e.g. `Literal["a", "b", "c"])`) in tool function declarations.

## v0.3.58 (16 January 2025)

- Support for [audio and video](https://inspect.aisi.org.uk/multimodal.html) inputs for Open AI and Google Gemini models.
- Task display: Added Timeout Tool button for manually timing out a tool call.
- Task display: Automatically switch to "plain" mode when running in a background thread
- Sandboxes: Setup and initialisation errors are now handled at the sample level.
- Sandboxes: Increase setup script timeout to 5 minutes (from 30 seconds) and do not retry setup scripts (in case they aren't idempotent).
- Sandboxes: Add `timeout_retry` option (defaulting to `True`) to `exec()` function.
- Sandboxes: Add `type` and  optional `container` properties to `SandboxConnection`.
- Docker: Services which exit with status 0 during setup no longer cause an error.
- `task_with()` function for creating task variants.
- Added `--filter` argument to trace CLI commands for filtering on trace log message content.
- Print model conversations to terminal with `--display=conversation` (was formerly `--trace`, which is now deprecated).
- HuggingFace: Support models that don't provide a chat template (e.g. gpt2)
- Eval Set: Ensure that logs with status 'started' are retried.
- Rename the built in `bootstrap_std` metric to `bootstrap_stderr` (deprecate `bootstrap_std`)
- Bugfix: Fix duplication of summaries when eval log file is rewritten.

## v0.3.57 (09 January 2025)

- [Tracing API](https://inspect.aisi.org.uk/tracing.html#tracing-api) for custom trace logging.
- Inspect View: never truncate tool result images and display at default width of 800px.
- Inspect View: display tool error messages in transcript when tool errors occur.
- Inspect View: display any completed samples even if the task fails because of an error
- Inspect View: don't display the 'input' column heading if there isn't an input
- Open AI: Handle additional bad request status codes (mapping them to appropriate `StopReason`)
- Open AI: Use new `max_completion_tokens` option for o1 full.
- Web Browser: raise error when both `error` and `web_at` fields are present in response.
- Sandboxes: Apply dataset filters (limit and sample id) prior to sandbox initialisation.
- Docker: Prevent issue with container/project names that have a trailing underscore. 
- Store: initialise `Store` from existing dictionary.
- Log: provide `metadata_as` and `store_as` typed accessors for sample metadata and store.
- Tool parameters with a default of `None` are now supported.
- More fine graned HTML escaping for sample transcripts displalyed in terminal.
- Bugfix: prevent errors when a state or storage value uses a tilde or slash in the key name.
- Bugfix: Include input in sample summary when the sample input contains a simple string.

## v0.3.56 (01 January 2025)

- [Human Agent](https://inspect.aisi.org.uk/human-agent.html) solver for human baselining of computing tasks.
- [Typed interfaces](https://inspect.aisi.org.uk/typing.html) to `Sample` store and metadata using Pydantic models.
- [Approval policies](https://inspect.aisi.org.uk/approval.html#task-approvers) can now be defined at the `Task` level (`eval` level approval policies take precedence).
- Tools can now return `ContentText` and `ContentImage`.
- Move tool result images into subsequent user messages for models that don't support tools returning images.
- `SandboxConnection` that contains login information from sandboxes.
- `display_type()` function for detecting the current display type (e.g. "full", "rich", etc.)
- Trace: improved handling of `eval()` running in multiple processes at once (trace file per-process)
- Docker: don't apply timeouts to `docker build` and `docker pull` commands.
- Bugfix: fix issue w/ `store.get()` not auto-inserting `default` value.

## v0.3.55 (29 December 2024)

- Bedrock: redact authentication model args from eval logs.
- OpenAI: warn when `temperature` is used with o1 models (as it is not supported).
- Bugfix: spread args for cache trace logging.

## v0.3.54 (26 December 2024)

- [Tracing](https://inspect.aisi.org.uk/tracing.html) for diagnosing runs with unterminated action (e.g. model calls, docker commands, etc.).
- Provide default timeout/retry for docker compose commands to mitigate unreliability in some configurations.
- Switch to sync S3 writes to overcome unreliability observed when using async interface.
- Task display: Added `--no-score-display` option to disable realtime scoring metrics.
- Bugfix: Fix failure to fully clone samples that have message lists as input.
- llama-cpp-python: Support for `logprobs`.

## v0.3.53 (20 December 2024)

- OpenAI: Support for o1 including native tool calling and `reasoning_effort` generation option.
- Task API: Introduce `setup` step that always runs even if `solver` is replaced.
- Bedrock: Support for tool calling on Nova models.
- Bedrock: Support for custom `model_args` passed through to `session.Client`.
- Bedrock: Support for `jpeg` images.
- Bedrock: Correct max_tokens for llama3-8b, llama3-70b models on Bedrock.
- Inspect View: Various improvements to appearance of tool calls in transcript.
- Task display: Ensure that widths of progress elements are kept consistent across tasks.
- Sandboxes: New `max_sandboxes` option for (per-provider) maximum number of running sandboxes.
- Sandboxes: Remove use of aiofiles to mitigate potential for threading deadlocks.
- Concurrency: Do not use `max_tasks` as a lower bound for `max_samples`.
- Log recorder: Always re-open log buffer for `eval` format logs.
- Bugfix: Proper handling of text find for eval raw JSON display
- Bugfix: Correct handling for `--sample-id` integer comparisons.
- Bugfix: Proper removal of model_args with falsey values (explicit check for `None`)
- Bugfix: Properly handle custom metrics that return dictionaries or lists
- Bugfix: Proper sample count display when retrying an evaluation
- Bugfix: Fix inability to define and run tasks in a notebook.

## v0.3.52 (13 December 2024)

- Eval: `--sample-id` option for evaluating specific sample id(s).
- Bedrock: Detect and report HTTP rate limit errors.
- Azure AI: Add `emulate_tools` model arg to force tool emulation (emulation is enabled by default for Llama models).
- Basic Agent: Add `max_tool_output` parameter to override default max tool output from generate config.
- Inspect View: Correct display of sample ID for single sample tasks.
- Trace: Show custom tool views in `--trace` mode.
- Bugfix: Support for dynamic metric names in realtime scoring display.

## v0.3.51 (13 December 2024)

- Bugfix: Task display fails to load when no scorers are defined for a task.

## v0.3.50 (12 December 2024)

- Tools: Improved typing/schema support (unions, optional params, enums).
- Tools: Added `append` argument to `use_tools()` for adding (rather than replacing) the currently available tools.
- Docker sandbox: Streamed reads of stderr/stdout (enabling us to enforce output limits for read_file and exec at the source).
- Sandbox API: Enable passing `BaseModel` types for sandbox `config` (formerly only a file path could be passed).
- Task display: Show all task scores in realtime (expand task progress to see scores).
- Task display: Show completed samples and align progress more closely to completed samples (as opposed to steps).
- Task display: Show sample messages/tokens used (plus limits if specified).
- Task display: Resolve issue where task display would lose mouse input after VS Code reload.
- Datasets: Validate that all IDs in datasets are unique (as several downstream problems occur w/ duplicate IDs).
- Inspect View: Fix issue with incorrectly displayed custom tool views.
- Human approval: Use fullscreen display (makes approval UI async and enables rapid processing of approvals via the `Enter` key).
- Added `input_panel()` API for adding custom panels to the fullscreen task display.
- Log recorder: Methods are now async which will improve performance for fsspec filesystems with async implementations (e.g. S3)
- Log recorder: Improve `.eval` log reading performance for remote filesystem (eagerly fetch log to local buffer).
- Add `token_usage` property to `TaskState` which has current total tokens used across all calls to `generate()` (same value that is used for enforcing token limits).
- Add `time` field to `ModelOutput` that records total time spent within call to ModelAPI `generate()`.
- Web browser: Remove base64 images from web page contents (prevent filling up model context with large images).
- Match scorer: If the target of a match isn’t numeric, ignore the numeric flag and instead use text matching (improved handling for percentages).
- Hugging Face: Support for native HF tool calling for Llama, Mistral, Qwen, and others if they conform to various standard schemas.
- Hugging Face: `tokenizer_call_args` dict to specify custom args during tokenization, such as `max_length` and `truncation`.
- Azure AI: Fix schema validation error that occurred when model API returns `None` for `content`.
- Display: Throttle updating of sample list based on number of samples.
- Display: Add explicit 'ctrl+c' keybinding (as textual now disables this by default).
- Bugfix: Correct rate limit error display when running in fullscreen mode.
- Bugfix: `hf_dataset` now explicitly requires the `split` argument (previously, it would crash when not specified).
- Bugfix: Prevent cascading textual error when an error occurs during task initialisation.
- Bugfix: Correctly restore sample summaries from log file after amend.
- Bugfix: Report errors that occur during task finalisation.
  
## v0.3.49 (03 December 2024)

- Logging: Only call CreateBucket on Amazon S3 when the bucket does not already exist.
- Improve cancellation feedback and prevent multiple cancellations when using fullscreen display.
- Inspect View: Prevent circular reference error when rendering complex tool input.
- Inspect View: Resolve display issue with sorting by sample then epoch.

## v0.3.48 (01 December 2024)

- [Realtime display](https://github.com/UKGovernmentBEIS/inspect_ai/pull/865) of sample transcripts (including ability to cancel running samples).
- Scoring: When using a dictionary to map metrics to score value dictionaries, you may now use globs as keys. See our [scorer documentation](https://inspect.aisi.org.uk/scorers.html#sec-multiple-scorers) for more information.
- `EvalLog` now includes a [location](https://github.com/UKGovernmentBEIS/inspect_ai/pull/872) property indicating where it was read from.
- Use [tool views](https://inspect.aisi.org.uk/approval.html#tool-views) when rendering tool calls in Inspect View.
- Consistent behavior for `max_samples` across sandbox and non-sandbox evals (both now apply `max_samples` per task, formerly evals with sandboxes applied `max_samples` globally).
- Log files now properly deal with scores that produce Nan. (fixes [#834](https://github.com/UKGovernmentBEIS/inspect_ai/issues/834))
- Bash tool: add `--login` option so that e.g. .bashrc is read before executing the command.
- Google: Support for tools/functions that have no parameters.
- Google/Vertex: Support for `logprobs` and other new 1.5 (002 series) options.
- AzureAI: Change default max_tokens for Llama models to 2048 (4096 currently yields an error w/ Llama 3.1).
- Mistral: Various compatibility changes for their client and tool calling implementation.
- Handle exponents in numeric normalisation for match, include, and answer scorers.
- hf_dataset: Added `cached` argument to control whether to use a previously cached version of the dataset if available (defaults to `True`).
- hf_dataset: Added `revision` option to load a specific branch or commit SHA (when using `revision` datasets are always revalidated on Hugging Face, i.e. `cached` is ignored).
- Log viewer: Display sample ids rather than indexes.
- Log viewer: Add timestamps to transcript events.
- Log viewer: Metadata which contains images will now render the images.
- Log viewer: Show custom tool call views in messages display.
- Bugfix: Correctly read and forward image detail property.
- Bugfix: Correct resolution of global eval override of task or sample sandboxes.
- Bugfix: Don't do eval log listing on background threads (s3fs can deadlock when run from multiple threads).

## v0.3.47 (18 November 2024)

- Basic agent: Ensure that the scorer is only run once when max_attempts = 1.
- Basic agent: Support custom function for incorrect_message reply to model.
- Tool calling: Execute multiple tool calls serially (some models assume that multiple calls are executed this way rather than in parallel).
- Google: Combine consecutive tool messages into single content part; ensure no empty text content parts.
- AzureAI: Create and close client with each call to generate (fixes issue w/ using azureai on multiple passes of eval).
- Bedrock: Migrate to the [Converse API](https://docs.aws.amazon.com/bedrock/latest/userguide/conversation-inference-supported-models-features.html), which supports many more features including tool calling and multimodal models.
- Scoring: When using a dictionary to map metrics to score value dictionaries, you may now use globs as keys. See our [scorer documentation](https://inspect.aisi.org.uk/scorers.html#sec-multiple-scorers) for more information.
- Sample limit events will now appear in the transcript if a limit (e.g. message, token, or time limit) halt a sample. The sample list and sample detail also display the limit, if applicable.

## v0.3.46 (12 November 2024)

- [eval](https://inspect.aisi.org.uk/eval-logs.html#sec-log-format) is now the default log format (use `--log-format=json` to use old format).
- Base 64 images are now logged by default for all log formats (disable with `--no-log-images`).
- The log viewer now properly displays sample errors in the sample list for `eval` format log files.
- Improve path handling when using `inspect log convert` to convert a single log file.
- Web browser tool: Subtasks now each have independent web browser sessions.
- Anthropic: Ensure that assistant messages created in generate never have empty content lists.
- Increase sandbox `exec()` output limit from 1 MiB to 10 MiB.

## v0.3.45 (11 November 2024)

- [time_limit](https://inspect.aisi.org.uk/errors_and_limits.html#sample-limits) option for specifying a maximum execution time for samples.
- [read_eval_log_samples()](https://inspect.aisi.org.uk/eval-logs.html#streaming) function for streaming reads of `.eval` log files.
- Mistral: Support for multi-modal models (requires v1.2 of mistralai package).
- Groq: Support for multi-modal models (requires v0.11.0 of groq package).
- AzureAI: Use Model Inference API (preview) for implementation of model client.
- Bedrock: Fix parsing of Bedrock Mistral Large 2407 responses
- Apply standard sample error handling (fail-on-error, etc.) when running scorers.
- Fix issue with correctly logging task_args for eval-set tasks which are interrupted.
- Move `INSPECT_DISABLE_MODEL_API` into `generate()` (as opposed to `get_model()`)
- Always treat `.eval` files as logs (don't apply file name pattern restrictions as we do with `.json`).
- Log model calls when model providers return bad request errors
- Better lay out large numbers of configuration and parameters when displaying log files.
- The log viewer now properly displays sample scores for running tasks.
- Add `metadata` field to `ModelOutput` and provide various fields for the Groq provider.

## v0.3.44 (04 November 2024)

- Revert change to single epoch reducer behavior (regressed some scoring scenarios).

## v0.3.43 (04 November 2024)

- New binary [log format](https://inspect.aisi.org.uk/eval-logs.html#sec-log-format) which yields substantial size and speed improvements (JSON format log files are still fully supported and utilities for converting between the formats are provided).
- [Grok](https://docs.x.ai/) model provider.
- [llama-cpp-python](https://llama-cpp-python.readthedocs.io/en/latest/) local model provider.
- Extensions: correctly load extensions in packages where package name differs from dist name.
- Added `--model-config`, `--task-config`, and `--solver-config` CLI arguments for specifying model, task, and solver args using a JSON or YAML config file.
- View: properly render complex score objects in transcript.
- Write custom tool call views into transcript for use by Inspect View.
- Use `casefold()` for case-insensitive compare in `includes()`, `match()`, `exact()`, and `f1()` scorers.
- OpenAI: eliminate use of `strict` tool calling (sporadically supported across models and we already internally validate).
- Mistral: fix bug where base_url was not respected when passing both an api_key and base_url.
- Don't include package scope for task name part of log files.
- Improve performance of write_file for Docker sandboxes.
- Use user_data_dir rather than user_runtime_dir for view notifications.
- Implement `read_eval_log_sample()` for JSON log files.
- Log the list of dataset sample IDs.
- Limit `SandboxEnvironment.exec()` output streams to 1 MiB. Limit `SandboxEnvironment.read_file()` to 100 MiB.
- Add `INSPECT_DISABLE_MODEL_API` environment variable for disabling all Model APIs save for mockllm.
- Add optional `tool_call_id` param to `ModelOutput.for_tool_call()`.
- Support all JSON and CSV dataset arguments in `file_dataset()` function.

## v0.3.42 (23 October 2024)

- [ToolDef](https://inspect.aisi.org.uk/tools-custom.html#sec-dynamic-tools) class for dynamically creating tool definitions.
- Added `--tags` option to eval for tagging evaluation runs.
- Added APIs for accessing sample event transcripts and for creating and resolving attachments for larger content items.
- Cleanup Docker Containers immediately for samples with errors.
- Support Dockerfile as config path for Docker sandboxes (previously only supported compose files).
- Anthropic: remove stock tool use chain of thought prompt (many Anthropic models now do this internally, in other cases its better for this to be explicit rather than implicit).
- Anthropic: ensure that we never send empty text content to the API.
- Google: compatibility with google-generativeai v0.8.3
- Llama: remove extraneous <|start_header_id|>assistant<|end_header_id|> if it appears in an assistant message.
- OpenAI: Remove tool call id in user message reporting tool calls to o1- models.
- Use Dockerhub aisiuk/inspect-web-browser-tool image for web browser tool.
- Use ParamSpec to capture types of decorated solvers, tools, scorers, and metrics.
- Support INSPECT_EVAL_MODEL_ARGS environment variable for calls to `eval()`.
- Requirements: add lower bounds to various dependencies based on usage, compatibility, and stability.
- Added `include_history` option to model graded scorers to optionally include the full chat history in the presented question.
- Added `delimiter` option to `csv_dataset()` (defaults to ",")
- Improve answer detection in multiple choice scorer.
- Open log files in binary mode when reading headers (fixes ijson deprecation warning).
- Capture `list` and `dict` of registry objects when logging `plan`.
- Add `model_usage` field to `EvalSample` to record token usage by model for each sample.
- Correct directory handling for tasks that are imported as local (non-package) modules.
- Basic agent: terminate agent loop when the context window is exceeded.
- Call tools sequentially when they have opted out of parallel calling.
- Inspect view bundle: support for bundling directories with nested subdirectories.
- Bugfix: strip protocol prefix when resolving eval event content
- Bugfix: switch to run directory when running multiple tasks with the same run directory.
- Bugfix: ensure that log directories don't end in forward/back slash.

## v0.3.41 (11 October 2024)

- [Approval mode](https://inspect.aisi.org.uk/approval.html) for extensible approvals of tool calls (human and auto-approvers built in,  arbitrary other approval schemes via extensions).
- [Trace mode](https://inspect.aisi.org.uk/interactivity.html#sec-trace-mode) for printing model interactions to the terminal.
- Add `as_dict()` utility method to `Score`
- [Sample limits](https://inspect.aisi.org.uk/errors_and_limits.html#sample-limits) (`token_limit` and `message_limit`) for capping the number of tokens or messages used per sample ( `message_limit` replaces deprecated `max_messages`).
- Add `metadata` field to `Task` and record in log `EvalSpec`.
- Include datetime and level in file logger.
- Correct llama3 and o1 tool calling when empty arguments passed.
- Allow resolution of any sandbox name when there is only a single environment.
- Introduce `--log-level-transcript` option for separate control of log entries recorded in the eval log file
- Improve mime type detection for image content encoding (fixes issues w/ webp images).
- Fix memory leak in Inspect View worker-based JSON parsing.
- Add `fail_on_error` option for `eval_retry()` and `inspect eval-retry`.
- Defer resolving helper models in `self_critique()` and `model_graded_qa()`.
- Fix Docker relative path resolution on Windows (use PurePosixPath not Path)
- Restore support for `--port` and `--host` on Inspect View.

## v0.3.40 (6 October 2024)

- Add `interactive` option to `web_browser()` for disabling interactive tools (clicking, typing, and submitting forms).
- Provide token usage and raw model API calls for OpenAI o1-preview.
- Add support for reading CSV files of dialect 'excel-tab'.
- Improve prompting for Python tool to emphasise the need to print output.
- For `basic_agent()`, defer to task `max_messages` if none is specified for the agent (default to 50 is the task does not specify `max_messages`).
- Add optional `content` parameter to `ModelOutput.for_tool_call()`.
- Display total samples in Inspect View
- Prune `sample_reductions` when returning eval logs with `header_only=True`.
- Improved error message for undecorated solvers.
- For simple matching scorers, only include explanation if it differs from answer.

## v0.3.39 (3 October 2024)

- The sample transcript will now display the target for scoring in the Score Event (for newly run evaluations).
- Provide setter for `max_messages` on `TaskState`.
- Provide `max_messages` option for `basic_agent()` (defaulting to 50) and use it rather than any task `max_messages` defined.
- Improved implementation of disabling parallel tool calling (also fixes a transcript issue introduced by the original implementation).
- Improve quality of error messages when a model API key environment variable is missing.
- Improve prompting around letting the model know it should not attempt parallel web browser calls.

## v0.3.38 (3 October 2024)

- Rename `web_browser_tools()` to `web_browser()`, and don't export individual web browsing tools.
- Add `parallel` option to `@tool` decorator and specify `parallel=False` for web browsing tools.
- Improve prompting for web browser tools using more explicit examples.
- Improve prompting for `</tool_call>` end sequence for Llama models.
- Fix issue with failure to execute sample setup scripts.

## v0.3.37 (2 October 2024)

- Move evals into [inspect_evals](https://github.com/UKGovernmentBEIS/inspect_evals) package.

## v0.3.36 (2 October 2024)

- [Web Browser](https://inspect.aisi.org.uk/tools-standard.html#sec-web-browser) tool which provides a headless Chromium browser that supports navigation, history, and mouse/keyboard interactions.
- `auto_id` option for dataset readers to assign an auto-incrementing ID to records.
- Task args: don't attempt to serialise registry objects that don't have captured parameters.

## v0.3.35 (1 October 2024)

- Catch o1-preview "invalid_prompt" exception and convert to normal content_filter refusal.
- Terminate timed out subprocesses.
- Support 'anthropoic/bedrock/' service prefix for Anthropic models hosted on AWS Bedrock.
- Change score reducer behavior to always reduce score metadata to the value of the `metadata` field in the first epoch
- Improve task termination message (provide eval-retry prompt for tasks published in packages)
- Preserve type for functions decorated with `@task`.
- Various improvements to layout and display for Inspect View transcript.

## v0.3.34 (30 September 2024)

- Support for `max_tokens` on OpenAI o1 models (map to `max_completion_tokens`).
- Fix regression of log and debug options on `inspect view`
- Improved focus management for Inspect View
- Raise error if `epochs` is less than 1
- Improve code parsing for HumanEval (compatibility with Llama model output)

## v0.3.33 (30 September 2024)

- StopReason: Added "model_length" for exceeding token window and renamed "length" to "max_tokens".
- Capture solver input params for subtasks created by `fork()`.
- Option to disable ANSI terminal output with `--no-ansi` or `INSPECT_NO_ANSI`
- Add chain of thought option to `multiple_choice()` and export `MultipleChoiceTemplate` enumeration
- Allow Docker sandboxes configured with `x-default` to be referred to by their declared service name.
- Improved error messages for Docker sandbox initialisation.
- Improve legibility of Docker sandbox log entries (join rather than displaying as array)
- Display user message immediately proceeding assistant message in model call transcripts.
- Display images created by tool calls in the Viewer.
- Fix duplicated tool call output display in Viewer for Gemini and Llama models.
- Require a `max_messages` for use of `basic_agent()` (as without it, the agent could end up in an infinite loop).
- Load extension entrypoints per-package (prevent unnecessary imports from packages not being referenced).
- Track sample task state in solver decorator rather than solver transcript.
- Display solver input parameters for forked subtasks.
- Improvements to docker compose down cleanup: timeout, survive missing compose files.
- Always produce epoch sample reductions even when there is only a single epoch.
- Scores produced after being reduced retain `answer`, `explanation`, and `metadata` only if equal across all epochs.

## v0.3.32 (25 September 2024)

- Fix issue w/ subtasks not getting a fresh store() (regression from introduction of `fork()` in v0.3.30)
- Fix issue w/ subtasks that return None invalidating the log file.
- Make subtasks collapsible in Inspect View.
- Improved error reporting for missing `web_search()` provider environment variables.

## v0.3.31 (24 September 2024)

- Deprecated `Plan` in favor of `Solver` (with `chain()` function to compose multiple solvers).
- Added `max_tool_output` generation option (defaults to 16KB).
- Improve performance of `header_only` log reading (switch from json-stream to ijson).
- Add support for 0 retries to `eval-set` (run a single `eval` then stop).
- Tool calling fixes for update to Mistral v1.1. client.
- Always show `epochs` in task status (formerly wasn't included for multiple task display)
- Render transcript `info()` strings as markdown
- Eliminate log spam from spurious grpc fork message.
- Fix issue with hf_dataset shuffle=True not actually shuffling.
- Improved error handling when loading invalid setuptools entrypoints.
- Don't catch TypeError when calling tools (we now handle this in other ways)

## v0.3.30 (18 September 2024)

- Added `fork()` function to fork a `TaskState` and evaluate it against multiple solvers in parallel.
- Ensure that Scores produced after being reduced still retain `answer`, `explanation`, and `metadata`.
- Fix error when running `inspect info log-types`
- Improve scorer names imported from modules by not including the the module names.
- Don't mark messages read from cache with source="cache" (as this breaks the cache key)
- Add `cache` argument to `basic_agent()` for specifying cache policy for the agent.
- Add `cache` field to `ModelEvent` to track cache reads and writes.
- Compatibility with Mistral v1.1 client (now required for Mistral).
- Catch and propagate Anthropic content filter exceptions as normal "content_filter" responses.
- Fix issue with failure to report metrics if all samples had a score value of 0.
- Improve concurrency of Bedrock models by using aioboto3.
- Added [SWE Bench](https://github.com/UKGovernmentBEIS/inspect_evals/tree/main/src/inspect_evals/swe_bench), [GAIA](https://github.com/UKGovernmentBEIS/inspect_evals/tree/main/src/inspect_evals/gaia), and [GDM CTF](https://github.com/UKGovernmentBEIS/inspect_evals/tree/main/src/inspect_evals/gdm_capabilities/in_house_ctf) evals.

## v0.3.29 (16 September 2024)

- Added `--plan` and `-P` arguments to `eval` and `eval-set` commands for replacing the task default plan with another one.
- Improved support for eval retries when calling `eval()` or `eval_set()` with a `plan` argument.
- Don't log base64 images by default (re-enable logging with `--log-images`).
- Provide unique tool id when parsing tool calls for models that don't support native tool usage.
- Fix bug that prevented `epoch_reducer` from being used in eval-retry.
- Fix bug that prevented eval() level `epoch` from overriding task level `epoch`.

## v0.3.28 (14 September 2024)

- [basic_agent()](https://inspect.aisi.org.uk/agents.html#sec-basic-agent) that provides a ReAct tool loop with support for retries and encouraging the model to continue if its gives up or gets stuck.
- [score()](https://inspect.aisi.org.uk/solvers.html#sec-scoring-in-solvers) function for accessing scoring logic from within solvers.
- Ability to [publish](https://inspect.aisi.org.uk/log-viewer.html#sec-publishing) a static standalone Inspect View website for a log directory.
- `system_message()` now supports custom parameters and interpolation of `metadata` values from `Sample`.
- `generate()` solver now accepts arbitrary generation config params.
- `use_tools()` now accepts a variadic list of `Tool` in addition to literal `list[Tool]`.
- `bash()` and `python()` tools now have a `user` parameter for choosing an alternate user to run code as.
- `bash()` and `python()` tools now always return stderr and stdout no matter the exit status.
- Support for OpenAI o1-preview and o1-mini models.
- Input event for recording screen input in sample transcripts.
- Record to sample function for CSV and JSON dataset readers can now return multiple samples.
- Added `debug_errors` option to `eval()` to raise task errors (rather than logging them) so they can be debugged.
- Properly support metrics that return a dict or list of values
- Improved display of prerequisite errors when running `eval()` from a script or notebook.
- Fix `eval_set()` issue with cleaning up failed logs on S3.
- Cleanup Docker containers that fail during sample init.
- Add support for computing metrics for both individual keys within a dictionary but also for the dictionary as a whole
- Fix for Vertex tool calling (don't pass 'additionalProperties').
- Added [SQuAD](https://github.com/UKGovernmentBEIS/inspect_evals/tree/main/src/inspect_evals/squad), [AGIEval](https://github.com/UKGovernmentBEIS/inspect_evals/tree/main/src/inspect_evals/agieval), [IFEval](https://github.com/UKGovernmentBEIS/inspect_ai/blob/main/src/inspect_evals/ifeval/), [PubMedQA](https://github.com/UKGovernmentBEIS/inspect_evals/tree/main/src/inspect_evals/pubmedqa), and [MBPP](https://github.com/UKGovernmentBEIS/inspect_evals/tree/main/src/inspect_evals/mbpp) benchmarks.

## v0.3.27 (6 September 2024)

- Fix missing timestamp issue with running `eval_set()` with an S3-backed log directory.
- Correct rounding behavior for `f1()` and `exact()` scorers.
- Correct normalized text comparison for `exact()` scorer.
- Improved appearance and navigation for sample transcript view.
- Added [MathVista](https://github.com/UKGovernmentBEIS/inspect_evals/tree/main/src/inspect_evals/mathvista) benchmark.

## v0.3.26 (6 September 2024)

- [Eval Sets](https://inspect.aisi.org.uk/eval-sets.html) for running groups of tasks with automatic retries.
- [Per-sample](https://inspect.aisi.org.uk/sandboxing.html#sec-per-sample-sandbox) Sandbox environments can now be specified (e.g. allowing for a distinct Dockerfile or Docker compose file for each sample).
- [input_screen()](https://inspect.aisi.org.uk/interactivity.html) context manager to temporarily clear task display for user input.
- Introduce two new scorers, `f1()` (precision and recall in text matching) and `exact()` (whether normalized text matches exactly).
- Task `metrics` now override built in scorer metrics (previously they were merged). This enables improved re-use of existing scorers where they only change required is a different set of metrics.
- `write_log_dir_manifest()` to write a log header manifest for a log directory.
- Relocate `store()` and `@subtask` from solver to utils module; relocate `transcript()` from solver to log module.
- Add optional user parameter to SandboxEnvironment.exec for specifying the user. Currently only DockerSandboxEnvironment is supported.
- Fix issue with resolving Docker configuration files when not running from the task directory.
- Only populate Docker compose config metadata values when they are used in the file.
- Treat Sandbox exec `cwd` that are relative paths as relative to sample working directory.
- Filter base64 encoded images out of model API call logs.
- Raise error when a Solver does not return a TaskState.
- Only run tests that use model APIs when the `--runapi` flag is passed to `pytest` (prevents unintended token usage)
- Remove `chdir` option from `@tasks` (tasks now always chdir during execution).
- Do not process `.env` files in task directories (all required vars should be specified in the global `.env`).
- Only enable `strict` mode for OpenAI tool calls when all function parameters are required.
- Added [MMMU](https://github.com/UKGovernmentBEIS/inspect_evals/tree/main/src/inspect_evals/mmmu), [CommonsenseQA](https://github.com/UKGovernmentBEIS/inspect_evals/tree/main/src/inspect_evals/commonsense_qa), [MMLU-Pro](https://github.com/UKGovernmentBEIS/inspect_evals/tree/main/src/inspect_evals/mmlu_pro), and [XSTest](https://github.com/UKGovernmentBEIS/inspect_evals/tree/main/src/inspect_evals/xstest) benchmarks.

## v0.3.25 (25 August 2024)

- `Store` for manipulating arbitrary sample state from within solvers and tools.
- `Transcripts` for detailed sample level tracking of model and tool calls, state changes, logging, etc.
- `Subtasks` for delegating work to helper models, sub-agents, etc.
- Integration with Anthropic [prompt caching](https://inspect.aisi.org.uk/caching.html#sec-provider-caching).
- [fail_on_error](https://inspect.aisi.org.uk/errors-and-limits.html#failure-threshold) option to tolerate some threshold of sample failures without failing the evaluation.
- Specify `init` value in default Docker compose file so that exit signals are handled correctly (substantially improves container shutdown performance).
- Add `function` field to `ChatMessageTool` to indicate the name of the function called.
- Added [RACE](https://github.com/UKGovernmentBEIS/inspect_evals/tree/main/src/inspect_evals/race-h/) benchmark.

## v0.3.24 (18 August 2024)

- Support for tool calling for Llama 3.1 models on Bedrock.
- Report JSON schema validation errors to model in tool response.
- Support for `strict` mode in OpenAI tool calls (update to v1.40.0 of `openai` package required).

## v0.3.23 (16 August 2024)

- Support for tool calling for Llama 3.1 models on Azure AI and CloudFlare.
- Increase default `max_tokens` from 1024 to 2048.
- Record individual sample reductions along with results for multi-epoch evals.
- Change default to not log base64 encoded versions of images, as this often resulted in extremely large log files (use `--log-images` to opt back in).
- Update to new Mistral API (v1.0.1 of `mistralai` is now required).
- Support for Llama 3.1 models on Amazon Bedrock
- Eliminate Bedrock dependency on anthropic package (unless using an Anthropic model).
- Improved resolution of AWS region for Bedrock (respecting already defined AWS_REGION and AWS_DEFAULT_REGION)
- Fix bug in match scorer whereby numeric values with periods aren't correctly recognized.
- Added [HumanEval](https://github.com/UKGovernmentBEIS/inspect_evals/tree/main/src/inspect_evals/humaneval), [WinoGrande](https://github.com/UKGovernmentBEIS/inspect_evals/tree/main/src/inspect_evals/winogrande) and [Drop](https://github.com/UKGovernmentBEIS/inspect_evals/tree/main/src/inspect_evals/drop) benchmarks.

## v0.3.22 (07 August 2024)

- Fix issue affecting results of `pass_at_{k}` score reducer.

## v0.3.21 (07 August 2024)

- Add `pass_at_{k}` score reducer to compute the probability of at least 1 correct sample given `k` epochs.
- Improved metrics `value_to_float` string conversion (handle numbers, "true", "false", etc.)
- Log viewer: Ctrl/Cmd+F to find text when running in VS Code.
- Set Claude default `max_tokens` to 4096
- Combine user and assistant messages for Vertex models.
- Warn when using the `name` parameter with task created from `@task` decorated function.
- Make sample `metadata` available in prompt, grading, and self-critique templates.
- Retry on several additional OpenAI errors (APIConnectionError | APITimeoutError | InternalServerError)
- Fix a regression which would cause the 'answer' to be improperly recorded when scoring a sample.

## v0.3.20 (03 August 2024)

- `Epochs` data type for specifying epochs and reducers together (deprecated `epochs_reducer` argument).
- Enable customisation of model generation cache dir via `INSPECT_CACHE_DIR` environment variable.
- Use doc comment description rather than `prompt` attribute of `@tool` for descriptions.
- Include examples section from doc comments in tool descriptions.
- Add `tool_with()` function for adapting tools to have varying names and parameter descriptions.
- Improve recording of `@task` arguments so that dynamically created tasks can be retried.
- Only print `eval-retry` message to terminal for filesystem based tasks.
- Enhance Python logger messages to capture more context from the log record.
- Fix an issue that could result in duplicate display of scorers in log view when using multiple epoch reducers.

## v0.3.19 (02 August 2024)

- [vLLM](https://inspect.aisi.org.uk/models.html#sec-vllm) model provider.
- [Groq](https://groq.com/) model provider.
- [Google Vertex](https://inspect.aisi.org.uk/models.html#google-vertex) model provider.
- [Reduce scores](https://inspect.aisi.org.uk/scorers.html##sec-reducing-epoch) in multi-epoch tasks before computing metrics (defaults to averaging sample values).
- Replace the use of the `bootstrap_std` metric with `stderr` for built in scorers (see [rationale](https://inspect.aisi.org.uk/scorers.html#stderr-note) for details).
- Option to write Python logger entries to an [external file](https://inspect.aisi.org.uk/log-viewer.html#sec-external-file).
- Rename `ToolEnvironment` to `SandboxEnvironment` and `tool_environment()` to `sandbox()` (moving the renamed types from `inspect_ai.tool` to `inspect_ai.util`). Existing symbols will continue to work but will print deprecation errors.
- Moved the `bash()`, `python()`, and `web_search()` functions from `inspect_ai.solver` to `inspect_ai.tool`.  Existing symbols will continue to work but will print deprecation errors.
- Enable parallel execution of tasks that share a working directory.
- Add `chdir` option to `@task` to opt-out of changing the working directory during task execution.
- Enable overriding of default safety settings for Google models.
- Use Python type annotations as the first source of type info for tool functions (fallback to docstrings only if necessary)
- Support for richer types (list, TypeDict, dataclass, Pydantic, etc.) in tool calling.
- Change `ToolInfo` parameters to be directly expressed in JSON Schema (making it much easier to pass them to model provider libraries).
- Validate tool call inputs using JSON Schema and report errors to the model.
- Gracefully handle tool calls that include only a single value (rather than a named dict of parameters).
- Support `tool_choice="any"` for OpenAI models (requires >= 1.24.0 of openai package).
- Make multiple tool calls in parallel. Parallel tool calls occur by default for OpenAI, Anthropic, Mistral, and Groq. You can disable this behavior for OpenAI and Groq with `--parallel-tool-calls false`.
- Invoke rate limit retry for OpenAI APITimeoutError (which they have recently begun returning a lot of more of as a result of httpx.ConnectTimeout, which is only 5 seconds by default.).
- Add `cwd` argument to `SandboxEnvironment.exec()`
- Use `tee` rather than `docker cp` for Docker sandbox environment implementation of `write_file()`.
- Handle duplicate tool call ids in Inspect View.
- Handle sorting sample ids of different types in Inspect View.
- Correctly resolve default model based on CLI --model argument.
- Fix issue with propagating API keys to Azure OpenAI provider.
- Add `azure` model arg for OpenAI provider to force binding (or not binding) to the Azure OpenAI back-end.
- Support for Llama 3 models with the Azure AI provider.
- Add `setup` field to `Sample` for providing a per-sample setup script.
- Score multiple choice questions without parsed answers as incorrect (rather than being an error). Llama 3 and 3.1 models especially often fail to yield an answer.
- Read JSON encoded `metadata` field from samples.
- Show task/display progress immediately (rather than waiting for connections to fill).
- Reduce foreground task contention for Inspect View history loading.
- Ability to host standalone version of Inspect View to view single log files.
- Throw `TimeoutError` if a call to `subprocess()` or `sandbox().exec()` times out (formerly a textual error was returned along with a non-zero exit code).
- Validate name passed to `example_dataset()` (and print available example dataset names).
- Resolve relative image paths within Dataset samples against the directory containing the dataset.
- Preserve `tool_error` text for Anthropic tool call responses.
- Fix issue with rate limit reporting being per task not per eval.
- Set maximum rate limit backoff time to 30 minutes
- Retry with exponential backoff for web_search Google provider.

## v0.3.18 (14 July 2024)

- [Multiple Scorers](https://inspect.aisi.org.uk/scorers.html#sec-multiple-scorers) are now supported for evaluation tasks.
- [Multiple Models](https://inspect.aisi.org.uk/parallelism.html#sec-multiple-models) can now be evaluated in parallel by passing a list of models to `eval()`.
- Add `api_key` to `get_model()` for explicitly specifying an API key for a model.
- Improved handling of very large (> 100MB) log files in Inspect View.
- Use `network_mode: none` for disabling networking by default in Docker tool environments.
- Shorten the default shutdown grace period for Docker container cleanup to 1 second.
- Allow sandbox environment providers to specify a default `max_samples` (set to 25 for the Docker provider).
- Prevent concurrent calls to `eval_async()` (unsafe because of need to change directories for tasks). Parallel task evaluation will instead be implemented as a top-level feature of `eval()` and `eval_async()`.
- Match scorers now return answers consistently even when there is no match.
- Relocate tool related types into a new top-level `inspect_ai.tool` module (previous imports still work fow now, but result in a runtime deprecation warning).
- Decouple tools entirely from solvers and task state (previously they had ways to interact with metadata, removing this coupling will enable tool use in lower level interactions with models). Accordingly, the `call_tools()` function now operates directly on messages rather than task state.
- Support token usage for Google models (Inspect now requires `google-generativeai` v0.5.3).

## v0.3.17 (25 June 2024)

- Optional increased control over the tool use loop via the `call_tools()` function and new `tool_calls` parameter for `generate()`.
- New `per_epoch` option for `CachePolicy` to allow caching to ignore epochs.
- Correctly handle `choices` and `files` when converting `Sample` images to base64.

## v0.3.16 (24 June 2024)

-   Various fixes for the use of Docker tool environments on Windows.
-   Ability to disable cleanup of tool environments via `--no-toolenv-cleanup`.
-   New `inspect toolenv cleanup` command for manually cleaning up tool environments.
-   `ToolError` exception type for explicitly raising tool errors to the model. Formerly, any exception would be surfaced as a tool error to the model. Now, the `ToolError` exception is required for reporting to the model (otherwise other exception types go through the call stack and result in an eval error).
-   Resolve `INSPECT_LOG_DIR` in `.env` file relative to `.env` file parent directory.
-   Use `-` for delimiting `--limit` ranges rather than `,`.
-   Use HF model device for generate (compatibility with multi-GPU).

## v0.3.15 (15 June 2024)

-   [Sandbox Environments](https://inspect.aisi.org.uk/sandboxing.html) for executing tool code in a sandbox.
-   [Caching](https://inspect.aisi.org.uk/caching.html) to reduce the number of model API calls made.
-   The `multiple_choice()` solver now has support for questions with multiple correct answers.
-   More fine grained handling of Claude `BadRequestError` (400) errors (which were formerly all treated as content moderation errors).
-   Filter out empty TextBlockParam when playing messages back to Claude.
-   Automatically combine Claude user messages that include tool content.
-   Revert to "auto" rather than "none" after forced tool call.
-   Provide `TaskState.tools` getter/setter (where the setter automatically syncs the system messages to the specified set of tools).
-   The `use_tools()` function now uses the `TaskState.tools` setter, so replaces the current set of tools entirely rather than appending to it.
-   Set `state.completed = False` when `max_messages` is reached.
-   Allow tools to be declared with no parameters.
-   Allow for null `bytes` field in `Logprobs` and `TopLogprobs`.
-   Support all Llama series models on Bedrock.
-   Added `truthfulqa` benchmark.
-   Added `intercode-ctf` example.

## v0.3.14 (04 June 2024)

-   Stream samples to the evaluation log as they are completed (subject to the new `--log-buffer` option). Always write completed samples in the case of an error or cancelled task.
-   New `"cancelled"` status in eval log for tasks interrupted with SIGINT (e.g. Ctrl-C). Logs are now written for cancellations (previously they were not).
-   Default `--max-samples` (maximum concurrent samples) to `--max-connections`, which will result in samples being more frequently completed and written to the log file.
-   For `eval_retry()`, copy previously completed samples in the log file being retried so that work is not unnecessarily repeated.
-   New `inspect eval-retry` command to retry a log file from a task that ended in error or cancellation.
-   New `retryable_eval_logs()` function and `--retryable` option for `inspect list logs` to query for tasks not yet completed within a log directory.
-   Add `shuffled` property to datasets to determine if they were shuffled.
-   Remove unused `extensions` argument from `list_eval_logs()`.

## v0.3.13 (31 May 2024)

-   Bugfix: Inspect view was not reliably updating when new evaluation logs were written.

## v0.3.12 (31 May 2024)

-   Bugfix: `results` was not defined when no scorer was provided resulting in an error being thrown. Fixed by setting `results = EvalResults()` when no scorer is provided.
-   Bugfix: The viewer was not properly handling samples without scores.

## v0.3.11 (30 May 2024)

-   Update to non-beta version of Anthropic tool use (remove legacy xml tools implementation).

## v0.3.10 (29 May 2024)

-   **BREAKING:** The `pattern` scorer has been modified to match against any (or all) regex match groups. This replaces the previous behaviour when there was more than one group, which would only match the second group.
-   Improved performance for Inspect View on very large datasets (virtualized sample list).
-   ToolChoice `any` option to indicate the model should use at least one tool (supported by Anthropic and Mistral, mapped to `auto` for OpenAI).
-   Tool calls can now return a simple scalar or `list[ContentText | ContentImage]`.
-   Support for updated Anthropic tools beta (tool_choice and image tool results).
-   Report tool_error back to model if it provides invalid JSON for tool calls arguments (formerly this halted the entire eval with an error).
-   New `max_samples` option to control how many samples are run in parallel (still defaults to running all samples in parallel).
-   Add `boolq.py` benchmark.
-   Add `piqa.py` benchmark.
-   View: Improved markdown rendering (properly escape reference links).
-   Improved typing for example_dataset function.
-   Setuptools entry point for loading custom model extensions.
-   Break optional `tuple` return out of `ToolResult` type.
-   Bugfix: always read original sample message(s) for `TaskState.input_text`.
-   Bugfix: remove write counter from log (could have resulted in incomplete/invalid logs propagating to the viewer).
-   Bugfix: handle task names that include spaces in log viewer.

## v0.3.9 (14 May 2024)

-   Add `ollama` local model provider.
-   Add `multi_scorer()` and `majority_vote()` functions for combining multiple scorers into a single score.
-   Add support for multiple model graders in `model_graded_qa()`.
-   Raise `TypeError` for solvers and scorers not declared as `async`.
-   Fallback to standard parse if `NaN` or `Inf` is encountered while reading log file header.
-   Remove deprecated support for matching partial model names (e.g. "gpt" or "claude").

## v0.3.8 (07 May 2024)

-   Exclude null config values from listings in log viewer.

## v0.3.7 (07 May 2024)

-   Add support for logprobs to HF provider, and create uniform API for other providers that support logprobs (Together and OpenAI).
-   Provide an option to merge assistant messages and use it for Anthropoic models (as they don't allow consecutive assistant messages).
-   Supporting infrastructure in Inspect CLI for VS Code extension (additional list and info commands).

## v0.3.6 (06 May 2024)

-   Show first log file immediately (don't wait for fetching metadata for other logs)
-   Add `--version` CLI arg and `inspect info version` command for interrogating version and runtime source path.
-   Fix: exclude `null` config values in output from `inspect info log-file`

## v0.3.5 (04 May 2024)

-   Fix issue with logs from S3 buckets in inspect view.
-   Add `sort()` method to `Dataset` (defaults to sorting by sample input length).
-   Improve tokenization for HF provider (left padding, attention mask, and allow for custom chat template)
-   Improve batching for HF provider (generate as soon as queue fills, thread safety for future.set_result).
-   Various improvements to documentation.

## v0.3.4 (01 May 2024)

-   `write_eval_log()` now ignores unserializable objects in metadata fields.
-   `read_eval_log()` now takes a `str` or `FileInfo` (for compatibility w/ list returned from `list_eval_logs()`).
-   Registry name looks are now case sensitive (fixes issue w/ loading tasks w/ mixed case names).
-   Resiliency to Python syntax errors that occur when enumerating tasks in a directory.
-   Do not throw error if unable to parse or load `.ipynb` file due to lack of dependencies (e.g. `nbformat`).
-   Various additions to log viewer display (log file name, dataset/scorer in listing, filter by complex score types).
-   Improvements to markdown rendering in log viewer (don't render intraword underscores, escape html tags).

## v0.3.3 (28 April 2024)

-   `inspect view` command for viewing eval log files.
-   `Score` now has an optional `answer` field, which denotes the answer text extracted from model output.
-   Accuracy metrics now take an optional `ValueToFloat` function for customising how textual values mapped to float.
-   Made `model_graded_qa` more flexible with separate `instruction` template and `grade_pattern`, as well providing `partial_credit` as an option.
-   Modify the default templates for `chain_of_thought()` and `self_critique()` to instruct the model to reply with `ANSWER: $ANSWER` at the end on its own line.
-   Improved numeric extraction for `match(numeric=True)` (better currency and decimal handling).
-   Improve `answer()` patterns so that they detect letter and word answers both within and at the end of model output.
-   `Plan` now has an optional `cleanup` function which can be used to free per-sample resources (e.g. Docker containers) even in the case of an evaluation error.
-   Add `Dataset.filter` method for filtering samples using a predicate.
-   `Dataset` slices (e.g. `dataset[0:100]`) now return a `Dataset` rather than `list[Sample]`.
-   Relative path to `INSPECT_LOG_DIR` in `.env` file is now correctly resolved for execution within subdirectories.
-   `inspect list tasks` and `list_tasks()` now only parse source files (rather than loading them), ensuring that it is fast even for task files that have non-trivial global initialisation.
-   `inspect list logs` and `list_eval_logs()` now enumerate log files recursively by default, and only enumerate json files that match log file naming conventions.
-   Provide `header_only` option for `read_eval_log()` and `inspect info log-file` for bypassing the potentially expensive reading of samples.
-   Provide `filter` option for `list_eval_logs()` to filter based on log file header info (i.e. anything but samples).
-   Added `__main__.py` entry point for invocation via `python3 -m inspect_ai`.
-   Removed prompt and callable from model `ToolDef` (renamed to `ToolInfo`).
-   Fix issue with accesses of `completion` property on `ModelOutput` with no choices.

## v0.3.2 (21 April 2024)

-   Initial release.<|MERGE_RESOLUTION|>--- conflicted
+++ resolved
@@ -8,12 +8,9 @@
 - Agent handoff: Only print handoff agent prefix if there is assistant message content.
 - Subprocess: Ensure that streams are drained when a cancellation occurs (prevent hanging on calls with large output payloads).
 - Eval log: Capture only limits that terminated the sample as `sample.limit` (as opposed to ones bound to context managers or agents).
-<<<<<<< HEAD
 - Inspect View: Display metadata for Chat Messages.
-=======
 - Inspect View: Increase transcript outline font size.
 - Inspect View: Add support for filtering by sample id, sample metadata.
->>>>>>> 6214a835
 - Bugfix: Dataset shuffling now works correctly with `seed` of 0.
 
 ## v0.3.104 (12 June 2025)
