--- conflicted
+++ resolved
@@ -3,11 +3,8 @@
 - Eval Retry: Initialize model usage from usage recorded in retried eval log.
 - Anthropic: Use service model name when detecting tool compatibility.
 - Properly handle working time reporting for overlapping coroutines waiting on semaphores.
-<<<<<<< HEAD
+- Inspect View: Properly display dict scores in sample list.
 - Eval Logs: Support reading from `IO[bytes]` via `read_eval_log()`.
-=======
-- Inspect View: Properly display dict scores in sample list.
->>>>>>> 3ddd7997
 
 ## 0.3.158 (24 December 2025)
 
