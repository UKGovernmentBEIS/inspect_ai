## Unreleased

- Agent bridge: Enable bridge filters to modify generation inputs (messages, tools, config, etc.).
- Agent bridge: Ensure that bridge filters also take advantage of `retry_refusals` loop.
- Agent bridge: Workaround Codex CLI not passing `detail` along with images.
- Inspect View: Fix regression sorting folder and logs in list (folders should sort to the front of the list)
- Inspect View: Properly reset page when navigating between folders.
<<<<<<< HEAD
- Sandbox Tools: Rewrite `inspect-ai` package installation type detection code.
=======
- Bugfix: Fix "auto" message truncation in react agent.
>>>>>>> fb85a843

## 0.3.133 (22 September 2025)

- Sandbox tools: bash_session, text_editor, and sandbox MCP servers no longer require a separate pipx install (they are now automatically injected into sandbox as a static binary with no Python dependencies).
- Agent bridge: Python is no longer required within containers using the sandbox agent bridge.
- Agent bridge: Enhance automatic state tracking by ignoring shorter sub-agent generations.
- Agent bridge: Add `retry_refusals` option for automatically retrying refusals a set number of times.
- Eval logs: Option to resolve attachments for `convert_eval_logs()`.
- Eval logs: Option to stream processing for `convert_eval_logs()`.
- Google: Support disabling thinking for Gemini 2.5 Flash (warn if thinking is disabled for 2.5-Pro which doesn't support disabling thinking).
- Bedrock: Support for reasoning content in Bedrock models.
- Model grading: `model_graded_qa()`, `model_graded_fact()`) now look for the "grader" model-role by default.
- Human agent: Enable installation even when default tool user is not root.
- Hooks: Added `on_sample_scoring()` and `on_model_cache_usage()` hooks.
- Hooks: Propagate LimitExceededError so that hooks can raise limit errors.
- Hooks: Emit `on_run_end()` even when the eval is cancelled.
- Scoring: Allow scorers to return `None` to indicate that they did not score the sample. Such samples are excluded from reductions and metrics.
- Scoring: Resolve task metrics on to scores returned by solvers.
- Scoring: Use `Sequence` and `Mapping` types for metrics on scorer decorator.
- Scoring: Properly make sample events available in the transcript during re-scoring an eval log.
- Inspect View: Display pending tasks in eval sets (tasks that have not yet started running)
- Inspect View: Fine tune status appearance to improve legibility
- Inspect View: Fix issue displaying folders with with overlapping path prefixes.
- Bugfix: Fix Google Gemini 2.5 function calling configuration error when using native search tools.
- Bugfix: Enable passing no reducers to `async_score` in eval score.
- Bugfix: Handle non-contiguous task sequences in task batching.

## 0.3.132 (12 September 2025)

- Anthropic: Support for images with mime type image/bmp.
- Sandbox Service: Specify instance externally so a single script can service multiple instances.
- Agent Bridge: Capture message history in agent state for all bridge generations.
- Agent Bridge: Embed sandbox service client in sandbox bridge proxy (for ease of bundling).
- Agent Bridge: Respect `store=False` from bridge client and don't insist on `id` being included with reasoning (as it is not returned in `store=False` mode).
- Sandboxes: Add Sandbox Injection API for Dynamic Environment Setup.
- Scoring: Resolve task or eval level metrics onto scorers immediately rather than waiting until scoring.
- Logging: Flush log more frequently for very small numbers of samples.
- Model Roles: Support specifying model roles on the CLI with config and model args (via YAML or JSON).
- Inspect View: Add support for cmd + arrow up/down to navigate the samples list.
- Inspect View: Improve scroll keyboard handling in sample transcript view.
- Inspect View: Improve scroll keyboard handling in sample messages view.
- Inspect View: Improve find support within sample list, transcript, and messages.
- Inspect View: Fix issue that would result in `attachments:/` appearing in content when viewing running samples.
- Bugfix: Fix file info on filesystem without mtime.
- Bugfix: Correct rendering of tool call errors in running samples transcript.
- Bugfix: Use AzureAI token provider even when no API key is available.
- Bugfix: Ensure that assistant content without reasoning is always passed to responses API.
  
## 0.3.131 (08 September 2025)

- OpenAI: Correct serialization of web search tool calls (prevent 400 errors).

## 0.3.130 (06 September 2025)

- Agent Bridge: Option to force the sandbox agent bridge to use a specific model.
- Agent Bridge: New `filter` option to enable bridge to filter model generate calls.
- Agent Bridge: Ensure that Anthropic can't yield an empty system parameter.
- Agent Bridge: Increase polling interval for sandbox agent bridge to 2 seconds (was 0.2 seconds).
- OpenAI Compatible: Add support for using Responses API via `responses_api` model arg.
- Eval Set: Enable running additional epochs against an already completed eval set.
- Eval Set: Add `eval_set_id` to log file (unique id for eval set across invocations for the same `log_dir`).
- Eval Retry: Use the same `log_format` as the log which is being retried.
- Task Display: Render tool outputs based on model events rather than tool events (compatible w/ external tool calling e.g. for agent bridge).
- Sandbox Service: Don't emit sandbox events for sandbox service RPC calls.
- Hooks: New `EvalSetStart` and `EvalSetEnd` hook methods.
- Scoring: `inspect score` now supports streaming via the `--stream` argument.
- Inspect View: Starting the view server with a path to a specific log file will automatically open that log file (if it exists) rather than showing the log list.
- Inspect View: Improve sample scoring detail layout
- Inspect View: Reduce h1-h6 heading sizes
- Inspect View: Fix error that caused 'json too large' message to appear incorrectly for sample JSON.
- Inspect View: Improve filtering of log files in log list (improve performance and loading progress).
- Inspect View: Add cmd+F shortcut for filtering log in log list.
- Inspect View: Fix regression in tool input syntax highlighting.
- Inspect View: Focus transcript or messages when sample dialog is loaded, allowing use of keyboard shortcuts like cmd + arrow down for scrolling.
- Inspect View: Focus log list when the log list is shown, allowing use of keyboard shortcuts like cmd + F.
- Bugfix: Ensure ETags always match content when reading S3 logs to prevent write conflicts.

## 0.3.129 (03 September 2025)

- Agent Bridge: Don't use `concurrency()` for agent bridge interactions (not required for long-running proxy server or cheap polling requests).
- Sandboxes: Add `concurrency` parameter to `exec()` to advise whether the execution should be subject to local process concurrency limits.

## 0.3.128 (02 September 2025)

- Agent Bridge: Correctly dispatch LimitExceededError which occurs during proxied model calls.
- Agent Bridge: Respect reference vs. value semantics of agent caller (enables preservation of messages when agent is run via `as_solver()`).
- OpenAI: Update types to match `openai` v1.104.1 (which is now the minimum required version).
- Mistral: Support for updated use of `ThinkChunk` types in mistralai v1.9.10.
- Groq: Support for `--reasoning-effort` parameter (works w/ gpt-oss models).
- Scoring: Use fallback unicode numeric string parser when default `str_to_float()` fails.
- Bugfix: Work around OpenAI breaking change that renamed "find" web search action to "find_in_page" (bump required version of `openai` package to v1.104.0).

## 0.3.127 (01 September 2025)

- Bugfix: Preserve sample list state (e.g. scroll position, selection) across sample open/close.

## 0.3.126 (01 September 2025)

- Agent Bridge: OpenAI Responses API and Anthropic API are now supported alongside the OpenAI Completions API for both in-process and sandbox-based agent bridges.
- Agent Bridge: Bridge can now automatically keep track of `AgentState` changes via inspecting model traffic running over the bridge.
- Agent Bridge: Improved id stability across generations to prevent duplicated messages in `messages_df()`.
- Agent Bridge: Ensure that explicitly specified `GenerateConfig` values for models override bridged agent config.
- Agent `handoff()`: Use `content_only()` filter by default for handoff output and improve detection of new content from handed off to agents. 
- Model API: Refine available tool types for `ContentToolUse` ("web_search" or "mcp_call")
- Model API: Remove `internal` field from `ChatMessageBase` (no longer used).
- OpenAI: Added `responses_store` model arg for explicitly enabling or disabling the responses API.
- Google: Pass tool parameter descriptions for nullable and `enum` typed fields.
- Google: Support `thought_signature` for thought parts.
- Google: Use role="user" for tool call results rather than role="function".
- MCP: Export MCP server configuration types (`MCPServerConfig` and Stdio and HTTP variants).
- Sandbox Service: New `instance` option for multiple services of the same type in a single container.
- Sandbox Service: New `polling_interval` option for controlling polling interval from sandbox to scaffold (defaults to 2 seconds, overridden to 0.2 seconds for Docker sandbox).
- ReAct Agent: Add submit tool content to assistant message (in addition to setting the `completion`).
- Metrics: Compute metrics when an empty list of reducers is provided (do not reduce the scores before computing metrics). Add `--no-epochs-reducer` CLI flag for specifying no reducers.
- Scoring: Make `match` more lenient when numeric matches container markdown formatting.
- Concurrency: Add `visible` option for `concurrency()` contexts to control display in status bar.
- Inspect View: Add support for filtering sample transcripts by event types. Be default, filter out `sample_init`, `sandbox`, `store`, and `state` events.
- Inspect View: Add support for displaying raw markdown source when viewing sample data.
- Inspect View: Remove sample list / title content when sample is displaying (prevents find from matching content behind the sample detail).
- Inspect View: Custom rendering for TodoWrite tool calls.
- Bugfix: Fix error in reducing scores when all scores for a sample are NaN.
- Bugfix: Correctly extract authorization token from header in MCP remote server config.

## 0.3.125 (25 August 2025)

- Scoring: Refactor `inspect score` to call same underlying code as `score()`.
- Bugfix: Fix regression in CLI scoring.

## 0.3.124 (24 August 2025)

- Agent Bridge: New context-manager based `agent_bridge()` that replaces the deprecated `bridge()` function.
- Agent Bridge: `sandbox_agent_bridge()` to integrate with CLI based agents running inside sandboxes.
- Agent Bridge: Inspect model roles can now be addressed by bridged agents (e.g. "inspect/red-team").
- ReAct Agent: Allow for a ToolDef to be passed to an AgentSubmit type.
- Model API: `user_prompt()` function for getting the last user message from a list of messages.
- Model API: `messages_to_openai()` and `messages_from_openai()` functions for converting to and from OpenAI-style message dicts.
- Groq: Support `response_schema` option for providing a JSON schema for model output.
- VLLM: Allow specifying the port when starting up a new vllm server.
- Eval Log: For sample summaries, preserve all sample and score fields that are less than 1k in size.
- CLI: Yield error exit code (1) if no tasks to evaluate are found at the specified path.
- Eval Set: You can now run eval sets in log dirs containing unrelated eval log files using the `--log-dir-allow-dirty` option.
- Add `--continue-on-fail` option for `eval()` and `eval_set()`.
- Scoring: Add `copy` option to `score_async()` (defaults to `True`) to control whether the log is deep copied before scoring.
- Inspect View: Convert samples in the sample list to use simple a tags for navigation. This allows typical user gestures like cmd+click to work correctly.
- Inspect View: Update document titles when viewing a sample, log, or log dir to better disambiguate tabs or windows. Use reverse pyramid to place details at the head of the title.
- Inspect View: Increase sample size limit to 100MB (samples larger than that are not browsable in the viewer).
- Tool Support: Converted to a new runtime reconnaissance and injection architecture for `inspect_tool_support`. 
- Bugifx: Properly handle surrogates in JSON serialization.
- Bugfix: Google and Mistral providers now generate unique tool call IDs to prevent collisions when calling the same tool multiple times.
- Bugfix: Enable use of custom reducers with `eval-retry` by delaying their creation until after task creation.
- Bugfix: Fix custom json schema generation code for `CitationBase` so that it no longer leads to an invalid schema.
- Bugfix: Only pass `background` to OpenAI Responses if specified.
- Bugfix: Do not pass unsupported `tool_choice` to Anthropic thinking models.

## 0.3.123 (16 August 2025)

- Support for [PDF input](https://inspect.aisi.org.uk/multimodal.html#pdf) for OpenAI, Anthropic, and Google via new `ContentDocument` type.
- MCP: Use [Remote MCP Servers](https://inspect.aisi.org.uk/tools-mcp.html#remote-mcp) with OpenAI and Anthropic models.
- OpenAI: Use types from latest SDK (v1.99.7) and make that the minimum required version of the `openai` package.
- OpenAI: Automatically use background-mode for deep research models.
- Anthropic: Automatically use streaming when `max_tokens` is 8k or higher.
- Anthropic: Improved retry behavior via detection of more "overloaded" error conditions.
- Anthropic: Add `betas` custom model arg (`-M`) for opting in to beta features.
- Scoring: NaN values returned from scorers will be excluded from reductions when reducing epochs.
- Scoring: String to float conversion now extracts the first valid float from the string (ignoring trailing characters that are invalid for floats).
- Scoring: Provide access to `sample_limits()` within scorers.
- Prepare: Added `score_to_float()` function for converting score columns to float values.
- Eval logs: Add `if_match_etag` parameter for `write_eval_log()` and `etag` field to `EvalLog` for safe concurrent log modification.
- ModelOutput: Setting the `completion` property now does not affect the underlying `message` content.
- Inspect View: Improved handling of scores and messages with large or complex metadata.
- Inspect View: Web search and other server-side tool calls (e.g. remote MCP) are now shown in the transcript.
- Inspect View: Properly display scores with list values.
- Tests: Added @flaky_retry(max_retries=) decorator for necessarily flaky tests.
- Bugfix: Don't inspect stack in `span()` function until required for logging.

## 0.3.122 (11 August 2025)

- OpenAI: Enable native `web_search()` tool for GPT-5.
- OpenAI: Convert "web_search" tool choice to native "web_search_preview" type.
- Apply `sample_shuffle` for eval retry.

## 0.3.121 (10 August 2025)

- [SambaNova](https://inspect.aisi.org.uk/providers.html#sambanova) model provider.
- [Goodfire](https://inspect.aisi.org.uk/providers.html#goodfire) model provider.
- Google: Pass `timeout` generation config option through to API `Client`.
- Google: Ability to specify a custom `GOOGLE_VERTEX_BASE_URL`.
- OpenAI: Add `background`, `safety_identifier` and `prompt_cache_key` custom model args (bump required version of `openai` package to v1.98).
- OpenAI: Set `client_timeout` to 900s when flex processing is enabled.
- Ollama: Forward `reasoning_effort` option to `reasoning` dict.
- MCP: Support for `mcp_server_http()` (which replaces the deprecated SSE server mode).
- MCP: Added `authorization` to provide OAuth Bearer token for HTTP based servers.
- Task display: Sample cancel button now works immediately (no longer needs to wait for a cooperative check).
- Limits: Sample working limit is now enforced even during long running generations and sandbox operations.
- Store: Support for serializing complex nested types (e.g. to read in an offline scorer).
- Tools: Code viewer now handles function calls with `list[str]` rather than `str` without crashing.
- Basic Agent: Only set `message_limit` to 50 when both `message_limit` and `token_limit` are `None`.
- Tests: Improve sandbox self_check to handle test failure via `with pytest.raises`, add test for env vars.
- Tests: Improve sandbox self_check to handle test failure via `with pytest.raises`, add test for env vars.
- Tests: Added the ability to provide a generator like callback function for `MockLLM`.
- Scoring: Improve multiple_choice answer parsing, making it more strict in interpreting answers like `ANSWER: None of the above`. Allow answers to end with full stop (`.`).
- Tool Support: Converted `inspect_tool_support` to use a Unix socket rather than a tcp port for intra-container RPC. 
- Bugfix: `background()` task is now scoped to the sample lifetime in the presence of `retry_on_error`.
- Bugfix: Correct recording of `waiting_time` from within coroutines spawned from the main sample coroutine.
- Bugfix: Update `inspect-tool-support` reference container to support executing tool code with non-root accounts.
- Bugfix: Correct forwarding of `reasoning_effort` and `reasoning_tokens` for OpenRouter provider.
- Bugfix: `bridge()` no longer causes a recursion error when running a large number of samples with openai models
- Bugfix: Ensure that `model_roles` are available within task initialization code.

## 0.3.120 (07 August 2025)

- OpenAI: Update model version checks for GPT-5.
- OpenAI: Support for specifying "minimal" for `reasoning_effort`.
- Bugfix: Conform to breaking changes in `openai` package (1.99.2).
- Bugfix: Ensure that `sample_shuffle` is `None` (rather than 0) when not specified on the command line.

## 0.3.119 (04 August 2025)

- Analysis functions are out of beta (`inspect_ai.analysis.beta` is deprecated in favor of `inspect_ai.analysis`).
- Scoring: Provide access to sample `store` for scorers run on existing log files.

## 0.3.118 (02 August 2025)

- Remove support for `vertex` provider as the google-cloud-aiplatform package has [deprecated](https://pypi.org/project/google-cloud-aiplatform/) its support for Vertex generative models. Vertex can still be used via the native `google` and `anthropic` providers.
- Tool calling: Added support for emulated tool calling (`emulate_tools` model arg) to OpenAI API compatible providers.
- Task display: Improved display for multiple scorers/metrics in task results summary.
- Scoring: Improved error message for scorers missing a return type annotation.
- Datasets: Added `--sample-shuffle` eval option to control sample shuffling (takes an optional seed for determinism).
- Batch Processing: Enable batch support when using Google model provider.

## 0.3.117 (31 July 2025)

- Added [Fireworks AI](https://inspect.aisi.org.uk/providers.html#fireworks-ai) model provider.
- OpenAI: Add `user` and `http_client` custom model arguments.
- vLLM: Add `is_mistral` model arg for mistral compatible tool calling.
- Hugging Face: Add `hidden_states` model arg to get model activations.
- Model API: `--max-connections`, `--max-retries`, and `--timeout` now provide defaults for all models rather than only the main model being evaluated.
- Tool calling: Do middle truncation when enforcing `max_tool_output`.
- Datasets: Support for directories in sample `files` field.
- Added sample, message, and event linking to `log_viewer()` data preparation function.
- Analysis: Added `full` option to `samples_df()` for reading full sample metadata.
- Analysis: Renamed `EvalConfig` column defs to `EvalConfiguration`.
- Improved `_repr_` for `EvalLog` (print JSON representation of log header).
- Added `metadata_as()` typesafe `metadata` accessor to `ChatMessageBase`.
- Hooks: Emit run end hook when unhandled exceptions occur.
- Batch Processing: Add batch processing support for Together AI
- Batch Processing: Improve batch processing scalability when handling very large concurrent batch counts.
- Batch Processing: Log retry attempts to the task display console.
- Batch Processing: Move batch retry logic to base class to reduce logic duplication and simplify provider implementations.
- Batch Processing: Enable batch support when using OpenAI Responses API.
- Inspect View: Do not use instance cache for S3FileSystem (eliminates some errors with large eval sets)
- Bugfix: Correct mapping for organization and model name in `model_info()` operation.
- Bugfix: Fix bug that failed to detect when an entire batch gets rejected by OpenAI.

## 0.3.116 (27 July 2025)

- Added `display_name` property to `Task` (e.g. for plotting).
- Analysis: `task_info()` operation for data frame preparation.

## 0.3.115 (26 July 2025)

- Analysis: `model_info()` and `frontier()` operations for data frame preparation.
- ReAct Agent: Require submit tool to have no errors before you exit the react loop.
- Mistral: Type updates for `ThinkChunk` and `AudioChunk` in package v1.9.3 (which is now the minimum required version).
- Inspect View: Use MathJax rather than Katex for math rendering.
- Inspect View: Fix issue with scores 'More...' link not being displayed in some configurations.
- Inspect View: Fix issue displaying tool calls in transcript in some configurations.
- Bugfix: Strip smuggled `<think>` and `<internal>` tags from tool messages to prevent leakage in multi-agent scenarios where an _inner_ assistant message can be coerced into a tool message.
- Bugfix: Handle descriptions of nested `BaseModel` types in tool call schemas.
- Bugfix: Update workaround of OpenAI reasoning issue to retain only the last (rather than the first) in a run of consecutive reasoning items.


## 0.3.114 (17 July 2025)

- OpenAI: Move model classification functions into `ModelAPI` class so that subclasses can override them.
- Azure: Support for authenticating with Microsoft Entra ID managed identities.
- Analysis: `prepare()` function for doing common data preparation tasks and `log_viewer()` operation for adding log viewer URLs to data frames.
- ReAct Agent: Require submit tool to have no errors before you exit the react loop.
- Inspect View: Use MathJax rather than Katex for math rendering.
- Inspect View: Supporting linking to events via `uuid` field (or `event_id` in analysis data frames).
- Bugfix: Use the output filesystem when creating directories in `inspect log convert`

## 0.3.113 (16 July 2025)

- [Batch processing](https://inspect.aisi.org.uk/models-batch.html) API support for OpenAI and Anthropic models.
- [TransformerLens](https://inspect.aisi.org.uk/providers.html#transformer-lens) model provider enabling use of `HookedTransformer` models with Inspect.
- Web search: Added support for Grok as an internal search provider.
- Google: Set `thought=True` on content when replaying `ContentReasoning` back to the model.
- Transcript: Add globally unique `uuid` field and `metadata` field to `Event`.
- Transcript: Add `message_id` field to `ToolEvent` for corresponding `ChatMessageTool`.
- Eval log: Add option to select sample by `uuid` in `read_eval_log_sample()`.
- ReAct agent: Add `keep_in_messages` option to `AgentSubmit` to preserve calls to `submit()` in message history.
- Scoring: Change `Value` type to use covariant types (`Mapping` and `Sequence`).
- Scoring: Add `display` parameter to `score()` to control display type.
- Scoring: Nan values returned from scorers will be excluded from computation of metrics. Scorers in results include `scored_samples` and `unscored_samples` fields to indicate how many samples were scored and how many were not. The viewer will display these values if there are unscored samples.
- Eval Log: Protect against removing excessive numbers of samples at once from realtime database.
- Eval Log: Add `--resolve-attachments` option to `inspect log dump`.
- Hooks: Provide full `EvalSample` (rather than only the summary) to `on_sample_end()` hook.
- Inspect View: Compatiblility for sites published to GitHub Pages for `inspect view bundle`.
- Inspect View: The bundle produced for deployment now includes a much more compact manifest, improving support for bundling large numbers of files.
- Bugfix: Fix failure to allow Anthropic native web search for some model names such as `claude-3-7-sonnet-latest`.
- Bugfix: Fix Anthropic citation support code when it encounters citations created by external search providers such as Tavily.
- Bugfix: Break after finding final assistant message when implementing fallback for `AgentState` `output` field.
- Bugfix: Fix `run_in_background` allowing it to properly function outside the context of a task.
- Bugfix: `None` out `TaskLogger`'s `SampleBufferDatabase` after cleaning it up to avoid crashing on subsequent logging attempts.
- Bugfix: Disassociate the logger used by batch processing's background task from any particular sample.
- Bugfix: Improve the compactness and efficiency of eval files with extremely large text user inputs. 
- Bugfix: Fixed bugs in batch process as the size of a batch approached the model provider's maximum batch size of 256MB.
- Bugfix: Fix regression that allowed computer tool screenshot truncation to occur despite not being valid for OpenAI.
- Bugfix: Fix agent bridge scenarios that failed when used with reasoning models.
- Bugfix: Fix cases where <think> blocks are dropped in OpenAI choices because they are not at the front of text content. 

## 0.3.112 (03 July 2025)

- [Hooks](https://inspect.aisi.org.uk/extensions.html#hooks): Generic lifecycle hooks for Inspect extensions.
- Datasets: Expand glob wildcards when processing `--sample_id` filter for datasets.
- OpenAI: Enable web search for o3 and o4-mini models.
- OpenAI: Enable emulated tool call image results for o-series.
- Analysis: Provide `score_headline_stderr` field in standard evals column definitions.
- Analysis: Provide `task_name` without package namespace by default.
- Analysis: Don't show dataframe import progress by default in notebooks (leaves empty cell output artifact).
- Analysis: Include `order` field in `messages_df()` and `events_df()`.
- Eval: Introduce `run_samples` option to disable running samples (resulting in a log file with status "started" and no samples).
- Logging: Improvements to `--display=log` (improved task info formatting, ability to disable rich logging)
- Task Display: Limit console to a maximum of 100 lines to prevent rendering performance problems.
- Inspect View: Fix failure to restore VSCode state when switching to/from tabs for some class of log files.
- Bugfix: Conform to breaking changes in `mistralai` package (1.9.1).

## 0.3.111 (29 June 2025)

- Inspect View: Fix issue with tab switching when running in VS Code.

## 0.3.110 (28 June 2025)

- Bugfix: Return inner exception from `run_sample`.

## 0.3.109 (27 June 2025)

- Analysis: More forgiving column reading (use Pandas default reader rather than PyArrow).
- Fix store_as examples, document inspect_ai.scorer.score
- Delay cleanup of sample buffer database to account for potential sharing of data dir.
- Vertex: Ignore types to workaround update that removes type information from some of their sub-packages (tests still pass).
- MCP: Conform to breaking changes in latest mcp package (1.10.0).
- Docs: Correct docs for `web_browser()` and `bash_session()` to indicate that you must pass an `instance` explicitly to get distinct processes. 
- Docs: Correct shared documentation snippet that describes Dockerfile customization for Inspect Tool Support.
- Inspect View: Properly wrap log configuration values in evaluation header.
- Inspect View: Support for displaying and navigating directories of evaluation logs.
- Inspect View: Improved handling of agent handoffs in transcript outline view.
- Inspect View: Use numerical rather the correct/incorrect UI for scores with 0/1 values.
- Bugfix: Prevent concurrent accesses of eval event database from raising lock errors.
- Bugfix: Fix infinite recursion edge case in _flatten_exception.


## 0.3.108 (25 June 2025)

- Bugfix: Don't raise error on Anthropic cited_text not being a `str`.

## 0.3.107 (24 June 2025)

- Bugfix: Shield critical shutdown code from cancel scope.

## v0.3.106 (21 June 2025)

- OpenAI: Use prefix matching when detecting compatible models for `web_search()`.
- Groq: Capture `executed_tools` field as model output metadata.
- ReAct agent: Always send `str` returned from `on_continue` to the model (formerly this was only done if there were no tool calls).
- Web Search: Added provider for Perplexity's internal web search tool.
- Eval: Wrap eval execution in TaskGroup.
- Bugfix: Remove correlated reasoning content items when removing submit tool calls from ChatMessageAssistant instances in multi-agent scenarios.

## v0.3.105 (17 June 2025)

- [background()](https://inspect.aisi.org.uk/agent-custom.html#background) function for executing work in the background of the current sample.
- [sandbox_service()](https://inspect.aisi.org.uk/agent-custom.html#sandbox-service) function for making available methods to a sandbox for calling back into the main Inspect process.
- [sample_limits()](https://inspect.aisi.org.uk/errors-and-limits.html#query-usage) function for determining the current status of sample limits.
- React agent: Only do substitution on parts of the prompt that may contain a {submit} reference.
- Agent handoff: Ensure that handoff tool call responses immediately follow the call.
- Agent handoff: Only print handoff agent prefix if there is assistant message content.
- Subprocess: Ensure that streams are drained when a cancellation occurs (prevent hanging on calls with large output payloads).
- Eval log: Capture only limits that terminated the sample as `sample.limit` (as opposed to ones bound to context managers or agents).
- Inspect View: Display metadata for Chat Messages.
- Inspect View: Increase transcript outline font size.
- Inspect View: Add support for filtering by sample id, sample metadata.
- Bugfix: Eval set now correctly handles retries for tasks with defaulted args (regressed in v0.3.104).
- Bugfix: Use correct bindings for Claude v4 native `text_editor` tool; don't use native tool definition for Haiku 3.5 or Opus 3.0.  
- Bugfix: Restore preservation of `ContentReasoning` blocks for Gemini (regressed in v0.3.104). 
- Bugfix: Dataset shuffling now works correctly with `seed` of 0.

## v0.3.104 (12 June 2025)

- Web Search: Added provider for Anthropic's internal web search tool.
- Web Search: Added provider for [Exa](https://exa.ai/exa-api) Search API.
- Web Search: Added provider for Google's [Grounding with Google Search](https://ai.google.dev/gemini-api/docs/grounding) .
- Mistral: Support for capturing reasoning blocks for magistral models.
- Add [Perplexity](https://inspect.aisi.org.uk/providers.html#perplexity) model provider.
- ChatMessage: Add `metadata` field for arbitrary additional metadata.
- Content: Added `ContentData` for model specific content blocks.
- Citations: Added `Citation` suite of types and included citations in `ContentText` (supported for OpenAI and Anthropic models).
- Eval log: `task_args` now includes defaulted args (formerly it only included explicitly passed args).
- Eval set: `retry_connections` now defaults to 1.0 (resulting in no reduction in connections across passes).
  OpenAI: Work around OpenAI Responses API issue by filtering out leading consecutive reasoning blocks.
- OpenAI compatible provider: Substitute `-` with `_` when looking up provider environment variables.
- MCP: Update to types in latest release (1.9.4, which is now required).
- Added development container (`.devcontainer`) configuration.
- `trim_messages()` now removes any trailing assistant message after compaction.
- Task display: Ensure that full path to log file is always displayed (wrap as required).
- Task display: Wrap scorers and scores in the task detail display.
- Inspect View: Add support for displaying citations for web searches in the transcript.
- Inspect View: Correctly update browser URL when navigation between samples.
- Bugfix: Properly honor `responses_api=False` when pass as an OpenAI model config arg.
- Bugfix: Limits passed to handoffs can be used multiple times (if agent is handed off to multiple times).
- Bugfix: Replace invalid surrogate characters when serializing strings to JSON.
- Bugfix: Prevent error writing Nan values to the `logs.json` summary file during bundling.

## v0.3.103 (06 June 2025)

- Eval set: Do not read full eval logs into memory at task completion.

## v0.3.102 (05 June 2025)

- OpenAI: Use responses API for codex models.
- Bugfix: Temporarily revert change to eval set header reading to investigate regression.

## v0.3.101 (05 June 2025)

- Eval set: Default `max_tasks` to the greater of 4 and the number of models being evaluated.
- Eval set: Do not read full eval logs into memory at task completion.
- pass_at_k: Treat threshold as the the minimum inclusive value for passing (rather than checking equality)
- Web search: Include links specified by providers in the results.
- Inspect View: Display sample id & epoch in sample dialog title bar.
- Inspect View: Don't open sample dialog when simply navigating the sample list.
- Inspect View: Fix error that could occur when determine transcript outline collapse state.
- Inspect View: Show the correct sample when opening a sample from a sorted list.
- Bugfix: Ensure that dataset shuffle_choices=True always uses a distinct random seed.
- Bugfix: Don't attempt to use OpenAI's web search preview against models that are known to not support it.

## v0.3.100 (01 June 2025)

- [time_limit()](https://inspect.aisi.org.uk/errors-and-limits.html#time-limit) and [working_limit()](https://inspect.aisi.org.uk/errors-and-limits.html#working-limit) context managers for scoped application of time limits.
- Abiliy to query current usage for scoped limits (e.g. time or tokens).
- Added native OpenAI web search to [web_search()](https://inspect.aisi.org.uk/tools-standard.html#sec-web-search) tool.
- Limit `docker compose` concurrency to 2 * os.cpu_count() by default (override with `INSPECT_DOCKER_CLI_CONCURRENCY`).
- ReAct agent: Only send custom `on_continue` message to the model if the model made no tool calls.
- Tool calling: Support for `Enum` types in tool arguments.
- AzureAI: Automatically fold user and tool messages for Mistral models.
- Task display: Simplify task display for `plain` mode (no outline, don't expand tables to console width).
- Task display: Truncate task config to prevent overflow (collapse dicts, limit individual values to 50 chars, limit overall output to 500 chars).
- Task display: Always show the sample init event in the task transcript display.
- Task display: Fix mouse support on ghostty (and possibly other terminals).
- Inspect View: Outline view for transcript which enables high level navigation to solvers, agents, scorers, etc.
- Inspect View: Fix an issue that prevented the display of the viewer in VSCode when the viewer tab was moved to the background.
- Inspect View: Don't error when metadata contains null values.

## v0.3.99 (22 May 2025)

- Exported `view()` function for running Inspect View from Python.
- Always return tasks in the same order they were passed to `eval()` or `eval_set()`.
- Google: Updated required version of `google-genai` to 1.16.1 (which includes support for reasoning summaries and is now compatible with the trio async backend).
- Anthropic: More flexible detection of "overloaded_error" for retires.
- Inspect View: Improve text zooming and wrapping when rendering sample errors.
- Inspect View: Preserve log mtime-ordering in the bundle output directory

## v0.3.98 (18 May 2025)

- Google: Disable reasoning when `reasoning_tokens` is set to 0.
- Temporarily pin to textual < 3.0.0 to work around event loop breakage.
- CLI display: improve performance of sample rendering by only rendering the 10 most recent events.
- Inspect View: Improve sample score column layout, markdown render explanation.

## v0.3.97 (16 May 2025)

- React agent: Use of `submit()` tool is now [optional](https://inspect.aisi.org.uk/agent.html#submit-tool).
- Agents: `is_agent()` typeguard function for checking whether an object is an `Agent`.
- Anthropic: Show warning when generation config incompatible with extended thinking is used (affects `temperature`, `top_p`, and `top_k`).
- AzureAI: Don't include `tools` or `tool_choice` in  requests when emulating tool calling (avoiding a 400 error).
- AzureAI: Accept `<tool_calls>` plural from Llama models (as it sometimes uses this instead of `<tool_call>`).
- AzureAI: Correctly handle tool calls with no arguments.
- Eval retry: Improve error message when attempting to retry tasks in packages that have not been registered.
- Warn when a passed `--sample-id` is not found in the target dataset (raise error if there are no matches at all).
- Dataframes: [parallel](https://inspect.aisi.org.uk/dataframe.html#parallel-reading) option to read samples in parallel using multiprocessing.
- Dataframes: Include underlying `EvalLog` and `Exception` in `ColumnError`.
- Dataframes: Use native pyarrow column storage with pd.NA for missing values.
- Inspect View: Improve the performance and memory efficiency of the viewer when viewing large samples with long, complex transcripts.
- Inspect View: Improve the performance of the viewer when viewing large, complex sample or task metadata. 
- Inspect View: Live display of subtask, tool and other child events when viewing a running evaluation.
- Inspect View: Transcript rendering improvements including less complex overall layout, more collapsible entities, and improved rendering of sandbox events, tool calls, and other events.
- Inspect View: Message rendering improvement including coloring user messages, reducing layout complexity, and other minor improvements.
- Inspect View: Render metadata for samples and tasks as an interactive tree.
- Inspect View: When deployed via `inspect view bundle`, support linking to individual transcript events or messages.
- Inspect View: Reduce the maximum size of the header (before it is collapsed) when evals have large numbers of metrics.
- Bugfix: More robust handling of non-529 "overloaded_error" for Anthropic.
- Bugfix: More robust handling of no result returned from tool call.

## v0.3.96 (13 May 2025)

- Dataframes: `events_df()` function, improved message reading, log filtering, don't re-sort passed logs
- Model Context Protocol: Upgrade sandbox client to typing changes made in v1.8.0 of `mcp` package.
- vLLM/SGLang: Fix dynamic port binding for local server on Mac OS X.
- React Agent: Improve continue prompt to remind the model to include the answer in their call to `submit()`.
- Inspect View: Properly sort samples by score even when there are samples with errors.
- Inspect View: Allow filtering of samples by score when evals are running.

## v0.3.95 (10 May 2025)

- [Dataframe](https://inspect.aisi.org.uk/dataframe.html) functions for reading dataframes from log files.
- Web Search: Added provider for [Tavily](https://inspect.aisi.org.uk/tools-standard.html#tavily-provider) Research API.
- Multiple Choice: `max_tokens` option to control tokens used for `generate()`.
- Don't enforce sample `working_limit` after solvers have completed executing (matching behavior of other sample limits).
- Only pass `user` parameter on to sandboxes if is not `None` (eases compatibility with older sandbox providers).
- Anthropic: Retry when `type` in the error message body is "overloaded_error". 
- Agent Bridge: Compatibility with `request()` method in v1.78.0 of `openai` package (now the minimum required version).
- Model Context Protocol: Update to typing changes made in v1.8.0 of `mcp` package (now the minimum required version).
- TaskState: `input_text` and `user_prompt` properties now read the last rather than first user message.
- Inspect View: Properly display 'more' options when content is collapsed.
- Inspect View: Fix issue that prevented filtering of sample list when viewing a running evaluation.
- Inspect View: Fix selection of specific metrics within scorers when a scorer produces more than one metric.
- Ignore OSError that occurs while rotating trace files.
- Restore logging `metadata` from `TaskState` rather than from `Sample`.
- Bugfix: Restore ability of operator to terminate the current sample in tool call approval.
- Bugfix: Ensure that "init" span is exited in the same async context when sandbox connection errors occur.
- Bugfix: Protect against no `thought` argument being passed to `think()` tool.
- Bugfix: Correct handling of `text_editor()` tool for Claude Sonnet 3.5.

## v0.3.94 (06 May 2025)

- [span()](https://inspect.aisi.org.uk/agent-custom.html#grouping-with-spans) function for grouping transcript events.
- [collect()](https://inspect.aisi.org.uk/agent-custom.html#grouping-with-spans) function for enclosing parallel tasks in spans.
- [Event tree](https://inspect.aisi.org.uk/reference/inspect_ai.log.html#event-tree) functions for organising transcript events into a tree of spans.
- `inspect log convert` now always fully re-writes log files even of the same format (so that e.g. sample summaries always exist in the converted logs).
- React agent: `answer_only` and `answer_delimiter` to control how submitted answers are reflected in the assistant message content. 
- Python tool: Execute using a bash login shell for consistency of Python versions across `bash()` and `python()` tools.
- Task display: Realtime display of events that occur within tool calls and subtasks.
- Multiple choice: Support for more than 26 choices.
- Bugfix: Ensure that each MCP server gets its own cached tool list.

## v0.3.93 (01 May 2025)

- [Scoped Limits](https://inspect.aisi.org.uk/errors-and-limits.html#scoped-limits) for enforcing token and message limits using a context manager.
- [Agent Limits](https://inspect.aisi.org.uk/errors-and-limits.html#agent-limits) for enforcing token and message limits for agent execution.
- Enhanced `bash_session()` tool to provide richer interface to model and to support interactive sessions (e.g. logging in to a remote server).
- [read_eval_log_sample_summaries()](https://inspect.aisi.org.uk/eval-logs.html#summaries) function for reading sample summaries (including scoring) from eval logs.
- Updated [vLLM](https://inspect.aisi.org.uk/providers.html#vllm) provider to use local server rather than in process `vllm` package (improved concurrency and resource utilization).
- New [SGLang](https://inspect.aisi.org.uk/providers.html#sglang) provider (using similar local server architecture as vLLM provider).
- Anthropic: Added `streaming` model argument to control whether streaming API is used (by default, streams when using extended thinking).
- `--sample-id` option can now include task prefixes (e.g. `--sample-id=popularity:10,security:5)`).
- Improved write performance for realtime event logging.
- `--no-log-realtime` option for disabling realtime event logging (live viewing of logs is disabled when this is specified).
- Packaging: Exclude `_resources` directories from package (reduces pressure on path lengths for Windows).
- Inspect View: Split info tab into task, models, and info for improved layout.
- Bugfix: Avoid validation errors when loading old log files which contain "output_limit" tool errors.

## v0.3.92 (26 April 2025)

- OpenAI: In responses API, don't pass back assistant output that wasn't part of the output included in the server response (e.g. output generated from a call to a `submit()` tool).
- Bugfix: Correctly pass tool arguments back to model for OpenAI responses API.

## v0.3.91 (26 April 2025)

- Support for using tools from [Model Context Protocol](https://inspect.aisi.org.uk/tools-mcp.html) providers.
- New [retry_on_error](https://inspect.aisi.org.uk/errors-and-limits.html#sample-retries) option to enable sample level retry of errors (retries occur immediately rather than waiting until the next full eval retry).
- OpenAI: [reasoning_summary](https://inspect.aisi.org.uk/reasoning.html#reasoning-history) generation option for reasoning models.
- OpenAI: `responses_store` model argument to control whether the `store` option is enabled (it is enabled by default for reasoning models to support reasoning playback).
- OpenAI: Support for [flex processing](https://inspect.aisi.org.uk/providers.html#flex-processing), which provides lower inference costs in exchange for slower response times and occasional resource unavailability (added in v1.75.0, which is now required).
- OpenAI: Responses API is now used by default for all reasoning models.
- OpenAI: Automatically alias reserved internal tool names (e.g. `python`) for responses API.
- Anthropic: Warn only once if unable to call count_tokens() for a model.
- Google: Update to 1.12.1 of `google-genai` (which is now required).
- Google: Support for `reasoning_tokens` option for Gemini 2.5 models.
- Grok: Support for `reasoning_effort` option and capturing reasoning content.
- OpenRouter: Forward `reasoning_effort` and `reasoning_tokens` to `reasoning` field.
- Model API: `ToolSource` for dynamic tools inputs (can be used in calls to `model.generate()` and `execute_tools()`)
- ReAct Agent: Ability to fully repleace the default `submit()` tool.
- Human Agent: Added `user` parameter for running the human agent cli as a given user.
- Scoring: Support for multimodal inputs to `model_graded_qa()` and `model_graded_fact()`.
- Scoring: Handle parsing unicode fractions when evaluating numeric input for `match()` scorer.
- Scoring: Add `sample_metadata_as()` method to `SampleScore`.
- Sandbox API: Added `user` parameter to `connection()` method for getting connection details for a given user.
- Docker: Register samples for cleanup immediately (so they are still cleaned up even if interrupted during startup).
- Docker: Support sample metadata interpolation for image names in compose files. 
- Tool calling: Support for additional types (`datetime`, `date`, `time`, and `Set`)
- Log API: Functions for reading/writing eval logs can now take a `Path`.
- Registry: Evaluate string annotations when creating registry objects. 
- Error handling: Added `--traceback-locals` CLI option to print values of local variables in tracebacks.
- Error handling: Fully unwrap inner errors from exception groups for reporting.
- Inspect View: Support for viewing logs in Google Cloud Storage (gc://).
- Inspect View: Improved display of reasoning blocks.
- Inspect View: Improved display and layout of transcript and events.
- Inspect View: Improved Tool input and output display.
- Inspect View: Improved display of sample input, target, answer, and scoring information (improve column width behavior).
- Inspect View: Add support for linking to logs, specific log tabs, individual samples, and sample tabs within samples.
- Inspect View: Collapse sample init view by default.
- Inspect: Properly store and restore NaN values when viewing logs in VSCode.
- Documentation: Update tutorial to use HuggingFaceH4/MATH-500 as math dataset.
- Documentation: Add scorer.py example that uses the expression_equivalence custom scorer from the tutorial.
- Bugfix: Correct parsing of `CUDA_VISIBLE_DEVICES` environment variable for vLLM provider
- Bugfix: Don't require saved response message id for openai assistant messages.
- Bugfix: Don't show empty `<think>` tag in conversation view if there is no reasoning content.
- Bugfix: Properly handle multiple reasoning blocks and empty reasoning summaries in OpenAI responses API.
- Bugfix: Tolerate assistant messages with no internal representation in Open AI responses API.
- Bugifx: Correct reporting of seconds until next retry for model generate calls.

## v0.3.90 (21 April 2025)

- Inspect View: Collapse user messages after 15 lines by default.
- Inspect View: Improved spacing between transcript events.
- Bugfix: Prevent duplicate sample init events in transcript.
- Bugfix: Properly collapse initialization events in the transcript.
- Bugfix: Properly pre-wrap source code in the transcript.

## v0.3.89 (17 April 2025)

- [Model Roles](https://inspect.aisi.org.uk/models.html#model-roles) for creating aliases to models used in a task (e.g. "grader", "red_team", "blue_team", etc.)
- New [openai-api](https://inspect.aisi.org.uk/providers.html#openai-api) model provider for interfacing with arbitrary services that have Open AI API compatible endpoints.
- ReAct Agent: [truncation](https://inspect.aisi.org.uk/agents.html#truncation) option to trim conversation messages when the model context window is exceeded.
- ReAct Agent: Improve default `on_continue` message, including using a dynamic name for the submit tool.
- Agent Bridge: Add `metadata` field to bridge input for backward compatibility with solver-based bridge.
- Added `default` argument to `get_model()` to explicitly specify a fallback model if the specified model isn't found.
- Approval: Approvers now take `history` argument (rather than `TaskState`) to better handle agent conversation state.
- Anthropic: Update string matching to correctly handle BadRequestErrors related to prompt + max_tokens being too long.
- Google: Return "(no content)" when a generate call results in no completion choices.
- CloudFlare: Use OpenAI compatible REST endpoint for interface to models.
- Azure AI: Use `2025-03-01-preview` as default API version if none explicitly specified.
- Model API: `trim_messages()` function for pruning messages to fit within model context windows.
- Model API: Improved detection of context window overflow for Grok, Groq, and CloudFlare.
- Task Display: Show both provider and model name when concurrency context is not shared across all models for a given provider.
- Registry: Exported `registry_create()` function for dynamic creation of registry objects (e.g. `@task`, `@solver`, etc.).
- Remove `chdir` option from `@task` (tasks can no longer change their working directory during execution).
- `INSPECT_EVAL_LOG_FILE_PATTERN` environment variable for setting the eval log file pattern.
- Bugfix: Eval retry now works correctly for models with a service prefix (e.g. `openai/azure/model-name`).
- Bugfix: Correctly resolve approvers in the same source file as tasks. 
- Bugfix: Ensure agent decorator resolves string annotations from `__future__` as needed.
- Bugfix: Correctly handle string `dict` keys that are numeric in store diffs.

## v0.3.88 (11 April 2025)

- Tools: Restore formerly required (but now deprecated) `type` field to `ToolCall`.
- Approval: Raise operator limit exceeded error for tool approval termination action.
- Anthropic: Don't include side count of `reasoning_tokens` in `total_tokens` (they are already included).
- Anthropic: Update string matching to correctly handle BadRequestErrors related to prompts being too long.

## v0.3.87 (10 April 2025)

- Eval: Fix an error when attempting to display realtime metrics for an evaluation.
- Log Viewer: Fix an error when displaying a running log with a null metric value.

## v0.3.86 (09 April 2025)

- Open AI: Treat `UnprocessableEntityError` as bad request so we can include the request payload in the error message.
- Eval Retry: Correctly restore model-specific generation config on retry.
- Inspect View: Resolve sample attachments before including in realtime event stream.
- Bugfix: Properly handle special characters in IDs during event database cleanup.

## v0.3.85 (08 April 2025)

- Remove support for `goodfire` model provider (dependency conflicts).
- React Agent: Enable specification of `description` without `name`.

## v0.3.84 (07 April 2025)

- Bugfix: Suppress link click behavior in vscode links.

## v0.3.83 (07 April 2025)

- Inspect View: [Live updates](https://inspect.aisi.org.uk/log-viewer.html#live-view) to running evaluation logs.
- [Agent](https://inspect.aisi.org.uk/agents.html) protocol and [inspect_ai.agent](https://inspect.aisi.org.uk/reference/inspect_ai.agent.html) module with new system for creating, composing, and executing agents.
- Scoring: New [grouped()](https://inspect.aisi.org.uk/scoring.html#metric-grouping) metric wrapper function, which applies a given metric to subgroups of samples defined by a key in sample metadata.
- Basic Agent: New `submit_append` option to append the submit tool output to the completion rather than replacing the completion (note that the new `react()` agent appends by default).
- Model API: New [execute_tools()](https://inspect.aisi.org.uk/reference/inspect_ai.model.html#execute_tools) function (replaces deprecated `call_tools()` function) which handles agent handoffs that occur during tool calling.
- Model API: `generate_loop()` method for calling generate with a tool use loop.
- Model API: Provide optional sync context manager for `Model` (works only with providers that don't require an async close).
- Anthropic: Add support for `tool_choice="none"` (added in v0.49.0, which is now required).
- Together AI: Updated `logprobs` to pass `1` rather than `True` (protocol change).
- Tools: `bash_session()` and `web_browser()` now create a distinct sandbox process each time they are instantiated.
- Computer Tool: Support for use of the native Open AI computer tool (available in the model `openai/computer-use-preview`)
- Task API: `task_with()` and `tool_with()` no longer copy the input task or tool (rather, they modify it in place and return it).
- Eval Set: Resolve tasks before each pass (ensure that each pass runs against an entirely new task instance).
- Eval Retry: Ability to retry any task in the registry, even if it has a custom `name` (save `registry_name` separately).
- Human Agent: Start task with clock paused and then automatically start it on container logins.
- Typed Store: `instance` option for `store_as()` for using multiple instances of a `StoreModel` within a sample.
- Typed Store: Raise error if attempting to embed a `StoreModel` within another `StoreModel`.
- Sandbox: New `sandbox_default()` context manager for temporarily changing the default sandbox.
- Docker: `write_file()` function now gracefully handles larger input file sizes (was failing on files > 2MB).
- Docker: Prevent low timeout values (e.g. 1 second) from disabling timeout entirely when they are retried.
- Display: Print warnings after task summaries for improved visibility.
- Inspect View: Fallback to content range request if initial HEAD request fails.
- Inspect View: Improve error message when view bundles are server from incompatible servers.
- Inspect View: Render messages in `user` and `assistant` solver events.
- Inspect View: Improved support for display of nested arrays.
- Inspect View: Improved rendering of complex scores and metrics.
- Inspect View: Properly handle filtering of dictionary scores.
- Inspect View: Render math in model input and output using katex.
- Inspect View: Improve sample score rendering (single scoring tab with scores rendered in a table).
- Inspect View: Improve sample count display in sample list footer.
- Inspect View: Properly refresh running evals when restoring from being backgrounded.
- Bugfix: Support for calling the `score()` function within Jupyter notebooks.
- Bugfix: Handle process lookup errors that can occur during timeout race conditions.
- Bugfix: Correctly capture and return logs from `eval()` when a cancellation occurs.
- Bugfix: Correctly handle custom `api_version` model argument for OpenAI on Azure.
- Bugfix: Correct handling for `None` passed to tool call by model for optional parameters.
- Bugfix: Cleanup automatically created `.compose.yml` when not in working directory.
- Bugfix: Prevent exception when navigating to sample that no longer exists in running samples display.

## v0.3.82 (02 April 2025)

- Bugfix: Correct handling of backward compatibility for inspect-web-browser-tool image.
- Bugfix: Eval now properly exits when `max_tasks` is greater than total tasks

## v0.3.81 (30 March 2025)

- Requirements: Temporarily upper-bound `rich` to < 14.0.0 to workaround issue.

## v0.3.80 (30 March 2025)

- Google: Compatibility with httpx client in `google-genai` >= 1.8.0 (which is now required).
- Mistral: Compatibility with tool call schema for `mistralai` >= v1.6.0 (which is now required).
- Inspect View: Correctly parse NaN values (use JSON5 for all JSON parsing)

## v0.3.79 (26 March 2025)

- Google: Compatibility with v1.7 of google-genai package (create client per-generate request)
- Bugfix: Properly record scorer and metrics when there are multiple tasks run in an eval.

## v0.3.78 (25 March 2025)

- OpenAI: Ensure that assistant messages always have the `msg_` prefix in responses API.

## v0.3.77 (25 March 2025)

- New [think()](https://inspect.aisi.org.uk/tools-standard.html#sec-think) tool that provides models with the ability to include an additional thinking step.
- OpenAI: Support for the new [Responses API](https://inspect.ai-safety-institute.org.uk/providers.html#responses-api) and [o1-pro](https://platform.openai.com/docs/models/o1-pro) models.
- OpenAI: Remove base64-encoded audio content from API call JSON in ModelEvent.
- AzureAI: Support for use of native [OpenAI](https://inspect.ai-safety-institute.org.uk/providers.html#openai-on-azure) and [Mistral](https://inspect.ai-safety-institute.org.uk/providers.html#mistral-on-azure-ai) clients using service qualifiers (e.g. `openai/azure/gpt-4o-mini` or `mistral/azure/Mistral-Large-2411`). 
- OpenRouter: Handle "error" field in response object and retry for empty responses.
- Added `--metadata` option to eval for associating metadata with eval runs.
- Task display: Show reasoning tokens for models that report them.
- Anthropic: Include reasoning tokens in computation of total tokens
- Inspect View: Properly wrap tool input for non-code inputs like `think`.

## v0.3.76 (23 March 2025)

- [bash_session()](https://inspect.ai-safety-institute.org.uk/tools-standard.html#sec-bash-session) tool for creating a stateful bash shell that retains its state across calls from the model.
- [text_editor()](https://inspect.ai-safety-institute.org.uk/tools-standard.html#sec-text-editor) tool which enables viewing, creating and editing text files.
- Structured Output: Properly handle Pydantic BaseModel that contains other BaseModel definitions in its schema.
- OpenAI: Support for .wav files in audio inputs for gpt-4o-audio-preview.
- OpenAI: Strip 'azure' prefix from model_name so that model type checks all work correctly.
- OpenAI: Don't send `reasoning_effort` parameter to o1-preview (as it is not supported).
- Inspect View: Fix error sorting numeric or categorical score results.
- Inspect View: Properly wrap model API call text in the transcript.
- Bugfix: Only initialise display in eval_set if it wasn't initialised from the CLI
- Bugfix: Set the global log level based on the specified Inspect log level.
- Bugfix: Resolve issue when deserialising a SubtaskEvent from a log file which does not have a completed time.
- Bugfix: Fix unnecessary warnings about task arguments.
- Bugfix: When a task does not take a kwargs argument, only warn if the provided argument is not valid.

## v0.3.75 (18 March 2025)

- Model API: Specifying a default model (e.g. `--model`) is no longer required (as some evals have no model or use `get_model()` for model access).
- Tasks can now directly specify a `model`, and model is no longer a required axis for parallel tasks.
- Eval Set: Improved parallelisation in scheduler (all pending tasks are now run together rather than in model groups).
- Don't generate `id` for `ChatMessage` when deserialising (`id` is now `str | None` and is only populated when messages are directly created).
- Log: Support for zip64 extensions required to read some log files that are larger than 4GB.
- Anthropic: Provide `reasoning_tokens` for standard thinking blocks (redacted thinking not counted).
- Google: Improve checking of `APIError` status codes for retry.
- CLI: Added `--env` option for defining environment variables for the duration of the `inspect` process.
- Inspect View: Fix issue generating diffs for nested arrays.
- Inspect View: Fix layout issue with sample error display in sample detail summary.
- Inspect View: Better support large eval files (in excess of 4GB).
- Inspect View: Correctly display 'None' when passed in tool calls.
- Inspect View: Fix 'Access Denied' error when using `inspect view` and viewing the log in a browser.
- Bugfix: Properly handle nested Pydantic models when reading typed store (`store_as()`) from log.
- Bugfix: Enable passing `solver` list to `eval()` (decorate `chain` function with `@solver`).
- Bugfix: Support deserializing custom sandbox configuration objects when said sandbox plugin is not installed.
- Bugfix: Fix error in sample filtering autocomplete (could cause autocomplete to fail and show an error in js console).

## v0.3.74 (15 March 2025)

- Bugfix: Exclude chat message `id` from cache key (fixes regression in model output caching).

## v0.3.73 (14 March 2025)

- Constrain model output to a particular JSON schema using [Structured Output](https://inspect.aisi.org.uk/structured.html) (supported for OpenAI, Google, and Mistral).
- New "HTTP Retries" display (replacing the "HTTP Rate Limits" display) which counts all retries and does so much more consistently and accurately across providers.
- The `ModelAPI` class now has a `should_retry()` method that replaces the deprecated `is_rate_limit()` method.
- The "Generate..." progress message in the Running Samples view now shows the number of retries for the active call to `generate()`.
- New `inspect trace http` command which will show all HTTP requests for a run.
- More consistent use of `max_retries` and `timeout` configuration options. These options now exclusively control Inspect's outer retry handler; model providers use their default behaviour for the inner request, which is typically 2-4 retries and a service-appropriate timeout.
- Improved async implementation using AnyIO (can now optionally run Trio rather than asyncio as the [async backend](https://inspect.aisi.org.uk/parallelism.html#async-backends)).
- Agent Bridge: Correct handling for `tool_choice` option.
- Model API: `ChatMessage` now includes an `id` field (defaults to auto-generated uuid).
- OpenAI: More flexible parsing of content parts (some providers omit the "type" field); support for "reasoning" content parts.
- Anthropic: Retry api connection errors and remote protocol errors that occur during streaming.
- Mistral: Update to new Mistral API (v1.5.1 of `mistralai` is now required).
- Logging: Inspect no longer sets the global log level nor does it allow its own messages to propagate to the global handler (eliminating the possibility of duplicate display). This should improve compatibility with applications that have their own custom logging configured. 
- Tasks: For filesystem based tasks, no longer switch to the task file's directory during execution (directory switching still occurs during task loading). Specify `@task(chdir=True)` to preserve the previous behavior.
- Bugfix: Fix issue with deserializing custom sandbox configuration objects.
- Bugfix: Handle `parallel_tool_calls` correctly for OpenAI models served through Azure.

## v0.3.72 (03 March 2025)

- Computer: Updated tool definition to match improvements in Claude Sonnet 3.7.

## v0.3.71 (01 March 2025)

- Anthropic: Support for [extended thinking](https://inspect.aisi.org.uk/reasoning.html#claude-3.7-sonnet) features of Claude Sonnet 3.7 (minimum version of `anthropic` package bumped to 0.47.1).
- Reasoning: `ContentReasoning` type for representing model reasoning blocks.
- Reasoning: `reasoning_tokens` for setting maximum reasoning tokens (currently only supported by Claude Sonnet 3.7)
- Reasoning: `reasoning_history` can now be specified as "none", "all", "last", or "auto" (which yields a provider specific recommended default).
- Web Browser: [Various improvements](https://github.com/UKGovernmentBEIS/inspect_ai/pull/1314) to performance and robustness along with several bug fixes.
- OpenAI: Provide long connection (reasoning friendly) socket defaults in http client 
- OpenAI: Capture `reasoning_tokens` when reported.
- OpenAI: Retry on rate limit requests with "Request too large".
- OpenAI: Tolerate `None` for assistant content (can happen when there is a refusal).
- Google: Retry requests on more HTTP status codes (selected 400 errors and all 500 errors). 
- Event Log: Add `working_start` attribute to events and `completed` and `working_time` to model, tool, and subtask events.
- Human Agent: Add `task quit` command for giving up on tasks.
- Human Agent: Don't emit sandbox events for human agent
- Inspect View: Improve rendering of JSON within logging events.
- Inspect View: Improve virtualized rendering of Sample List, Sample Transcript, and Sample Messages.
- Task Display: Let plugins display counters ('rich' and 'full' display modes only).
- Inspect View: Fix layout issues with human agent terminal session playback.
- Inspect View: Improve tool input / output appearance when rendered in VSCode.
- Inspect View: Display reasoning tokens in model usage for the samples and for the complete eval.
- Inspect View: Improve model api request / response output when rendered in VSCode.
- Inspect View: Improve rendering of some tool calls in the transcript.
- Bugfix: Fix audio and video inputs for new Google GenAI client.
- Bugfix: Ensure that token limits are not enforced during model graded scoring.
- Bugfix: Catch standard `TimeoutError` for running shell commands in the computer tool container.
- Bugfix: Correct combination of consecutive string based user messages for Anthropic provider.

## v0.3.70 (25 February 2025)

- [working_limit](https://inspect.aisi.org.uk/errors_and_limits.html#working-limit) option for specifying a maximum working time (e.g. model generation, tool calls, etc.) for samples.
- Added `SandboxEvent` to transcript for recording sandbox execution and I/O.
- Sandboxes: `as_type()` function for checked downcasting of `SandboxEnvironment`
- Remove root logging handlers upon Inspect logger initialisation (as they result in lots of log spam if left installed).
- Only explicitly set `state.completed=True` when entering scoring (`basic_agent()` no longer sets `completed` so can be used in longer compositions of solvers).
- Add `uuid` property to `TaskState` and `EvalSample` (globally unique identifier for sample run).
- Add `cleanup` to tasks for executing a function at the end of each sample run.
- Agent `bridge()` is now compatible with the use of a custom `OPENAI_BASE_URL`.
- Mistral: Bump required version of `mistralai` package to 1.5 (required for `working_limit`).
- Truncate tracebacks included in evaluation log to a maximum of 1MB.
- Compatibility with textual version 2.0 (remove upper bound).
- Align with HF datasets `fsspec` version constraints to avoid pip errors when installing alongside `datasets`.
- Bugfix: Fix issue with tools that had an ordinary `dict` as a parameter.
- Bugfix: Print the correct container `sample_id` for `--no-sandbox-cleanup`.

## v0.3.69 (20 February 2025)

- Google provider updated to use the [Google Gen AI SDK](https://googleapis.github.io/python-genai/), which is now the recommended API for Gemini 2.0 models.
- Task display: Use cooperative cancellation for cancel buttons in task display.
- Task display: Print task progress every 5 seconds for 'plain' display mode.
- Task display: Handle click on running samples tab when there is no transcript.
- Docker: Print stderr from `compose up` when no services startup successfully. 
- Docker: Print sample id and epoch for each container when using `--no-sandbox-cleanup`
- Mistral: Create and destroy client within generate.
- Inspect View: Fix display of score dictionaries containing boolean values
- Bugfix: Catch standard `TimeoutError` for subprocess timeouts (ensure kill/cleanup of timed out process).

## v0.3.68 (19 February 2025)

- Task display: Improve spacing/layout of final task display.
- Textual: speicfy broader range of compatible versions (v0.86.2 to v1.0.0)

## v0.3.67 (18 February 2025)

- Memoize calls to `get_model()` so that model instances with the same parameters are cached and re-used (pass `memoize=False` to disable).
- Async context manager for `Model` class for optional scoped usage of model clients.
- New `assistant_message()` solver.
- Prompt templates: Ignore template placeholders that don't map to passed parameters in `prompt_template()`, and system/user/assistant solvers.
- Google: Handle system messages with content lists and input with system but no user messages.
- Google: Ensure that a completion choice is provided even when none are returned by the service.
- Inspect View: Improve the display of subtasks with no inputs or events.
- Inspect View: Fix transcript display of phantom subtask or other phantom events.
- Inspect View: Fix formatting issues in sample error display
- Bugfix: Raise error for empty dataset (rather than providing a dummy sample).
- Bugfix: Specify markup=False for textual static controls (stricter parser in textual 2.0 leading to exceptions).
- Bugfix: Temporarily pin to textual==1.0.0 while they chase all of their regressions in 2.0

## v0.3.66 (17 February 2025)

- Docker: Correct compose file generation for Dockerfiles w/ custom stem or extension.
- Escape brackets when rendering task config (another textual 2.0 fix)

## v0.3.65 (16 February 2025)

- Compatibility with textual 2.0 (which had several breaking changes).
- Inspect View: Improve scorer display formatting.
- Bugfix: Inspect view now correctly renders arrays with embedded `null` values.
- Bugfix: Inspect view now correctly handles scorers with no metrics.

## v0.3.64 (14 February 2025)

- [Reference documentation](https://inspect.aisi.org.uk/reference/) for Python API and CLI commands.
- Add support for [clustered standard errors](https://inspect.aisi.org.uk/scorers.html#clustered-standard-errors) via a new `cluster` parameter for the `stderr()` metric.
- Improvements to [scoring workflow](https://inspect.aisi.org.uk/scorers.html#sec-scorer-workflow) (`inspect score` command and `score()` function).
- Metrics now take `list[SampleScore]` rather than `list[Score]` (previous signature is deprecated but still works with a warning).
- Use a sample adjustment for the `var()` metric.
- Google: Speculative fix for completion candidates not being returned as a list.
- Python and Bash tools: Add `sandbox` argument for running in non-default sandboxes.
- Transcript: Log `ScoreEvent` (with `intermediate=True`) when the `score()` function is called.
- Transcript: Add `source` field to `InfoEvent` and use it for events logged by the human agent.
- Docker: Support Dockerfiles with `.Dockerfile` extension.
- Docker: Raise error when there is an explicitly configured `container_name` (incompatible with epochs > 1).
- Docker: Dynamically set `compose up` timeout when there are `healthcheck` entries for services.
- Log: Validate that `log_dir` is writeable at startup.
- Log: Write eval config defaults into log file (rather than `None`).
- Bugfix: Always honor level-level-transcript setting for transcript logging.
- Bugfix: Fix some dynamic layout issues for sample sandbox view.

## v0.3.63 (07 February 2025)

- Add [OpenRouter](https://inspect.aisi.org.uk/providers.html#openrouter) model provider.
- Inspect View: Convert codebase from JS/Preact to Typescript/React
- Add `shuffle_choices` to dataset and dataset loading functions. Deprecate `shuffle` parameter to the `multiple_choice` solver.
- Add `stop_words` param to the `f1` scorer. `stop_words` will be removed from the target and answer during normalization.
- Tools: Handle return of empty list from tool calls.
- Computer: Moved out of beta (i.e. from `inspect_ai.tool.beta` into `inspect_ai.tool`).
- Sandboxes: Docker now uses `tee` for write_file operations.
- Inspect View: Handle Zip64 zip files (for log files greater than 4GB)
- Bugfix: Change `type` parameter of `answer()` to `pattern` to address registry serialisation error.
- Bugfix: Restore printing of request payloads for 400 errors from Anthropic.
- Bugfix: Log transcript event for solver provided scores (improves log viewer display of solver scoring)

## v0.3.62 (03 February 2025)

- Various improvements for [reasoning models](https://github.com/UKGovernmentBEIS/inspect_ai/pull/1229) including extracting reasoning content from assistant messages.
- OpenAI: Handle `reasoning_effort`, `max_tokens`, `temperature`, and `parallel_tool_calls` correctly for o3 models.
- OpenAI: Map some additional 400 status codes to `content_filter` stop reason.
- Anthropic: Handle 413 status code (Payload Too Large) and map to `model_length` StopReason.
- Tasks: Log sample with error prior to raising task-ending exception.
- Python: Enhance prompt to emphasise that it is a script rather than a notebook.
- Computer: Various improvements to image including desktop, python, and VS Code configuration.
- Bugfix: Don't download full log from S3 for header_only reads.

## v0.3.61 (31 January 2025)

- Computer: Enable viewing computer tool's remote mouse cursor via VNC.
- Computer: Disable lock screen on from computer tool reference image.
- Limits: Amend `SampleLimitExceededError` with current `state` so that messages, etc. are preserved when limits are hit.
- Tools: Properly handle image dispatching when multiple tool calls are made by assistant.
- Anthropic: Raise error on 400 status not identified as model_length or content_filter.
- Basic Agent: `incorrect_message` can now optionally be an async function.
- Bugfix: Remove `suffix` from `eval-set` CLI args.
- Bugfix: Only catch `Exception` from sandboxenv_init (allow cancelled to propagate)

## v0.3.60 (29 January 2025)

- [Agent Bridge](https://inspect.aisi.org.uk/agent-bridge.html) for integrating external agent frameworks with Inspect.
- [Goodfire](https://inspect.aisi.org.uk/models.html#goodfire) model provider.
- Add `@wraps` to functions wrapped by Inspect decorators to preserve type information.
- Hugging Face: Add support for stop sequences for HF models.
- Docker: More robust parsing of version strings (handle development versions).
- Vertex: Support for Anthropic models hosted on Vertex.
- OpenAI: Read `refusal` field from assistant message when provided.
- OpenAI: Use qualifiers rather than model args for OpenAI on other providers (`openai/azure`)
- Anthropic: Don't insert '(no content)' into canonical messages list (do only on replay)
- Anthropic: Use qualifiers rather than model args for Anthropic on other providers (`anthropic/bedrock`, `anthropic/vertex`).
- Anthropic: Support for `extra_body` model arg (for adding additional JSON properties to the request)
- Basic Agent: Append `tools` to `state` so that tools added in `init` are preserved.
- Scoring: Always provide half-again the sample time limit for scoring.
- Bugfix: Fix issue w/ approvals for samples with id==0.
- Bugfix: Use "plain" display when running eval_async() outside of eval().
- Bugfix: Fix issue with multiple scorers of the same type in a task.

## v0.3.59 (24 January 2025)

- Beta version of [computer()](https://inspect.aisi.org.uk/tools-standard.html#sec-computer) tool which models with a computer desktop environment.
- `user_message()` solver for appending parameterised user messages.
- `prompt_template()`, `system_message()` and `user_message()` solver now also include the sample `store` in substitution parameters.
- Limits: Enforce token and message limit at lower level (not longer required to check `state.completed` for limit enforcement).
- Limits: Enforce [custom limits](https://inspect.aisi.org.uk/errors-and-limits.html#custom-limit) for samples by raising `SampleLimitExceededError`.
- Tasks: Optional ability for solvers to [yield scores](https://inspect.aisi.org.uk/solvers.html#sec-scoring-in-solvers) for a task.
- Model API: Log model calls that result in bad request errors.
- Tools: `model_input` option that determines how tool call result content is played back to the model.
- Tools: Don't attempt to marshall arguments of dynamic `ToolDef` with `**kwargs: Any` (just pass them through).
- Log warning when a non-fatal sample error occurs (i.e. errors permitted by the `fail_on_error` option) 
- Inspect View: allow filtering samples by compound expressions including multiple scorers. (thanks @andrei-apollo)
- Inspect View: improve rendering performance and stability for the viewer when viewing very large eval logs or samples with a large number of steps.
- Task display: Improved `plain` mode with periodic updates on progress, metrics, etc.
- Google: Update to v0.8.4 of google-generativeai (py.typed support and removal of logprobs generation options)
- Google: Support for string enums (e.g. `Literal["a", "b", "c"])`) in tool function declarations.

## v0.3.58 (16 January 2025)

- Support for [audio and video](https://inspect.aisi.org.uk/multimodal.html) inputs for Open AI and Google Gemini models.
- Task display: Added Timeout Tool button for manually timing out a tool call.
- Task display: Automatically switch to "plain" mode when running in a background thread
- Sandboxes: Setup and initialisation errors are now handled at the sample level.
- Sandboxes: Increase setup script timeout to 5 minutes (from 30 seconds) and do not retry setup scripts (in case they aren't idempotent).
- Sandboxes: Add `timeout_retry` option (defaulting to `True`) to `exec()` function.
- Sandboxes: Add `type` and  optional `container` properties to `SandboxConnection`.
- Docker: Services which exit with status 0 during setup no longer cause an error.
- `task_with()` function for creating task variants.
- Added `--filter` argument to trace CLI commands for filtering on trace log message content.
- Print model conversations to terminal with `--display=conversation` (was formerly `--trace`, which is now deprecated).
- HuggingFace: Support models that don't provide a chat template (e.g. gpt2)
- Eval Set: Ensure that logs with status 'started' are retried.
- Rename the built in `bootstrap_std` metric to `bootstrap_stderr` (deprecate `bootstrap_std`)
- Bugfix: Fix duplication of summaries when eval log file is rewritten.

## v0.3.57 (09 January 2025)

- [Tracing API](https://inspect.aisi.org.uk/tracing.html#tracing-api) for custom trace logging.
- Inspect View: never truncate tool result images and display at default width of 800px.
- Inspect View: display tool error messages in transcript when tool errors occur.
- Inspect View: display any completed samples even if the task fails because of an error
- Inspect View: don't display the 'input' column heading if there isn't an input
- Open AI: Handle additional bad request status codes (mapping them to appropriate `StopReason`)
- Open AI: Use new `max_completion_tokens` option for o1 full.
- Web Browser: raise error when both `error` and `web_at` fields are present in response.
- Sandboxes: Apply dataset filters (limit and sample id) prior to sandbox initialisation.
- Docker: Prevent issue with container/project names that have a trailing underscore. 
- Store: initialise `Store` from existing dictionary.
- Log: provide `metadata_as` and `store_as` typed accessors for sample metadata and store.
- Tool parameters with a default of `None` are now supported.
- More fine graned HTML escaping for sample transcripts displalyed in terminal.
- Bugfix: prevent errors when a state or storage value uses a tilde or slash in the key name.
- Bugfix: Include input in sample summary when the sample input contains a simple string.

## v0.3.56 (01 January 2025)

- [Human Agent](https://inspect.aisi.org.uk/human-agent.html) solver for human baselining of computing tasks.
- [Typed interfaces](https://inspect.aisi.org.uk/typing.html) to `Sample` store and metadata using Pydantic models.
- [Approval policies](https://inspect.aisi.org.uk/approval.html#task-approvers) can now be defined at the `Task` level (`eval` level approval policies take precedence).
- Tools can now return `ContentText` and `ContentImage`.
- Move tool result images into subsequent user messages for models that don't support tools returning images.
- `SandboxConnection` that contains login information from sandboxes.
- `display_type()` function for detecting the current display type (e.g. "full", "rich", etc.)
- Trace: improved handling of `eval()` running in multiple processes at once (trace file per-process)
- Docker: don't apply timeouts to `docker build` and `docker pull` commands.
- Bugfix: fix issue w/ `store.get()` not auto-inserting `default` value.

## v0.3.55 (29 December 2024)

- Bedrock: redact authentication model args from eval logs.
- OpenAI: warn when `temperature` is used with o1 models (as it is not supported).
- Bugfix: spread args for cache trace logging.

## v0.3.54 (26 December 2024)

- [Tracing](https://inspect.aisi.org.uk/tracing.html) for diagnosing runs with unterminated action (e.g. model calls, docker commands, etc.).
- Provide default timeout/retry for docker compose commands to mitigate unreliability in some configurations.
- Switch to sync S3 writes to overcome unreliability observed when using async interface.
- Task display: Added `--no-score-display` option to disable realtime scoring metrics.
- Bugfix: Fix failure to fully clone samples that have message lists as input.
- llama-cpp-python: Support for `logprobs`.

## v0.3.53 (20 December 2024)

- OpenAI: Support for o1 including native tool calling and `reasoning_effort` generation option.
- Task API: Introduce `setup` step that always runs even if `solver` is replaced.
- Bedrock: Support for tool calling on Nova models.
- Bedrock: Support for custom `model_args` passed through to `session.Client`.
- Bedrock: Support for `jpeg` images.
- Bedrock: Correct max_tokens for llama3-8b, llama3-70b models on Bedrock.
- Inspect View: Various improvements to appearance of tool calls in transcript.
- Task display: Ensure that widths of progress elements are kept consistent across tasks.
- Sandboxes: New `max_sandboxes` option for (per-provider) maximum number of running sandboxes.
- Sandboxes: Remove use of aiofiles to mitigate potential for threading deadlocks.
- Concurrency: Do not use `max_tasks` as a lower bound for `max_samples`.
- Log recorder: Always re-open log buffer for `eval` format logs.
- Bugfix: Proper handling of text find for eval raw JSON display
- Bugfix: Correct handling for `--sample-id` integer comparisons.
- Bugfix: Proper removal of model_args with falsey values (explicit check for `None`)
- Bugfix: Properly handle custom metrics that return dictionaries or lists
- Bugfix: Proper sample count display when retrying an evaluation
- Bugfix: Fix inability to define and run tasks in a notebook.

## v0.3.52 (13 December 2024)

- Eval: `--sample-id` option for evaluating specific sample id(s).
- Bedrock: Detect and report HTTP rate limit errors.
- Azure AI: Add `emulate_tools` model arg to force tool emulation (emulation is enabled by default for Llama models).
- Basic Agent: Add `max_tool_output` parameter to override default max tool output from generate config.
- Inspect View: Correct display of sample ID for single sample tasks.
- Trace: Show custom tool views in `--trace` mode.
- Bugfix: Support for dynamic metric names in realtime scoring display.

## v0.3.51 (13 December 2024)

- Bugfix: Task display fails to load when no scorers are defined for a task.

## v0.3.50 (12 December 2024)

- Tools: Improved typing/schema support (unions, optional params, enums).
- Tools: Added `append` argument to `use_tools()` for adding (rather than replacing) the currently available tools.
- Docker sandbox: Streamed reads of stderr/stdout (enabling us to enforce output limits for read_file and exec at the source).
- Sandbox API: Enable passing `BaseModel` types for sandbox `config` (formerly only a file path could be passed).
- Task display: Show all task scores in realtime (expand task progress to see scores).
- Task display: Show completed samples and align progress more closely to completed samples (as opposed to steps).
- Task display: Show sample messages/tokens used (plus limits if specified).
- Task display: Resolve issue where task display would lose mouse input after VS Code reload.
- Datasets: Validate that all IDs in datasets are unique (as several downstream problems occur w/ duplicate IDs).
- Inspect View: Fix issue with incorrectly displayed custom tool views.
- Human approval: Use fullscreen display (makes approval UI async and enables rapid processing of approvals via the `Enter` key).
- Added `input_panel()` API for adding custom panels to the fullscreen task display.
- Log recorder: Methods are now async which will improve performance for fsspec filesystems with async implementations (e.g. S3)
- Log recorder: Improve `.eval` log reading performance for remote filesystem (eagerly fetch log to local buffer).
- Add `token_usage` property to `TaskState` which has current total tokens used across all calls to `generate()` (same value that is used for enforcing token limits).
- Add `time` field to `ModelOutput` that records total time spent within call to ModelAPI `generate()`.
- Web browser: Remove base64 images from web page contents (prevent filling up model context with large images).
- Match scorer: If the target of a match isn’t numeric, ignore the numeric flag and instead use text matching (improved handling for percentages).
- Hugging Face: Support for native HF tool calling for Llama, Mistral, Qwen, and others if they conform to various standard schemas.
- Hugging Face: `tokenizer_call_args` dict to specify custom args during tokenization, such as `max_length` and `truncation`.
- Azure AI: Fix schema validation error that occurred when model API returns `None` for `content`.
- Display: Throttle updating of sample list based on number of samples.
- Display: Add explicit 'ctrl+c' keybinding (as textual now disables this by default).
- Bugfix: Correct rate limit error display when running in fullscreen mode.
- Bugfix: `hf_dataset` now explicitly requires the `split` argument (previously, it would crash when not specified).
- Bugfix: Prevent cascading textual error when an error occurs during task initialisation.
- Bugfix: Correctly restore sample summaries from log file after amend.
- Bugfix: Report errors that occur during task finalisation.
  
## v0.3.49 (03 December 2024)

- Logging: Only call CreateBucket on Amazon S3 when the bucket does not already exist.
- Improve cancellation feedback and prevent multiple cancellations when using fullscreen display.
- Inspect View: Prevent circular reference error when rendering complex tool input.
- Inspect View: Resolve display issue with sorting by sample then epoch.

## v0.3.48 (01 December 2024)

- [Realtime display](https://github.com/UKGovernmentBEIS/inspect_ai/pull/865) of sample transcripts (including ability to cancel running samples).
- Scoring: When using a dictionary to map metrics to score value dictionaries, you may now use globs as keys. See our [scorer documentation](https://inspect.aisi.org.uk/scorers.html#sec-multiple-scorers) for more information.
- `EvalLog` now includes a [location](https://github.com/UKGovernmentBEIS/inspect_ai/pull/872) property indicating where it was read from.
- Use [tool views](https://inspect.aisi.org.uk/approval.html#tool-views) when rendering tool calls in Inspect View.
- Consistent behavior for `max_samples` across sandbox and non-sandbox evals (both now apply `max_samples` per task, formerly evals with sandboxes applied `max_samples` globally).
- Log files now properly deal with scores that produce Nan. (fixes [#834](https://github.com/UKGovernmentBEIS/inspect_ai/issues/834))
- Bash tool: add `--login` option so that e.g. .bashrc is read before executing the command.
- Google: Support for tools/functions that have no parameters.
- Google/Vertex: Support for `logprobs` and other new 1.5 (002 series) options.
- AzureAI: Change default max_tokens for Llama models to 2048 (4096 currently yields an error w/ Llama 3.1).
- Mistral: Various compatibility changes for their client and tool calling implementation.
- Handle exponents in numeric normalisation for match, include, and answer scorers.
- hf_dataset: Added `cached` argument to control whether to use a previously cached version of the dataset if available (defaults to `True`).
- hf_dataset: Added `revision` option to load a specific branch or commit SHA (when using `revision` datasets are always revalidated on Hugging Face, i.e. `cached` is ignored).
- Log viewer: Display sample ids rather than indexes.
- Log viewer: Add timestamps to transcript events.
- Log viewer: Metadata which contains images will now render the images.
- Log viewer: Show custom tool call views in messages display.
- Bugfix: Correctly read and forward image detail property.
- Bugfix: Correct resolution of global eval override of task or sample sandboxes.
- Bugfix: Don't do eval log listing on background threads (s3fs can deadlock when run from multiple threads).

## v0.3.47 (18 November 2024)

- Basic agent: Ensure that the scorer is only run once when max_attempts = 1.
- Basic agent: Support custom function for incorrect_message reply to model.
- Tool calling: Execute multiple tool calls serially (some models assume that multiple calls are executed this way rather than in parallel).
- Google: Combine consecutive tool messages into single content part; ensure no empty text content parts.
- AzureAI: Create and close client with each call to generate (fixes issue w/ using azureai on multiple passes of eval).
- Bedrock: Migrate to the [Converse API](https://docs.aws.amazon.com/bedrock/latest/userguide/conversation-inference-supported-models-features.html), which supports many more features including tool calling and multimodal models.
- Scoring: When using a dictionary to map metrics to score value dictionaries, you may now use globs as keys. See our [scorer documentation](https://inspect.aisi.org.uk/scorers.html#sec-multiple-scorers) for more information.
- Sample limit events will now appear in the transcript if a limit (e.g. message, token, or time limit) halt a sample. The sample list and sample detail also display the limit, if applicable.

## v0.3.46 (12 November 2024)

- [eval](https://inspect.aisi.org.uk/eval-logs.html#sec-log-format) is now the default log format (use `--log-format=json` to use old format).
- Base 64 images are now logged by default for all log formats (disable with `--no-log-images`).
- The log viewer now properly displays sample errors in the sample list for `eval` format log files.
- Improve path handling when using `inspect log convert` to convert a single log file.
- Web browser tool: Subtasks now each have independent web browser sessions.
- Anthropic: Ensure that assistant messages created in generate never have empty content lists.
- Increase sandbox `exec()` output limit from 1 MiB to 10 MiB.

## v0.3.45 (11 November 2024)

- [time_limit](https://inspect.aisi.org.uk/errors_and_limits.html#sample-limits) option for specifying a maximum execution time for samples.
- [read_eval_log_samples()](https://inspect.aisi.org.uk/eval-logs.html#streaming) function for streaming reads of `.eval` log files.
- Mistral: Support for multi-modal models (requires v1.2 of mistralai package).
- Groq: Support for multi-modal models (requires v0.11.0 of groq package).
- AzureAI: Use Model Inference API (preview) for implementation of model client.
- Bedrock: Fix parsing of Bedrock Mistral Large 2407 responses
- Apply standard sample error handling (fail-on-error, etc.) when running scorers.
- Fix issue with correctly logging task_args for eval-set tasks which are interrupted.
- Move `INSPECT_DISABLE_MODEL_API` into `generate()` (as opposed to `get_model()`)
- Always treat `.eval` files as logs (don't apply file name pattern restrictions as we do with `.json`).
- Log model calls when model providers return bad request errors
- Better lay out large numbers of configuration and parameters when displaying log files.
- The log viewer now properly displays sample scores for running tasks.
- Add `metadata` field to `ModelOutput` and provide various fields for the Groq provider.

## v0.3.44 (04 November 2024)

- Revert change to single epoch reducer behavior (regressed some scoring scenarios).

## v0.3.43 (04 November 2024)

- New binary [log format](https://inspect.aisi.org.uk/eval-logs.html#sec-log-format) which yields substantial size and speed improvements (JSON format log files are still fully supported and utilities for converting between the formats are provided).
- [Grok](https://docs.x.ai/) model provider.
- [llama-cpp-python](https://llama-cpp-python.readthedocs.io/en/latest/) local model provider.
- Extensions: correctly load extensions in packages where package name differs from dist name.
- Added `--model-config`, `--task-config`, and `--solver-config` CLI arguments for specifying model, task, and solver args using a JSON or YAML config file.
- View: properly render complex score objects in transcript.
- Write custom tool call views into transcript for use by Inspect View.
- Use `casefold()` for case-insensitive compare in `includes()`, `match()`, `exact()`, and `f1()` scorers.
- OpenAI: eliminate use of `strict` tool calling (sporadically supported across models and we already internally validate).
- Mistral: fix bug where base_url was not respected when passing both an api_key and base_url.
- Don't include package scope for task name part of log files.
- Improve performance of write_file for Docker sandboxes.
- Use user_data_dir rather than user_runtime_dir for view notifications.
- Implement `read_eval_log_sample()` for JSON log files.
- Log the list of dataset sample IDs.
- Limit `SandboxEnvironment.exec()` output streams to 1 MiB. Limit `SandboxEnvironment.read_file()` to 100 MiB.
- Add `INSPECT_DISABLE_MODEL_API` environment variable for disabling all Model APIs save for mockllm.
- Add optional `tool_call_id` param to `ModelOutput.for_tool_call()`.
- Support all JSON and CSV dataset arguments in `file_dataset()` function.

## v0.3.42 (23 October 2024)

- [ToolDef](https://inspect.aisi.org.uk/tools-custom.html#sec-dynamic-tools) class for dynamically creating tool definitions.
- Added `--tags` option to eval for tagging evaluation runs.
- Added APIs for accessing sample event transcripts and for creating and resolving attachments for larger content items.
- Cleanup Docker Containers immediately for samples with errors.
- Support Dockerfile as config path for Docker sandboxes (previously only supported compose files).
- Anthropic: remove stock tool use chain of thought prompt (many Anthropic models now do this internally, in other cases its better for this to be explicit rather than implicit).
- Anthropic: ensure that we never send empty text content to the API.
- Google: compatibility with google-generativeai v0.8.3
- Llama: remove extraneous <|start_header_id|>assistant<|end_header_id|> if it appears in an assistant message.
- OpenAI: Remove tool call id in user message reporting tool calls to o1- models.
- Use Dockerhub aisiuk/inspect-web-browser-tool image for web browser tool.
- Use ParamSpec to capture types of decorated solvers, tools, scorers, and metrics.
- Support INSPECT_EVAL_MODEL_ARGS environment variable for calls to `eval()`.
- Requirements: add lower bounds to various dependencies based on usage, compatibility, and stability.
- Added `include_history` option to model graded scorers to optionally include the full chat history in the presented question.
- Added `delimiter` option to `csv_dataset()` (defaults to ",")
- Improve answer detection in multiple choice scorer.
- Open log files in binary mode when reading headers (fixes ijson deprecation warning).
- Capture `list` and `dict` of registry objects when logging `plan`.
- Add `model_usage` field to `EvalSample` to record token usage by model for each sample.
- Correct directory handling for tasks that are imported as local (non-package) modules.
- Basic agent: terminate agent loop when the context window is exceeded.
- Call tools sequentially when they have opted out of parallel calling.
- Inspect view bundle: support for bundling directories with nested subdirectories.
- Bugfix: strip protocol prefix when resolving eval event content
- Bugfix: switch to run directory when running multiple tasks with the same run directory.
- Bugfix: ensure that log directories don't end in forward/back slash.

## v0.3.41 (11 October 2024)

- [Approval mode](https://inspect.aisi.org.uk/approval.html) for extensible approvals of tool calls (human and auto-approvers built in,  arbitrary other approval schemes via extensions).
- [Trace mode](https://inspect.aisi.org.uk/interactivity.html#sec-trace-mode) for printing model interactions to the terminal.
- Add `as_dict()` utility method to `Score`
- [Sample limits](https://inspect.aisi.org.uk/errors_and_limits.html#sample-limits) (`token_limit` and `message_limit`) for capping the number of tokens or messages used per sample ( `message_limit` replaces deprecated `max_messages`).
- Add `metadata` field to `Task` and record in log `EvalSpec`.
- Include datetime and level in file logger.
- Correct llama3 and o1 tool calling when empty arguments passed.
- Allow resolution of any sandbox name when there is only a single environment.
- Introduce `--log-level-transcript` option for separate control of log entries recorded in the eval log file
- Improve mime type detection for image content encoding (fixes issues w/ webp images).
- Fix memory leak in Inspect View worker-based JSON parsing.
- Add `fail_on_error` option for `eval_retry()` and `inspect eval-retry`.
- Defer resolving helper models in `self_critique()` and `model_graded_qa()`.
- Fix Docker relative path resolution on Windows (use PurePosixPath not Path)
- Restore support for `--port` and `--host` on Inspect View.

## v0.3.40 (6 October 2024)

- Add `interactive` option to `web_browser()` for disabling interactive tools (clicking, typing, and submitting forms).
- Provide token usage and raw model API calls for OpenAI o1-preview.
- Add support for reading CSV files of dialect 'excel-tab'.
- Improve prompting for Python tool to emphasise the need to print output.
- For `basic_agent()`, defer to task `max_messages` if none is specified for the agent (default to 50 is the task does not specify `max_messages`).
- Add optional `content` parameter to `ModelOutput.for_tool_call()`.
- Display total samples in Inspect View
- Prune `sample_reductions` when returning eval logs with `header_only=True`.
- Improved error message for undecorated solvers.
- For simple matching scorers, only include explanation if it differs from answer.

## v0.3.39 (3 October 2024)

- The sample transcript will now display the target for scoring in the Score Event (for newly run evaluations).
- Provide setter for `max_messages` on `TaskState`.
- Provide `max_messages` option for `basic_agent()` (defaulting to 50) and use it rather than any task `max_messages` defined.
- Improved implementation of disabling parallel tool calling (also fixes a transcript issue introduced by the original implementation).
- Improve quality of error messages when a model API key environment variable is missing.
- Improve prompting around letting the model know it should not attempt parallel web browser calls.

## v0.3.38 (3 October 2024)

- Rename `web_browser_tools()` to `web_browser()`, and don't export individual web browsing tools.
- Add `parallel` option to `@tool` decorator and specify `parallel=False` for web browsing tools.
- Improve prompting for web browser tools using more explicit examples.
- Improve prompting for `</tool_call>` end sequence for Llama models.
- Fix issue with failure to execute sample setup scripts.

## v0.3.37 (2 October 2024)

- Move evals into [inspect_evals](https://github.com/UKGovernmentBEIS/inspect_evals) package.

## v0.3.36 (2 October 2024)

- [Web Browser](https://inspect.aisi.org.uk/tools-standard.html#sec-web-browser) tool which provides a headless Chromium browser that supports navigation, history, and mouse/keyboard interactions.
- `auto_id` option for dataset readers to assign an auto-incrementing ID to records.
- Task args: don't attempt to serialise registry objects that don't have captured parameters.

## v0.3.35 (1 October 2024)

- Catch o1-preview "invalid_prompt" exception and convert to normal content_filter refusal.
- Terminate timed out subprocesses.
- Support 'anthropoic/bedrock/' service prefix for Anthropic models hosted on AWS Bedrock.
- Change score reducer behavior to always reduce score metadata to the value of the `metadata` field in the first epoch
- Improve task termination message (provide eval-retry prompt for tasks published in packages)
- Preserve type for functions decorated with `@task`.
- Various improvements to layout and display for Inspect View transcript.

## v0.3.34 (30 September 2024)

- Support for `max_tokens` on OpenAI o1 models (map to `max_completion_tokens`).
- Fix regression of log and debug options on `inspect view`
- Improved focus management for Inspect View
- Raise error if `epochs` is less than 1
- Improve code parsing for HumanEval (compatibility with Llama model output)

## v0.3.33 (30 September 2024)

- StopReason: Added "model_length" for exceeding token window and renamed "length" to "max_tokens".
- Capture solver input params for subtasks created by `fork()`.
- Option to disable ANSI terminal output with `--no-ansi` or `INSPECT_NO_ANSI`
- Add chain of thought option to `multiple_choice()` and export `MultipleChoiceTemplate` enumeration
- Allow Docker sandboxes configured with `x-default` to be referred to by their declared service name.
- Improved error messages for Docker sandbox initialisation.
- Improve legibility of Docker sandbox log entries (join rather than displaying as array)
- Display user message immediately proceeding assistant message in model call transcripts.
- Display images created by tool calls in the Viewer.
- Fix duplicated tool call output display in Viewer for Gemini and Llama models.
- Require a `max_messages` for use of `basic_agent()` (as without it, the agent could end up in an infinite loop).
- Load extension entrypoints per-package (prevent unnecessary imports from packages not being referenced).
- Track sample task state in solver decorator rather than solver transcript.
- Display solver input parameters for forked subtasks.
- Improvements to docker compose down cleanup: timeout, survive missing compose files.
- Always produce epoch sample reductions even when there is only a single epoch.
- Scores produced after being reduced retain `answer`, `explanation`, and `metadata` only if equal across all epochs.

## v0.3.32 (25 September 2024)

- Fix issue w/ subtasks not getting a fresh store() (regression from introduction of `fork()` in v0.3.30)
- Fix issue w/ subtasks that return None invalidating the log file.
- Make subtasks collapsible in Inspect View.
- Improved error reporting for missing `web_search()` provider environment variables.

## v0.3.31 (24 September 2024)

- Deprecated `Plan` in favor of `Solver` (with `chain()` function to compose multiple solvers).
- Added `max_tool_output` generation option (defaults to 16KB).
- Improve performance of `header_only` log reading (switch from json-stream to ijson).
- Add support for 0 retries to `eval-set` (run a single `eval` then stop).
- Tool calling fixes for update to Mistral v1.1. client.
- Always show `epochs` in task status (formerly wasn't included for multiple task display)
- Render transcript `info()` strings as markdown
- Eliminate log spam from spurious grpc fork message.
- Fix issue with hf_dataset shuffle=True not actually shuffling.
- Improved error handling when loading invalid setuptools entrypoints.
- Don't catch TypeError when calling tools (we now handle this in other ways)

## v0.3.30 (18 September 2024)

- Added `fork()` function to fork a `TaskState` and evaluate it against multiple solvers in parallel.
- Ensure that Scores produced after being reduced still retain `answer`, `explanation`, and `metadata`.
- Fix error when running `inspect info log-types`
- Improve scorer names imported from modules by not including the the module names.
- Don't mark messages read from cache with source="cache" (as this breaks the cache key)
- Add `cache` argument to `basic_agent()` for specifying cache policy for the agent.
- Add `cache` field to `ModelEvent` to track cache reads and writes.
- Compatibility with Mistral v1.1 client (now required for Mistral).
- Catch and propagate Anthropic content filter exceptions as normal "content_filter" responses.
- Fix issue with failure to report metrics if all samples had a score value of 0.
- Improve concurrency of Bedrock models by using aioboto3.
- Added [SWE Bench](https://github.com/UKGovernmentBEIS/inspect_evals/tree/main/src/inspect_evals/swe_bench), [GAIA](https://github.com/UKGovernmentBEIS/inspect_evals/tree/main/src/inspect_evals/gaia), and [GDM CTF](https://github.com/UKGovernmentBEIS/inspect_evals/tree/main/src/inspect_evals/gdm_capabilities/in_house_ctf) evals.

## v0.3.29 (16 September 2024)

- Added `--plan` and `-P` arguments to `eval` and `eval-set` commands for replacing the task default plan with another one.
- Improved support for eval retries when calling `eval()` or `eval_set()` with a `plan` argument.
- Don't log base64 images by default (re-enable logging with `--log-images`).
- Provide unique tool id when parsing tool calls for models that don't support native tool usage.
- Fix bug that prevented `epoch_reducer` from being used in eval-retry.
- Fix bug that prevented eval() level `epoch` from overriding task level `epoch`.

## v0.3.28 (14 September 2024)

- [basic_agent()](https://inspect.aisi.org.uk/agents.html#sec-basic-agent) that provides a ReAct tool loop with support for retries and encouraging the model to continue if its gives up or gets stuck.
- [score()](https://inspect.aisi.org.uk/solvers.html#sec-scoring-in-solvers) function for accessing scoring logic from within solvers.
- Ability to [publish](https://inspect.aisi.org.uk/log-viewer.html#sec-publishing) a static standalone Inspect View website for a log directory.
- `system_message()` now supports custom parameters and interpolation of `metadata` values from `Sample`.
- `generate()` solver now accepts arbitrary generation config params.
- `use_tools()` now accepts a variadic list of `Tool` in addition to literal `list[Tool]`.
- `bash()` and `python()` tools now have a `user` parameter for choosing an alternate user to run code as.
- `bash()` and `python()` tools now always return stderr and stdout no matter the exit status.
- Support for OpenAI o1-preview and o1-mini models.
- Input event for recording screen input in sample transcripts.
- Record to sample function for CSV and JSON dataset readers can now return multiple samples.
- Added `debug_errors` option to `eval()` to raise task errors (rather than logging them) so they can be debugged.
- Properly support metrics that return a dict or list of values
- Improved display of prerequisite errors when running `eval()` from a script or notebook.
- Fix `eval_set()` issue with cleaning up failed logs on S3.
- Cleanup Docker containers that fail during sample init.
- Add support for computing metrics for both individual keys within a dictionary but also for the dictionary as a whole
- Fix for Vertex tool calling (don't pass 'additionalProperties').
- Added [SQuAD](https://github.com/UKGovernmentBEIS/inspect_evals/tree/main/src/inspect_evals/squad), [AGIEval](https://github.com/UKGovernmentBEIS/inspect_evals/tree/main/src/inspect_evals/agieval), [IFEval](https://github.com/UKGovernmentBEIS/inspect_ai/blob/main/src/inspect_evals/ifeval/), [PubMedQA](https://github.com/UKGovernmentBEIS/inspect_evals/tree/main/src/inspect_evals/pubmedqa), and [MBPP](https://github.com/UKGovernmentBEIS/inspect_evals/tree/main/src/inspect_evals/mbpp) benchmarks.

## v0.3.27 (6 September 2024)

- Fix missing timestamp issue with running `eval_set()` with an S3-backed log directory.
- Correct rounding behavior for `f1()` and `exact()` scorers.
- Correct normalized text comparison for `exact()` scorer.
- Improved appearance and navigation for sample transcript view.
- Added [MathVista](https://github.com/UKGovernmentBEIS/inspect_evals/tree/main/src/inspect_evals/mathvista) benchmark.

## v0.3.26 (6 September 2024)

- [Eval Sets](https://inspect.aisi.org.uk/eval-sets.html) for running groups of tasks with automatic retries.
- [Per-sample](https://inspect.aisi.org.uk/sandboxing.html#sec-per-sample-sandbox) Sandbox environments can now be specified (e.g. allowing for a distinct Dockerfile or Docker compose file for each sample).
- [input_screen()](https://inspect.aisi.org.uk/interactivity.html) context manager to temporarily clear task display for user input.
- Introduce two new scorers, `f1()` (precision and recall in text matching) and `exact()` (whether normalized text matches exactly).
- Task `metrics` now override built in scorer metrics (previously they were merged). This enables improved re-use of existing scorers where they only change required is a different set of metrics.
- `write_log_dir_manifest()` to write a log header manifest for a log directory.
- Relocate `store()` and `@subtask` from solver to utils module; relocate `transcript()` from solver to log module.
- Add optional user parameter to SandboxEnvironment.exec for specifying the user. Currently only DockerSandboxEnvironment is supported.
- Fix issue with resolving Docker configuration files when not running from the task directory.
- Only populate Docker compose config metadata values when they are used in the file.
- Treat Sandbox exec `cwd` that are relative paths as relative to sample working directory.
- Filter base64 encoded images out of model API call logs.
- Raise error when a Solver does not return a TaskState.
- Only run tests that use model APIs when the `--runapi` flag is passed to `pytest` (prevents unintended token usage)
- Remove `chdir` option from `@tasks` (tasks now always chdir during execution).
- Do not process `.env` files in task directories (all required vars should be specified in the global `.env`).
- Only enable `strict` mode for OpenAI tool calls when all function parameters are required.
- Added [MMMU](https://github.com/UKGovernmentBEIS/inspect_evals/tree/main/src/inspect_evals/mmmu), [CommonsenseQA](https://github.com/UKGovernmentBEIS/inspect_evals/tree/main/src/inspect_evals/commonsense_qa), [MMLU-Pro](https://github.com/UKGovernmentBEIS/inspect_evals/tree/main/src/inspect_evals/mmlu_pro), and [XSTest](https://github.com/UKGovernmentBEIS/inspect_evals/tree/main/src/inspect_evals/xstest) benchmarks.

## v0.3.25 (25 August 2024)

- `Store` for manipulating arbitrary sample state from within solvers and tools.
- `Transcripts` for detailed sample level tracking of model and tool calls, state changes, logging, etc.
- `Subtasks` for delegating work to helper models, sub-agents, etc.
- Integration with Anthropic [prompt caching](https://inspect.aisi.org.uk/caching.html#sec-provider-caching).
- [fail_on_error](https://inspect.aisi.org.uk/errors-and-limits.html#failure-threshold) option to tolerate some threshold of sample failures without failing the evaluation.
- Specify `init` value in default Docker compose file so that exit signals are handled correctly (substantially improves container shutdown performance).
- Add `function` field to `ChatMessageTool` to indicate the name of the function called.
- Added [RACE](https://github.com/UKGovernmentBEIS/inspect_evals/tree/main/src/inspect_evals/race-h/) benchmark.

## v0.3.24 (18 August 2024)

- Support for tool calling for Llama 3.1 models on Bedrock.
- Report JSON schema validation errors to model in tool response.
- Support for `strict` mode in OpenAI tool calls (update to v1.40.0 of `openai` package required).

## v0.3.23 (16 August 2024)

- Support for tool calling for Llama 3.1 models on Azure AI and CloudFlare.
- Increase default `max_tokens` from 1024 to 2048.
- Record individual sample reductions along with results for multi-epoch evals.
- Change default to not log base64 encoded versions of images, as this often resulted in extremely large log files (use `--log-images` to opt back in).
- Update to new Mistral API (v1.0.1 of `mistralai` is now required).
- Support for Llama 3.1 models on Amazon Bedrock
- Eliminate Bedrock dependency on anthropic package (unless using an Anthropic model).
- Improved resolution of AWS region for Bedrock (respecting already defined AWS_REGION and AWS_DEFAULT_REGION)
- Fix bug in match scorer whereby numeric values with periods aren't correctly recognized.
- Added [HumanEval](https://github.com/UKGovernmentBEIS/inspect_evals/tree/main/src/inspect_evals/humaneval), [WinoGrande](https://github.com/UKGovernmentBEIS/inspect_evals/tree/main/src/inspect_evals/winogrande) and [Drop](https://github.com/UKGovernmentBEIS/inspect_evals/tree/main/src/inspect_evals/drop) benchmarks.

## v0.3.22 (07 August 2024)

- Fix issue affecting results of `pass_at_{k}` score reducer.

## v0.3.21 (07 August 2024)

- Add `pass_at_{k}` score reducer to compute the probability of at least 1 correct sample given `k` epochs.
- Improved metrics `value_to_float` string conversion (handle numbers, "true", "false", etc.)
- Log viewer: Ctrl/Cmd+F to find text when running in VS Code.
- Set Claude default `max_tokens` to 4096
- Combine user and assistant messages for Vertex models.
- Warn when using the `name` parameter with task created from `@task` decorated function.
- Make sample `metadata` available in prompt, grading, and self-critique templates.
- Retry on several additional OpenAI errors (APIConnectionError | APITimeoutError | InternalServerError)
- Fix a regression which would cause the 'answer' to be improperly recorded when scoring a sample.

## v0.3.20 (03 August 2024)

- `Epochs` data type for specifying epochs and reducers together (deprecated `epochs_reducer` argument).
- Enable customisation of model generation cache dir via `INSPECT_CACHE_DIR` environment variable.
- Use doc comment description rather than `prompt` attribute of `@tool` for descriptions.
- Include examples section from doc comments in tool descriptions.
- Add `tool_with()` function for adapting tools to have varying names and parameter descriptions.
- Improve recording of `@task` arguments so that dynamically created tasks can be retried.
- Only print `eval-retry` message to terminal for filesystem based tasks.
- Enhance Python logger messages to capture more context from the log record.
- Fix an issue that could result in duplicate display of scorers in log view when using multiple epoch reducers.

## v0.3.19 (02 August 2024)

- [vLLM](https://inspect.aisi.org.uk/models.html#sec-vllm) model provider.
- [Groq](https://groq.com/) model provider.
- [Google Vertex](https://inspect.aisi.org.uk/models.html#google-vertex) model provider.
- [Reduce scores](https://inspect.aisi.org.uk/scorers.html##sec-reducing-epoch) in multi-epoch tasks before computing metrics (defaults to averaging sample values).
- Replace the use of the `bootstrap_std` metric with `stderr` for built in scorers (see [rationale](https://inspect.aisi.org.uk/scorers.html#stderr-note) for details).
- Option to write Python logger entries to an [external file](https://inspect.aisi.org.uk/log-viewer.html#sec-external-file).
- Rename `ToolEnvironment` to `SandboxEnvironment` and `tool_environment()` to `sandbox()` (moving the renamed types from `inspect_ai.tool` to `inspect_ai.util`). Existing symbols will continue to work but will print deprecation errors.
- Moved the `bash()`, `python()`, and `web_search()` functions from `inspect_ai.solver` to `inspect_ai.tool`.  Existing symbols will continue to work but will print deprecation errors.
- Enable parallel execution of tasks that share a working directory.
- Add `chdir` option to `@task` to opt-out of changing the working directory during task execution.
- Enable overriding of default safety settings for Google models.
- Use Python type annotations as the first source of type info for tool functions (fallback to docstrings only if necessary)
- Support for richer types (list, TypeDict, dataclass, Pydantic, etc.) in tool calling.
- Change `ToolInfo` parameters to be directly expressed in JSON Schema (making it much easier to pass them to model provider libraries).
- Validate tool call inputs using JSON Schema and report errors to the model.
- Gracefully handle tool calls that include only a single value (rather than a named dict of parameters).
- Support `tool_choice="any"` for OpenAI models (requires >= 1.24.0 of openai package).
- Make multiple tool calls in parallel. Parallel tool calls occur by default for OpenAI, Anthropic, Mistral, and Groq. You can disable this behavior for OpenAI and Groq with `--parallel-tool-calls false`.
- Invoke rate limit retry for OpenAI APITimeoutError (which they have recently begun returning a lot of more of as a result of httpx.ConnectTimeout, which is only 5 seconds by default.).
- Add `cwd` argument to `SandboxEnvironment.exec()`
- Use `tee` rather than `docker cp` for Docker sandbox environment implementation of `write_file()`.
- Handle duplicate tool call ids in Inspect View.
- Handle sorting sample ids of different types in Inspect View.
- Correctly resolve default model based on CLI --model argument.
- Fix issue with propagating API keys to Azure OpenAI provider.
- Add `azure` model arg for OpenAI provider to force binding (or not binding) to the Azure OpenAI back-end.
- Support for Llama 3 models with the Azure AI provider.
- Add `setup` field to `Sample` for providing a per-sample setup script.
- Score multiple choice questions without parsed answers as incorrect (rather than being an error). Llama 3 and 3.1 models especially often fail to yield an answer.
- Read JSON encoded `metadata` field from samples.
- Show task/display progress immediately (rather than waiting for connections to fill).
- Reduce foreground task contention for Inspect View history loading.
- Ability to host standalone version of Inspect View to view single log files.
- Throw `TimeoutError` if a call to `subprocess()` or `sandbox().exec()` times out (formerly a textual error was returned along with a non-zero exit code).
- Validate name passed to `example_dataset()` (and print available example dataset names).
- Resolve relative image paths within Dataset samples against the directory containing the dataset.
- Preserve `tool_error` text for Anthropic tool call responses.
- Fix issue with rate limit reporting being per task not per eval.
- Set maximum rate limit backoff time to 30 minutes
- Retry with exponential backoff for web_search Google provider.

## v0.3.18 (14 July 2024)

- [Multiple Scorers](https://inspect.aisi.org.uk/scorers.html#sec-multiple-scorers) are now supported for evaluation tasks.
- [Multiple Models](https://inspect.aisi.org.uk/parallelism.html#sec-multiple-models) can now be evaluated in parallel by passing a list of models to `eval()`.
- Add `api_key` to `get_model()` for explicitly specifying an API key for a model.
- Improved handling of very large (> 100MB) log files in Inspect View.
- Use `network_mode: none` for disabling networking by default in Docker tool environments.
- Shorten the default shutdown grace period for Docker container cleanup to 1 second.
- Allow sandbox environment providers to specify a default `max_samples` (set to 25 for the Docker provider).
- Prevent concurrent calls to `eval_async()` (unsafe because of need to change directories for tasks). Parallel task evaluation will instead be implemented as a top-level feature of `eval()` and `eval_async()`.
- Match scorers now return answers consistently even when there is no match.
- Relocate tool related types into a new top-level `inspect_ai.tool` module (previous imports still work fow now, but result in a runtime deprecation warning).
- Decouple tools entirely from solvers and task state (previously they had ways to interact with metadata, removing this coupling will enable tool use in lower level interactions with models). Accordingly, the `call_tools()` function now operates directly on messages rather than task state.
- Support token usage for Google models (Inspect now requires `google-generativeai` v0.5.3).

## v0.3.17 (25 June 2024)

- Optional increased control over the tool use loop via the `call_tools()` function and new `tool_calls` parameter for `generate()`.
- New `per_epoch` option for `CachePolicy` to allow caching to ignore epochs.
- Correctly handle `choices` and `files` when converting `Sample` images to base64.

## v0.3.16 (24 June 2024)

-   Various fixes for the use of Docker tool environments on Windows.
-   Ability to disable cleanup of tool environments via `--no-toolenv-cleanup`.
-   New `inspect toolenv cleanup` command for manually cleaning up tool environments.
-   `ToolError` exception type for explicitly raising tool errors to the model. Formerly, any exception would be surfaced as a tool error to the model. Now, the `ToolError` exception is required for reporting to the model (otherwise other exception types go through the call stack and result in an eval error).
-   Resolve `INSPECT_LOG_DIR` in `.env` file relative to `.env` file parent directory.
-   Use `-` for delimiting `--limit` ranges rather than `,`.
-   Use HF model device for generate (compatibility with multi-GPU).

## v0.3.15 (15 June 2024)

-   [Sandbox Environments](https://inspect.aisi.org.uk/sandboxing.html) for executing tool code in a sandbox.
-   [Caching](https://inspect.aisi.org.uk/caching.html) to reduce the number of model API calls made.
-   The `multiple_choice()` solver now has support for questions with multiple correct answers.
-   More fine grained handling of Claude `BadRequestError` (400) errors (which were formerly all treated as content moderation errors).
-   Filter out empty TextBlockParam when playing messages back to Claude.
-   Automatically combine Claude user messages that include tool content.
-   Revert to "auto" rather than "none" after forced tool call.
-   Provide `TaskState.tools` getter/setter (where the setter automatically syncs the system messages to the specified set of tools).
-   The `use_tools()` function now uses the `TaskState.tools` setter, so replaces the current set of tools entirely rather than appending to it.
-   Set `state.completed = False` when `max_messages` is reached.
-   Allow tools to be declared with no parameters.
-   Allow for null `bytes` field in `Logprobs` and `TopLogprobs`.
-   Support all Llama series models on Bedrock.
-   Added `truthfulqa` benchmark.
-   Added `intercode-ctf` example.

## v0.3.14 (04 June 2024)

-   Stream samples to the evaluation log as they are completed (subject to the new `--log-buffer` option). Always write completed samples in the case of an error or cancelled task.
-   New `"cancelled"` status in eval log for tasks interrupted with SIGINT (e.g. Ctrl-C). Logs are now written for cancellations (previously they were not).
-   Default `--max-samples` (maximum concurrent samples) to `--max-connections`, which will result in samples being more frequently completed and written to the log file.
-   For `eval_retry()`, copy previously completed samples in the log file being retried so that work is not unnecessarily repeated.
-   New `inspect eval-retry` command to retry a log file from a task that ended in error or cancellation.
-   New `retryable_eval_logs()` function and `--retryable` option for `inspect list logs` to query for tasks not yet completed within a log directory.
-   Add `shuffled` property to datasets to determine if they were shuffled.
-   Remove unused `extensions` argument from `list_eval_logs()`.

## v0.3.13 (31 May 2024)

-   Bugfix: Inspect view was not reliably updating when new evaluation logs were written.

## v0.3.12 (31 May 2024)

-   Bugfix: `results` was not defined when no scorer was provided resulting in an error being thrown. Fixed by setting `results = EvalResults()` when no scorer is provided.
-   Bugfix: The viewer was not properly handling samples without scores.

## v0.3.11 (30 May 2024)

-   Update to non-beta version of Anthropic tool use (remove legacy xml tools implementation).

## v0.3.10 (29 May 2024)

-   **BREAKING:** The `pattern` scorer has been modified to match against any (or all) regex match groups. This replaces the previous behaviour when there was more than one group, which would only match the second group.
-   Improved performance for Inspect View on very large datasets (virtualized sample list).
-   ToolChoice `any` option to indicate the model should use at least one tool (supported by Anthropic and Mistral, mapped to `auto` for OpenAI).
-   Tool calls can now return a simple scalar or `list[ContentText | ContentImage]`.
-   Support for updated Anthropic tools beta (tool_choice and image tool results).
-   Report tool_error back to model if it provides invalid JSON for tool calls arguments (formerly this halted the entire eval with an error).
-   New `max_samples` option to control how many samples are run in parallel (still defaults to running all samples in parallel).
-   Add `boolq.py` benchmark.
-   Add `piqa.py` benchmark.
-   View: Improved markdown rendering (properly escape reference links).
-   Improved typing for example_dataset function.
-   Setuptools entry point for loading custom model extensions.
-   Break optional `tuple` return out of `ToolResult` type.
-   Bugfix: always read original sample message(s) for `TaskState.input_text`.
-   Bugfix: remove write counter from log (could have resulted in incomplete/invalid logs propagating to the viewer).
-   Bugfix: handle task names that include spaces in log viewer.

## v0.3.9 (14 May 2024)

-   Add `ollama` local model provider.
-   Add `multi_scorer()` and `majority_vote()` functions for combining multiple scorers into a single score.
-   Add support for multiple model graders in `model_graded_qa()`.
-   Raise `TypeError` for solvers and scorers not declared as `async`.
-   Fallback to standard parse if `NaN` or `Inf` is encountered while reading log file header.
-   Remove deprecated support for matching partial model names (e.g. "gpt" or "claude").

## v0.3.8 (07 May 2024)

-   Exclude null config values from listings in log viewer.

## v0.3.7 (07 May 2024)

-   Add support for logprobs to HF provider, and create uniform API for other providers that support logprobs (Together and OpenAI).
-   Provide an option to merge assistant messages and use it for Anthropoic models (as they don't allow consecutive assistant messages).
-   Supporting infrastructure in Inspect CLI for VS Code extension (additional list and info commands).

## v0.3.6 (06 May 2024)

-   Show first log file immediately (don't wait for fetching metadata for other logs)
-   Add `--version` CLI arg and `inspect info version` command for interrogating version and runtime source path.
-   Fix: exclude `null` config values in output from `inspect info log-file`

## v0.3.5 (04 May 2024)

-   Fix issue with logs from S3 buckets in inspect view.
-   Add `sort()` method to `Dataset` (defaults to sorting by sample input length).
-   Improve tokenization for HF provider (left padding, attention mask, and allow for custom chat template)
-   Improve batching for HF provider (generate as soon as queue fills, thread safety for future.set_result).
-   Various improvements to documentation.

## v0.3.4 (01 May 2024)

-   `write_eval_log()` now ignores unserializable objects in metadata fields.
-   `read_eval_log()` now takes a `str` or `FileInfo` (for compatibility w/ list returned from `list_eval_logs()`).
-   Registry name looks are now case sensitive (fixes issue w/ loading tasks w/ mixed case names).
-   Resiliency to Python syntax errors that occur when enumerating tasks in a directory.
-   Do not throw error if unable to parse or load `.ipynb` file due to lack of dependencies (e.g. `nbformat`).
-   Various additions to log viewer display (log file name, dataset/scorer in listing, filter by complex score types).
-   Improvements to markdown rendering in log viewer (don't render intraword underscores, escape html tags).

## v0.3.3 (28 April 2024)

-   `inspect view` command for viewing eval log files.
-   `Score` now has an optional `answer` field, which denotes the answer text extracted from model output.
-   Accuracy metrics now take an optional `ValueToFloat` function for customising how textual values mapped to float.
-   Made `model_graded_qa` more flexible with separate `instruction` template and `grade_pattern`, as well providing `partial_credit` as an option.
-   Modify the default templates for `chain_of_thought()` and `self_critique()` to instruct the model to reply with `ANSWER: $ANSWER` at the end on its own line.
-   Improved numeric extraction for `match(numeric=True)` (better currency and decimal handling).
-   Improve `answer()` patterns so that they detect letter and word answers both within and at the end of model output.
-   `Plan` now has an optional `cleanup` function which can be used to free per-sample resources (e.g. Docker containers) even in the case of an evaluation error.
-   Add `Dataset.filter` method for filtering samples using a predicate.
-   `Dataset` slices (e.g. `dataset[0:100]`) now return a `Dataset` rather than `list[Sample]`.
-   Relative path to `INSPECT_LOG_DIR` in `.env` file is now correctly resolved for execution within subdirectories.
-   `inspect list tasks` and `list_tasks()` now only parse source files (rather than loading them), ensuring that it is fast even for task files that have non-trivial global initialisation.
-   `inspect list logs` and `list_eval_logs()` now enumerate log files recursively by default, and only enumerate json files that match log file naming conventions.
-   Provide `header_only` option for `read_eval_log()` and `inspect info log-file` for bypassing the potentially expensive reading of samples.
-   Provide `filter` option for `list_eval_logs()` to filter based on log file header info (i.e. anything but samples).
-   Added `__main__.py` entry point for invocation via `python3 -m inspect_ai`.
-   Removed prompt and callable from model `ToolDef` (renamed to `ToolInfo`).
-   Fix issue with accesses of `completion` property on `ModelOutput` with no choices.

## v0.3.2 (21 April 2024)

-   Initial release.<|MERGE_RESOLUTION|>--- conflicted
+++ resolved
@@ -3,13 +3,10 @@
 - Agent bridge: Enable bridge filters to modify generation inputs (messages, tools, config, etc.).
 - Agent bridge: Ensure that bridge filters also take advantage of `retry_refusals` loop.
 - Agent bridge: Workaround Codex CLI not passing `detail` along with images.
+- Sandbox tools: Rewrite `inspect-ai` package installation type detection code.
 - Inspect View: Fix regression sorting folder and logs in list (folders should sort to the front of the list)
 - Inspect View: Properly reset page when navigating between folders.
-<<<<<<< HEAD
-- Sandbox Tools: Rewrite `inspect-ai` package installation type detection code.
-=======
 - Bugfix: Fix "auto" message truncation in react agent.
->>>>>>> fb85a843
 
 ## 0.3.133 (22 September 2025)
 
