--- conflicted
+++ resolved
@@ -2,11 +2,8 @@
 
 ## Unreleased
 
-<<<<<<< HEAD
 - StopReason: Added "model_length" for exceeding token window and renamed "length" to "max_tokens"
-=======
 - Capture solver input params for subtasks created by `fork()`.
->>>>>>> 3e35e919
 - Option to disable ANSI terminal output with `--no-ansi` or `INSPECT_NO_ANSI`
 - Allow Docker sandboxes configured with `x-default` to be referred to by their declared service name.
 - Track sample task state in solver decorator rather than solver transcript.
