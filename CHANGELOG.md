--- conflicted
+++ resolved
@@ -2,11 +2,8 @@
 
 - Anthropic: Support for images with mime type image/bmp.
 - Sandbox Service: Specify instance externally so a single script can service multiple instances.
-<<<<<<< HEAD
+- Agent Bridge: Embed sandbox service client in sandbox bridge proxy (for ease of bundling).
 - Sandboxes: Add Sandbox Injection API for Dynamic Environment Setup.
-=======
-- Agent Bridge: Embed sandbox service client in sandbox bridge proxy (for ease of bundling).
->>>>>>> fc52e4f5
   
 ## 0.3.131 (08 September 2025)
 
