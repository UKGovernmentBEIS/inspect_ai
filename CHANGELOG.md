## Unreleased

- OpenAI: Retry on rate limit requests with "Request too large".
- OpenAI: Tolerate `None` for assistant content (can happen when there is a refusal).
- Bugfix: Catch standard `TimeoutError` for running shell commands in the computer tool container.

## v0.3.70 (25 February 2025)

- [working_limit](https://inspect.ai-safety-institute.org.uk/errors_and_limits.html#working-limit) option for specifying a maximum working time (e.g. model generation, tool calls, etc.) for samples.
- Added `SandboxEvent` to transcript for recording sandbox execution and I/O.
- Sandboxes: `as_type()` function for checked downcasting of `SandboxEnvironment`
- Remove root logging handlers upon Inspect logger initialisation (as they result in lots of log spam if left installed).
- Only explicitly set `state.completed=True` when entering scoring (`basic_agent()` no longer sets `completed` so can be used in longer compositions of solvers).
- Add `uuid` property to `TaskState` and `EvalSample` (globally unique identifer for sample run).
- Add `cleanup` to tasks for executing a function at the end of each sample run.
- Agent `bridge()` is now compatible with the use of a custom `OPENAI_BASE_URL`.
- Mistral: Bump required version of `mistralai` package to 1.5 (required for `working_limit`).
- Truncate tracebacks included in evaluation log to a maximum of 1MB.
- Compatiblity with textual version 2.0 (remove upper bound).
- Align with HF datasets `fsspec` version contraints to avoid pip errors when installing alongside `datasets`.
- Bugfix: Fix issue with tools that had an ordinary `dict` as a parameter.
- Bugfix: Print the correct container `sample_id` for `--no-sandbox-cleanup`.
<<<<<<< HEAD
- Inspect View: Improve rendering of JSON within logging events.
=======
- Inspect View: Improve virtualized rendering of Sample List, Sample Transcript, and Sample Messages.
>>>>>>> f7398051

## v0.3.69 (20 February 2025)

- Google provider updated to use the [Google Gen AI SDK](https://googleapis.github.io/python-genai/), which is now the recommended API for Gemini 2.0 models.
- Task display: Use cooperative cancellation for cancel buttons in task display.
- Task display: Print task progress every 5 seconds for 'plain' display mode.
- Task display: Handle click on running samples tab when there is no transcript.
- Docker: Print stderr from `compose up` when no services startup successfully. 
- Docker: Print sample id and epoch for each container when using `--no-sandbox-cleanup`
- Mistral: Create and destroy client within generate.
- Inspect View: Fix display of score dictionaries containing boolean values
- Bugfix: Catch standard `TimeoutError` for subprocess timeouts (ensure kill/cleanup of timed out process).

## v0.3.68 (19 February 2025)

- Task display: Improve spacing/layout of final task display.
- Textual: speicfy broader range of compatible versions (v0.86.2 to v1.0.0)

## v0.3.67 (18 February 2025)

- Memoize calls to `get_model()` so that model instances with the same parameters are cached and re-used (pass `memoize=False` to disable).
- Async context manager for `Model` class for optional scoped usage of model clients.
- New `assistant_message()` solver.
- Prompt templates: Ignore template placeholders that don't map to passed parameters in `prompt_template()`, and system/user/assistnat solvers.
- Google: Handle system messages with content lists and input with system but no user messages.
- Google: Ensure that a completion choice is provided even when none are returned by the service.
- Inspect View: Improve the display of subtasks with no inputs or events.
- Inspect View: Fix transcript display of phantom subtask or other phantom events.
- Inspect View: Fix formatting issues in sample error display
- Bugfix: Raise error for empty dataset (rather than providing a dummy sample).
- Bugfix: Specify markup=False for textual static controls (stricter parser in textual 2.0 leading to exceptions).
- Bugfix: Temporarily pin to textual==1.0.0 while they chase all of their regressions in 2.0

## v0.3.66 (17 February 2025)

- Docker: Correct compose file generation for Dockerfiles w/ custom stem or extension.
- Escape brackets when rendering task config (another textual 2.0 fix)

## v0.3.65 (16 February 2025)

- Compatibility with textual 2.0 (which had several breaking changes).
- Inspect View: Improve scorer display formatting.
- Bugfix: Inspect view now correctly renders arrays with embedded `null` values.
- Bugfix: Inspect view now correctly handles scorers with no metrics.

## v0.3.64 (14 February 2025)

- [Reference documentation](https://inspect.ai-safety-institute.org.uk/reference/) for Python API and CLI commands.
- Add support for [clustered standard errors](https://inspect.ai-safety-institute.org.uk/scorers.html#clustered-standard-errors) via a new `cluster` parameter for the `stderr()` metric.
- Improvements to [scoring workflow](https://inspect.ai-safety-institute.org.uk/scorers.html#sec-scorer-workflow) (`inspect score` command and `score()` function).
- Metrics now take `list[SampleScore]` rather than `list[Score]` (previous signature is deprecated but still works with a warning).
- Use a sample adjustment for the `var()` metric.
- Google: Speculative fix for completion candidates not being returned as a list.
- Python and Bash tools: Add `sandbox` argument for running in non-default sandboxes.
- Transcript: Log `ScoreEvent` (with `intermediate=True`) when the `score()` function is called.
- Transcript: Add `source` field to `InfoEvent` and use it for events logged by the human agent.
- Docker: Support Dockerfiles with `.Dockerfile` extension.
- Docker: Raise error when there is an explicitly configured `container_name` (incompatible with epochs > 1).
- Docker: Dynamically set `compose up` timeout when there are `healthcheck` entries for services.
- Log: Validate that `log_dir` is writeable at startup.
- Log: Write eval config defaults into log file (rather than `None`).
- Bugfix: Always honor level-level-transcript setting for transcript logging.
- Bugfix: Fix some dynamic layout issues for sample sandbox view.

## v0.3.63 (07 February 2025)

- Add [OpenRouter](https://inspect.ai-safety-institute.org.uk/providers.html#openrouter) model provider.
- Inspect View: Convert codebase from JS/Preact to Typescript/React
- Add `shuffle_choices` to dataset and dataset loading funtions. Deprecate `shuffle` parameter to the `multiple_choice` solver.
- Add `stop_words` param to the `f1` scorer. `stop_words` will be removed from the target and answer during normalization.
- Tools: Handle return of empty list from tool calls.
- Computer: Moved out of beta (i.e. from `inspect_ai.tool.beta` into `inspect_ai.tool`).
- Sandboxes: Docker now uses `tee` for write_file operations.
- Inspect View: Handle Zip64 zip files (for log files greater than 4GB)
- Bugfix: Change `type` parameter of `answer()` to `pattern` to address registry serialisation error.
- Bugfix: Restore printing of request payloads for 400 errors from Anthropic.
- Bugfix: Log transcript event for solver provided scores (improves log viewer display of solver scoring)

## v0.3.62 (03 February 2025)

- Various improvements for [reasoning models](https://github.com/UKGovernmentBEIS/inspect_ai/pull/1229) including extracting reasoning content from assistant messages.
- OpenAI: Handle `reasoning_effort`, `max_tokens`, `temperature`, and `parallel_tool_calls` correctly for o3 models.
- OpenAI: Map some additional 400 status codes to `content_filter` stop reason.
- Anthropic: Handle 413 status code (Payload Too Large) and map to `model_length` StopReason.
- Tasks: Log sample with error prior to raising task-ending exception.
- Python: Enhance prompt to emphasise that it is a script rather than a notebook.
- Computer: Various improvements to image including desktop, python, and VS Code configuration.
- Bugfix: Don't download full log from S3 for header_only reads.

## v0.3.61 (31 January 2025)

- Computer: Enable viewing computer tool's remote mouse cursor via VNC.
- Computer: Disable lock screen on from computer tool reference image.
- Limits: Amend `SampleLimitExceededError` with current `state` so that messages, etc. are preserved when limits are hit.
- Tools: Properly handle image dispatching when multiple tool calls are made by assistant.
- Anthropic: Raise error on 400 status not identified as model_length or content_filter.
- Basic Agent: `incorrect_message` can now optionally be an async function.
- Bugfix: Remove `suffix` from `eval-set` CLI args.
- Bugfix: Only catch `Exception` from sandboxenv_init (allow cancelled to propagate)

## v0.3.60 (29 January 2025)

- [Agent Bridge](https://inspect.ai-safety-institute.org.uk/agent-bridge.html) for integrating external agent frameworks with Inspect.
- [Goodfire](https://inspect.ai-safety-institute.org.uk/models.html#goodfire) model provider.
- Add `@wraps` to functions wrapped by Inspect decorators to preserve type information.
- Hugging Face: Add support for stop sequences for HF models.
- Docker: More robust parsing of version strings (handle development versions).
- Vertex: Support for Anthropic models hosted on Vertex.
- OpenAI: Read `refusal` field from assistant message when provided.
- OpenAI: Use qualifiers rather than model args for OpenAI on other providers (`openai/azure`)
- Anthropic: Don't insert '(no content)' into cannonical messages list (do only on replay)
- Anthropic: Use qualifiers rather than model args for Anthropic on other providers (`anthropic/bedrock`, `anthropic/vertex`).
- Anthropic: Suport for `extra_body` model arg (for adding additional JSON properties to the request)
- Basic Agent: Append `tools` to `state` so that tools added in `init` are preserved.
- Scoring: Always provide half-again the sample time limit for scoring.
- Bugfix: Fix issue w/ approvals for samples with id==0.
- Bugfix: Use "plain" display when running eval_async() outside of eval().
- Bugfix: Fix issue with multiple scorers of the same type in a task.

## v0.3.59 (24 January 2025)

- Beta version of [computer()](https://inspect.ai-safety-institute.org.uk/tools.html#sec-computer) tool which models with a computer desktop environment.
- `user_message()` solver for appending parameterised user messages.
- `prompt_template()`, `system_message()` and `user_message()` solver now also include the sample `store` in substitution parameters.
- Limits: Enforce token and message limit at lower level (not longer required to check `state.completed` for limit enforcement).
- Limits: Enforce [custom limits](https://inspect.ai-safety-institute.org.uk/errors-and-limits.html#custom-limit) for samples by raising `SampleLimitExceededError`.
- Tasks: Optional ability for solvers to [yield scores](https://inspect.ai-safety-institute.org.uk/solvers.html#sec-scoring-in-solvers) for a task.
- Model API: Log model calls that result in bad request errors.
- Tools: `model_input` option that determines how tool call result content is played back to the model.
- Tools: Don't attempt to marshall arguments of dynamic `ToolDef` with `**kwargs: Any` (just pass them through).
- Log warning when a non-fatal sample error occurs (i.e. errors permitted by the `fail_on_error` option) 
- Inspect View: allow filtering samples by compound expressions including multiple scorers. (thanks @andrei-apollo)
- Inspect View: improve rendering performance and stability for the viewer when viewing very large eval logs or samples with a large number of steps.
- Task display: Improved `plain` mode with periodic updates on progress, metrics, etc.
- Google: Update to v0.8.4 of google-generativeai (py.typed support and removal of logprobs generation options)
- Google: Support for string enums (e.g. `Literal["a", "b", "c"])`) in tool function declarations.

## v0.3.58 (16 January 2025)

- Support for [audio and video](https://inspect.ai-safety-institute.org.uk/multimodal.html) inputs for Open AI and Google Gemini models.
- Task display: Added Timeout Tool button for manually timing out a tool call.
- Task display: Automatically switch to "plain" mode when running in a background thread
- Sandboxes: Setup and initialisation errors are now handled at the sample level.
- Sandboxes: Increase setup script timeout to 5 minutes (from 30 seconds) and do not retry setup scripts (in case they aren't idempotent).
- Sandboxes: Add `timeout_retry` option (defaulting to `True`) to `exec()` function.
- Sandboxes: Add `type` and  optional `container` properties to `SandboxConnection`.
- Docker: Services which exit with status 0 during setup no longer cause an error.
- `task_with()` function for creating task variants.
- Added `--filter` argument to trace CLI commands for filtering on trace log message content.
- Print model conversations to terminal with `--display=conversation` (was formerly `--trace`, which is now deprecated).
- HuggingFace: Support models that don't provide a chat template (e.g. gpt2)
- Eval Set: Ensure that logs with status 'started' are retried.
- Rename the built in `bootstrap_std` metric to `bootstrap_stderr` (deprecate `bootstrap_std`)
- Bugfix: Fix duplication of summaries when eval log file is rewritten.

## v0.3.57 (09 January 2025)

- [Tracing API](https://inspect.ai-safety-institute.org.uk/tracing.html#tracing-api) for custom trace logging.
- Inspect View: never truncate tool result images and display at default width of 800px.
- Inspect View: display tool error messages in transcript when tool errors occur.
- Inspect View: display any completed samples even if the task fails because of an error
- Inspect View: don't display the 'input' column heading if there isn't an input
- Open AI: Handle additional bad request status codes (mapping them to appropriate `StopReason`)
- Open AI: Use new `max_completion_tokens` option for o1 full.
- Web Browser: raise error when both `error` and `web_at` fields are present in response.
- Sandboxes: Apply dataset filters (limit and sample id) prior to sandbox initialisation.
- Docker: Prevent issue with container/project names that have a trailing underscore. 
- Store: initialise `Store` from existing dictionary.
- Log: provide `metadata_as` and `store_as` typed accessors for sample metadata and store.
- Tool parameters with a default of `None` are now supported.
- More fine graned HTML escaping for sample transcripts displalyed in terminal.
- Bugfix: prevent errors when a state or storage value uses a tilda or slash in the key name.
- Bugfix: Include input in sample summary when the sample input contains a simple string.

## v0.3.56 (01 January 2025)

- [Human Agent](https://inspect.ai-safety-institute.org.uk/human-agent.html) solver for human baselining of computing tasks.
- [Typed interfaces](https://inspect.ai-safety-institute.org.uk/typing.html) to `Sample` store and metadata using Pydantic models.
- [Approval policies](https://inspect.ai-safety-institute.org.uk/approval.html#task-approvers) can now be defined at the `Task` level (`eval` level approval policies take precedence).
- Tools can now return `ContentText` and `ContentImage`.
- Move tool result images into subsequent user messages for models that don't support tools returning images.
- `SandboxConnection` that contains login information from sandboxes.
- `display_type()` function for detecting the current display type (e.g. "full", "rich", etc.)
- Trace: improved handling of `eval()` running in multiple processes at once (trace file per-process)
- Docker: don't apply timeouts to `docker build` and `docker pull` commands.
- Bugfix: fix issue w/ `store.get()` not auto-inserting `default` value.

## v0.3.55 (29 December 2024)

- Bedrock: redact authentication model args from eval logs.
- OpenAI: warn when `temperature` is used with o1 models (as it is not supported).
- Bugfix: spread args for cache trace logging.

## v0.3.54 (26 December 2024)

- [Tracing](https://inspect.ai-safety-institute.org.uk/tracing.html) for diagnosing runs with unterminated action (e.g. model calls, docker commands, etc.).
- Provide default timeout/retry for docker compose commands to mitigate unreliability in some configurations.
- Switch to sync S3 writes to overcome unreliability observed when using async interface.
- Task display: Added `--no-score-display` option to disable realtime scoring metrics.
- Bugfix: Fix failure to fully clone samples that have message lists as input.
- llama-cpp-python: Support for `logprobs`.

## v0.3.53 (20 December 2024)

- OpenAI: Support for o1 including native tool calling and `reasoning_effort` generation option.
- Task API: Introduce `setup` step that always runs even if `solver` is replaced.
- Bedrock: Support for tool calling on Nova models.
- Bedrock: Support for custom `model_args` passed through to `session.Client`.
- Bedrock: Support for `jpeg` images.
- Bedrock: Correct max_tokens for llama3-8b, llama3-70b models on Bedrock.
- Inspect View: Various improvements to appearance of tool calls in transcript.
- Task display: Ensure that widths of progress elements are kept consistent across tasks.
- Sandboxes: New `max_sandboxes` option for (per-provider) maximum number of running sandboxes.
- Sandboxes: Remove use of aiofiles to mitigate potential for threading deadlocks.
- Concurrency: Do not use `max_tasks` as a lower bound for `max_samples`.
- Log recorder: Always re-open log buffer for `eval` format logs.
- Bugfix: Proper handling of text find for eval raw JSON display
- Bugfix: Correct handling for `--sample-id` integer comparisons.
- Bugfix: Proper removal of model_args with falsey values (explicit check for `None`)
- Bugfix: Properly handle custom metrics that return dictionaries or lists
- Bugfix: Proper sample count display when retrying an evaluation
- Bugfix: Fix inability to define and run tasks in a notebook.

## v0.3.52 (13 December 2024)

- Eval: `--sample-id` option for evaluating specific sample id(s).
- Bedrock: Detect and report HTTP rate limit errors.
- Azure AI: Add `emulate_tools` model arg to force tool emulation (emulation is enabled by default for Llama models).
- Basic Agent: Add `max_tool_output` parameter to override default max tool output from generate config.
- Inspect View: Correct display of sample ID for single sample tasks.
- Trace: Show custom tool views in `--trace` mode.
- Bugfix: Support for dynamic metric names in realtime scoring display.

## v0.3.51 (13 December 2024)

- Bugfix: Task display fails to load when no scorers are defined for a task.

## v0.3.50 (12 December 2024)

- Tools: Improved typing/schema support (unions, optional params, enums).
- Tools: Added `append` argument to `use_tools()` for adding (rather than replacing) the currently available tools.
- Docker sandbox: Streamed reads of stderr/stdout (enabling us to enforce output limits for read_file and exec at the source).
- Sandbox API: Enable passing `BaseModel` types for sandbox `config` (formerly only a file path could be passed).
- Task display: Show all task scores in realtime (expand task progress to see scores).
- Task display: Show completed samples and align progress more closely to completed samples (as opposed to steps).
- Task display: Show sample messages/tokens used (plus limits if specified).
- Task display: Resolve issue where task display would lose mouse input after VS Code reload.
- Datasets: Validate that all IDs in datasets are unique (as several downstream problems occur w/ duplicate IDs).
- Inspect View: Fix issue with incorrectly displayed custom tool views.
- Human approval: Use fullscreen display (makes approval UI async and enables rapid processing of approvals via the `Enter` key).
- Added `input_panel()` API for adding custom panels to the fullscreen task display.
- Log recorder: Methods are now async which will improve performance for fsspec filesystems with async implementations (e.g. S3)
- Log recorder: Improve `.eval` log reading performance for remote filesystem (eagerly fetch log to local buffer).
- Add `token_usage` property to `TaskState` which has current total tokens used across all calls to `generate()` (same value that is used for enforcing token limits).
- Add `time` field to `ModelOutput` that records total time spent within call to ModelAPI `generate()`.
- Web browser: Remove base64 images from web page contents (prevent filling up model context with large images).
- Match scorer: If the target of a match isn’t numeric, ignore the numeric flag and instead use text matching (improved handling for percentages).
- Hugging Face: Support for native HF tool calling for Llama, Mistral, Qwen, and others if they conform to various standard schemas.
- Hugging Face: `tokenizer_call_args` dict to specify custom args during tokenization, such as `max_length` and `truncation`.
- Azure AI: Fix schema validation error that occurred when model API returns `None` for `content`.
- Display: Throttle updating of sample list based on number of samples.
- Display: Add explicit 'ctrl+c' keybinding (as textual now disables this by default).
- Bugfix: Correct rate limit error display when running in fullscreen mode.
- Bugfix: `hf_dataset` now explicitly requires the `split` argument (previously, it would crash when not specified).
- Bugfix: Prevent cascading textual error when an error occurs during task initialisation.
- Bugfix: Correctly restore sample summaries from log file after amend.
- Bugfix: Report errors that occur during task finalisation.
  
## v0.3.49 (03 December 2024)

- Logging: Only call CreateBucket on Amazon S3 when the bucket does not already exist.
- Improve cancellation feedback and prevent multiple cancellations when using fullscreen display.
- Inspect View: Prevent circular reference error when rendering complex tool input.
- Inspect View: Resolve display issue with sorting by sample then epoch.

## v0.3.48 (01 December 2024)

- [Realtime display](https://github.com/UKGovernmentBEIS/inspect_ai/pull/865) of sample transcripts (including ability to cancel running samples).
- Scoring: When using a dictionary to map metrics to score value dictionaries, you may now use globs as keys. See our [scorer documentation](https://inspect.ai-safety-institute.org.uk/scorers.html#sec-multiple-scorers) for more information.
- `EvalLog` now includes a [location](https://github.com/UKGovernmentBEIS/inspect_ai/pull/872) property indicating where it was read from.
- Use [tool views](https://inspect.ai-safety-institute.org.uk/approval.html#tool-views) when rendering tool calls in Inspect View.
- Consistent behavior for `max_samples` across sandbox and non-sandbox evals (both now apply `max_samples` per task, formerly evals with sandboxes applied `max_samples` globally).
- Log files now properly deal with scores that produce Nan. (fixes [#834](https://github.com/UKGovernmentBEIS/inspect_ai/issues/834))
- Bash tool: add `--login` option so that e.g. .bashrc is read before executing the command.
- Google: Support for tools/functions that have no parameters.
- Google/Vertex: Support for `logprobs` and other new 1.5 (002 series) options.
- AzureAI: Change default max_tokens for Llama models to 2048 (4096 currently yields an error w/ Llama 3.1).
- Mistral: Various compatibility changes for their client and tool calling implementation.
- Handle exponents in numeric normalisation for match, include, and answer scorers.
- hf_dataset: Added `cached` argument to control whether to use a previously cached version of the dataset if available (defaults to `True`).
- hf_dataset: Added `revision` option to load a specific branch or commit SHA (when using `revision` datasets are always revalidated on Hugging Face, i.e. `cached` is ignored).
- Log viewer: Display sample ids rather than indexes.
- Log viewer: Add timestamps to transcript events.
- Log viewer: Metadata which contains images will now render the images.
- Log viewer: Show custom tool call views in messages display.
- Bugfix: Correctly read and forward image detail property.
- Bugfix: Correct resolution of global eval override of task or sample sandboxes.
- Bugfix: Don't do eval log listing on background threads (s3fs can deadlock when run from multiple threads).

## v0.3.47 (18 November 2024)

- Basic agent: Ensure that the scorer is only run once when max_attempts = 1.
- Basic agent: Support custom function for incorrect_message reply to model.
- Tool calling: Execute multiple tool calls serially (some models assume that multiple calls are executed this way rather than in parallel).
- Google: Combine consecutive tool messages into single content part; ensure no empty text content parts.
- AzureAI: Create and close client with each call to generate (fixes issue w/ using azureai on multiple passes of eval).
- Bedrock: Migrate to the [Converse API](https://docs.aws.amazon.com/bedrock/latest/userguide/conversation-inference-supported-models-features.html), which supports many more features including tool calling and multimodal models.
- Scoring: When using a dictionary to map metrics to score value dictionaries, you may now use globs as keys. See our [scorer documentation](https://inspect.ai-safety-institute.org.uk/scorers.html#sec-multiple-scorers) for more information.
- Sample limit events will now appear in the transcript if a limit (e.g. message, token, or time limit) halt a sample. The sample list and sample detail also display the limit, if applicable.

## v0.3.46 (12 November 2024)

- [eval](https://inspect.ai-safety-institute.org.uk/eval-logs.html#sec-log-format) is now the default log format (use `--log-format=json` to use old format).
- Base 64 images are now logged by default for all log formats (disable with `--no-log-images`).
- The log viewer now properly displays sample errors in the sample list for `eval` format log files.
- Improve path handling when using `inspect log convert` to convert a single log file.
- Web browser tool: Subtasks now each have independent web browser sessions.
- Anthropic: Ensure that assistant messages created in generate never have empty content lists.
- Increase sandbox `exec()` output limit from 1 MiB to 10 MiB.

## v0.3.45 (11 November 2024)

- [time_limit](https://inspect.ai-safety-institute.org.uk/errors_and_limits.html#sample-limits) option for specifying a maximum execution time for samples.
- [read_eval_log_samples()](https://inspect.ai-safety-institute.org.uk/eval-logs.html#streaming) function for streaming reads of `.eval` log files.
- Mistral: Support for multi-modal models (requires v1.2 of mistralai package).
- Groq: Support for multi-modal models (requires v0.11.0 of groq package).
- AzureAI: Use Model Inference API (preview) for implementation of model client.
- Bedrock: Fix parsing of Bedrock Mistral Large 2407 responses
- Apply standard sample error handling (fail-on-error, etc.) when running scorers.
- Fix issue with correctly logging task_args for eval-set tasks which are interrupted.
- Move `INSPECT_DISABLE_MODEL_API` into `generate()` (as opposed to `get_model()`)
- Always treat `.eval` files as logs (don't apply file name pattern restrictions as we do with `.json`).
- Log model calls when model providers return bad request errors
- Better lay out large numbers of configuration and parameters when displaying log files.
- The log viewer now properly displays sample scores for running tasks.
- Add `metadata` field to `ModelOutput` and provide various fields for the Groq provider.

## v0.3.44 (04 November 2024)

- Revert change to single epoch reducer behavior (regressed some scoring scenarios).

## v0.3.43 (04 November 2024)

- New binary [log format](https://inspect.ai-safety-institute.org.uk/eval-logs.html#sec-log-format) which yields substantial size and speed improvements (JSON format log files are still fully supported and utilities for converting between the formats are provided).
- [Grok](https://docs.x.ai/) model provider.
- [llama-cpp-python](https://llama-cpp-python.readthedocs.io/en/latest/) local model provider.
- Extensions: correctly load extensions in packages where package name differs from dist name.
- Added `--model-config`, `--task-config`, and `--solver-config` CLI arguments for specifying model, task, and solver args using a JSON or YAML config file.
- View: properly render complex score objects in transcript.
- Write custom tool call views into transcript for use by Inspect View.
- Use `casefold()` for case-insensitive compare in `includes()`, `match()`, `exact()`, and `f1()` scorers.
- OpenAI: eliminate use of `strict` tool calling (sporadically supported across models and we already internally validate).
- Mistral: fix bug where base_url was not respected when passing both an api_key and base_url.
- Don't include package scope for task name part of log files.
- Improve performance of write_file for Docker sandboxes.
- Use user_data_dir rather than user_runtime_dir for view notifications.
- Implement `read_eval_log_sample()` for JSON log files.
- Log the list of dataset sample IDs.
- Limit `SandboxEnvironment.exec()` output streams to 1 MiB. Limit `SandboxEnvironment.read_file()` to 100 MiB.
- Add `INSPECT_DISABLE_MODEL_API` environment variable for disabling all Model APIs save for mockllm.
- Add optional `tool_call_id` param to `ModelOutput.for_tool_call()`.
- Support all JSON and CSV dataset arguments in `file_dataset()` function.

## v0.3.42 (23 October 2024)

- [ToolDef](https://inspect.ai-safety-institute.org.uk/tools.html#sec-dynamic-tools) class for dynamically creating tool definitions.
- Added `--tags` option to eval for tagging evaluation runs.
- Added APIs for accessing sample event transcripts and for creating and resolving attachments for larger content items.
- Cleanup Docker Containers immediately for samples with errors.
- Support Dockerfile as config path for Docker sandboxes (previously only supported compose files).
- Anthropic: remove stock tool use chain of thought prompt (many Anthropic models now do this internally, in other cases its better for this to be explicit rather than implicit).
- Anthropic: ensure that we never send empty text content to the API.
- Google: compatibility with google-generativeai v0.8.3
- Llama: remove extraneous <|start_header_id|>assistant<|end_header_id|> if it appears in an assistant message.
- OpenAI: Remove tool call id in user message reporting tool calls to o1- models.
- Use Dockerhub aisiuk/inspect-web-browser-tool image for web browser tool.
- Use ParamSpec to capture types of decorated solvers, tools, scorers, and metrics.
- Support INSPECT_EVAL_MODEL_ARGS environment variable for calls to `eval()`.
- Requirements: add lower bounds to various dependencies based on usage, compatibility, and stability.
- Added `include_history` option to model graded scorers to optionally include the full chat history in the presented question.
- Added `delimiter` option to `csv_dataset()` (defaults to ",")
- Improve answer detection in multiple choice scorer.
- Open log files in binary mode when reading headers (fixes ijson deprecation warning).
- Capture `list` and `dict` of registry objects when logging `plan`.
- Add `model_usage` field to `EvalSample` to record token usage by model for each sample.
- Correct directory handling for tasks that are imported as local (non-package) modules.
- Basic agent: terminate agent loop when the context window is exceeded.
- Call tools sequentially when they have opted out of parallel calling.
- Inspect view bundle: support for bundling directories with nested subdirectories.
- Bugfix: strip protocol prefix when resolving eval event content
- Bugfix: switch to run directory when running multiple tasks with the same run directory.
- Bugfix: ensure that log directories don't end in forward/back slash.

## v0.3.41 (11 October 2024)

- [Approval mode](https://inspect.ai-safety-institute.org.uk/approval.html) for extensible approvals of tool calls (human and auto-approvers built in,  arbitrary other approval schemes via extensions).
- [Trace mode](https://inspect.ai-safety-institute.org.uk/interactivity.html#sec-trace-mode) for printing model interactions to the terminal.
- Add `as_dict()` utility method to `Score`
- [Sample limits](https://inspect.ai-safety-institute.org.uk/errors_and_limits.html#sample-limits) (`token_limit` and `message_limit`) for capping the number of tokens or messages used per sample ( `message_limit` replaces deprecated `max_messages`).
- Add `metadata` field to `Task` and record in log `EvalSpec`.
- Include datetime and level in file logger.
- Correct llama3 and o1 tool calling when empty arguments passed.
- Allow resolution of any sandbox name when there is only a single environment.
- Introduce `--log-level-transcript` option for separate control of log entries recorded in the eval log file
- Improve mime type detection for image content encoding (fixes issues w/ webp images).
- Fix memory leak in Inspect View worker-based JSON parsing.
- Add `fail_on_error` option for `eval_retry()` and `inspect eval-retry`.
- Defer resolving helper models in `self_critique()` and `model_graded_qa()`.
- Fix Docker relative path resolution on Windows (use PurePosixPath not Path)
- Restore support for `--port` and `--host` on Inspect View.

## v0.3.40 (6 October 2024)

- Add `interactive` option to `web_browser()` for disabling interactive tools (clicking, typing, and submitting forms).
- Provide token usage and raw model API calls for OpenAI o1-preview.
- Add support for reading CSV files of dialect 'excel-tab'.
- Improve prompting for Python tool to emphasise the need to print output.
- For `basic_agent()`, defer to task `max_messages` if none is specified for the agent (default to 50 is the task does not specify `max_messages`).
- Add optional `content` parameter to `ModelOutput.for_tool_call()`.
- Display total samples in Inspect View
- Prune `sample_reductions` when returning eval logs with `header_only=True`.
- Improved error message for undecorated solvers.
- For simple matching scorers, only include explanation if it differs from answer.

## v0.3.39 (3 October 2024)

- The sample transcript will now display the target for scoring in the Score Event (for newly run evaluations).
- Provide setter for `max_messages` on `TaskState`.
- Provide `max_messages` option for `basic_agent()` (defaulting to 50) and use it rather than any task `max_messages` defined.
- Improved implementation of disabling parallel tool calling (also fixes a transcript issue introduced by the original implementation).
- Improve quality of error messages when a model API key environment variable is missing.
- Improve prompting around letting the model know it should not attempt parallel web browser calls.

## v0.3.38 (3 October 2024)

- Rename `web_browser_tools()` to `web_browser()`, and don't export individual web browsing tools.
- Add `parallel` option to `@tool` decorator and specify `parallel=False` for web browsing tools.
- Improve prompting for web browser tools using more explicit examples.
- Improve prompting for `</tool_call>` end sequence for Llama models.
- Fix issue with failure to execute sample setup scripts.

## v0.3.37 (2 October 2024)

- Move evals into [inspect_evals](https://github.com/UKGovernmentBEIS/inspect_evals) package.

## v0.3.36 (2 October 2024)

- [Web Browser](https://inspect.ai-safety-institute.org.uk/tools.html#sec-web-browser) tool which provides a headless Chromium browser that supports navigation, history, and mouse/keyboard interactions.
- `auto_id` option for dataset readers to assign an auto-incrementing ID to records.
- Task args: don't attempt to serialise registry objects that don't have captured parameters.

## v0.3.35 (1 October 2024)

- Catch o1-preview "invalid_prompt" exception and convert to normal content_filter refusal.
- Terminate timed out subprocesses.
- Support 'anthropoic/bedrock/' service prefix for Anthropic models hosted on AWS Bedrock.
- Change score reducer behavior to always reduce score metadata to the value of the `metadata` field in the first epoch
- Improve task termination message (provide eval-retry prompt for tasks published in packages)
- Preserve type for functions decorated with `@task`.
- Various improvements to layout and display for Inspect View transcript.

## v0.3.34 (30 September 2024)

- Support for `max_tokens` on OpenAI o1 models (map to `max_completion_tokens`).
- Fix regression of log and debug options on `inspect view`
- Improved focus management for Inspect View
- Raise error if `epochs` is less than 1
- Improve code parsing for HumanEval (compatibility with Llama model output)

## v0.3.33 (30 September 2024)

- StopReason: Added "model_length" for exceeding token window and renamed "length" to "max_tokens".
- Capture solver input params for subtasks created by `fork()`.
- Option to disable ANSI terminal output with `--no-ansi` or `INSPECT_NO_ANSI`
- Add chain of thought option to `multiple_choice()` and export `MultipleChoiceTemplate` enumeration
- Allow Docker sandboxes configured with `x-default` to be referred to by their declared service name.
- Improved error messages for Docker sandbox initialisation.
- Improve legibility of Docker sandbox log entries (join rather than displaying as array)
- Display user message immediately proceeding assistant message in model call transcripts.
- Display images created by tool calls in the Viewer.
- Fix duplicated tool call output display in Viewer for Gemini and Llama models.
- Require a `max_messages` for use of `basic_agent()` (as without it, the agent could end up in an infinite loop).
- Load extension entrypoints per-package (prevent unnecessary imports from packages not being referenced).
- Track sample task state in solver decorator rather than solver transcript.
- Display solver input parameters for forked subtasks.
- Improvements to docker compose down cleanup: timeout, survive missing compose files.
- Always produce epoch sample reductions even when there is only a single epoch.
- Scores produced after being reduced retain `answer`, `explanation`, and `metadata` only if equal across all epochs.

## v0.3.32 (25 September 2024)

- Fix issue w/ subtasks not getting a fresh store() (regression from introduction of `fork()` in v0.3.30)
- Fix issue w/ subtasks that return None invalidating the log file.
- Make subtasks collapsible in Inspect View.
- Improved error reporting for missing `web_search()` provider environment variables.

## v0.3.31 (24 September 2024)

- Deprecated `Plan` in favor of `Solver` (with `chain()` function to compose multiple solvers).
- Added `max_tool_output` generation option (defaults to 16KB).
- Improve performance of `header_only` log reading (switch from json-stream to ijson).
- Add support for 0 retries to `eval-set` (run a single `eval` then stop).
- Tool calling fixes for update to Mistral v1.1. client.
- Always show `epochs` in task status (formerly wasn't included for multiple task display)
- Render transcript `info()` strings as markdown
- Eliminate log spam from spurious grpc fork message.
- Fix issue with hf_dataset shuffle=True not actually shuffling.
- Improved error handling when loading invalid setuptools entrypoints.
- Don't catch TypeError when calling tools (we now handle this in other ways)

## v0.3.30 (18 September 2024)

- Added [fork()](https://inspect.ai-safety-institute.org.uk/agents-api.html#sec-forking) function to fork a `TaskState` and evaluate it against multiple solvers in parallel.
- Ensure that Scores produced after being reduced still retain `answer`, `explanation`, and `metadata`.
- Fix error when running `inspect info log-types`
- Improve scorer names imported from modules by not including the the module names.
- Don't mark messages read from cache with source="cache" (as this breaks the cache key)
- Add `cache` argument to `basic_agent()` for specifying cache policy for the agent.
- Add `cache` field to `ModelEvent` to track cache reads and writes.
- Compatibility with Mistral v1.1 client (now required for Mistral).
- Catch and propagate Anthropic content filter exceptions as normal "content_filter" responses.
- Fix issue with failure to report metrics if all samples had a score value of 0.
- Improve concurrency of Bedrock models by using aioboto3.
- Added [SWE Bench](https://github.com/UKGovernmentBEIS/inspect_evals/tree/main/src/inspect_evals/swe_bench), [GAIA](https://github.com/UKGovernmentBEIS/inspect_evals/tree/main/src/inspect_evals/gaia), and [GDM CTF](https://github.com/UKGovernmentBEIS/inspect_evals/tree/main/src/inspect_evals/gdm_capabilities/in_house_ctf) evals.

## v0.3.29 (16 September 2024)

- Added `--plan` and `-P` arguments to `eval` and `eval-set` commands for replacing the task default plan with another one.
- Improved support for eval retries when calling `eval()` or `eval_set()` with a `plan` argument.
- Don't log base64 images by default (re-enable logging with `--log-images`).
- Provide unique tool id when parsing tool calls for models that don't support native tool usage.
- Fix bug that prevented `epoch_reducer` from being used in eval-retry.
- Fix bug that prevented eval() level `epoch` from overriding task level `epoch`.

## v0.3.28 (14 September 2024)

- [basic_agent()](https://inspect.ai-safety-institute.org.uk/agents.html#sec-basic-agent) that provides a ReAct tool loop with support for retries and encouraging the model to continue if its gives up or gets stuck.
- [score()](https://inspect.ai-safety-institute.org.uk/solvers.html#sec-scoring-in-solvers) function for accessing scoring logic from within solvers.
- Ability to [publish](https://inspect.ai-safety-institute.org.uk/log-viewer.html#sec-publishing) a static standalone Inspect View website for a log directory.
- `system_message()` now supports custom parameters and interpolation of `metadata` values from `Sample`.
- `generate()` solver now accepts arbitrary generation config params.
- `use_tools()` now accepts a variadic list of `Tool` in addition to literal `list[Tool]`.
- `bash()` and `python()` tools now have a `user` parameter for choosing an alternate user to run code as.
- `bash()` and `python()` tools now always return stderr and stdout no matter the exit status.
- Support for OpenAI o1-preview and o1-mini models.
- Input event for recording screen input in sample transcripts.
- Record to sample function for CSV and JSON dataset readers can now return multiple samples.
- Added `debug_errors` option to `eval()` to raise task errors (rather than logging them) so they can be debugged.
- Properly support metrics that return a dict or list of values
- Improved display of prerequisite errors when running `eval()` from a script or notebook.
- Fix `eval_set()` issue with cleaning up failed logs on S3.
- Cleanup Docker containers that fail during sample init.
- Add support for computing metrics for both individual keys within a dictionary but also for the dictionary as a whole
- Fix for Vertex tool calling (don't pass 'additionalProperties').
- Added [SQuAD](https://github.com/UKGovernmentBEIS/inspect_evals/tree/main/src/inspect_evals/squad), [AGIEval](https://github.com/UKGovernmentBEIS/inspect_evals/tree/main/src/inspect_evals/agieval), [IFEval](https://github.com/UKGovernmentBEIS/inspect_ai/blob/main/src/inspect_evals/ifeval/), [PubMedQA](https://github.com/UKGovernmentBEIS/inspect_evals/tree/main/src/inspect_evals/pubmedqa), and [MBPP](https://github.com/UKGovernmentBEIS/inspect_evals/tree/main/src/inspect_evals/mbpp) benchmarks.

## v0.3.27 (6 September 2024)

- Fix missing timestamp issue with running `eval_set()` with an S3-backed log directory.
- Correct rounding behavior for `f1()` and `exact()` scorers.
- Correct normalized text comparison for `exact()` scorer.
- Improved appearance and navigation for sample transcript view.
- Added [MathVista](https://github.com/UKGovernmentBEIS/inspect_evals/tree/main/src/inspect_evals/mathvista) benchmark.

## v0.3.26 (6 September 2024)

- [Eval Sets](https://inspect.ai-safety-institute.org.uk/eval-sets.html) for running groups of tasks with automatic retries.
- [Per-sample](https://inspect.ai-safety-institute.org.uk/sandboxing.html#sec-per-sample-sandbox) Sandbox environments can now be specified (e.g. allowing for a distinct Dockerfile or Docker compose file for each sample).
- [input_screen()](https://inspect.ai-safety-institute.org.uk/interactivity.html) context manager to temporarily clear task display for user input.
- Introduce two new scorers, `f1()` (precision and recall in text matching) and `exact()` (whether normalized text matches exactly).
- Task `metrics` now override built in scorer metrics (previously they were merged). This enables improved re-use of existing scorers where they only change required is a different set of metrics.
- `write_log_dir_manifest()` to write a log header manifest for a log directory.
- Relocate `store()` and `@subtask` from solver to utils module; relocate `transcript()` from solver to log module.
- Add optional user parameter to SandboxEnvironment.exec for specifying the user. Currently only DockerSandboxEnvironment is supported.
- Fix issue with resolving Docker configuration files when not running from the task directory.
- Only populate Docker compose config metadata values when they are used in the file.
- Treat Sandbox exec `cwd` that are relative paths as relative to sample working directory.
- Filter base64 encoded images out of model API call logs.
- Raise error when a Solver does not return a TaskState.
- Only run tests that use model APIs when the `--runapi` flag is passed to `pytest` (prevents unintended token usage)
- Remove `chdir` option from `@tasks` (tasks now always chdir during execution).
- Do not process `.env` files in task directories (all required vars should be specified in the global `.env`).
- Only enable `strict` mode for OpenAI tool calls when all function parameters are required.
- Added [MMMU](https://github.com/UKGovernmentBEIS/inspect_evals/tree/main/src/inspect_evals/mmmu), [CommonsenseQA](https://github.com/UKGovernmentBEIS/inspect_evals/tree/main/src/inspect_evals/commonsense_qa), [MMLU-Pro](https://github.com/UKGovernmentBEIS/inspect_evals/tree/main/src/inspect_evals/mmlu_pro), and [XSTest](https://github.com/UKGovernmentBEIS/inspect_evals/tree/main/src/inspect_evals/xstest) benchmarks.

## v0.3.25 (25 August 2024)

- [Store](https://inspect.ai-safety-institute.org.uk/agents-api.html#sharing-state) for manipulating arbitrary sample state from within solvers and tools.
- [Transcript](https://inspect.ai-safety-institute.org.uk/agents-api.html#transcripts) for detailed sample level tracking of model and tool calls, state changes, logging, etc.
- [Subtasks](https://inspect.ai-safety-institute.org.uk/agents-api.html#sec-subtasks) for delegating work to helper models, sub-agents, etc.
- Integration with Anthropic [prompt caching](https://inspect.ai-safety-institute.org.uk/caching.html#sec-provider-caching).
- [fail_on_error](https://inspect.ai-safety-institute.org.uk/errors-and-limits.html#failure-threshold) option to tolerate some threshold of sample failures without failing the evaluation.
- Specify `init` value in default Docker compose file so that exit signals are handled correctly (substantially improves container shutdown performance).
- Add `function` field to `ChatMessageTool` to indicate the name of the function called.
- Added [RACE](https://github.com/UKGovernmentBEIS/inspect_evals/tree/main/src/inspect_evals/race-h/) benchmark.

## v0.3.24 (18 August 2024)

- Support for tool calling for Llama 3.1 models on Bedrock.
- Report JSON schema validation errors to model in tool response.
- Support for `strict` mode in OpenAI tool calls (update to v1.40.0 of `openai` package required).

## v0.3.23 (16 August 2024)

- Support for tool calling for Llama 3.1 models on Azure AI and CloudFlare.
- Increase default `max_tokens` from 1024 to 2048.
- Record individual sample reductions along with results for multi-epoch evals.
- Change default to not log base64 encoded versions of images, as this often resulted in extremely large log files (use `--log-images` to opt back in).
- Update to new Mistral API (v1.0.1 of `mistralai` is now required).
- Support for Llama 3.1 models on Amazon Bedrock
- Eliminate Bedrock dependency on anthropic package (unless using an Anthropic model).
- Improved resolution of AWS region for Bedrock (respecting already defined AWS_REGION and AWS_DEFAULT_REGION)
- Fix bug in match scorer whereby numeric values with periods aren't correctly recognized.
- Added [HumanEval](https://github.com/UKGovernmentBEIS/inspect_evals/tree/main/src/inspect_evals/humaneval), [WinoGrande](https://github.com/UKGovernmentBEIS/inspect_evals/tree/main/src/inspect_evals/winogrande) and [Drop](https://github.com/UKGovernmentBEIS/inspect_evals/tree/main/src/inspect_evals/drop) benchmarks.

## v0.3.22 (07 August 2024)

- Fix issue affecting results of `pass_at_{k}` score reducer.

## v0.3.21 (07 August 2024)

- Add `pass_at_{k}` score reducer to compute the probability of at least 1 correct sample given `k` epochs.
- Improved metrics `value_to_float` string conversion (handle numbers, "true", "false", etc.)
- Log viewer: Ctrl/Cmd+F to find text when running in VS Code.
- Set Claude default `max_tokens` to 4096
- Combine user and assistant messages for Vertex models.
- Warn when using the `name` parameter with task created from `@task` decorated function.
- Make sample `metadata` available in prompt, grading, and self-critique templates.
- Retry on several additional OpenAI errors (APIConnectionError | APITimeoutError | InternalServerError)
- Fix a regression which would cause the 'answer' to be improperly recorded when scoring a sample.

## v0.3.20 (03 August 2024)

- `Epochs` data type for specifying epochs and reducers together (deprecated `epochs_reducer` argument).
- Enable customisation of model generation cache dir via `INSPECT_CACHE_DIR` environment variable.
- Use doc comment description rather than `prompt` attribute of `@tool` for descriptions.
- Include examples section from doc comments in tool descriptions.
- Add `tool_with()` function for adapting tools to have varying names and parameter descriptions.
- Improve recording of `@task` arguments so that dynamically created tasks can be retried.
- Only print `eval-retry` message to terminal for filesystem based tasks.
- Enhance Python logger messages to capture more context from the log record.
- Fix an issue that could result in duplicate display of scorers in log view when using multiple epoch reducers.

## v0.3.19 (02 August 2024)

- [vLLM](https://inspect.ai-safety-institute.org.uk/models.html#sec-vllm) model provider.
- [Groq](https://groq.com/) model provider.
- [Google Vertex](https://inspect.ai-safety-institute.org.uk/models.html#google-vertex) model provider.
- [Reduce scores](https://inspect.ai-safety-institute.org.uk/scorers.html##sec-reducing-epoch) in multi-epoch tasks before computing metrics (defaults to averaging sample values).
- Replace the use of the `bootstrap_std` metric with `stderr` for built in scorers (see [rationale](https://inspect.ai-safety-institute.org.uk/scorers.html#stderr-note) for details).
- Option to write Python logger entries to an [external file](https://inspect.ai-safety-institute.org.uk/log-viewer.html#sec-external-file).
- Rename `ToolEnvironment` to `SandboxEnvironment` and `tool_environment()` to `sandbox()` (moving the renamed types from `inspect_ai.tool` to `inspect_ai.util`). Existing symbols will continue to work but will print deprecation errors.
- Moved the `bash()`, `python()`, and `web_search()` functions from `inspect_ai.solver` to `inspect_ai.tool`.  Existing symbols will continue to work but will print deprecation errors.
- Enable parallel execution of tasks that share a working directory.
- Add `chdir` option to `@task` to opt-out of changing the working directory during task execution.
- Enable overriding of default safety settings for Google models.
- Use Python type annotations as the first source of type info for tool functions (fallback to docstrings only if necessary)
- Support for richer types (list, TypeDict, dataclass, Pydantic, etc.) in tool calling.
- Change `ToolInfo` parameters to be directly expressed in JSON Schema (making it much easier to pass them to model provider libraries).
- Validate tool call inputs using JSON Schema and report errors to the model.
- Gracefully handle tool calls that include only a single value (rather than a named dict of parameters).
- Support `tool_choice="any"` for OpenAI models (requires >= 1.24.0 of openai package).
- Make multiple tool calls in parallel. Parallel tool calls occur by default for OpenAI, Anthropic, Mistral, and Groq. You can disable this behavior for OpenAI and Groq with `--parallel-tool-calls false`.
- Invoke rate limit retry for OpenAI APITimeoutError (which they have recently begun returning a lot of more of as a result of httpx.ConnectTimeout, which is only 5 seconds by default.).
- Add `cwd` argument to `SandboxEnvironment.exec()`
- Use `tee` rather than `docker cp` for Docker sandbox environment implementation of `write_file()`.
- Handle duplicate tool call ids in Inspect View.
- Handle sorting sample ids of different types in Inspect View.
- Correctly resolve default model based on CLI --model argument.
- Fix issue with propagating API keys to Azure OpenAI provider.
- Add `azure` model arg for OpenAI provider to force binding (or not binding) to the Azure OpenAI back-end.
- Support for Llama 3 models with the Azure AI provider.
- Add `setup` field to `Sample` for providing a per-sample setup script.
- Score multiple choice questions without parsed answers as incorrect (rather than being an error). Llama 3 and 3.1 models especially often fail to yield an answer.
- Read JSON encoded `metadata` field from samples.
- Show task/display progress immediately (rather than waiting for connections to fill).
- Reduce foreground task contention for Inspect View history loading.
- Ability to host standalone version of Inspect View to view single log files.
- Throw `TimeoutError` if a call to `subprocess()` or `sandbox().exec()` times out (formerly a textual error was returned along with a non-zero exit code).
- Validate name passed to `example_dataset()` (and print available example dataset names).
- Resolve relative image paths within Dataset samples against the directory containing the dataset.
- Preserve `tool_error` text for Anthropic tool call responses.
- Fix issue with rate limit reporting being per task not per eval.
- Set maximum rate limit backoff time to 30 minutes
- Retry with exponential backoff for web_search Google provider.

## v0.3.18 (14 July 2024)

- [Multiple Scorers](https://inspect.ai-safety-institute.org.uk/scorers.html#sec-multiple-scorers) are now supported for evaluation tasks.
- [Multiple Models](https://inspect.ai-safety-institute.org.uk/parallelism.html#sec-multiple-models) can now be evaluated in parallel by passing a list of models to `eval()`.
- Add `api_key` to `get_model()` for explicitly specifying an API key for a model.
- Improved handling of very large (> 100MB) log files in Inspect View.
- Use `network_mode: none` for disabling networking by default in Docker tool environments.
- Shorten the default shutdown grace period for Docker container cleanup to 1 second.
- Allow sandbox environment providers to specify a default `max_samples` (set to 25 for the Docker provider).
- Prevent concurrent calls to `eval_async()` (unsafe because of need to change directories for tasks). Parallel task evaluation will instead be implemented as a top-level feature of `eval()` and `eval_async()`.
- Match scorers now return answers consistently even when there is no match.
- Relocate tool related types into a new top-level `inspect_ai.tool` module (previous imports still work fow now, but result in a runtime deprecation warning).
- Decouple tools entirely from solvers and task state (previously they had ways to interact with metadata, removing this coupling will enable tool use in lower level interactions with models). Accordingly, the `call_tools()` function now operates directly on messages rather than task state.
- Support token usage for Google models (Inspect now requires `google-generativeai` v0.5.3).

## v0.3.17 (25 June 2024)

- Optional increased control over the tool use loop via the `call_tools()` function and new `tool_calls` parameter for `generate()`.
- New `per_epoch` option for `CachePolicy` to allow caching to ignore epochs.
- Correctly handle `choices` and `files` when converting `Sample` images to base64.

## v0.3.16 (24 June 2024)

-   Various fixes for the use of Docker tool environments on Windows.
-   Ability to disable cleanup of tool environments via `--no-toolenv-cleanup`.
-   New `inspect toolenv cleanup` command for manually cleaning up tool environments.
-   `ToolError` exception type for explicitly raising tool errors to the model. Formerly, any exception would be surfaced as a tool error to the model. Now, the `ToolError` exception is required for reporting to the model (otherwise other exception types go through the call stack and result in an eval error).
-   Resolve `INSPECT_LOG_DIR` in `.env` file relative to `.env` file parent directory.
-   Use `-` for delimiting `--limit` ranges rather than `,`.
-   Use HF model device for generate (compatibility with multi-GPU).

## v0.3.15 (15 June 2024)

-   [Sandbox Environments](https://inspect.ai-safety-institute.org.uk/sandboxing.html) for executing tool code in a sandbox.
-   [Caching](https://inspect.ai-safety-institute.org.uk/caching.html) to reduce the number of model API calls made.
-   The `multiple_choice()` solver now has support for questions with multiple correct answers.
-   More fine grained handling of Claude `BadRequestError` (400) errors (which were formerly all treated as content moderation errors).
-   Filter out empty TextBlockParam when playing messages back to Claude.
-   Automatically combine Claude user messages that include tool content.
-   Revert to "auto" rather than "none" after forced tool call.
-   Provide `TaskState.tools` getter/setter (where the setter automatically syncs the system messages to the specified set of tools).
-   The `use_tools()` function now uses the `TaskState.tools` setter, so replaces the current set of tools entirely rather than appending to it.
-   Set `state.completed = False` when `max_messages` is reached.
-   Allow tools to be declared with no parameters.
-   Allow for null `bytes` field in `Logprobs` and `TopLogprobs`.
-   Support all Llama series models on Bedrock.
-   Added `truthfulqa` benchmark.
-   Added `intercode-ctf` example.

## v0.3.14 (04 June 2024)

-   Stream samples to the evaluation log as they are completed (subject to the new `--log-buffer` option). Always write completed samples in the case of an error or cancelled task.
-   New `"cancelled"` status in eval log for tasks interrupted with SIGINT (e.g. Ctrl-C). Logs are now written for cancellations (previously they were not).
-   Default `--max-samples` (maximum concurrent samples) to `--max-connections`, which will result in samples being more frequently completed and written to the log file.
-   For `eval_retry()`, copy previously completed samples in the log file being retried so that work is not unnecessarily repeated.
-   New `inspect eval-retry` command to retry a log file from a task that ended in error or cancellation.
-   New `retryable_eval_logs()` function and `--retryable` option for `inspect list logs` to query for tasks not yet completed within a log directory.
-   Add `shuffled` property to datasets to determine if they were shuffled.
-   Remove unused `extensions` argument from `list_eval_logs()`.

## v0.3.13 (31 May 2024)

-   Bugfix: Inspect view was not reliably updating when new evaluation logs were written.

## v0.3.12 (31 May 2024)

-   Bugfix: `results` was not defined when no scorer was provided resulting in an error being thrown. Fixed by setting `results = EvalResults()` when no scorer is provided.
-   Bugfix: The viewer was not properly handling samples without scores.

## v0.3.11 (30 May 2024)

-   Update to non-beta version of Anthropic tool use (remove legacy xml tools implementation).

## v0.3.10 (29 May 2024)

-   **BREAKING:** The `pattern` scorer has been modified to match against any (or all) regex match groups. This replaces the previous behaviour when there was more than one group, which would only match the second group.
-   Improved performance for Inspect View on very large datasets (virtualized sample list).
-   ToolChoice `any` option to indicate the model should use at least one tool (supported by Anthropic and Mistral, mapped to `auto` for OpenAI).
-   Tool calls can now return a simple scalar or `list[ContentText | ContentImage]`.
-   Support for updated Anthropic tools beta (tool_choice and image tool results).
-   Report tool_error back to model if it provides invalid JSON for tool calls arguments (formerly this halted the entire eval with an error).
-   New `max_samples` option to control how many samples are run in parallel (still defaults to running all samples in parallel).
-   Add `boolq.py` benchmark.
-   Add `piqa.py` benchmark.
-   View: Improved markdown rendering (properly escape reference links).
-   Improved typing for example_dataset function.
-   Setuptools entry point for loading custom model extensions.
-   Break optional `tuple` return out of `ToolResult` type.
-   Bugfix: always read original sample message(s) for `TaskState.input_text`.
-   Bugfix: remove write counter from log (could have resulted in incomplete/invalid logs propagating to the viewer).
-   Bugfix: handle task names that include spaces in log viewer.

## v0.3.9 (14 May 2024)

-   Add `ollama` local model provider.
-   Add `multi_scorer()` and `majority_vote()` functions for combining multiple scorers into a single score.
-   Add support for multiple model graders in `model_graded_qa()`.
-   Raise `TypeError` for solvers and scorers not declared as `async`.
-   Fallback to standard parse if `NaN` or `Inf` is encountered while reading log file header.
-   Remove deprecated support for matching partial model names (e.g. "gpt" or "claude").

## v0.3.8 (07 May 2024)

-   Exclude null config values from listings in log viewer.

## v0.3.7 (07 May 2024)

-   Add support for logprobs to HF provider, and create uniform API for other providers that support logprobs (Together and OpenAI).
-   Provide an option to merge assistant messages and use it for Anthropoic models (as they don't allow consecutive assistant messages).
-   Supporting infrastructure in Inspect CLI for VS Code extension (additional list and info commands).

## v0.3.6 (06 May 2024)

-   Show first log file immediately (don't wait for fetching metadata for other logs)
-   Add `--version` CLI arg and `inspect info version` command for interrogating version and runtime source path.
-   Fix: exclude `null` config values in output from `inspect info log-file`

## v0.3.5 (04 May 2024)

-   Fix issue with logs from S3 buckets in inspect view.
-   Add `sort()` method to `Dataset` (defaults to sorting by sample input length).
-   Improve tokenization for HF provider (left padding, attention mask, and allow for custom chat template)
-   Improve batching for HF provider (generate as soon as queue fills, thread safety for future.set_result).
-   Various improvements to documentation.

## v0.3.4 (01 May 2024)

-   `write_eval_log()` now ignores unserializable objects in metadata fields.
-   `read_eval_log()` now takes a `str` or `FileInfo` (for compatibility w/ list returned from `list_eval_logs()`).
-   Registry name looks are now case sensitive (fixes issue w/ loading tasks w/ mixed case names).
-   Resiliency to Python syntax errors that occur when enumerating tasks in a directory.
-   Do not throw error if unable to parse or load `.ipynb` file due to lack of dependencies (e.g. `nbformat`).
-   Various additions to log viewer display (log file name, dataset/scorer in listing, filter by complex score types).
-   Improvements to markdown rendering in log viewer (don't render intraword underscores, escape html tags).

## v0.3.3 (28 April 2024)

-   `inspect view` command for viewing eval log files.
-   `Score` now has an optional `answer` field, which denotes the answer text extracted from model output.
-   Accuracy metrics now take an optional `ValueToFloat` function for customising how textual values mapped to float.
-   Made `model_graded_qa` more flexible with separate `instruction` template and `grade_pattern`, as well providing `partial_credit` as an option.
-   Modify the default templates for `chain_of_thought()` and `self_critique()` to instruct the model to reply with `ANSWER: $ANSWER` at the end on its own line.
-   Improved numeric extraction for `match(numeric=True)` (better currency and decimal handling).
-   Improve `answer()` patterns so that they detect letter and word answers both within and at the end of model output.
-   `Plan` now has an optional `cleanup` function which can be used to free per-sample resources (e.g. Docker containers) even in the case of an evaluation error.
-   Add `Dataset.filter` method for filtering samples using a predicate.
-   `Dataset` slices (e.g. `dataset[0:100]`) now return a `Dataset` rather than `list[Sample]`.
-   Relative path to `INSPECT_LOG_DIR` in `.env` file is now correctly resolved for execution within subdirectories.
-   `inspect list tasks` and `list_tasks()` now only parse source files (rather than loading them), ensuring that it is fast even for task files that have non-trivial global initialisation.
-   `inspect list logs` and `list_eval_logs()` now enumerate log files recursively by default, and only enumerate json files that match log file naming conventions.
-   Provide `header_only` option for `read_eval_log()` and `inspect info log-file` for bypassing the potentially expensive reading of samples.
-   Provide `filter` option for `list_eval_logs()` to filter based on log file header info (i.e. anything but samples).
-   Added `__main__.py` entry point for invocation via `python3 -m inspect_ai`.
-   Removed prompt and callable from model `ToolDef` (renamed to `ToolInfo`).
-   Fix issue with accesses of `completion` property on `ModelOutput` with no choices.

## v0.3.2 (21 April 2024)

-   Initial release.<|MERGE_RESOLUTION|>--- conflicted
+++ resolved
@@ -3,6 +3,8 @@
 - OpenAI: Retry on rate limit requests with "Request too large".
 - OpenAI: Tolerate `None` for assistant content (can happen when there is a refusal).
 - Bugfix: Catch standard `TimeoutError` for running shell commands in the computer tool container.
+- Inspect View: Improve rendering of JSON within logging events.
+- Inspect View: Improve virtualized rendering of Sample List, Sample Transcript, and Sample Messages.
 
 ## v0.3.70 (25 February 2025)
 
@@ -20,11 +22,6 @@
 - Align with HF datasets `fsspec` version contraints to avoid pip errors when installing alongside `datasets`.
 - Bugfix: Fix issue with tools that had an ordinary `dict` as a parameter.
 - Bugfix: Print the correct container `sample_id` for `--no-sandbox-cleanup`.
-<<<<<<< HEAD
-- Inspect View: Improve rendering of JSON within logging events.
-=======
-- Inspect View: Improve virtualized rendering of Sample List, Sample Transcript, and Sample Messages.
->>>>>>> f7398051
 
 ## v0.3.69 (20 February 2025)
 
