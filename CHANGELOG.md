--- conflicted
+++ resolved
@@ -3,10 +3,7 @@
 - Google provider updated to use the [Google Gen AI SDK](https://googleapis.github.io/python-genai/), which is now the recommended API for Gemini 2.0 models.
 - Task display: Print task progress every 5 seconds for 'plain' display mode.
 - Task display: Handle click on running samples tab when there is no transcript.
-<<<<<<< HEAD
-=======
 - Inspect View: Fix display of score dictionaries containing boolean values
->>>>>>> 4630dd50
 
 ## v0.3.68 (19 February 2025)
 
