## Unreleased

- Agent Bridge: New context-manager based `agent_bridge()` that replaces the deprecated `bridge()` function.
- Agent Bridge: `sandbox_agent_bridge()` to integrate with CLI based agents running inside sandboxes.
- Agent Bridge: Inspect model roles can now be addressed by bridged agents (e.g. "inspect/red-team").
- Model API: `user_prompt()` function for getting the last user message from a list of messages.
- Model API: `messages_to_openai()` and `messages_from_openai()` functions for converting to and from OpenAI-style message dicts.
- VLLM: Allow specifying the port when starting up a new vllm server.
- Eval Log: For sample summaries, preserve all sample and score fields that are less than 1k in size.
- Inspect View: Convert samples in the sample list to use simple a tags for navigation. This allows typical user gestures like cmd+click to work correctly.
- Inspect View: Update document titles when viewing a sample, log, or log dir to better disambiguate tabs or windows. Use reverse pyramid to place details at the head of the title.
- Bugifx: Properly handle surrogates in JSON serialization.
- Bugfix: Enable use of custom reducers with `eval-retry` by delaying their creation until after task creation.
<<<<<<< HEAD
- React: Allow for a ToolDef to be passed to an AgentSubmit type.
=======
- Bugfix: Fix custom json schema generation code for `CitationBase` so that it no longer leads to an invalid schema.
>>>>>>> a5e9715c

## 0.3.123 (16 August 2025)

- Support for [PDF input](https://inspect.aisi.org.uk/multimodal.html#pdf) for OpenAI, Anthropic, and Google via new `ContentDocument` type.
- MCP: Use [Remote MCP Servers](https://inspect.aisi.org.uk/tools-mcp.html#remote-mcp) with OpenAI and Anthropic models.
- OpenAI: Use types from latest SDK (v1.99.7) and make that the minimum required version of the `openai` package.
- OpenAI: Automatically use background-mode for deep research models.
- Anthropic: Automatically use streaming when `max_tokens` is 8k or higher.
- Anthropic: Improved retry behavior via detection of more "overloaded" error conditions.
- Anthropic: Add `betas` custom model arg (`-M`) for opting in to beta features.
- Scoring: NaN values returned from scorers will be excluded from reductions when reducing epochs.
- Scoring: String to float conversion now extracts the first valid float from the string (ignoring trailing characters that are invalid for floats).
- Scoring: Provide access to `sample_limits()` within scorers.
- Prepare: Added `score_to_float()` function for converting score columns to float values.
- Eval logs: Add `if_match_etag` parameter for `write_eval_log()` and `etag` field to `EvalLog` for safe concurrent log modification.
- ModelOutput: Setting the `completion` property now does not affect the underlying `message` content.
- Inspect View: Improved handling of scores and messages with large or complex metadata.
- Inspect View: Web search and other server-side tool calls (e.g. remote MCP) are now shown in the transcript.
- Inspect View: Properly display scores with list values.
- Tests: Added @flaky_retry(max_retries=) decorator for necessarily flaky tests.
- Bugfix: Don't inspect stack in `span()` function until required for logging.

## 0.3.122 (11 August 2025)

- OpenAI: Enable native `web_search()` tool for GPT-5.
- OpenAI: Convert "web_search" tool choice to native "web_search_preview" type.
- Apply `sample_shuffle` for eval retry.

## 0.3.121 (10 August 2025)

- [SambaNova](https://inspect.aisi.org.uk/providers.html#sambanova) model provider.
- [Goodfire](https://inspect.aisi.org.uk/providers.html#goodfire) model provider.
- Google: Pass `timeout` generation config option through to API `Client`.
- Google: Ability to specify a custom `GOOGLE_VERTEX_BASE_URL`.
- OpenAI: Add `background`, `safety_identifier` and `prompt_cache_key` custom model args (bump required version of `openai` package to v1.98).
- OpenAI: Set `client_timeout` to 900s when flex processing is enabled.
- Ollama: Forward `reasoning_effort` option to `reasoning` dict.
- MCP: Support for `mcp_server_http()` (which replaces the deprecated SSE server mode).
- MCP: Added `authorization` to provide OAuth Bearer token for HTTP based servers.
- Task display: Sample cancel button now works immediately (no longer needs to wait for a cooperative check).
- Limits: Sample working limit is now enforced even during long running generations and sandbox operations.
- Store: Support for serializing complex nested types (e.g. to read in an offline scorer).
- Tools: Code viewer now handles function calls with `list[str]` rather than `str` without crashing.
- Basic Agent: Only set `message_limit` to 50 when both `message_limit` and `token_limit` are `None`.
- Tests: Improve sandbox self_check to handle test failure via `with pytest.raises`, add test for env vars.
- Tests: Improve sandbox self_check to handle test failure via `with pytest.raises`, add test for env vars.
- Tests: Added the ability to provide a generator like callback function for `MockLLM`.
- Scoring: Improve multiple_choice answer parsing, making it more strict in interpreting answers like `ANSWER: None of the above`. Allow answers to end with full stop (`.`).
- Tool Support: Converted `inspect_tool_support` to use a Unix socket rather than a tcp port for intra-container RPC. 
- Bugfix: `background()` task is now scoped to the sample lifetime in the presence of `retry_on_error`.
- Bugfix: Correct recording of `waiting_time` from within coroutines spawned from the main sample coroutine.
- Bugfix: Update `inspect-tool-support` reference container to support executing tool code with non-root accounts.
- Bugfix: Correct forwarding of `reasoning_effort` and `reasoning_tokens` for OpenRouter provider.
- Bugfix: `bridge()` no longer causes a recursion error when running a large number of samples with openai models
- Bugfix: Ensure that `model_roles` are available within task initialization code.

## 0.3.120 (07 August 2025)

- OpenAI: Update model version checks for GPT-5.
- OpenAI: Support for specifying "minimal" for `reasoning_effort`.
- Bugfix: Conform to breaking changes in `openai` package (1.99.2).
- Bugfix: Ensure that `sample_shuffle` is `None` (rather than 0) when not specified on the command line.

## 0.3.119 (04 August 2025)

- Analysis functions are out of beta (`inspect_ai.analysis.beta` is deprecated in favor of `inspect_ai.analysis`).
- Scoring: Provide access to sample `store` for scorers run on existing log files.

## 0.3.118 (02 August 2025)

- Remove support for `vertex` provider as the google-cloud-aiplatform package has [deprecated](https://pypi.org/project/google-cloud-aiplatform/) its support for Vertex generative models. Vertex can still be used via the native `google` and `anthropic` providers.
- Tool calling: Added support for emulated tool calling (`emulate_tools` model arg) to OpenAI API compatible providers.
- Task display: Improved display for multiple scorers/metrics in task results summary.
- Scoring: Improved error message for scorers missing a return type annotation.
- Datasets: Added `--sample-shuffle` eval option to control sample shuffling (takes an optional seed for determinism).
- Batch Processing: Enable batch support when using Google model provider.

## 0.3.117 (31 July 2025)

- Added [Fireworks AI](https://inspect.aisi.org.uk/providers.html#fireworks-ai) model provider.
- OpenAI: Add `user` and `http_client` custom model arguments.
- vLLM: Add `is_mistral` model arg for mistral compatible tool calling.
- Hugging Face: Add `hidden_states` model arg to get model activations.
- Model API: `--max-connections`, `--max-retries`, and `--timeout` now provide defaults for all models rather than only the main model being evaluated.
- Tool calling: Do middle truncation when enforcing `max_tool_output`.
- Datasets: Support for directories in sample `files` field.
- Added sample, message, and event linking to `log_viewer()` data preparation function.
- Analysis: Added `full` option to `samples_df()` for reading full sample metadata.
- Analysis: Renamed `EvalConfig` column defs to `EvalConfiguration`.
- Improved `_repr_` for `EvalLog` (print JSON representation of log header).
- Added `metadata_as()` typesafe `metadata` accessor to `ChatMessageBase`.
- Hooks: Emit run end hook when unhandled exceptions occur.
- Batch Processing: Add batch processing support for Together AI
- Batch Processing: Improve batch processing scalability when handling very large concurrent batch counts.
- Batch Processing: Log retry attempts to the task display console.
- Batch Processing: Move batch retry logic to base class to reduce logic duplication and simplify provider implementations.
- Batch Processing: Enable batch support when using OpenAI Responses API.
- Inspect View: Do not use instance cache for S3FileSystem (eliminates some errors with large eval sets)
- Bugfix: Correct mapping for organization and model name in `model_info()` operation.
- Bugfix: Fix bug that failed to detect when an entire batch gets rejected by OpenAI.

## 0.3.116 (27 July 2025)

- Added `display_name` property to `Task` (e.g. for plotting).
- Analysis: `task_info()` operation for data frame preparation.

## 0.3.115 (26 July 2025)

- Analysis: `model_info()` and `frontier()` operations for data frame preparation.
- ReAct Agent: Require submit tool to have no errors before you exit the react loop.
- Mistral: Type updates for `ThinkChunk` and `AudioChunk` in package v1.9.3 (which is now the minimum required version).
- Inspect View: Use MathJax rather than Katex for math rendering.
- Inspect View: Fix issue with scores 'More...' link not being displayed in some configurations.
- Inspect View: Fix issue displaying tool calls in transcript in some configurations.
- Bugfix: Strip smuggled `<think>` and `<internal>` tags from tool messages to prevent leakage in multi-agent scenarios where an _inner_ assistant message can be coerced into a tool message.
- Bugfix: Handle descriptions of nested `BaseModel` types in tool call schemas.
- Bugfix: Update workaround of OpenAI reasoning issue to retain only the last (rather than the first) in a run of consecutive reasoning items.


## 0.3.114 (17 July 2025)

- OpenAI: Move model classification functions into `ModelAPI` class so that subclasses can override them.
- Azure: Support for authenticating with Microsoft Entra ID managed identities.
- Analysis: `prepare()` function for doing common data preparation tasks and `log_viewer()` operation for adding log viewer URLs to data frames.
- ReAct Agent: Require submit tool to have no errors before you exit the react loop.
- Inspect View: Use MathJax rather than Katex for math rendering.
- Inspect View: Supporting linking to events via `uuid` field (or `event_id` in analysis data frames).
- Bugfix: Use the output filesystem when creating directories in `inspect log convert`

## 0.3.113 (16 July 2025)

- [Batch processing](https://inspect.aisi.org.uk/models-batch.html) API support for OpenAI and Anthropic models.
- [TransformerLens](https://inspect.aisi.org.uk/providers.html#transformer-lens) model provider enabling use of `HookedTransformer` models with Inspect.
- Web search: Added support for Grok as an internal search provider.
- Google: Set `thought=True` on content when replaying `ContentReasoning` back to the model.
- Transcript: Add globally unique `uuid` field and `metadata` field to `Event`.
- Transcript: Add `message_id` field to `ToolEvent` for corresponding `ChatMessageTool`.
- Eval log: Add option to select sample by `uuid` in `read_eval_log_sample()`.
- ReAct agent: Add `keep_in_messages` option to `AgentSubmit` to preserve calls to `submit()` in message history.
- Scoring: Change `Value` type to use covariant types (`Mapping` and `Sequence`).
- Scoring: Add `display` parameter to `score()` to control display type.
- Scoring: Nan values returned from scorers will be excluded from computation of metrics. Scorers in results include `scored_samples` and `unscored_samples` fields to indicate how many samples were scored and how many were not. The viewer will display these values if there are unscored samples.
- Eval Log: Protect against removing excessive numbers of samples at once from realtime database.
- Hooks: Provide full `EvalSample` (rather than only the summary) to `on_sample_end()` hook.
- Inspect View: Compatiblility for sites published to GitHub Pages for `inspect view bundle`.
- Inspect View: The bundle produced for deployment now includes a much more compact manifest, improving support for bundling large numbers of files.
- Bugfix: Fix failure to allow Anthropic native web search for some model names such as `claude-3-7-sonnet-latest`.
- Bugfix: Fix Anthropic citation support code when it encounters citations created by external search providers such as Tavily.
- Bugfix: Break after finding final assistant message when implementing fallback for `AgentState` `output` field.
- Bugfix: Fix `run_in_background` allowing it to properly function outside the context of a task.
- Bugfix: `None` out `TaskLogger`'s `SampleBufferDatabase` after cleaning it up to avoid crashing on subsequent logging attempts.
- Bugfix: Disassociate the logger used by batch processing's background task from any particular sample.
- Bugfix: Improve the compactness and efficiency of eval files with extremely large text user inputs. 
- Bugfix: Fixed bugs in batch process as the size of a batch approached the model provider's maximum batch size of 256MB.
- Bugfix: Fix regression that allowed computer tool screenshot truncation to occur despite not being valid for OpenAI.
- Bugfix: Fix agent bridge scenarios that failed when used with reasoning models.
- Bugfix: Fix cases where <think> blocks are dropped in OpenAI choices because they are not at the front of text content. 

## 0.3.112 (03 July 2025)

- [Hooks](https://inspect.aisi.org.uk/extensions.html#hooks): Generic lifecycle hooks for Inspect extensions.
- Datasets: Expand glob wildcards when processing `--sample_id` filter for datasets.
- OpenAI: Enable web search for o3 and o4-mini models.
- OpenAI: Enable emulated tool call image results for o-series.
- Analysis: Provide `score_headline_stderr` field in standard evals column definitions.
- Analysis: Provide `task_name` without package namespace by default.
- Analysis: Don't show dataframe import progress by default in notebooks (leaves empty cell output artifact).
- Analysis: Include `order` field in `messages_df()` and `events_df()`.
- Eval: Introduce `run_samples` option to disable running samples (resulting in a log file with status "started" and no samples).
- Logging: Improvements to `--display=log` (improved task info formatting, ability to disable rich logging)
- Task Display: Limit console to a maximum of 100 lines to prevent rendering performance problems.
- Inspect View: Fix failure to restore VSCode state when switching to/from tabs for some class of log files.
- Bugfix: Conform to breaking changes in `mistralai` package (1.9.1).

## 0.3.111 (29 June 2025)

- Inspect View: Fix issue with tab switching when running in VS Code.

## 0.3.110 (28 June 2025)

- Bugfix: Return inner exception from `run_sample`.

## 0.3.109 (27 June 2025)

- Analysis: More forgiving column reading (use Pandas default reader rather than PyArrow).
- Fix store_as examples, document inspect_ai.scorer.score
- Delay cleanup of sample buffer database to account for potential sharing of data dir.
- Vertex: Ignore types to workaround update that removes type information from some of their sub-packages (tests still pass).
- MCP: Conform to breaking changes in latest mcp package (1.10.0).
- Docs: Correct docs for `web_browser()` and `bash_session()` to indicate that you must pass an `instance` explicitly to get distinct processes. 
- Docs: Correct shared documentation snippet that describes Dockerfile customization for Inspect Tool Support.
- Inspect View: Properly wrap log configuration values in evaluation header.
- Inspect View: Support for displaying and navigating directories of evaluation logs.
- Inspect View: Improved handling of agent handoffs in transcript outline view.
- Inspect View: Use numerical rather the correct/incorrect UI for scores with 0/1 values.
- Bugfix: Prevent concurrent accesses of eval event database from raising lock errors.
- Bugfix: Fix infinite recursion edge case in _flatten_exception.


## 0.3.108 (25 June 2025)

- Bugfix: Don't raise error on Anthropic cited_text not being a `str`.

## 0.3.107 (24 June 2025)

- Bugfix: Shield critical shutdown code from cancel scope.

## v0.3.106 (21 June 2025)

- OpenAI: Use prefix matching when detecting compatible models for `web_search()`.
- Groq: Capture `executed_tools` field as model output metadata.
- ReAct agent: Always send `str` returned from `on_continue` to the model (formerly this was only done if there were no tool calls).
- Web Search: Added provider for Perplexity's internal web search tool.
- Eval: Wrap eval execution in TaskGroup.
- Bugfix: Remove correlated reasoning content items when removing submit tool calls from ChatMessageAssistant instances in multi-agent scenarios.

## v0.3.105 (17 June 2025)

- [background()](https://inspect.aisi.org.uk/agent-custom.html#background) function for executing work in the background of the current sample.
- [sandbox_service()](https://inspect.aisi.org.uk/agent-custom.html#sandbox-service) function for making available methods to a sandbox for calling back into the main Inspect process.
- [sample_limits()](https://inspect.aisi.org.uk/errors-and-limits.html#query-usage) function for determining the current status of sample limits.
- React agent: Only do substitution on parts of the prompt that may contain a {submit} reference.
- Agent handoff: Ensure that handoff tool call responses immediately follow the call.
- Agent handoff: Only print handoff agent prefix if there is assistant message content.
- Subprocess: Ensure that streams are drained when a cancellation occurs (prevent hanging on calls with large output payloads).
- Eval log: Capture only limits that terminated the sample as `sample.limit` (as opposed to ones bound to context managers or agents).
- Inspect View: Display metadata for Chat Messages.
- Inspect View: Increase transcript outline font size.
- Inspect View: Add support for filtering by sample id, sample metadata.
- Bugfix: Eval set now correctly handles retries for tasks with defaulted args (regressed in v0.3.104).
- Bugfix: Use correct bindings for Claude v4 native `text_editor` tool; don't use native tool definition for Haiku 3.5 or Opus 3.0.  
- Bugfix: Restore preservation of `ContentReasoning` blocks for Gemini (regressed in v0.3.104). 
- Bugfix: Dataset shuffling now works correctly with `seed` of 0.

## v0.3.104 (12 June 2025)

- Web Search: Added provider for Anthropic's internal web search tool.
- Web Search: Added provider for [Exa](https://exa.ai/exa-api) Search API.
- Web Search: Added provider for Google's [Grounding with Google Search](https://ai.google.dev/gemini-api/docs/grounding) .
- Mistral: Support for capturing reasoning blocks for magistral models.
- Add [Perplexity](https://inspect.aisi.org.uk/providers.html#perplexity) model provider.
- ChatMessage: Add `metadata` field for arbitrary additional metadata.
- Content: Added `ContentData` for model specific content blocks.
- Citations: Added `Citation` suite of types and included citations in `ContentText` (supported for OpenAI and Anthropic models).
- Eval log: `task_args` now includes defaulted args (formerly it only included explicitly passed args).
- Eval set: `retry_connections` now defaults to 1.0 (resulting in no reduction in connections across passes).
  OpenAI: Work around OpenAI Responses API issue by filtering out leading consecutive reasoning blocks.
- OpenAI compatible provider: Substitute `-` with `_` when looking up provider environment variables.
- MCP: Update to types in latest release (1.9.4, which is now required).
- Added development container (`.devcontainer`) configuration.
- `trim_messages()` now removes any trailing assistant message after compaction.
- Task display: Ensure that full path to log file is always displayed (wrap as required).
- Task display: Wrap scorers and scores in the task detail display.
- Inspect View: Add support for displaying citations for web searches in the transcript.
- Inspect View: Correctly update browser URL when navigation between samples.
- Bugfix: Properly honor `responses_api=False` when pass as an OpenAI model config arg.
- Bugfix: Limits passed to handoffs can be used multiple times (if agent is handed off to multiple times).
- Bugfix: Replace invalid surrogate characters when serializing strings to JSON.
- Bugfix: Prevent error writing Nan values to the `logs.json` summary file during bundling.

## v0.3.103 (06 June 2025)

- Eval set: Do not read full eval logs into memory at task completion.

## v0.3.102 (05 June 2025)

- OpenAI: Use responses API for codex models.
- Bugfix: Temporarily revert change to eval set header reading to investigate regression.

## v0.3.101 (05 June 2025)

- Eval set: Default `max_tasks` to the greater of 4 and the number of models being evaluated.
- Eval set: Do not read full eval logs into memory at task completion.
- pass_at_k: Treat threshold as the the minimum inclusive value for passing (rather than checking equality)
- Web search: Include links specified by providers in the results.
- Inspect View: Display sample id & epoch in sample dialog title bar.
- Inspect View: Don't open sample dialog when simply navigating the sample list.
- Inspect View: Fix error that could occur when determine transcript outline collapse state.
- Inspect View: Show the correct sample when opening a sample from a sorted list.
- Bugfix: Ensure that dataset shuffle_choices=True always uses a distinct random seed.
- Bugfix: Don't attempt to use OpenAI's web search preview against models that are known to not support it.

## v0.3.100 (01 June 2025)

- [time_limit()](https://inspect.aisi.org.uk/errors-and-limits.html#time-limit) and [working_limit()](https://inspect.aisi.org.uk/errors-and-limits.html#working-limit) context managers for scoped application of time limits.
- Abiliy to query current usage for scoped limits (e.g. time or tokens).
- Added native OpenAI web search to [web_search()](https://inspect.aisi.org.uk/tools-standard.html#sec-web-search) tool.
- Limit `docker compose` concurrency to 2 * os.cpu_count() by default (override with `INSPECT_DOCKER_CLI_CONCURRENCY`).
- ReAct agent: Only send custom `on_continue` message to the model if the model made no tool calls.
- Tool calling: Support for `Enum` types in tool arguments.
- AzureAI: Automatically fold user and tool messages for Mistral models.
- Task display: Simplify task display for `plain` mode (no outline, don't expand tables to console width).
- Task display: Truncate task config to prevent overflow (collapse dicts, limit individual values to 50 chars, limit overall output to 500 chars).
- Task display: Always show the sample init event in the task transcript display.
- Task display: Fix mouse support on ghostty (and possibly other terminals).
- Inspect View: Outline view for transcript which enables high level navigation to solvers, agents, scorers, etc.
- Inspect View: Fix an issue that prevented the display of the viewer in VSCode when the viewer tab was moved to the background.
- Inspect View: Don't error when metadata contains null values.

## v0.3.99 (22 May 2025)

- Exported `view()` function for running Inspect View from Python.
- Always return tasks in the same order they were passed to `eval()` or `eval_set()`.
- Google: Updated required version of `google-genai` to 1.16.1 (which includes support for reasoning summaries and is now compatible with the trio async backend).
- Anthropic: More flexible detection of "overloaded_error" for retires.
- Inspect View: Improve text zooming and wrapping when rendering sample errors.
- Inspect View: Preserve log mtime-ordering in the bundle output directory

## v0.3.98 (18 May 2025)

- Google: Disable reasoning when `reasoning_tokens` is set to 0.
- Temporarily pin to textual < 3.0.0 to work around event loop breakage.
- CLI display: improve performance of sample rendering by only rendering the 10 most recent events.
- Inspect View: Improve sample score column layout, markdown render explanation.

## v0.3.97 (16 May 2025)

- React agent: Use of `submit()` tool is now [optional](https://inspect.aisi.org.uk/agent.html#submit-tool).
- Agents: `is_agent()` typeguard function for checking whether an object is an `Agent`.
- Anthropic: Show warning when generation config incompatible with extended thinking is used (affects `temperature`, `top_p`, and `top_k`).
- AzureAI: Don't include `tools` or `tool_choice` in  requests when emulating tool calling (avoiding a 400 error).
- AzureAI: Accept `<tool_calls>` plural from Llama models (as it sometimes uses this instead of `<tool_call>`).
- AzureAI: Correctly handle tool calls with no arguments.
- Eval retry: Improve error message when attempting to retry tasks in packages that have not been registered.
- Warn when a passed `--sample-id` is not found in the target dataset (raise error if there are no matches at all).
- Dataframes: [parallel](https://inspect.aisi.org.uk/dataframe.html#parallel-reading) option to read samples in parallel using multiprocessing.
- Dataframes: Include underlying `EvalLog` and `Exception` in `ColumnError`.
- Dataframes: Use native pyarrow column storage with pd.NA for missing values.
- Inspect View: Improve the performance and memory efficiency of the viewer when viewing large samples with long, complex transcripts.
- Inspect View: Improve the performance of the viewer when viewing large, complex sample or task metadata. 
- Inspect View: Live display of subtask, tool and other child events when viewing a running evaluation.
- Inspect View: Transcript rendering improvements including less complex overall layout, more collapsible entities, and improved rendering of sandbox events, tool calls, and other events.
- Inspect View: Message rendering improvement including coloring user messages, reducing layout complexity, and other minor improvements.
- Inspect View: Render metadata for samples and tasks as an interactive tree.
- Inspect View: When deployed via `inspect view bundle`, support linking to individual transcript events or messages.
- Inspect View: Reduce the maximum size of the header (before it is collapsed) when evals have large numbers of metrics.
- Bugfix: More robust handling of non-529 "overloaded_error" for Anthropic.
- Bugfix: More robust handling of no result returned from tool call.

## v0.3.96 (13 May 2025)

- Dataframes: `events_df()` function, improved message reading, log filtering, don't re-sort passed logs
- Model Context Protocol: Upgrade sandbox client to typing changes made in v1.8.0 of `mcp` package.
- vLLM/SGLang: Fix dynamic port binding for local server on Mac OS X.
- React Agent: Improve continue prompt to remind the model to include the answer in their call to `submit()`.
- Inspect View: Properly sort samples by score even when there are samples with errors.
- Inspect View: Allow filtering of samples by score when evals are running.

## v0.3.95 (10 May 2025)

- [Dataframe](https://inspect.aisi.org.uk/dataframe.html) functions for reading dataframes from log files.
- Web Search: Added provider for [Tavily](https://inspect.aisi.org.uk/tools-standard.html#tavily-provider) Research API.
- Multiple Choice: `max_tokens` option to control tokens used for `generate()`.
- Don't enforce sample `working_limit` after solvers have completed executing (matching behavior of other sample limits).
- Only pass `user` parameter on to sandboxes if is not `None` (eases compatibility with older sandbox providers).
- Anthropic: Retry when `type` in the error message body is "overloaded_error". 
- Agent Bridge: Compatibility with `request()` method in v1.78.0 of `openai` package (now the minimum required version).
- Model Context Protocol: Update to typing changes made in v1.8.0 of `mcp` package (now the minimum required version).
- TaskState: `input_text` and `user_prompt` properties now read the last rather than first user message.
- Inspect View: Properly display 'more' options when content is collapsed.
- Inspect View: Fix issue that prevented filtering of sample list when viewing a running evaluation.
- Inspect View: Fix selection of specific metrics within scorers when a scorer produces more than one metric.
- Ignore OSError that occurs while rotating trace files.
- Restore logging `metadata` from `TaskState` rather than from `Sample`.
- Bugfix: Restore ability of operator to terminate the current sample in tool call approval.
- Bugfix: Ensure that "init" span is exited in the same async context when sandbox connection errors occur.
- Bugfix: Protect against no `thought` argument being passed to `think()` tool.
- Bugfix: Correct handling of `text_editor()` tool for Claude Sonnet 3.5.

## v0.3.94 (06 May 2025)

- [span()](https://inspect.aisi.org.uk/agent-custom.html#grouping-with-spans) function for grouping transcript events.
- [collect()](https://inspect.aisi.org.uk/agent-custom.html#grouping-with-spans) function for enclosing parallel tasks in spans.
- [Event tree](https://inspect.aisi.org.uk/reference/inspect_ai.log.html#event-tree) functions for organising transcript events into a tree of spans.
- `inspect log convert` now always fully re-writes log files even of the same format (so that e.g. sample summaries always exist in the converted logs).
- React agent: `answer_only` and `answer_delimiter` to control how submitted answers are reflected in the assistant message content. 
- Python tool: Execute using a bash login shell for consistency of Python versions across `bash()` and `python()` tools.
- Task display: Realtime display of events that occur within tool calls and subtasks.
- Multiple choice: Support for more than 26 choices.
- Bugfix: Ensure that each MCP server gets its own cached tool list.

## v0.3.93 (01 May 2025)

- [Scoped Limits](https://inspect.aisi.org.uk/errors-and-limits.html#scoped-limits) for enforcing token and message limits using a context manager.
- [Agent Limits](https://inspect.aisi.org.uk/errors-and-limits.html#agent-limits) for enforcing token and message limits for agent execution.
- Enhanced `bash_session()` tool to provide richer interface to model and to support interactive sessions (e.g. logging in to a remote server).
- [read_eval_log_sample_summaries()](https://inspect.aisi.org.uk/eval-logs.html#summaries) function for reading sample summaries (including scoring) from eval logs.
- Updated [vLLM](https://inspect.aisi.org.uk/providers.html#vllm) provider to use local server rather than in process `vllm` package (improved concurrency and resource utilization).
- New [SGLang](https://inspect.aisi.org.uk/providers.html#sglang) provider (using similar local server architecture as vLLM provider).
- Anthropic: Added `streaming` model argument to control whether streaming API is used (by default, streams when using extended thinking).
- `--sample-id` option can now include task prefixes (e.g. `--sample-id=popularity:10,security:5)`).
- Improved write performance for realtime event logging.
- `--no-log-realtime` option for disabling realtime event logging (live viewing of logs is disabled when this is specified).
- Packaging: Exclude `_resources` directories from package (reduces pressure on path lengths for Windows).
- Inspect View: Split info tab into task, models, and info for improved layout.
- Bugfix: Avoid validation errors when loading old log files which contain "output_limit" tool errors.

## v0.3.92 (26 April 2025)

- OpenAI: In responses API, don't pass back assistant output that wasn't part of the output included in the server response (e.g. output generated from a call to a `submit()` tool).
- Bugfix: Correctly pass tool arguments back to model for OpenAI responses API.

## v0.3.91 (26 April 2025)

- Support for using tools from [Model Context Protocol](https://inspect.aisi.org.uk/tools-mcp.html) providers.
- New [retry_on_error](https://inspect.aisi.org.uk/errors-and-limits.html#sample-retries) option to enable sample level retry of errors (retries occur immediately rather than waiting until the next full eval retry).
- OpenAI: [reasoning_summary](https://inspect.aisi.org.uk/reasoning.html#reasoning-history) generation option for reasoning models.
- OpenAI: `responses_store` model argument to control whether the `store` option is enabled (it is enabled by default for reasoning models to support reasoning playback).
- OpenAI: Support for [flex processing](https://inspect.aisi.org.uk/providers.html#flex-processing), which provides lower inference costs in exchange for slower response times and occasional resource unavailability (added in v1.75.0, which is now required).
- OpenAI: Responses API is now used by default for all reasoning models.
- OpenAI: Automatically alias reserved internal tool names (e.g. `python`) for responses API.
- Anthropic: Warn only once if unable to call count_tokens() for a model.
- Google: Update to 1.12.1 of `google-genai` (which is now required).
- Google: Support for `reasoning_tokens` option for Gemini 2.5 models.
- Grok: Support for `reasoning_effort` option and capturing reasoning content.
- OpenRouter: Forward `reasoning_effort` and `reasoning_tokens` to `reasoning` field.
- Model API: `ToolSource` for dynamic tools inputs (can be used in calls to `model.generate()` and `execute_tools()`)
- ReAct Agent: Ability to fully repleace the default `submit()` tool.
- Human Agent: Added `user` parameter for running the human agent cli as a given user.
- Scoring: Support for multimodal inputs to `model_graded_qa()` and `model_graded_fact()`.
- Scoring: Handle parsing unicode fractions when evaluating numeric input for `match()` scorer.
- Scoring: Add `sample_metadata_as()` method to `SampleScore`.
- Sandbox API: Added `user` parameter to `connection()` method for getting connection details for a given user.
- Docker: Register samples for cleanup immediately (so they are still cleaned up even if interrupted during startup).
- Docker: Support sample metadata interpolation for image names in compose files. 
- Tool calling: Support for additional types (`datetime`, `date`, `time`, and `Set`)
- Log API: Functions for reading/writing eval logs can now take a `Path`.
- Registry: Evaluate string annotations when creating registry objects. 
- Error handling: Added `--traceback-locals` CLI option to print values of local variables in tracebacks.
- Error handling: Fully unwrap inner errors from exception groups for reporting.
- Inspect View: Support for viewing logs in Google Cloud Storage (gc://).
- Inspect View: Improved display of reasoning blocks.
- Inspect View: Improved display and layout of transcript and events.
- Inspect View: Improved Tool input and output display.
- Inspect View: Improved display of sample input, target, answer, and scoring information (improve column width behavior).
- Inspect View: Add support for linking to logs, specific log tabs, individual samples, and sample tabs within samples.
- Inspect View: Collapse sample init view by default.
- Inspect: Properly store and restore NaN values when viewing logs in VSCode.
- Documentation: Update tutorial to use HuggingFaceH4/MATH-500 as math dataset.
- Documentation: Add scorer.py example that uses the expression_equivalence custom scorer from the tutorial.
- Bugfix: Correct parsing of `CUDA_VISIBLE_DEVICES` environment variable for vLLM provider
- Bugfix: Don't require saved response message id for openai assistant messages.
- Bugfix: Don't show empty `<think>` tag in conversation view if there is no reasoning content.
- Bugfix: Properly handle multiple reasoning blocks and empty reasoning summaries in OpenAI responses API.
- Bugfix: Tolerate assistant messages with no internal representation in Open AI responses API.
- Bugifx: Correct reporting of seconds until next retry for model generate calls.

## v0.3.90 (21 April 2025)

- Inspect View: Collapse user messages after 15 lines by default.
- Inspect View: Improved spacing between transcript events.
- Bugfix: Prevent duplicate sample init events in transcript.
- Bugfix: Properly collapse initialization events in the transcript.
- Bugfix: Properly pre-wrap source code in the transcript.

## v0.3.89 (17 April 2025)

- [Model Roles](https://inspect.aisi.org.uk/models.html#model-roles) for creating aliases to models used in a task (e.g. "grader", "red_team", "blue_team", etc.)
- New [openai-api](https://inspect.aisi.org.uk/providers.html#openai-api) model provider for interfacing with arbitrary services that have Open AI API compatible endpoints.
- ReAct Agent: [truncation](https://inspect.aisi.org.uk/agents.html#truncation) option to trim conversation messages when the model context window is exceeded.
- ReAct Agent: Improve default `on_continue` message, including using a dynamic name for the submit tool.
- Agent Bridge: Add `metadata` field to bridge input for backward compatibility with solver-based bridge.
- Added `default` argument to `get_model()` to explicitly specify a fallback model if the specified model isn't found.
- Approval: Approvers now take `history` argument (rather than `TaskState`) to better handle agent conversation state.
- Anthropic: Update string matching to correctly handle BadRequestErrors related to prompt + max_tokens being too long.
- Google: Return "(no content)" when a generate call results in no completion choices.
- CloudFlare: Use OpenAI compatible REST endpoint for interface to models.
- Azure AI: Use `2025-03-01-preview` as default API version if none explicitly specified.
- Model API: `trim_messages()` function for pruning messages to fit within model context windows.
- Model API: Improved detection of context window overflow for Grok, Groq, and CloudFlare.
- Task Display: Show both provider and model name when concurrency context is not shared across all models for a given provider.
- Registry: Exported `registry_create()` function for dynamic creation of registry objects (e.g. `@task`, `@solver`, etc.).
- Remove `chdir` option from `@task` (tasks can no longer change their working directory during execution).
- `INSPECT_EVAL_LOG_FILE_PATTERN` environment variable for setting the eval log file pattern.
- Bugfix: Eval retry now works correctly for models with a service prefix (e.g. `openai/azure/model-name`).
- Bugfix: Correctly resolve approvers in the same source file as tasks. 
- Bugfix: Ensure agent decorator resolves string annotations from `__future__` as needed.
- Bugfix: Correctly handle string `dict` keys that are numeric in store diffs.

## v0.3.88 (11 April 2025)

- Tools: Restore formerly required (but now deprecated) `type` field to `ToolCall`.
- Approval: Raise operator limit exceeded error for tool approval termination action.
- Anthropic: Don't include side count of `reasoning_tokens` in `total_tokens` (they are already included).
- Anthropic: Update string matching to correctly handle BadRequestErrors related to prompts being too long.

## v0.3.87 (10 April 2025)

- Eval: Fix an error when attempting to display realtime metrics for an evaluation.
- Log Viewer: Fix an error when displaying a running log with a null metric value.

## v0.3.86 (09 April 2025)

- Open AI: Treat `UnprocessableEntityError` as bad request so we can include the request payload in the error message.
- Eval Retry: Correctly restore model-specific generation config on retry.
- Inspect View: Resolve sample attachments before including in realtime event stream.
- Bugfix: Properly handle special characters in IDs during event database cleanup.

## v0.3.85 (08 April 2025)

- Remove support for `goodfire` model provider (dependency conflicts).
- React Agent: Enable specification of `description` without `name`.

## v0.3.84 (07 April 2025)

- Bugfix: Suppress link click behavior in vscode links.

## v0.3.83 (07 April 2025)

- Inspect View: [Live updates](https://inspect.aisi.org.uk/log-viewer.html#live-view) to running evaluation logs.
- [Agent](https://inspect.aisi.org.uk/agents.html) protocol and [inspect_ai.agent](https://inspect.aisi.org.uk/reference/inspect_ai.agent.html) module with new system for creating, composing, and executing agents.
- Scoring: New [grouped()](https://inspect.aisi.org.uk/scoring.html#metric-grouping) metric wrapper function, which applies a given metric to subgroups of samples defined by a key in sample metadata.
- Basic Agent: New `submit_append` option to append the submit tool output to the completion rather than replacing the completion (note that the new `react()` agent appends by default).
- Model API: New [execute_tools()](https://inspect.aisi.org.uk/reference/inspect_ai.model.html#execute_tools) function (replaces deprecated `call_tools()` function) which handles agent handoffs that occur during tool calling.
- Model API: `generate_loop()` method for calling generate with a tool use loop.
- Model API: Provide optional sync context manager for `Model` (works only with providers that don't require an async close).
- Anthropic: Add support for `tool_choice="none"` (added in v0.49.0, which is now required).
- Together AI: Updated `logprobs` to pass `1` rather than `True` (protocol change).
- Tools: `bash_session()` and `web_browser()` now create a distinct sandbox process each time they are instantiated.
- Computer Tool: Support for use of the native Open AI computer tool (available in the model `openai/computer-use-preview`)
- Task API: `task_with()` and `tool_with()` no longer copy the input task or tool (rather, they modify it in place and return it).
- Eval Set: Resolve tasks before each pass (ensure that each pass runs against an entirely new task instance).
- Eval Retry: Ability to retry any task in the registry, even if it has a custom `name` (save `registry_name` separately).
- Human Agent: Start task with clock paused and then automatically start it on container logins.
- Typed Store: `instance` option for `store_as()` for using multiple instances of a `StoreModel` within a sample.
- Typed Store: Raise error if attempting to embed a `StoreModel` within another `StoreModel`.
- Sandbox: New `sandbox_default()` context manager for temporarily changing the default sandbox.
- Docker: `write_file()` function now gracefully handles larger input file sizes (was failing on files > 2MB).
- Docker: Prevent low timeout values (e.g. 1 second) from disabling timeout entirely when they are retried.
- Display: Print warnings after task summaries for improved visibility.
- Inspect View: Fallback to content range request if initial HEAD request fails.
- Inspect View: Improve error message when view bundles are server from incompatible servers.
- Inspect View: Render messages in `user` and `assistant` solver events.
- Inspect View: Improved support for display of nested arrays.
- Inspect View: Improved rendering of complex scores and metrics.
- Inspect View: Properly handle filtering of dictionary scores.
- Inspect View: Render math in model input and output using katex.
- Inspect View: Improve sample score rendering (single scoring tab with scores rendered in a table).
- Inspect View: Improve sample count display in sample list footer.
- Inspect View: Properly refresh running evals when restoring from being backgrounded.
- Bugfix: Support for calling the `score()` function within Jupyter notebooks.
- Bugfix: Handle process lookup errors that can occur during timeout race conditions.
- Bugfix: Correctly capture and return logs from `eval()` when a cancellation occurs.
- Bugfix: Correctly handle custom `api_version` model argument for OpenAI on Azure.
- Bugfix: Correct handling for `None` passed to tool call by model for optional parameters.
- Bugfix: Cleanup automatically created `.compose.yml` when not in working directory.
- Bugfix: Prevent exception when navigating to sample that no longer exists in running samples display.

## v0.3.82 (02 April 2025)

- Bugfix: Correct handling of backward compatibility for inspect-web-browser-tool image.
- Bugfix: Eval now properly exits when `max_tasks` is greater than total tasks

## v0.3.81 (30 March 2025)

- Requirements: Temporarily upper-bound `rich` to < 14.0.0 to workaround issue.

## v0.3.80 (30 March 2025)

- Google: Compatibility with httpx client in `google-genai` >= 1.8.0 (which is now required).
- Mistral: Compatibility with tool call schema for `mistralai` >= v1.6.0 (which is now required).
- Inspect View: Correctly parse NaN values (use JSON5 for all JSON parsing)

## v0.3.79 (26 March 2025)

- Google: Compatibility with v1.7 of google-genai package (create client per-generate request)
- Bugfix: Properly record scorer and metrics when there are multiple tasks run in an eval.

## v0.3.78 (25 March 2025)

- OpenAI: Ensure that assistant messages always have the `msg_` prefix in responses API.

## v0.3.77 (25 March 2025)

- New [think()](https://inspect.aisi.org.uk/tools-standard.html#sec-think) tool that provides models with the ability to include an additional thinking step.
- OpenAI: Support for the new [Responses API](https://inspect.ai-safety-institute.org.uk/providers.html#responses-api) and [o1-pro](https://platform.openai.com/docs/models/o1-pro) models.
- OpenAI: Remove base64-encoded audio content from API call JSON in ModelEvent.
- AzureAI: Support for use of native [OpenAI](https://inspect.ai-safety-institute.org.uk/providers.html#openai-on-azure) and [Mistral](https://inspect.ai-safety-institute.org.uk/providers.html#mistral-on-azure-ai) clients using service qualifiers (e.g. `openai/azure/gpt-4o-mini` or `mistral/azure/Mistral-Large-2411`). 
- OpenRouter: Handle "error" field in response object and retry for empty responses.
- Added `--metadata` option to eval for associating metadata with eval runs.
- Task display: Show reasoning tokens for models that report them.
- Anthropic: Include reasoning tokens in computation of total tokens
- Inspect View: Properly wrap tool input for non-code inputs like `think`.

## v0.3.76 (23 March 2025)

- [bash_session()](https://inspect.ai-safety-institute.org.uk/tools-standard.html#sec-bash-session) tool for creating a stateful bash shell that retains its state across calls from the model.
- [text_editor()](https://inspect.ai-safety-institute.org.uk/tools-standard.html#sec-text-editor) tool which enables viewing, creating and editing text files.
- Structured Output: Properly handle Pydantic BaseModel that contains other BaseModel definitions in its schema.
- OpenAI: Support for .wav files in audio inputs for gpt-4o-audio-preview.
- OpenAI: Strip 'azure' prefix from model_name so that model type checks all work correctly.
- OpenAI: Don't send `reasoning_effort` parameter to o1-preview (as it is not supported).
- Inspect View: Fix error sorting numeric or categorical score results.
- Inspect View: Properly wrap model API call text in the transcript.
- Bugfix: Only initialise display in eval_set if it wasn't initialised from the CLI
- Bugfix: Set the global log level based on the specified Inspect log level.
- Bugfix: Resolve issue when deserialising a SubtaskEvent from a log file which does not have a completed time.
- Bugfix: Fix unnecessary warnings about task arguments.
- Bugfix: When a task does not take a kwargs argument, only warn if the provided argument is not valid.

## v0.3.75 (18 March 2025)

- Model API: Specifying a default model (e.g. `--model`) is no longer required (as some evals have no model or use `get_model()` for model access).
- Tasks can now directly specify a `model`, and model is no longer a required axis for parallel tasks.
- Eval Set: Improved parallelisation in scheduler (all pending tasks are now run together rather than in model groups).
- Don't generate `id` for `ChatMessage` when deserialising (`id` is now `str | None` and is only populated when messages are directly created).
- Log: Support for zip64 extensions required to read some log files that are larger than 4GB.
- Anthropic: Provide `reasoning_tokens` for standard thinking blocks (redacted thinking not counted).
- Google: Improve checking of `APIError` status codes for retry.
- CLI: Added `--env` option for defining environment variables for the duration of the `inspect` process.
- Inspect View: Fix issue generating diffs for nested arrays.
- Inspect View: Fix layout issue with sample error display in sample detail summary.
- Inspect View: Better support large eval files (in excess of 4GB).
- Inspect View: Correctly display 'None' when passed in tool calls.
- Inspect View: Fix 'Access Denied' error when using `inspect view` and viewing the log in a browser.
- Bugfix: Properly handle nested Pydantic models when reading typed store (`store_as()`) from log.
- Bugfix: Enable passing `solver` list to `eval()` (decorate `chain` function with `@solver`).
- Bugfix: Support deserializing custom sandbox configuration objects when said sandbox plugin is not installed.
- Bugfix: Fix error in sample filtering autocomplete (could cause autocomplete to fail and show an error in js console).

## v0.3.74 (15 March 2025)

- Bugfix: Exclude chat message `id` from cache key (fixes regression in model output caching).

## v0.3.73 (14 March 2025)

- Constrain model output to a particular JSON schema using [Structured Output](https://inspect.aisi.org.uk/structured.html) (supported for OpenAI, Google, and Mistral).
- New "HTTP Retries" display (replacing the "HTTP Rate Limits" display) which counts all retries and does so much more consistently and accurately across providers.
- The `ModelAPI` class now has a `should_retry()` method that replaces the deprecated `is_rate_limit()` method.
- The "Generate..." progress message in the Running Samples view now shows the number of retries for the active call to `generate()`.
- New `inspect trace http` command which will show all HTTP requests for a run.
- More consistent use of `max_retries` and `timeout` configuration options. These options now exclusively control Inspect's outer retry handler; model providers use their default behaviour for the inner request, which is typically 2-4 retries and a service-appropriate timeout.
- Improved async implementation using AnyIO (can now optionally run Trio rather than asyncio as the [async backend](https://inspect.aisi.org.uk/parallelism.html#async-backends)).
- Agent Bridge: Correct handling for `tool_choice` option.
- Model API: `ChatMessage` now includes an `id` field (defaults to auto-generated uuid).
- OpenAI: More flexible parsing of content parts (some providers omit the "type" field); support for "reasoning" content parts.
- Anthropic: Retry api connection errors and remote protocol errors that occur during streaming.
- Mistral: Update to new Mistral API (v1.5.1 of `mistralai` is now required).
- Logging: Inspect no longer sets the global log level nor does it allow its own messages to propagate to the global handler (eliminating the possibility of duplicate display). This should improve compatibility with applications that have their own custom logging configured. 
- Tasks: For filesystem based tasks, no longer switch to the task file's directory during execution (directory switching still occurs during task loading). Specify `@task(chdir=True)` to preserve the previous behavior.
- Bugfix: Fix issue with deserializing custom sandbox configuration objects.
- Bugfix: Handle `parallel_tool_calls` correctly for OpenAI models served through Azure.

## v0.3.72 (03 March 2025)

- Computer: Updated tool definition to match improvements in Claude Sonnet 3.7.

## v0.3.71 (01 March 2025)

- Anthropic: Support for [extended thinking](https://inspect.aisi.org.uk/reasoning.html#claude-3.7-sonnet) features of Claude Sonnet 3.7 (minimum version of `anthropic` package bumped to 0.47.1).
- Reasoning: `ContentReasoning` type for representing model reasoning blocks.
- Reasoning: `reasoning_tokens` for setting maximum reasoning tokens (currently only supported by Claude Sonnet 3.7)
- Reasoning: `reasoning_history` can now be specified as "none", "all", "last", or "auto" (which yields a provider specific recommended default).
- Web Browser: [Various improvements](https://github.com/UKGovernmentBEIS/inspect_ai/pull/1314) to performance and robustness along with several bug fixes.
- OpenAI: Provide long connection (reasoning friendly) socket defaults in http client 
- OpenAI: Capture `reasoning_tokens` when reported.
- OpenAI: Retry on rate limit requests with "Request too large".
- OpenAI: Tolerate `None` for assistant content (can happen when there is a refusal).
- Google: Retry requests on more HTTP status codes (selected 400 errors and all 500 errors). 
- Event Log: Add `working_start` attribute to events and `completed` and `working_time` to model, tool, and subtask events.
- Human Agent: Add `task quit` command for giving up on tasks.
- Human Agent: Don't emit sandbox events for human agent
- Inspect View: Improve rendering of JSON within logging events.
- Inspect View: Improve virtualized rendering of Sample List, Sample Transcript, and Sample Messages.
- Task Display: Let plugins display counters ('rich' and 'full' display modes only).
- Inspect View: Fix layout issues with human agent terminal session playback.
- Inspect View: Improve tool input / output appearance when rendered in VSCode.
- Inspect View: Display reasoning tokens in model usage for the samples and for the complete eval.
- Inspect View: Improve model api request / response output when rendered in VSCode.
- Inspect View: Improve rendering of some tool calls in the transcript.
- Bugfix: Fix audio and video inputs for new Google GenAI client.
- Bugfix: Ensure that token limits are not enforced during model graded scoring.
- Bugfix: Catch standard `TimeoutError` for running shell commands in the computer tool container.
- Bugfix: Correct combination of consecutive string based user messages for Anthropic provider.

## v0.3.70 (25 February 2025)

- [working_limit](https://inspect.aisi.org.uk/errors_and_limits.html#working-limit) option for specifying a maximum working time (e.g. model generation, tool calls, etc.) for samples.
- Added `SandboxEvent` to transcript for recording sandbox execution and I/O.
- Sandboxes: `as_type()` function for checked downcasting of `SandboxEnvironment`
- Remove root logging handlers upon Inspect logger initialisation (as they result in lots of log spam if left installed).
- Only explicitly set `state.completed=True` when entering scoring (`basic_agent()` no longer sets `completed` so can be used in longer compositions of solvers).
- Add `uuid` property to `TaskState` and `EvalSample` (globally unique identifier for sample run).
- Add `cleanup` to tasks for executing a function at the end of each sample run.
- Agent `bridge()` is now compatible with the use of a custom `OPENAI_BASE_URL`.
- Mistral: Bump required version of `mistralai` package to 1.5 (required for `working_limit`).
- Truncate tracebacks included in evaluation log to a maximum of 1MB.
- Compatibility with textual version 2.0 (remove upper bound).
- Align with HF datasets `fsspec` version constraints to avoid pip errors when installing alongside `datasets`.
- Bugfix: Fix issue with tools that had an ordinary `dict` as a parameter.
- Bugfix: Print the correct container `sample_id` for `--no-sandbox-cleanup`.

## v0.3.69 (20 February 2025)

- Google provider updated to use the [Google Gen AI SDK](https://googleapis.github.io/python-genai/), which is now the recommended API for Gemini 2.0 models.
- Task display: Use cooperative cancellation for cancel buttons in task display.
- Task display: Print task progress every 5 seconds for 'plain' display mode.
- Task display: Handle click on running samples tab when there is no transcript.
- Docker: Print stderr from `compose up` when no services startup successfully. 
- Docker: Print sample id and epoch for each container when using `--no-sandbox-cleanup`
- Mistral: Create and destroy client within generate.
- Inspect View: Fix display of score dictionaries containing boolean values
- Bugfix: Catch standard `TimeoutError` for subprocess timeouts (ensure kill/cleanup of timed out process).

## v0.3.68 (19 February 2025)

- Task display: Improve spacing/layout of final task display.
- Textual: speicfy broader range of compatible versions (v0.86.2 to v1.0.0)

## v0.3.67 (18 February 2025)

- Memoize calls to `get_model()` so that model instances with the same parameters are cached and re-used (pass `memoize=False` to disable).
- Async context manager for `Model` class for optional scoped usage of model clients.
- New `assistant_message()` solver.
- Prompt templates: Ignore template placeholders that don't map to passed parameters in `prompt_template()`, and system/user/assistant solvers.
- Google: Handle system messages with content lists and input with system but no user messages.
- Google: Ensure that a completion choice is provided even when none are returned by the service.
- Inspect View: Improve the display of subtasks with no inputs or events.
- Inspect View: Fix transcript display of phantom subtask or other phantom events.
- Inspect View: Fix formatting issues in sample error display
- Bugfix: Raise error for empty dataset (rather than providing a dummy sample).
- Bugfix: Specify markup=False for textual static controls (stricter parser in textual 2.0 leading to exceptions).
- Bugfix: Temporarily pin to textual==1.0.0 while they chase all of their regressions in 2.0

## v0.3.66 (17 February 2025)

- Docker: Correct compose file generation for Dockerfiles w/ custom stem or extension.
- Escape brackets when rendering task config (another textual 2.0 fix)

## v0.3.65 (16 February 2025)

- Compatibility with textual 2.0 (which had several breaking changes).
- Inspect View: Improve scorer display formatting.
- Bugfix: Inspect view now correctly renders arrays with embedded `null` values.
- Bugfix: Inspect view now correctly handles scorers with no metrics.

## v0.3.64 (14 February 2025)

- [Reference documentation](https://inspect.aisi.org.uk/reference/) for Python API and CLI commands.
- Add support for [clustered standard errors](https://inspect.aisi.org.uk/scorers.html#clustered-standard-errors) via a new `cluster` parameter for the `stderr()` metric.
- Improvements to [scoring workflow](https://inspect.aisi.org.uk/scorers.html#sec-scorer-workflow) (`inspect score` command and `score()` function).
- Metrics now take `list[SampleScore]` rather than `list[Score]` (previous signature is deprecated but still works with a warning).
- Use a sample adjustment for the `var()` metric.
- Google: Speculative fix for completion candidates not being returned as a list.
- Python and Bash tools: Add `sandbox` argument for running in non-default sandboxes.
- Transcript: Log `ScoreEvent` (with `intermediate=True`) when the `score()` function is called.
- Transcript: Add `source` field to `InfoEvent` and use it for events logged by the human agent.
- Docker: Support Dockerfiles with `.Dockerfile` extension.
- Docker: Raise error when there is an explicitly configured `container_name` (incompatible with epochs > 1).
- Docker: Dynamically set `compose up` timeout when there are `healthcheck` entries for services.
- Log: Validate that `log_dir` is writeable at startup.
- Log: Write eval config defaults into log file (rather than `None`).
- Bugfix: Always honor level-level-transcript setting for transcript logging.
- Bugfix: Fix some dynamic layout issues for sample sandbox view.

## v0.3.63 (07 February 2025)

- Add [OpenRouter](https://inspect.aisi.org.uk/providers.html#openrouter) model provider.
- Inspect View: Convert codebase from JS/Preact to Typescript/React
- Add `shuffle_choices` to dataset and dataset loading functions. Deprecate `shuffle` parameter to the `multiple_choice` solver.
- Add `stop_words` param to the `f1` scorer. `stop_words` will be removed from the target and answer during normalization.
- Tools: Handle return of empty list from tool calls.
- Computer: Moved out of beta (i.e. from `inspect_ai.tool.beta` into `inspect_ai.tool`).
- Sandboxes: Docker now uses `tee` for write_file operations.
- Inspect View: Handle Zip64 zip files (for log files greater than 4GB)
- Bugfix: Change `type` parameter of `answer()` to `pattern` to address registry serialisation error.
- Bugfix: Restore printing of request payloads for 400 errors from Anthropic.
- Bugfix: Log transcript event for solver provided scores (improves log viewer display of solver scoring)

## v0.3.62 (03 February 2025)

- Various improvements for [reasoning models](https://github.com/UKGovernmentBEIS/inspect_ai/pull/1229) including extracting reasoning content from assistant messages.
- OpenAI: Handle `reasoning_effort`, `max_tokens`, `temperature`, and `parallel_tool_calls` correctly for o3 models.
- OpenAI: Map some additional 400 status codes to `content_filter` stop reason.
- Anthropic: Handle 413 status code (Payload Too Large) and map to `model_length` StopReason.
- Tasks: Log sample with error prior to raising task-ending exception.
- Python: Enhance prompt to emphasise that it is a script rather than a notebook.
- Computer: Various improvements to image including desktop, python, and VS Code configuration.
- Bugfix: Don't download full log from S3 for header_only reads.

## v0.3.61 (31 January 2025)

- Computer: Enable viewing computer tool's remote mouse cursor via VNC.
- Computer: Disable lock screen on from computer tool reference image.
- Limits: Amend `SampleLimitExceededError` with current `state` so that messages, etc. are preserved when limits are hit.
- Tools: Properly handle image dispatching when multiple tool calls are made by assistant.
- Anthropic: Raise error on 400 status not identified as model_length or content_filter.
- Basic Agent: `incorrect_message` can now optionally be an async function.
- Bugfix: Remove `suffix` from `eval-set` CLI args.
- Bugfix: Only catch `Exception` from sandboxenv_init (allow cancelled to propagate)

## v0.3.60 (29 January 2025)

- [Agent Bridge](https://inspect.aisi.org.uk/agent-bridge.html) for integrating external agent frameworks with Inspect.
- [Goodfire](https://inspect.aisi.org.uk/models.html#goodfire) model provider.
- Add `@wraps` to functions wrapped by Inspect decorators to preserve type information.
- Hugging Face: Add support for stop sequences for HF models.
- Docker: More robust parsing of version strings (handle development versions).
- Vertex: Support for Anthropic models hosted on Vertex.
- OpenAI: Read `refusal` field from assistant message when provided.
- OpenAI: Use qualifiers rather than model args for OpenAI on other providers (`openai/azure`)
- Anthropic: Don't insert '(no content)' into canonical messages list (do only on replay)
- Anthropic: Use qualifiers rather than model args for Anthropic on other providers (`anthropic/bedrock`, `anthropic/vertex`).
- Anthropic: Support for `extra_body` model arg (for adding additional JSON properties to the request)
- Basic Agent: Append `tools` to `state` so that tools added in `init` are preserved.
- Scoring: Always provide half-again the sample time limit for scoring.
- Bugfix: Fix issue w/ approvals for samples with id==0.
- Bugfix: Use "plain" display when running eval_async() outside of eval().
- Bugfix: Fix issue with multiple scorers of the same type in a task.

## v0.3.59 (24 January 2025)

- Beta version of [computer()](https://inspect.aisi.org.uk/tools-standard.html#sec-computer) tool which models with a computer desktop environment.
- `user_message()` solver for appending parameterised user messages.
- `prompt_template()`, `system_message()` and `user_message()` solver now also include the sample `store` in substitution parameters.
- Limits: Enforce token and message limit at lower level (not longer required to check `state.completed` for limit enforcement).
- Limits: Enforce [custom limits](https://inspect.aisi.org.uk/errors-and-limits.html#custom-limit) for samples by raising `SampleLimitExceededError`.
- Tasks: Optional ability for solvers to [yield scores](https://inspect.aisi.org.uk/solvers.html#sec-scoring-in-solvers) for a task.
- Model API: Log model calls that result in bad request errors.
- Tools: `model_input` option that determines how tool call result content is played back to the model.
- Tools: Don't attempt to marshall arguments of dynamic `ToolDef` with `**kwargs: Any` (just pass them through).
- Log warning when a non-fatal sample error occurs (i.e. errors permitted by the `fail_on_error` option) 
- Inspect View: allow filtering samples by compound expressions including multiple scorers. (thanks @andrei-apollo)
- Inspect View: improve rendering performance and stability for the viewer when viewing very large eval logs or samples with a large number of steps.
- Task display: Improved `plain` mode with periodic updates on progress, metrics, etc.
- Google: Update to v0.8.4 of google-generativeai (py.typed support and removal of logprobs generation options)
- Google: Support for string enums (e.g. `Literal["a", "b", "c"])`) in tool function declarations.

## v0.3.58 (16 January 2025)

- Support for [audio and video](https://inspect.aisi.org.uk/multimodal.html) inputs for Open AI and Google Gemini models.
- Task display: Added Timeout Tool button for manually timing out a tool call.
- Task display: Automatically switch to "plain" mode when running in a background thread
- Sandboxes: Setup and initialisation errors are now handled at the sample level.
- Sandboxes: Increase setup script timeout to 5 minutes (from 30 seconds) and do not retry setup scripts (in case they aren't idempotent).
- Sandboxes: Add `timeout_retry` option (defaulting to `True`) to `exec()` function.
- Sandboxes: Add `type` and  optional `container` properties to `SandboxConnection`.
- Docker: Services which exit with status 0 during setup no longer cause an error.
- `task_with()` function for creating task variants.
- Added `--filter` argument to trace CLI commands for filtering on trace log message content.
- Print model conversations to terminal with `--display=conversation` (was formerly `--trace`, which is now deprecated).
- HuggingFace: Support models that don't provide a chat template (e.g. gpt2)
- Eval Set: Ensure that logs with status 'started' are retried.
- Rename the built in `bootstrap_std` metric to `bootstrap_stderr` (deprecate `bootstrap_std`)
- Bugfix: Fix duplication of summaries when eval log file is rewritten.

## v0.3.57 (09 January 2025)

- [Tracing API](https://inspect.aisi.org.uk/tracing.html#tracing-api) for custom trace logging.
- Inspect View: never truncate tool result images and display at default width of 800px.
- Inspect View: display tool error messages in transcript when tool errors occur.
- Inspect View: display any completed samples even if the task fails because of an error
- Inspect View: don't display the 'input' column heading if there isn't an input
- Open AI: Handle additional bad request status codes (mapping them to appropriate `StopReason`)
- Open AI: Use new `max_completion_tokens` option for o1 full.
- Web Browser: raise error when both `error` and `web_at` fields are present in response.
- Sandboxes: Apply dataset filters (limit and sample id) prior to sandbox initialisation.
- Docker: Prevent issue with container/project names that have a trailing underscore. 
- Store: initialise `Store` from existing dictionary.
- Log: provide `metadata_as` and `store_as` typed accessors for sample metadata and store.
- Tool parameters with a default of `None` are now supported.
- More fine graned HTML escaping for sample transcripts displalyed in terminal.
- Bugfix: prevent errors when a state or storage value uses a tilde or slash in the key name.
- Bugfix: Include input in sample summary when the sample input contains a simple string.

## v0.3.56 (01 January 2025)

- [Human Agent](https://inspect.aisi.org.uk/human-agent.html) solver for human baselining of computing tasks.
- [Typed interfaces](https://inspect.aisi.org.uk/typing.html) to `Sample` store and metadata using Pydantic models.
- [Approval policies](https://inspect.aisi.org.uk/approval.html#task-approvers) can now be defined at the `Task` level (`eval` level approval policies take precedence).
- Tools can now return `ContentText` and `ContentImage`.
- Move tool result images into subsequent user messages for models that don't support tools returning images.
- `SandboxConnection` that contains login information from sandboxes.
- `display_type()` function for detecting the current display type (e.g. "full", "rich", etc.)
- Trace: improved handling of `eval()` running in multiple processes at once (trace file per-process)
- Docker: don't apply timeouts to `docker build` and `docker pull` commands.
- Bugfix: fix issue w/ `store.get()` not auto-inserting `default` value.

## v0.3.55 (29 December 2024)

- Bedrock: redact authentication model args from eval logs.
- OpenAI: warn when `temperature` is used with o1 models (as it is not supported).
- Bugfix: spread args for cache trace logging.

## v0.3.54 (26 December 2024)

- [Tracing](https://inspect.aisi.org.uk/tracing.html) for diagnosing runs with unterminated action (e.g. model calls, docker commands, etc.).
- Provide default timeout/retry for docker compose commands to mitigate unreliability in some configurations.
- Switch to sync S3 writes to overcome unreliability observed when using async interface.
- Task display: Added `--no-score-display` option to disable realtime scoring metrics.
- Bugfix: Fix failure to fully clone samples that have message lists as input.
- llama-cpp-python: Support for `logprobs`.

## v0.3.53 (20 December 2024)

- OpenAI: Support for o1 including native tool calling and `reasoning_effort` generation option.
- Task API: Introduce `setup` step that always runs even if `solver` is replaced.
- Bedrock: Support for tool calling on Nova models.
- Bedrock: Support for custom `model_args` passed through to `session.Client`.
- Bedrock: Support for `jpeg` images.
- Bedrock: Correct max_tokens for llama3-8b, llama3-70b models on Bedrock.
- Inspect View: Various improvements to appearance of tool calls in transcript.
- Task display: Ensure that widths of progress elements are kept consistent across tasks.
- Sandboxes: New `max_sandboxes` option for (per-provider) maximum number of running sandboxes.
- Sandboxes: Remove use of aiofiles to mitigate potential for threading deadlocks.
- Concurrency: Do not use `max_tasks` as a lower bound for `max_samples`.
- Log recorder: Always re-open log buffer for `eval` format logs.
- Bugfix: Proper handling of text find for eval raw JSON display
- Bugfix: Correct handling for `--sample-id` integer comparisons.
- Bugfix: Proper removal of model_args with falsey values (explicit check for `None`)
- Bugfix: Properly handle custom metrics that return dictionaries or lists
- Bugfix: Proper sample count display when retrying an evaluation
- Bugfix: Fix inability to define and run tasks in a notebook.

## v0.3.52 (13 December 2024)

- Eval: `--sample-id` option for evaluating specific sample id(s).
- Bedrock: Detect and report HTTP rate limit errors.
- Azure AI: Add `emulate_tools` model arg to force tool emulation (emulation is enabled by default for Llama models).
- Basic Agent: Add `max_tool_output` parameter to override default max tool output from generate config.
- Inspect View: Correct display of sample ID for single sample tasks.
- Trace: Show custom tool views in `--trace` mode.
- Bugfix: Support for dynamic metric names in realtime scoring display.

## v0.3.51 (13 December 2024)

- Bugfix: Task display fails to load when no scorers are defined for a task.

## v0.3.50 (12 December 2024)

- Tools: Improved typing/schema support (unions, optional params, enums).
- Tools: Added `append` argument to `use_tools()` for adding (rather than replacing) the currently available tools.
- Docker sandbox: Streamed reads of stderr/stdout (enabling us to enforce output limits for read_file and exec at the source).
- Sandbox API: Enable passing `BaseModel` types for sandbox `config` (formerly only a file path could be passed).
- Task display: Show all task scores in realtime (expand task progress to see scores).
- Task display: Show completed samples and align progress more closely to completed samples (as opposed to steps).
- Task display: Show sample messages/tokens used (plus limits if specified).
- Task display: Resolve issue where task display would lose mouse input after VS Code reload.
- Datasets: Validate that all IDs in datasets are unique (as several downstream problems occur w/ duplicate IDs).
- Inspect View: Fix issue with incorrectly displayed custom tool views.
- Human approval: Use fullscreen display (makes approval UI async and enables rapid processing of approvals via the `Enter` key).
- Added `input_panel()` API for adding custom panels to the fullscreen task display.
- Log recorder: Methods are now async which will improve performance for fsspec filesystems with async implementations (e.g. S3)
- Log recorder: Improve `.eval` log reading performance for remote filesystem (eagerly fetch log to local buffer).
- Add `token_usage` property to `TaskState` which has current total tokens used across all calls to `generate()` (same value that is used for enforcing token limits).
- Add `time` field to `ModelOutput` that records total time spent within call to ModelAPI `generate()`.
- Web browser: Remove base64 images from web page contents (prevent filling up model context with large images).
- Match scorer: If the target of a match isn’t numeric, ignore the numeric flag and instead use text matching (improved handling for percentages).
- Hugging Face: Support for native HF tool calling for Llama, Mistral, Qwen, and others if they conform to various standard schemas.
- Hugging Face: `tokenizer_call_args` dict to specify custom args during tokenization, such as `max_length` and `truncation`.
- Azure AI: Fix schema validation error that occurred when model API returns `None` for `content`.
- Display: Throttle updating of sample list based on number of samples.
- Display: Add explicit 'ctrl+c' keybinding (as textual now disables this by default).
- Bugfix: Correct rate limit error display when running in fullscreen mode.
- Bugfix: `hf_dataset` now explicitly requires the `split` argument (previously, it would crash when not specified).
- Bugfix: Prevent cascading textual error when an error occurs during task initialisation.
- Bugfix: Correctly restore sample summaries from log file after amend.
- Bugfix: Report errors that occur during task finalisation.
  
## v0.3.49 (03 December 2024)

- Logging: Only call CreateBucket on Amazon S3 when the bucket does not already exist.
- Improve cancellation feedback and prevent multiple cancellations when using fullscreen display.
- Inspect View: Prevent circular reference error when rendering complex tool input.
- Inspect View: Resolve display issue with sorting by sample then epoch.

## v0.3.48 (01 December 2024)

- [Realtime display](https://github.com/UKGovernmentBEIS/inspect_ai/pull/865) of sample transcripts (including ability to cancel running samples).
- Scoring: When using a dictionary to map metrics to score value dictionaries, you may now use globs as keys. See our [scorer documentation](https://inspect.aisi.org.uk/scorers.html#sec-multiple-scorers) for more information.
- `EvalLog` now includes a [location](https://github.com/UKGovernmentBEIS/inspect_ai/pull/872) property indicating where it was read from.
- Use [tool views](https://inspect.aisi.org.uk/approval.html#tool-views) when rendering tool calls in Inspect View.
- Consistent behavior for `max_samples` across sandbox and non-sandbox evals (both now apply `max_samples` per task, formerly evals with sandboxes applied `max_samples` globally).
- Log files now properly deal with scores that produce Nan. (fixes [#834](https://github.com/UKGovernmentBEIS/inspect_ai/issues/834))
- Bash tool: add `--login` option so that e.g. .bashrc is read before executing the command.
- Google: Support for tools/functions that have no parameters.
- Google/Vertex: Support for `logprobs` and other new 1.5 (002 series) options.
- AzureAI: Change default max_tokens for Llama models to 2048 (4096 currently yields an error w/ Llama 3.1).
- Mistral: Various compatibility changes for their client and tool calling implementation.
- Handle exponents in numeric normalisation for match, include, and answer scorers.
- hf_dataset: Added `cached` argument to control whether to use a previously cached version of the dataset if available (defaults to `True`).
- hf_dataset: Added `revision` option to load a specific branch or commit SHA (when using `revision` datasets are always revalidated on Hugging Face, i.e. `cached` is ignored).
- Log viewer: Display sample ids rather than indexes.
- Log viewer: Add timestamps to transcript events.
- Log viewer: Metadata which contains images will now render the images.
- Log viewer: Show custom tool call views in messages display.
- Bugfix: Correctly read and forward image detail property.
- Bugfix: Correct resolution of global eval override of task or sample sandboxes.
- Bugfix: Don't do eval log listing on background threads (s3fs can deadlock when run from multiple threads).

## v0.3.47 (18 November 2024)

- Basic agent: Ensure that the scorer is only run once when max_attempts = 1.
- Basic agent: Support custom function for incorrect_message reply to model.
- Tool calling: Execute multiple tool calls serially (some models assume that multiple calls are executed this way rather than in parallel).
- Google: Combine consecutive tool messages into single content part; ensure no empty text content parts.
- AzureAI: Create and close client with each call to generate (fixes issue w/ using azureai on multiple passes of eval).
- Bedrock: Migrate to the [Converse API](https://docs.aws.amazon.com/bedrock/latest/userguide/conversation-inference-supported-models-features.html), which supports many more features including tool calling and multimodal models.
- Scoring: When using a dictionary to map metrics to score value dictionaries, you may now use globs as keys. See our [scorer documentation](https://inspect.aisi.org.uk/scorers.html#sec-multiple-scorers) for more information.
- Sample limit events will now appear in the transcript if a limit (e.g. message, token, or time limit) halt a sample. The sample list and sample detail also display the limit, if applicable.

## v0.3.46 (12 November 2024)

- [eval](https://inspect.aisi.org.uk/eval-logs.html#sec-log-format) is now the default log format (use `--log-format=json` to use old format).
- Base 64 images are now logged by default for all log formats (disable with `--no-log-images`).
- The log viewer now properly displays sample errors in the sample list for `eval` format log files.
- Improve path handling when using `inspect log convert` to convert a single log file.
- Web browser tool: Subtasks now each have independent web browser sessions.
- Anthropic: Ensure that assistant messages created in generate never have empty content lists.
- Increase sandbox `exec()` output limit from 1 MiB to 10 MiB.

## v0.3.45 (11 November 2024)

- [time_limit](https://inspect.aisi.org.uk/errors_and_limits.html#sample-limits) option for specifying a maximum execution time for samples.
- [read_eval_log_samples()](https://inspect.aisi.org.uk/eval-logs.html#streaming) function for streaming reads of `.eval` log files.
- Mistral: Support for multi-modal models (requires v1.2 of mistralai package).
- Groq: Support for multi-modal models (requires v0.11.0 of groq package).
- AzureAI: Use Model Inference API (preview) for implementation of model client.
- Bedrock: Fix parsing of Bedrock Mistral Large 2407 responses
- Apply standard sample error handling (fail-on-error, etc.) when running scorers.
- Fix issue with correctly logging task_args for eval-set tasks which are interrupted.
- Move `INSPECT_DISABLE_MODEL_API` into `generate()` (as opposed to `get_model()`)
- Always treat `.eval` files as logs (don't apply file name pattern restrictions as we do with `.json`).
- Log model calls when model providers return bad request errors
- Better lay out large numbers of configuration and parameters when displaying log files.
- The log viewer now properly displays sample scores for running tasks.
- Add `metadata` field to `ModelOutput` and provide various fields for the Groq provider.

## v0.3.44 (04 November 2024)

- Revert change to single epoch reducer behavior (regressed some scoring scenarios).

## v0.3.43 (04 November 2024)

- New binary [log format](https://inspect.aisi.org.uk/eval-logs.html#sec-log-format) which yields substantial size and speed improvements (JSON format log files are still fully supported and utilities for converting between the formats are provided).
- [Grok](https://docs.x.ai/) model provider.
- [llama-cpp-python](https://llama-cpp-python.readthedocs.io/en/latest/) local model provider.
- Extensions: correctly load extensions in packages where package name differs from dist name.
- Added `--model-config`, `--task-config`, and `--solver-config` CLI arguments for specifying model, task, and solver args using a JSON or YAML config file.
- View: properly render complex score objects in transcript.
- Write custom tool call views into transcript for use by Inspect View.
- Use `casefold()` for case-insensitive compare in `includes()`, `match()`, `exact()`, and `f1()` scorers.
- OpenAI: eliminate use of `strict` tool calling (sporadically supported across models and we already internally validate).
- Mistral: fix bug where base_url was not respected when passing both an api_key and base_url.
- Don't include package scope for task name part of log files.
- Improve performance of write_file for Docker sandboxes.
- Use user_data_dir rather than user_runtime_dir for view notifications.
- Implement `read_eval_log_sample()` for JSON log files.
- Log the list of dataset sample IDs.
- Limit `SandboxEnvironment.exec()` output streams to 1 MiB. Limit `SandboxEnvironment.read_file()` to 100 MiB.
- Add `INSPECT_DISABLE_MODEL_API` environment variable for disabling all Model APIs save for mockllm.
- Add optional `tool_call_id` param to `ModelOutput.for_tool_call()`.
- Support all JSON and CSV dataset arguments in `file_dataset()` function.

## v0.3.42 (23 October 2024)

- [ToolDef](https://inspect.aisi.org.uk/tools-custom.html#sec-dynamic-tools) class for dynamically creating tool definitions.
- Added `--tags` option to eval for tagging evaluation runs.
- Added APIs for accessing sample event transcripts and for creating and resolving attachments for larger content items.
- Cleanup Docker Containers immediately for samples with errors.
- Support Dockerfile as config path for Docker sandboxes (previously only supported compose files).
- Anthropic: remove stock tool use chain of thought prompt (many Anthropic models now do this internally, in other cases its better for this to be explicit rather than implicit).
- Anthropic: ensure that we never send empty text content to the API.
- Google: compatibility with google-generativeai v0.8.3
- Llama: remove extraneous <|start_header_id|>assistant<|end_header_id|> if it appears in an assistant message.
- OpenAI: Remove tool call id in user message reporting tool calls to o1- models.
- Use Dockerhub aisiuk/inspect-web-browser-tool image for web browser tool.
- Use ParamSpec to capture types of decorated solvers, tools, scorers, and metrics.
- Support INSPECT_EVAL_MODEL_ARGS environment variable for calls to `eval()`.
- Requirements: add lower bounds to various dependencies based on usage, compatibility, and stability.
- Added `include_history` option to model graded scorers to optionally include the full chat history in the presented question.
- Added `delimiter` option to `csv_dataset()` (defaults to ",")
- Improve answer detection in multiple choice scorer.
- Open log files in binary mode when reading headers (fixes ijson deprecation warning).
- Capture `list` and `dict` of registry objects when logging `plan`.
- Add `model_usage` field to `EvalSample` to record token usage by model for each sample.
- Correct directory handling for tasks that are imported as local (non-package) modules.
- Basic agent: terminate agent loop when the context window is exceeded.
- Call tools sequentially when they have opted out of parallel calling.
- Inspect view bundle: support for bundling directories with nested subdirectories.
- Bugfix: strip protocol prefix when resolving eval event content
- Bugfix: switch to run directory when running multiple tasks with the same run directory.
- Bugfix: ensure that log directories don't end in forward/back slash.

## v0.3.41 (11 October 2024)

- [Approval mode](https://inspect.aisi.org.uk/approval.html) for extensible approvals of tool calls (human and auto-approvers built in,  arbitrary other approval schemes via extensions).
- [Trace mode](https://inspect.aisi.org.uk/interactivity.html#sec-trace-mode) for printing model interactions to the terminal.
- Add `as_dict()` utility method to `Score`
- [Sample limits](https://inspect.aisi.org.uk/errors_and_limits.html#sample-limits) (`token_limit` and `message_limit`) for capping the number of tokens or messages used per sample ( `message_limit` replaces deprecated `max_messages`).
- Add `metadata` field to `Task` and record in log `EvalSpec`.
- Include datetime and level in file logger.
- Correct llama3 and o1 tool calling when empty arguments passed.
- Allow resolution of any sandbox name when there is only a single environment.
- Introduce `--log-level-transcript` option for separate control of log entries recorded in the eval log file
- Improve mime type detection for image content encoding (fixes issues w/ webp images).
- Fix memory leak in Inspect View worker-based JSON parsing.
- Add `fail_on_error` option for `eval_retry()` and `inspect eval-retry`.
- Defer resolving helper models in `self_critique()` and `model_graded_qa()`.
- Fix Docker relative path resolution on Windows (use PurePosixPath not Path)
- Restore support for `--port` and `--host` on Inspect View.

## v0.3.40 (6 October 2024)

- Add `interactive` option to `web_browser()` for disabling interactive tools (clicking, typing, and submitting forms).
- Provide token usage and raw model API calls for OpenAI o1-preview.
- Add support for reading CSV files of dialect 'excel-tab'.
- Improve prompting for Python tool to emphasise the need to print output.
- For `basic_agent()`, defer to task `max_messages` if none is specified for the agent (default to 50 is the task does not specify `max_messages`).
- Add optional `content` parameter to `ModelOutput.for_tool_call()`.
- Display total samples in Inspect View
- Prune `sample_reductions` when returning eval logs with `header_only=True`.
- Improved error message for undecorated solvers.
- For simple matching scorers, only include explanation if it differs from answer.

## v0.3.39 (3 October 2024)

- The sample transcript will now display the target for scoring in the Score Event (for newly run evaluations).
- Provide setter for `max_messages` on `TaskState`.
- Provide `max_messages` option for `basic_agent()` (defaulting to 50) and use it rather than any task `max_messages` defined.
- Improved implementation of disabling parallel tool calling (also fixes a transcript issue introduced by the original implementation).
- Improve quality of error messages when a model API key environment variable is missing.
- Improve prompting around letting the model know it should not attempt parallel web browser calls.

## v0.3.38 (3 October 2024)

- Rename `web_browser_tools()` to `web_browser()`, and don't export individual web browsing tools.
- Add `parallel` option to `@tool` decorator and specify `parallel=False` for web browsing tools.
- Improve prompting for web browser tools using more explicit examples.
- Improve prompting for `</tool_call>` end sequence for Llama models.
- Fix issue with failure to execute sample setup scripts.

## v0.3.37 (2 October 2024)

- Move evals into [inspect_evals](https://github.com/UKGovernmentBEIS/inspect_evals) package.

## v0.3.36 (2 October 2024)

- [Web Browser](https://inspect.aisi.org.uk/tools-standard.html#sec-web-browser) tool which provides a headless Chromium browser that supports navigation, history, and mouse/keyboard interactions.
- `auto_id` option for dataset readers to assign an auto-incrementing ID to records.
- Task args: don't attempt to serialise registry objects that don't have captured parameters.

## v0.3.35 (1 October 2024)

- Catch o1-preview "invalid_prompt" exception and convert to normal content_filter refusal.
- Terminate timed out subprocesses.
- Support 'anthropoic/bedrock/' service prefix for Anthropic models hosted on AWS Bedrock.
- Change score reducer behavior to always reduce score metadata to the value of the `metadata` field in the first epoch
- Improve task termination message (provide eval-retry prompt for tasks published in packages)
- Preserve type for functions decorated with `@task`.
- Various improvements to layout and display for Inspect View transcript.

## v0.3.34 (30 September 2024)

- Support for `max_tokens` on OpenAI o1 models (map to `max_completion_tokens`).
- Fix regression of log and debug options on `inspect view`
- Improved focus management for Inspect View
- Raise error if `epochs` is less than 1
- Improve code parsing for HumanEval (compatibility with Llama model output)

## v0.3.33 (30 September 2024)

- StopReason: Added "model_length" for exceeding token window and renamed "length" to "max_tokens".
- Capture solver input params for subtasks created by `fork()`.
- Option to disable ANSI terminal output with `--no-ansi` or `INSPECT_NO_ANSI`
- Add chain of thought option to `multiple_choice()` and export `MultipleChoiceTemplate` enumeration
- Allow Docker sandboxes configured with `x-default` to be referred to by their declared service name.
- Improved error messages for Docker sandbox initialisation.
- Improve legibility of Docker sandbox log entries (join rather than displaying as array)
- Display user message immediately proceeding assistant message in model call transcripts.
- Display images created by tool calls in the Viewer.
- Fix duplicated tool call output display in Viewer for Gemini and Llama models.
- Require a `max_messages` for use of `basic_agent()` (as without it, the agent could end up in an infinite loop).
- Load extension entrypoints per-package (prevent unnecessary imports from packages not being referenced).
- Track sample task state in solver decorator rather than solver transcript.
- Display solver input parameters for forked subtasks.
- Improvements to docker compose down cleanup: timeout, survive missing compose files.
- Always produce epoch sample reductions even when there is only a single epoch.
- Scores produced after being reduced retain `answer`, `explanation`, and `metadata` only if equal across all epochs.

## v0.3.32 (25 September 2024)

- Fix issue w/ subtasks not getting a fresh store() (regression from introduction of `fork()` in v0.3.30)
- Fix issue w/ subtasks that return None invalidating the log file.
- Make subtasks collapsible in Inspect View.
- Improved error reporting for missing `web_search()` provider environment variables.

## v0.3.31 (24 September 2024)

- Deprecated `Plan` in favor of `Solver` (with `chain()` function to compose multiple solvers).
- Added `max_tool_output` generation option (defaults to 16KB).
- Improve performance of `header_only` log reading (switch from json-stream to ijson).
- Add support for 0 retries to `eval-set` (run a single `eval` then stop).
- Tool calling fixes for update to Mistral v1.1. client.
- Always show `epochs` in task status (formerly wasn't included for multiple task display)
- Render transcript `info()` strings as markdown
- Eliminate log spam from spurious grpc fork message.
- Fix issue with hf_dataset shuffle=True not actually shuffling.
- Improved error handling when loading invalid setuptools entrypoints.
- Don't catch TypeError when calling tools (we now handle this in other ways)

## v0.3.30 (18 September 2024)

- Added `fork()` function to fork a `TaskState` and evaluate it against multiple solvers in parallel.
- Ensure that Scores produced after being reduced still retain `answer`, `explanation`, and `metadata`.
- Fix error when running `inspect info log-types`
- Improve scorer names imported from modules by not including the the module names.
- Don't mark messages read from cache with source="cache" (as this breaks the cache key)
- Add `cache` argument to `basic_agent()` for specifying cache policy for the agent.
- Add `cache` field to `ModelEvent` to track cache reads and writes.
- Compatibility with Mistral v1.1 client (now required for Mistral).
- Catch and propagate Anthropic content filter exceptions as normal "content_filter" responses.
- Fix issue with failure to report metrics if all samples had a score value of 0.
- Improve concurrency of Bedrock models by using aioboto3.
- Added [SWE Bench](https://github.com/UKGovernmentBEIS/inspect_evals/tree/main/src/inspect_evals/swe_bench), [GAIA](https://github.com/UKGovernmentBEIS/inspect_evals/tree/main/src/inspect_evals/gaia), and [GDM CTF](https://github.com/UKGovernmentBEIS/inspect_evals/tree/main/src/inspect_evals/gdm_capabilities/in_house_ctf) evals.

## v0.3.29 (16 September 2024)

- Added `--plan` and `-P` arguments to `eval` and `eval-set` commands for replacing the task default plan with another one.
- Improved support for eval retries when calling `eval()` or `eval_set()` with a `plan` argument.
- Don't log base64 images by default (re-enable logging with `--log-images`).
- Provide unique tool id when parsing tool calls for models that don't support native tool usage.
- Fix bug that prevented `epoch_reducer` from being used in eval-retry.
- Fix bug that prevented eval() level `epoch` from overriding task level `epoch`.

## v0.3.28 (14 September 2024)

- [basic_agent()](https://inspect.aisi.org.uk/agents.html#sec-basic-agent) that provides a ReAct tool loop with support for retries and encouraging the model to continue if its gives up or gets stuck.
- [score()](https://inspect.aisi.org.uk/solvers.html#sec-scoring-in-solvers) function for accessing scoring logic from within solvers.
- Ability to [publish](https://inspect.aisi.org.uk/log-viewer.html#sec-publishing) a static standalone Inspect View website for a log directory.
- `system_message()` now supports custom parameters and interpolation of `metadata` values from `Sample`.
- `generate()` solver now accepts arbitrary generation config params.
- `use_tools()` now accepts a variadic list of `Tool` in addition to literal `list[Tool]`.
- `bash()` and `python()` tools now have a `user` parameter for choosing an alternate user to run code as.
- `bash()` and `python()` tools now always return stderr and stdout no matter the exit status.
- Support for OpenAI o1-preview and o1-mini models.
- Input event for recording screen input in sample transcripts.
- Record to sample function for CSV and JSON dataset readers can now return multiple samples.
- Added `debug_errors` option to `eval()` to raise task errors (rather than logging them) so they can be debugged.
- Properly support metrics that return a dict or list of values
- Improved display of prerequisite errors when running `eval()` from a script or notebook.
- Fix `eval_set()` issue with cleaning up failed logs on S3.
- Cleanup Docker containers that fail during sample init.
- Add support for computing metrics for both individual keys within a dictionary but also for the dictionary as a whole
- Fix for Vertex tool calling (don't pass 'additionalProperties').
- Added [SQuAD](https://github.com/UKGovernmentBEIS/inspect_evals/tree/main/src/inspect_evals/squad), [AGIEval](https://github.com/UKGovernmentBEIS/inspect_evals/tree/main/src/inspect_evals/agieval), [IFEval](https://github.com/UKGovernmentBEIS/inspect_ai/blob/main/src/inspect_evals/ifeval/), [PubMedQA](https://github.com/UKGovernmentBEIS/inspect_evals/tree/main/src/inspect_evals/pubmedqa), and [MBPP](https://github.com/UKGovernmentBEIS/inspect_evals/tree/main/src/inspect_evals/mbpp) benchmarks.

## v0.3.27 (6 September 2024)

- Fix missing timestamp issue with running `eval_set()` with an S3-backed log directory.
- Correct rounding behavior for `f1()` and `exact()` scorers.
- Correct normalized text comparison for `exact()` scorer.
- Improved appearance and navigation for sample transcript view.
- Added [MathVista](https://github.com/UKGovernmentBEIS/inspect_evals/tree/main/src/inspect_evals/mathvista) benchmark.

## v0.3.26 (6 September 2024)

- [Eval Sets](https://inspect.aisi.org.uk/eval-sets.html) for running groups of tasks with automatic retries.
- [Per-sample](https://inspect.aisi.org.uk/sandboxing.html#sec-per-sample-sandbox) Sandbox environments can now be specified (e.g. allowing for a distinct Dockerfile or Docker compose file for each sample).
- [input_screen()](https://inspect.aisi.org.uk/interactivity.html) context manager to temporarily clear task display for user input.
- Introduce two new scorers, `f1()` (precision and recall in text matching) and `exact()` (whether normalized text matches exactly).
- Task `metrics` now override built in scorer metrics (previously they were merged). This enables improved re-use of existing scorers where they only change required is a different set of metrics.
- `write_log_dir_manifest()` to write a log header manifest for a log directory.
- Relocate `store()` and `@subtask` from solver to utils module; relocate `transcript()` from solver to log module.
- Add optional user parameter to SandboxEnvironment.exec for specifying the user. Currently only DockerSandboxEnvironment is supported.
- Fix issue with resolving Docker configuration files when not running from the task directory.
- Only populate Docker compose config metadata values when they are used in the file.
- Treat Sandbox exec `cwd` that are relative paths as relative to sample working directory.
- Filter base64 encoded images out of model API call logs.
- Raise error when a Solver does not return a TaskState.
- Only run tests that use model APIs when the `--runapi` flag is passed to `pytest` (prevents unintended token usage)
- Remove `chdir` option from `@tasks` (tasks now always chdir during execution).
- Do not process `.env` files in task directories (all required vars should be specified in the global `.env`).
- Only enable `strict` mode for OpenAI tool calls when all function parameters are required.
- Added [MMMU](https://github.com/UKGovernmentBEIS/inspect_evals/tree/main/src/inspect_evals/mmmu), [CommonsenseQA](https://github.com/UKGovernmentBEIS/inspect_evals/tree/main/src/inspect_evals/commonsense_qa), [MMLU-Pro](https://github.com/UKGovernmentBEIS/inspect_evals/tree/main/src/inspect_evals/mmlu_pro), and [XSTest](https://github.com/UKGovernmentBEIS/inspect_evals/tree/main/src/inspect_evals/xstest) benchmarks.

## v0.3.25 (25 August 2024)

- `Store` for manipulating arbitrary sample state from within solvers and tools.
- `Transcripts` for detailed sample level tracking of model and tool calls, state changes, logging, etc.
- `Subtasks` for delegating work to helper models, sub-agents, etc.
- Integration with Anthropic [prompt caching](https://inspect.aisi.org.uk/caching.html#sec-provider-caching).
- [fail_on_error](https://inspect.aisi.org.uk/errors-and-limits.html#failure-threshold) option to tolerate some threshold of sample failures without failing the evaluation.
- Specify `init` value in default Docker compose file so that exit signals are handled correctly (substantially improves container shutdown performance).
- Add `function` field to `ChatMessageTool` to indicate the name of the function called.
- Added [RACE](https://github.com/UKGovernmentBEIS/inspect_evals/tree/main/src/inspect_evals/race-h/) benchmark.

## v0.3.24 (18 August 2024)

- Support for tool calling for Llama 3.1 models on Bedrock.
- Report JSON schema validation errors to model in tool response.
- Support for `strict` mode in OpenAI tool calls (update to v1.40.0 of `openai` package required).

## v0.3.23 (16 August 2024)

- Support for tool calling for Llama 3.1 models on Azure AI and CloudFlare.
- Increase default `max_tokens` from 1024 to 2048.
- Record individual sample reductions along with results for multi-epoch evals.
- Change default to not log base64 encoded versions of images, as this often resulted in extremely large log files (use `--log-images` to opt back in).
- Update to new Mistral API (v1.0.1 of `mistralai` is now required).
- Support for Llama 3.1 models on Amazon Bedrock
- Eliminate Bedrock dependency on anthropic package (unless using an Anthropic model).
- Improved resolution of AWS region for Bedrock (respecting already defined AWS_REGION and AWS_DEFAULT_REGION)
- Fix bug in match scorer whereby numeric values with periods aren't correctly recognized.
- Added [HumanEval](https://github.com/UKGovernmentBEIS/inspect_evals/tree/main/src/inspect_evals/humaneval), [WinoGrande](https://github.com/UKGovernmentBEIS/inspect_evals/tree/main/src/inspect_evals/winogrande) and [Drop](https://github.com/UKGovernmentBEIS/inspect_evals/tree/main/src/inspect_evals/drop) benchmarks.

## v0.3.22 (07 August 2024)

- Fix issue affecting results of `pass_at_{k}` score reducer.

## v0.3.21 (07 August 2024)

- Add `pass_at_{k}` score reducer to compute the probability of at least 1 correct sample given `k` epochs.
- Improved metrics `value_to_float` string conversion (handle numbers, "true", "false", etc.)
- Log viewer: Ctrl/Cmd+F to find text when running in VS Code.
- Set Claude default `max_tokens` to 4096
- Combine user and assistant messages for Vertex models.
- Warn when using the `name` parameter with task created from `@task` decorated function.
- Make sample `metadata` available in prompt, grading, and self-critique templates.
- Retry on several additional OpenAI errors (APIConnectionError | APITimeoutError | InternalServerError)
- Fix a regression which would cause the 'answer' to be improperly recorded when scoring a sample.

## v0.3.20 (03 August 2024)

- `Epochs` data type for specifying epochs and reducers together (deprecated `epochs_reducer` argument).
- Enable customisation of model generation cache dir via `INSPECT_CACHE_DIR` environment variable.
- Use doc comment description rather than `prompt` attribute of `@tool` for descriptions.
- Include examples section from doc comments in tool descriptions.
- Add `tool_with()` function for adapting tools to have varying names and parameter descriptions.
- Improve recording of `@task` arguments so that dynamically created tasks can be retried.
- Only print `eval-retry` message to terminal for filesystem based tasks.
- Enhance Python logger messages to capture more context from the log record.
- Fix an issue that could result in duplicate display of scorers in log view when using multiple epoch reducers.

## v0.3.19 (02 August 2024)

- [vLLM](https://inspect.aisi.org.uk/models.html#sec-vllm) model provider.
- [Groq](https://groq.com/) model provider.
- [Google Vertex](https://inspect.aisi.org.uk/models.html#google-vertex) model provider.
- [Reduce scores](https://inspect.aisi.org.uk/scorers.html##sec-reducing-epoch) in multi-epoch tasks before computing metrics (defaults to averaging sample values).
- Replace the use of the `bootstrap_std` metric with `stderr` for built in scorers (see [rationale](https://inspect.aisi.org.uk/scorers.html#stderr-note) for details).
- Option to write Python logger entries to an [external file](https://inspect.aisi.org.uk/log-viewer.html#sec-external-file).
- Rename `ToolEnvironment` to `SandboxEnvironment` and `tool_environment()` to `sandbox()` (moving the renamed types from `inspect_ai.tool` to `inspect_ai.util`). Existing symbols will continue to work but will print deprecation errors.
- Moved the `bash()`, `python()`, and `web_search()` functions from `inspect_ai.solver` to `inspect_ai.tool`.  Existing symbols will continue to work but will print deprecation errors.
- Enable parallel execution of tasks that share a working directory.
- Add `chdir` option to `@task` to opt-out of changing the working directory during task execution.
- Enable overriding of default safety settings for Google models.
- Use Python type annotations as the first source of type info for tool functions (fallback to docstrings only if necessary)
- Support for richer types (list, TypeDict, dataclass, Pydantic, etc.) in tool calling.
- Change `ToolInfo` parameters to be directly expressed in JSON Schema (making it much easier to pass them to model provider libraries).
- Validate tool call inputs using JSON Schema and report errors to the model.
- Gracefully handle tool calls that include only a single value (rather than a named dict of parameters).
- Support `tool_choice="any"` for OpenAI models (requires >= 1.24.0 of openai package).
- Make multiple tool calls in parallel. Parallel tool calls occur by default for OpenAI, Anthropic, Mistral, and Groq. You can disable this behavior for OpenAI and Groq with `--parallel-tool-calls false`.
- Invoke rate limit retry for OpenAI APITimeoutError (which they have recently begun returning a lot of more of as a result of httpx.ConnectTimeout, which is only 5 seconds by default.).
- Add `cwd` argument to `SandboxEnvironment.exec()`
- Use `tee` rather than `docker cp` for Docker sandbox environment implementation of `write_file()`.
- Handle duplicate tool call ids in Inspect View.
- Handle sorting sample ids of different types in Inspect View.
- Correctly resolve default model based on CLI --model argument.
- Fix issue with propagating API keys to Azure OpenAI provider.
- Add `azure` model arg for OpenAI provider to force binding (or not binding) to the Azure OpenAI back-end.
- Support for Llama 3 models with the Azure AI provider.
- Add `setup` field to `Sample` for providing a per-sample setup script.
- Score multiple choice questions without parsed answers as incorrect (rather than being an error). Llama 3 and 3.1 models especially often fail to yield an answer.
- Read JSON encoded `metadata` field from samples.
- Show task/display progress immediately (rather than waiting for connections to fill).
- Reduce foreground task contention for Inspect View history loading.
- Ability to host standalone version of Inspect View to view single log files.
- Throw `TimeoutError` if a call to `subprocess()` or `sandbox().exec()` times out (formerly a textual error was returned along with a non-zero exit code).
- Validate name passed to `example_dataset()` (and print available example dataset names).
- Resolve relative image paths within Dataset samples against the directory containing the dataset.
- Preserve `tool_error` text for Anthropic tool call responses.
- Fix issue with rate limit reporting being per task not per eval.
- Set maximum rate limit backoff time to 30 minutes
- Retry with exponential backoff for web_search Google provider.

## v0.3.18 (14 July 2024)

- [Multiple Scorers](https://inspect.aisi.org.uk/scorers.html#sec-multiple-scorers) are now supported for evaluation tasks.
- [Multiple Models](https://inspect.aisi.org.uk/parallelism.html#sec-multiple-models) can now be evaluated in parallel by passing a list of models to `eval()`.
- Add `api_key` to `get_model()` for explicitly specifying an API key for a model.
- Improved handling of very large (> 100MB) log files in Inspect View.
- Use `network_mode: none` for disabling networking by default in Docker tool environments.
- Shorten the default shutdown grace period for Docker container cleanup to 1 second.
- Allow sandbox environment providers to specify a default `max_samples` (set to 25 for the Docker provider).
- Prevent concurrent calls to `eval_async()` (unsafe because of need to change directories for tasks). Parallel task evaluation will instead be implemented as a top-level feature of `eval()` and `eval_async()`.
- Match scorers now return answers consistently even when there is no match.
- Relocate tool related types into a new top-level `inspect_ai.tool` module (previous imports still work fow now, but result in a runtime deprecation warning).
- Decouple tools entirely from solvers and task state (previously they had ways to interact with metadata, removing this coupling will enable tool use in lower level interactions with models). Accordingly, the `call_tools()` function now operates directly on messages rather than task state.
- Support token usage for Google models (Inspect now requires `google-generativeai` v0.5.3).

## v0.3.17 (25 June 2024)

- Optional increased control over the tool use loop via the `call_tools()` function and new `tool_calls` parameter for `generate()`.
- New `per_epoch` option for `CachePolicy` to allow caching to ignore epochs.
- Correctly handle `choices` and `files` when converting `Sample` images to base64.

## v0.3.16 (24 June 2024)

-   Various fixes for the use of Docker tool environments on Windows.
-   Ability to disable cleanup of tool environments via `--no-toolenv-cleanup`.
-   New `inspect toolenv cleanup` command for manually cleaning up tool environments.
-   `ToolError` exception type for explicitly raising tool errors to the model. Formerly, any exception would be surfaced as a tool error to the model. Now, the `ToolError` exception is required for reporting to the model (otherwise other exception types go through the call stack and result in an eval error).
-   Resolve `INSPECT_LOG_DIR` in `.env` file relative to `.env` file parent directory.
-   Use `-` for delimiting `--limit` ranges rather than `,`.
-   Use HF model device for generate (compatibility with multi-GPU).

## v0.3.15 (15 June 2024)

-   [Sandbox Environments](https://inspect.aisi.org.uk/sandboxing.html) for executing tool code in a sandbox.
-   [Caching](https://inspect.aisi.org.uk/caching.html) to reduce the number of model API calls made.
-   The `multiple_choice()` solver now has support for questions with multiple correct answers.
-   More fine grained handling of Claude `BadRequestError` (400) errors (which were formerly all treated as content moderation errors).
-   Filter out empty TextBlockParam when playing messages back to Claude.
-   Automatically combine Claude user messages that include tool content.
-   Revert to "auto" rather than "none" after forced tool call.
-   Provide `TaskState.tools` getter/setter (where the setter automatically syncs the system messages to the specified set of tools).
-   The `use_tools()` function now uses the `TaskState.tools` setter, so replaces the current set of tools entirely rather than appending to it.
-   Set `state.completed = False` when `max_messages` is reached.
-   Allow tools to be declared with no parameters.
-   Allow for null `bytes` field in `Logprobs` and `TopLogprobs`.
-   Support all Llama series models on Bedrock.
-   Added `truthfulqa` benchmark.
-   Added `intercode-ctf` example.

## v0.3.14 (04 June 2024)

-   Stream samples to the evaluation log as they are completed (subject to the new `--log-buffer` option). Always write completed samples in the case of an error or cancelled task.
-   New `"cancelled"` status in eval log for tasks interrupted with SIGINT (e.g. Ctrl-C). Logs are now written for cancellations (previously they were not).
-   Default `--max-samples` (maximum concurrent samples) to `--max-connections`, which will result in samples being more frequently completed and written to the log file.
-   For `eval_retry()`, copy previously completed samples in the log file being retried so that work is not unnecessarily repeated.
-   New `inspect eval-retry` command to retry a log file from a task that ended in error or cancellation.
-   New `retryable_eval_logs()` function and `--retryable` option for `inspect list logs` to query for tasks not yet completed within a log directory.
-   Add `shuffled` property to datasets to determine if they were shuffled.
-   Remove unused `extensions` argument from `list_eval_logs()`.

## v0.3.13 (31 May 2024)

-   Bugfix: Inspect view was not reliably updating when new evaluation logs were written.

## v0.3.12 (31 May 2024)

-   Bugfix: `results` was not defined when no scorer was provided resulting in an error being thrown. Fixed by setting `results = EvalResults()` when no scorer is provided.
-   Bugfix: The viewer was not properly handling samples without scores.

## v0.3.11 (30 May 2024)

-   Update to non-beta version of Anthropic tool use (remove legacy xml tools implementation).

## v0.3.10 (29 May 2024)

-   **BREAKING:** The `pattern` scorer has been modified to match against any (or all) regex match groups. This replaces the previous behaviour when there was more than one group, which would only match the second group.
-   Improved performance for Inspect View on very large datasets (virtualized sample list).
-   ToolChoice `any` option to indicate the model should use at least one tool (supported by Anthropic and Mistral, mapped to `auto` for OpenAI).
-   Tool calls can now return a simple scalar or `list[ContentText | ContentImage]`.
-   Support for updated Anthropic tools beta (tool_choice and image tool results).
-   Report tool_error back to model if it provides invalid JSON for tool calls arguments (formerly this halted the entire eval with an error).
-   New `max_samples` option to control how many samples are run in parallel (still defaults to running all samples in parallel).
-   Add `boolq.py` benchmark.
-   Add `piqa.py` benchmark.
-   View: Improved markdown rendering (properly escape reference links).
-   Improved typing for example_dataset function.
-   Setuptools entry point for loading custom model extensions.
-   Break optional `tuple` return out of `ToolResult` type.
-   Bugfix: always read original sample message(s) for `TaskState.input_text`.
-   Bugfix: remove write counter from log (could have resulted in incomplete/invalid logs propagating to the viewer).
-   Bugfix: handle task names that include spaces in log viewer.

## v0.3.9 (14 May 2024)

-   Add `ollama` local model provider.
-   Add `multi_scorer()` and `majority_vote()` functions for combining multiple scorers into a single score.
-   Add support for multiple model graders in `model_graded_qa()`.
-   Raise `TypeError` for solvers and scorers not declared as `async`.
-   Fallback to standard parse if `NaN` or `Inf` is encountered while reading log file header.
-   Remove deprecated support for matching partial model names (e.g. "gpt" or "claude").

## v0.3.8 (07 May 2024)

-   Exclude null config values from listings in log viewer.

## v0.3.7 (07 May 2024)

-   Add support for logprobs to HF provider, and create uniform API for other providers that support logprobs (Together and OpenAI).
-   Provide an option to merge assistant messages and use it for Anthropoic models (as they don't allow consecutive assistant messages).
-   Supporting infrastructure in Inspect CLI for VS Code extension (additional list and info commands).

## v0.3.6 (06 May 2024)

-   Show first log file immediately (don't wait for fetching metadata for other logs)
-   Add `--version` CLI arg and `inspect info version` command for interrogating version and runtime source path.
-   Fix: exclude `null` config values in output from `inspect info log-file`

## v0.3.5 (04 May 2024)

-   Fix issue with logs from S3 buckets in inspect view.
-   Add `sort()` method to `Dataset` (defaults to sorting by sample input length).
-   Improve tokenization for HF provider (left padding, attention mask, and allow for custom chat template)
-   Improve batching for HF provider (generate as soon as queue fills, thread safety for future.set_result).
-   Various improvements to documentation.

## v0.3.4 (01 May 2024)

-   `write_eval_log()` now ignores unserializable objects in metadata fields.
-   `read_eval_log()` now takes a `str` or `FileInfo` (for compatibility w/ list returned from `list_eval_logs()`).
-   Registry name looks are now case sensitive (fixes issue w/ loading tasks w/ mixed case names).
-   Resiliency to Python syntax errors that occur when enumerating tasks in a directory.
-   Do not throw error if unable to parse or load `.ipynb` file due to lack of dependencies (e.g. `nbformat`).
-   Various additions to log viewer display (log file name, dataset/scorer in listing, filter by complex score types).
-   Improvements to markdown rendering in log viewer (don't render intraword underscores, escape html tags).

## v0.3.3 (28 April 2024)

-   `inspect view` command for viewing eval log files.
-   `Score` now has an optional `answer` field, which denotes the answer text extracted from model output.
-   Accuracy metrics now take an optional `ValueToFloat` function for customising how textual values mapped to float.
-   Made `model_graded_qa` more flexible with separate `instruction` template and `grade_pattern`, as well providing `partial_credit` as an option.
-   Modify the default templates for `chain_of_thought()` and `self_critique()` to instruct the model to reply with `ANSWER: $ANSWER` at the end on its own line.
-   Improved numeric extraction for `match(numeric=True)` (better currency and decimal handling).
-   Improve `answer()` patterns so that they detect letter and word answers both within and at the end of model output.
-   `Plan` now has an optional `cleanup` function which can be used to free per-sample resources (e.g. Docker containers) even in the case of an evaluation error.
-   Add `Dataset.filter` method for filtering samples using a predicate.
-   `Dataset` slices (e.g. `dataset[0:100]`) now return a `Dataset` rather than `list[Sample]`.
-   Relative path to `INSPECT_LOG_DIR` in `.env` file is now correctly resolved for execution within subdirectories.
-   `inspect list tasks` and `list_tasks()` now only parse source files (rather than loading them), ensuring that it is fast even for task files that have non-trivial global initialisation.
-   `inspect list logs` and `list_eval_logs()` now enumerate log files recursively by default, and only enumerate json files that match log file naming conventions.
-   Provide `header_only` option for `read_eval_log()` and `inspect info log-file` for bypassing the potentially expensive reading of samples.
-   Provide `filter` option for `list_eval_logs()` to filter based on log file header info (i.e. anything but samples).
-   Added `__main__.py` entry point for invocation via `python3 -m inspect_ai`.
-   Removed prompt and callable from model `ToolDef` (renamed to `ToolInfo`).
-   Fix issue with accesses of `completion` property on `ModelOutput` with no choices.

## v0.3.2 (21 April 2024)

-   Initial release.<|MERGE_RESOLUTION|>--- conflicted
+++ resolved
@@ -3,6 +3,7 @@
 - Agent Bridge: New context-manager based `agent_bridge()` that replaces the deprecated `bridge()` function.
 - Agent Bridge: `sandbox_agent_bridge()` to integrate with CLI based agents running inside sandboxes.
 - Agent Bridge: Inspect model roles can now be addressed by bridged agents (e.g. "inspect/red-team").
+- ReAct Agent: Allow for a ToolDef to be passed to an AgentSubmit type.
 - Model API: `user_prompt()` function for getting the last user message from a list of messages.
 - Model API: `messages_to_openai()` and `messages_from_openai()` functions for converting to and from OpenAI-style message dicts.
 - VLLM: Allow specifying the port when starting up a new vllm server.
@@ -11,11 +12,7 @@
 - Inspect View: Update document titles when viewing a sample, log, or log dir to better disambiguate tabs or windows. Use reverse pyramid to place details at the head of the title.
 - Bugifx: Properly handle surrogates in JSON serialization.
 - Bugfix: Enable use of custom reducers with `eval-retry` by delaying their creation until after task creation.
-<<<<<<< HEAD
-- React: Allow for a ToolDef to be passed to an AgentSubmit type.
-=======
 - Bugfix: Fix custom json schema generation code for `CitationBase` so that it no longer leads to an invalid schema.
->>>>>>> a5e9715c
 
 ## 0.3.123 (16 August 2025)
 
