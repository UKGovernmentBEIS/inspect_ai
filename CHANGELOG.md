## Unreleased

<<<<<<< HEAD
- Open AI: Remove custom transport to respect HTTP proxy settings.
=======
- Bedrock: Handle additional Converse stop reasons (improved context overflow detection).
>>>>>>> fa57af83

## 0.3.155 (16 December 2025)

- Eval Set: Defer reading eval samples until they are actually needed (prevents memory overload for large logs being retried).
- Anthropic: Support for inference on Azure Foundry (`anthropic/azure`).
- Grok: Don't use streaming responses by default (enable explicitly with `-M streaming=true`).
- Logging: Optimize snapshots for track_store_changes and state_jsonable.
- Improve granulaity of working time tracking (report working time immediately on outer retry rather than waiting for generate to succeed).
- Inspect View: Display timestamp in sample limit events tooltip.
- Inspect View: Fix issue where stale log files could be displayed in static deployments of the viewer.
- Inspect View: Fix issue where switching away from Viewer in VSCode could cause an error when returning to the viewer tab.

## 0.3.154 (14 December 2025)

- [Early Stopping](https://inspect.aisi.org.uk/early-stopping.html.md) API for ending tasks early based on previously scored samples.
- Logging: Support for writing logs to Azure Blob Storage (`az://`).
- Tasks: Ability to run Inspect tasks defined within datasets on [Hugging Face Hub](https://inspect.aisi.org.uk/tasks.html#hugging-face).
- Sample invalidation which enables marking samples as invalid (forcing a retry in eval sets).
- Tasks: Run `cleanup()` function at the end of the sample (after scoring) rather than after solvers.
- Grok: Option to disable GRPC retries (`disable_retry`) for waiting time tracking.
- OpenAI: Added support for `--verbosity` generation option.
- OpenAI: Added support for "xhigh" `reasoning_effort` option.
- OpenAI: Support `temperature`, `top_p`, and `logprobs` for GPT 5.x models with reasoning disabled.
- OpenAI: Tolerate missing "detail" field for image urls.
- Google: Include request content when printing 400 errors.
- HF Inference Providers: Streaming for chat completion requests (enabled by default, use `-M stream=false` to disable).
- OpenAI Compatible: Added support for `stream` option (disabled by default, use `-M stream=true` to enable).
- Agent Bridge: `model` option is now used only as a fallback if the request model is not for "inspect" or "inspect/*".
- React Agent: Remove newlines from default prompts.
- Human Agent: Support for non-scalar values returned from intermediate scoring.
- Request tracking: Log warning rather than raise error for unexpected hook states.
- Inspect View: Print IP address of remote server when binding to 0.0.0.0.
- Computer Tool: Add computer use tool version support for Claude Opus 4.5.
- Computer Tool: Auto-acknowledge OpenAI computer tool safety checks.
- Bugfix: Copy `metadata` field to new eval for `eval-retry`.
- Bugfix: Retry when parsing an incomplete bridged tool call response.
- Bugfix: Delay after launching bridged tool service to prevent asyncio race condition.

## 0.3.153 (05 December 2025)

- Agent Bridge: Don't print serialization warnings when going from Pydantic -> JSON (as we use beta types that can cause warnings even though serialization works as intended).
- Batch Processing: Enable customizing of batch status rendering.
- Inspect View: Expand dictionary scores into separate scores when viewing samples.

## 0.3.152 (04 December 2025)

- [Update Plan](https://inspect.aisi.org.uk/tools-standard.html#sec-update-plan) tool for tracking steps and progress across longer horizon tasks.
- [Code Execution](https://inspect.aisi.org.uk/tools-standard.html#sec-code-execution) tool for executing Python code in a stateless sandbox running on model provider servers. 
- Anthropic: Support for new [Effort](https://platform.claude.com/docs/en/build-with-claude/effort) setting (`--effort`) for trading off between response thoroughness and token efficiency. 
- Anthropic: Include native `web_fetch` tool as part of `web_search()` implementation (matching capability of other providers that have native web search).
- Anthropic: Use required `caller` field for server tool uses (required by package version 0.75, which is now the minimum version).
- OpenAI: Check for mismatches between specified model and Azure deployment URL.
- Mistral: Use the new Conversation API by default (disable with `-M conversation_api=False`).
- Mistral: Added support for native web_search and code_execution tools (executed server side).
- Mistral: Added support for document input.
- Grok: Support for server-side MCP tool calling.
- VLLM and SGLang: Default to 5 second retry policy when server rejects requests due to saturated GPU (customize with model arg `retry_delay`).
- Model API: Assign new message ID when combining messages for replay to providers.
- MCP Tools Bridge: Added `BridgedToolsSpec` and `bridged_tools` parameter to `sandbox_agent_bridge()` for exposing host-side Inspect tools to sandboxed agents via MCP protocol.
- Analysis: Support passing `EvalLog` objects directly to dataframe functions (`samples_df()`, `evals_df()`, `messages_df()`, `events_df()`).
- Dependencies: Update to `mcp` package version 1.23.0.
- Inspect View: Fix regression where the display of samples with errors would result in unusuably wide sample list view.
- Inspect View: Properly compute sample list columns for running evaluations that return dictionary scores.
- Bugfix: Ensure that entry points are not scanned repeatedly when there are no targets.

## 0.3.151 (30 November 2025)

- Memory tool: Added [memory()](https://inspect.aisi.org.uk/tools-standard.html#sec-memory) tool and bound it to native definitions for providers that support it (currently only Anthropic).
- Grok: Correctly reconstruct assistant tool calls when replaying messages to API.
- Grok: Round trip encrypted reasoning (made available in v1.4.0 of `xai_sdk`, which is now required).
- Anthropic: Protect against signature not being replayed (can occur for agent bridge) by saving a side list of signatures.
- Sandboxes: For "local" and "docker" sandbox providers, treat `output_limit` as a cap enforced with a circular buffer (rather than a limit that results in killing the process and raising).
- Sandboxes: Added `evals_in_eval` example for running Inspect evaluations inside other evaluations.
- Model API: Enable model providers to have custom retry wait strategies (use 5 second fixed wait for vllm).
- Prevent querying of local timezone and forbid naïve `datetime`'s via DTZ lint rule. 
- Dependencies: Change jsonpath-ng requirement to >=1.6.0 (formerly required >= 1.7.0).
- Dependencies: Move from unmaintained `nest_asyncio`, which is fundamentally incompatible with Python 3.14, to `nest_asyncio2`, which has explicit 3.14 compatibility.
- Inspect View: Improve markdown rendering performance.
- Inspect View: Reduce use of virtualized display for smaller transcripts and message lists.
- Inspect View: Add support for copying sample messages (as text).
- Inspect View: Improved JSON parsing performance & scalability.
- Bugfix: Correct normalization of sample id for `read_eval_log()` with JSON log files.
- Bugfix: Correctly handle more complex list operations when detecting changes in state and store.

## 0.3.150 (25 November 2025)

- Anthropic: Enable [interleaved-thinking](https://platform.claude.com/docs/en/build-with-claude/extended-thinking#interleaved-thinking) by default for Claude 4 models.
- Anthropic: Smarter `max_tokens` handling to prevent exceeding model max tokens when reasoning tokens are specified. 
- OpenAI: Limit reasoning summary capability probe to 1 request.
- Google: Attach thought signature to first function call, even if a message also has text.
- Grok: Correctly handle web_search tool intermixed with other tool types.
- OpenRouter: Pass reasoning_effort = "none" through to models rather enabled=False.
- Model API: Conversion functions for translating raw model input and output into Inspect types.
- Hooks: Ensure that on_sample_start and on_sample_end are called on the same coroutine.
- Registry: Add `RegistryInfo` and `registry_info()` to the public API. 
- Bugfix: Ensure that `prompt_cache_retention` is correctly forwarded by agent bridge to responses API.

## 0.3.149 (23 November 2025)

- Inspect View: Truncate display of large sample summary fields to improve performance.
- Inspect View: Fix regression in displaying S3 log files in VS Code.
- Bugfix: Truncate large target fields in sample summaries.

## 0.3.148 (21 November 2025)

- Bugfix: Fix Google provider serialization of thought signatures on replay.

## 0.3.147 (21 November 2025)

- Google: Support for `--reasoning-effort` on Gemini 3.0 models.
- Anthropic: Support for [Structured Output](https://inspect.aisi.org.uk/structured.html) for Sonnet 4.5 and Opus 4.1.
- Anthropic: Don't insert "(no content)" when replaying empty assistant messages with tool calls.
- OpenAI: Don't remove consecutive reasoning blocks (earlier versions of the API would give 400 errors, this no longer occurs).
- OpenAI: Add `prompt_cache_retention` custom model arg (bump required version of `openai` package to v2.8.0).
- Eval Set: Task identifiers can now vary on `model_args` (which enables sweeping over these variables).
- Eval Logs: Compatibility with Hugging Face filesystem (hf://).
- Eval Logs: Don't forward credentials when using aioboto3 with S3 (was preventing use of AWS credential chain).
- Inspect View: Streaming for log bytes requests in fastapi view server.
- Bugfix: Fix incorrect approver behavior with multiple tool calls
- Bugfix: Correctly handle distinguishing eval set tasks based on `solver` passed to `eval_set()`.

## 0.3.146 (15 November 2025)

- Added `cache` configuration to `GenerateConfig` (formerly was only available as a parameter to `generate()`).
- ReAct agent: `on_continue` can now return a new `AgentState`.
- OpenAI: Retries for `APIConnectionError`.
- OpenAI: Support for `reasoning_effort="none"` (now available with gpt-5.1).
- Grok: Retries for 520 (UNKNOWN) errors.
- Bugfix: Properly load scorer metrics when using solver scoring.
- Bugfix: Properly handle `None` as value of `arguments` when parsing tool calls.
- Bugfix: Fix sandbox tools install for sandbox envs with non-root default user.
- Bugfix: Fix model name preservation in eval logs for service-prefixed models.

## 0.3.145 (09 November 2025)

- OpenAI: Show reasoning summaries by default (auto-detect whether current account is capable of reasoning summaries and fallback as required).
- OpenAI: Support for `logprobs` and `top_logprobs` in Responses API (note that logprobs are not supported for reasoning models).
- Grok: Updated provider implementation using `xai_sdk` package (rather than using OpenAI compatible endpoint).
- Grok: Support for server-side `web_search()` tool.
- Grok: Support for generating structured outputs (outputs constrained by JSON Schema).
- OpenRouter: Add `reasoning_enabled` model arg to optionally disable reasoning for hybrid models.
- Eval Set: Enable optional explicit specification of `eval_set_id` 
- Bugfix: Properly handle `content` of type `str` in Responses API agent bridge.

## 0.3.144 (05 November 2025)

- Eval Set: Task identifiers can now vary on `GenerateConfig` and `solver` (which enables sweeping over these variables).
- Eval Logs: Don't resolve attachments within `ModelEvent.call` by default, which prevents O(N) memory footprint for reading transcripts.
- OpenAI: Update for typing change to `ResponseOutputText` in v2.7.0 of `openai` package.
- Grok: Correct handling of `reasoning_effort` parameter (only supported by `grok-3-mini` and only `low` and `high`values are supported).
- Inspect View: Fixed theming issue with the score selector control in VS Code.
- Inspect View: Improve display of grouped metrics
- Inspect View: Don't render markdown images in the sample list input, target, or answer.
- Inspect View: Add Copy UUID button to sample toolbar.
- Inspect View: Add new samples view which displays a grid of all samples within a given folder of tasks (recursively).
- Inspect View: Invalidate client side caches for updates to statically deployed versions of the viewer.
- Inspect View: Fix flash of error that can occur when viewing folders with no eval-set info in statically deployed versions of the viewer.

## 0.3.143 (29 October 2025)

- Google: Correct capture and playback of `thought_signature` in `ContentReasoning` blocks.
- Anthropic: Set 4k as default max_token limit for Claude 3.5 (same as Claude 3.0).
- Scoring: Support for using `@scanner` functions as scorers.
- Bugfix: Prevent condensing of model event `output` during execution (only condense `call`).
- Bugfix: Defer binding of default value for `logs` in data frame functions.

## 0.3.142 (27 October 2025)

- Google: Distribute citations from web search to individual ContentText parts (rather than concatenating into a single part).
- Google: Support options (time interval) for Gemini Web Search.
- Inspect View: Fix performance regression when loading a log view from an S3 bucket.
- Inspect View: Fix flash of 'No events' message when loading sample transcripts.

## 0.3.141 (27 October 2025)

- OpenAI: Use `responses_store=false` by default (handling reasoning via the "reasoning.encrypted_content" include option).
- OpenAI: Don't include "metadata" extra body parameter when `responses_store` is False.
- Anthropic: Increase default `max_tokens` to 32,000 for Claude 4 models.
- OpenRouter: Classify `JSONDecodeError` as a retry-able infrastructure error.
- Remove Goodfire model provider (as the goodfire package has been archived/deprecated).
- Eval logs: Track dirty working tree state in `EvalRevision` (includes `dirty` field indicating uncommitted changes or untracked files at eval time).
- Inspect View: Display copy button for model events api request and response JSON.
- Inspect View: Support selecting multiple scorers for display in the sample list.
- Inspect View: Show multiple scores in sample view.
- Inspect View: Fix issue where samples would jump around when viewing running evals with high concurrency.
- Inspect View: Improve log and sample list performance by adding a persistent local cache.
- Inspect View: Display a message when there are no events to display in a transcript.
- Bugfix: Correctly resolve relative sandbox config paths in `eval-retry` when CWD differs from task directory.
- Bugfix: Don't check working time limit when there is a model generation in flight.
- Bugfix: Fix broken Pydantic @model_validator's that assumed the input was a dict.
- Bugfix: Fix `run_coroutine` to exit internal catch handler before running the coroutine.

## 0.3.140 (20 October 2025)

- Tests: Skip git revision detection and realtime logging during pytest runs to improve test performance.
- Inspect View: Fix regression that resulted in an error when displaying JSON log files.

## 0.3.139 (18 October 2025)

- OpenAI: Handle `Message` input types that have no `"type"` field in responses API.
- Google: Improve model API call diagnostics to accurately reflect request body sent by the Python client.
- Model API: Support for refreshing API keys during long-running evaluations via the `override_api_key()` hook.
- Datasets: Use readahead content caching by default for reading CSV and JSON datasets from S3.
- Datasets: Enable json dataset reader to support `dict` as well as `list` for underlying data.
- Inspect View: Improve the display of grouped metrics.
- Bugfix: Fix `edit_score()` silently editing only first epoch in multi-epoch evaluations (now requires explicit `epoch` parameter).
- Bugfix: Fix errors that could occur when re-scoring with duplicated scorer names.
- Bugfix: Fix regression in running samples display resulting from condensing model event messages.

## 0.3.138 (16 October 2025)

- Added model API for [Hugging Face Inference Providers](https://inspect.aisi.org.uk/providers.html#hugging-face-inference-providers).
- Agent bridge: Support for OpenAI 'custom' tools (required by Codex apply_patch tool).
- Agent bridge: New `messages_to_openai_responses()` function.
- OpenAI: Use background processing for `gpt-5-pro` by default.
- OpenAI: Use "developer" role for system messages for all models (formerly was only o-series and gpt5).
- Anthropic: Support `parallel_tool_calls` option for tool choice.
- Google: Enable support for `logprobs` and `top_logprobs`.
- Groq: Update "model_length" stop reason detection for latest way of reporting bad requests.
- Bedrock: Detect `model_length` stop reason based on additional error pattern.
- Bedrock: Ensure that list of `content` can never be empty.
- VLLM: Catch additional model_length stop reasons.
- Scoring: New `edit_score()` and `recompute_metrics()` functions for modifying evaluation scores with provenance tracking and metric recomputation.
- Scoring: When re-scoring an eval, use the correct sample uuid in TaskState.
- Scoring: Periodically flush samples when scoring with streaming enabled.
- Model API: Added `attempt_timeout` to `GenerateConfig` (governs timeout for individual attempts and still retries if timeout is exceeded).
- Analysis: Handle string columns which exceed the pyarrow 2GB limit (convert to large_string).
- Logging: Condense `ModelEvent` immediately to prevent O(N) memory usage for long message histories.
- Adjust terminal progress display to accommodate longer task names.
- Inspect View: Properly display task error when a task error is present in the log file.
- Inspect View: Improve display of running eval sets (correct duplicate files and incorrect progress display).
- Inspect View: Provide option to run `inspect view` server using uvicorn / fastapi.
- Python Versions: Use explicit `Union` for `TypeAlias` (required by Python 3.14).
- Bugfix: Fix improperly scoped use of restrictive `umask` that led to permission problems with `bash_session` tool.
- Bugfix: Ensure that init span is always cleaned up even when sandbox init fails.
- Bugfix: Ensure that calls to generate always sync the cache state to the current sample's epoch.
- Bugfix: Don't use default values for `list` and `dict` parameters (rather use `None` and initialize on use).
- Bugfix: When reading log files, tolerate `SubtaskEvent.input` values that aren't of the required `dict` type.

## 0.3.137 (07 October 2025)

- OpenAI: Support for tool calls returning images (requires v2.0 of `openai` package, which is now required).
- Anthropic: Retry requests that get an error body payload with 'internal server error'
- Agents: Improve overload return value typing for agent `run()` function.
- Task display: Improved reporting of errors that occur during log initialization.
- Event API: Created new `inspect_ai.event` module with event related tyeps and functions.
- Model API: Use context var for managing background task group.
- Model API: Add canonical model naming for consistent querying across service routing prefixes (vertex/, azure/, bedrock/).
- Inspect View: Properly truncate sample input and and target (in sample header) even when it contains large pre-formatted text blocks.
- Dependencies: Update to fsspec 2025.9.0 to match upper bound of HF datasets.
- Dependencies: Allow any version of `rich` > 13.3.3 save for 14.0.0 (which had an infinite recursion bug affecting stack traces with exception groups).
- Dependencies: Unpin textual dependency (was <= 4.0.0 is now >=2.1.0) as we have mitigated layout issue we saw in 4.0.0.
- Bugfix: Honor `resolve_attachments` in score command when `stream=True`.
- Bugfix: Allow cancellation errors to propagate when `fail_on_error=False`.
- Bugfix: text_editor tool now supports relative file paths.
- Bugfix: Fix crash when determining tool_param based on type hint of Any in Python 3.10 w/Pydantic 2.12.0.

## 0.3.136 (02 October 2025)

- Google: Manage Google client lifetime to scope of call to `generate()`.
- Eval logs: Add message count tracking to evaluation logs for quick analysis without loading full samples.
- Scoring: Fix regression in `inspect score` command (and `inspect_score` function) when scoring log files on S3.
- Inspect View: Improve display of OpenAI Codex tool calls in transcript and messages.
- Inspect View: Display eval set progress in the lower right corner of the log list.
- Inspect View: Make message and event link affordances slightly more discoverable.
- Inspect View: Preserve query parameters in log viewer URLs when copying links.
- Inspect View: Fix issue where sometimes the incorrect log is displayed when new logs are added to a log directory while viewing a log.

## 0.3.135 (29 September 2025)

- OpenAI: Capture reasoning summaries even when there is encrypted reasoning content.
- Anthropic: Update text editor tool detection to support latest text editor tool for Claude Sonnet 4.5.
- Inspect View: Improve rendering for Codex CLI shell tool output.

## 0.3.134 (27 September 2025)

- Agent bridge: Enable bridge filters to modify generation inputs (messages, tools, config, etc.).
- Agent bridge: Ensure that bridge filters also take advantage of `retry_refusals` loop.
- Agent bridge: Workaround Codex CLI not passing `detail` along with images.
- OpenAI: Automatically switch to the completions API when `--num-choices` is specified.
- Model APIs: Improve legibility/clarify of error messages when updated versions of anthropic or openai packages are required.
- Dataframes: Added `SampleScores` column group for extracting score answer, explanation, and metadata.
- Sandbox tools: Rewrite `inspect-ai` package installation type detection code.
- Task: Support mixed metrics (both direct metrics and dict groupings in the same list), matching the flexibility of the @scorer decorator.
- Inspect View: Fix regression sorting folder and logs in list (folders should sort to the front of the list)
- Inspect View: Properly reset page when navigating between folders.
- Inspect View: Always show reasoning blocks (previously we hid them when there was no content, i.e. Responses API store=True).
- Inspect View: Improve the display of Codex Agent `update_plan` and `shell` tool inputs.
- Inspect View: Fix flash of error message when initially viewing a log file in VS Code.
- Inspect View: Properly create tree for transcripts when tasks include async work generating spans and events.
- Bugfix: Properly deserialize `EvalSet` when optional values are missing.
- Bugfix: Fix "auto" message truncation in react agent.
- Bugfix: Update various tests to react to Google's deprecation of old models.

## 0.3.133 (22 September 2025)

- Sandbox tools: bash_session, text_editor, and sandbox MCP servers no longer require a separate pipx install (they are now automatically injected into sandbox as a static binary with no Python dependencies).
- Agent bridge: Python is no longer required within containers using the sandbox agent bridge.
- Agent bridge: Enhance automatic state tracking by ignoring shorter sub-agent generations.
- Agent bridge: Add `retry_refusals` option for automatically retrying refusals a set number of times.
- Eval logs: Option to resolve attachments for `convert_eval_logs()`.
- Eval logs: Option to stream processing for `convert_eval_logs()`.
- Google: Support disabling thinking for Gemini 2.5 Flash (warn if thinking is disabled for 2.5-Pro which doesn't support disabling thinking).
- Bedrock: Support for reasoning content in Bedrock models.
- Model grading: `model_graded_qa()`, `model_graded_fact()`) now look for the "grader" model-role by default.
- Human agent: Enable installation even when default tool user is not root.
- Hooks: Added `on_sample_scoring()` and `on_model_cache_usage()` hooks.
- Hooks: Propagate LimitExceededError so that hooks can raise limit errors.
- Hooks: Emit `on_run_end()` even when the eval is cancelled.
- Scoring: Allow scorers to return `None` to indicate that they did not score the sample. Such samples are excluded from reductions and metrics.
- Scoring: Resolve task metrics on to scores returned by solvers.
- Scoring: Use `Sequence` and `Mapping` types for metrics on scorer decorator.
- Scoring: Properly make sample events available in the transcript during re-scoring an eval log.
- Inspect View: Display pending tasks in eval sets (tasks that have not yet started running)
- Inspect View: Fine tune status appearance to improve legibility
- Inspect View: Fix issue displaying folders with with overlapping path prefixes.
- Bugfix: Fix Google Gemini 2.5 function calling configuration error when using native search tools.
- Bugfix: Enable passing no reducers to `async_score` in eval score.
- Bugfix: Handle non-contiguous task sequences in task batching.

## 0.3.132 (12 September 2025)

- Anthropic: Support for images with mime type image/bmp.
- Sandbox Service: Specify instance externally so a single script can service multiple instances.
- Agent Bridge: Capture message history in agent state for all bridge generations.
- Agent Bridge: Embed sandbox service client in sandbox bridge proxy (for ease of bundling).
- Agent Bridge: Respect `store=False` from bridge client and don't insist on `id` being included with reasoning (as it is not returned in `store=False` mode).
- Sandboxes: Add Sandbox Injection API for Dynamic Environment Setup.
- Scoring: Resolve task or eval level metrics onto scorers immediately rather than waiting until scoring.
- Logging: Flush log more frequently for very small numbers of samples.
- Model Roles: Support specifying model roles on the CLI with config and model args (via YAML or JSON).
- Inspect View: Add support for cmd + arrow up/down to navigate the samples list.
- Inspect View: Improve scroll keyboard handling in sample transcript view.
- Inspect View: Improve scroll keyboard handling in sample messages view.
- Inspect View: Improve find support within sample list, transcript, and messages.
- Inspect View: Fix issue that would result in `attachments:/` appearing in content when viewing running samples.
- Bugfix: Fix file info on filesystem without mtime.
- Bugfix: Correct rendering of tool call errors in running samples transcript.
- Bugfix: Use AzureAI token provider even when no API key is available.
- Bugfix: Ensure that assistant content without reasoning is always passed to responses API.
  
## 0.3.131 (08 September 2025)

- OpenAI: Correct serialization of web search tool calls (prevent 400 errors).

## 0.3.130 (06 September 2025)

- Agent Bridge: Option to force the sandbox agent bridge to use a specific model.
- Agent Bridge: New `filter` option to enable bridge to filter model generate calls.
- Agent Bridge: Ensure that Anthropic can't yield an empty system parameter.
- Agent Bridge: Increase polling interval for sandbox agent bridge to 2 seconds (was 0.2 seconds).
- OpenAI Compatible: Add support for using Responses API via `responses_api` model arg.
- Eval Set: Enable running additional epochs against an already completed eval set.
- Eval Set: Add `eval_set_id` to log file (unique id for eval set across invocations for the same `log_dir`).
- Eval Retry: Use the same `log_format` as the log which is being retried.
- Task Display: Render tool outputs based on model events rather than tool events (compatible w/ external tool calling e.g. for agent bridge).
- Sandbox Service: Don't emit sandbox events for sandbox service RPC calls.
- Hooks: New `EvalSetStart` and `EvalSetEnd` hook methods.
- Scoring: `inspect score` now supports streaming via the `--stream` argument.
- Inspect View: Starting the view server with a path to a specific log file will automatically open that log file (if it exists) rather than showing the log list.
- Inspect View: Improve sample scoring detail layout
- Inspect View: Reduce h1-h6 heading sizes
- Inspect View: Fix error that caused 'json too large' message to appear incorrectly for sample JSON.
- Inspect View: Improve filtering of log files in log list (improve performance and loading progress).
- Inspect View: Add cmd+F shortcut for filtering log in log list.
- Inspect View: Fix regression in tool input syntax highlighting.
- Inspect View: Focus transcript or messages when sample dialog is loaded, allowing use of keyboard shortcuts like cmd + arrow down for scrolling.
- Inspect View: Focus log list when the log list is shown, allowing use of keyboard shortcuts like cmd + F.
- Bugfix: Ensure ETags always match content when reading S3 logs to prevent write conflicts.

## 0.3.129 (03 September 2025)

- Agent Bridge: Don't use `concurrency()` for agent bridge interactions (not required for long-running proxy server or cheap polling requests).
- Sandboxes: Add `concurrency` parameter to `exec()` to advise whether the execution should be subject to local process concurrency limits.

## 0.3.128 (02 September 2025)

- Agent Bridge: Correctly dispatch LimitExceededError which occurs during proxied model calls.
- Agent Bridge: Respect reference vs. value semantics of agent caller (enables preservation of messages when agent is run via `as_solver()`).
- OpenAI: Update types to match `openai` v1.104.1 (which is now the minimum required version).
- Mistral: Support for updated use of `ThinkChunk` types in mistralai v1.9.10.
- Groq: Support for `--reasoning-effort` parameter (works w/ gpt-oss models).
- Scoring: Use fallback unicode numeric string parser when default `str_to_float()` fails.
- Bugfix: Work around OpenAI breaking change that renamed "find" web search action to "find_in_page" (bump required version of `openai` package to v1.104.0).

## 0.3.127 (01 September 2025)

- Bugfix: Preserve sample list state (e.g. scroll position, selection) across sample open/close.

## 0.3.126 (01 September 2025)

- Agent Bridge: OpenAI Responses API and Anthropic API are now supported alongside the OpenAI Completions API for both in-process and sandbox-based agent bridges.
- Agent Bridge: Bridge can now automatically keep track of `AgentState` changes via inspecting model traffic running over the bridge.
- Agent Bridge: Improved id stability across generations to prevent duplicated messages in `messages_df()`.
- Agent Bridge: Ensure that explicitly specified `GenerateConfig` values for models override bridged agent config.
- Agent `handoff()`: Use `content_only()` filter by default for handoff output and improve detection of new content from handed off to agents. 
- Model API: Refine available tool types for `ContentToolUse` ("web_search" or "mcp_call")
- Model API: Remove `internal` field from `ChatMessageBase` (no longer used).
- OpenAI: Added `responses_store` model arg for explicitly enabling or disabling the responses API.
- Google: Pass tool parameter descriptions for nullable and `enum` typed fields.
- Google: Support `thought_signature` for thought parts.
- Google: Use role="user" for tool call results rather than role="function".
- MCP: Export MCP server configuration types (`MCPServerConfig` and Stdio and HTTP variants).
- Sandbox Service: New `instance` option for multiple services of the same type in a single container.
- Sandbox Service: New `polling_interval` option for controlling polling interval from sandbox to scaffold (defaults to 2 seconds, overridden to 0.2 seconds for Docker sandbox).
- ReAct Agent: Add submit tool content to assistant message (in addition to setting the `completion`).
- Metrics: Compute metrics when an empty list of reducers is provided (do not reduce the scores before computing metrics). Add `--no-epochs-reducer` CLI flag for specifying no reducers.
- Scoring: Make `match` more lenient when numeric matches container markdown formatting.
- Concurrency: Add `visible` option for `concurrency()` contexts to control display in status bar.
- Inspect View: Add support for filtering sample transcripts by event types. Be default, filter out `sample_init`, `sandbox`, `store`, and `state` events.
- Inspect View: Add support for displaying raw markdown source when viewing sample data.
- Inspect View: Remove sample list / title content when sample is displaying (prevents find from matching content behind the sample detail).
- Inspect View: Custom rendering for TodoWrite tool calls.
- Bugfix: Fix error in reducing scores when all scores for a sample are NaN.
- Bugfix: Correctly extract authorization token from header in MCP remote server config.

## 0.3.125 (25 August 2025)

- Scoring: Refactor `inspect score` to call same underlying code as `score()`.
- Bugfix: Fix regression in CLI scoring.

## 0.3.124 (24 August 2025)

- Agent Bridge: New context-manager based `agent_bridge()` that replaces the deprecated `bridge()` function.
- Agent Bridge: `sandbox_agent_bridge()` to integrate with CLI based agents running inside sandboxes.
- Agent Bridge: Inspect model roles can now be addressed by bridged agents (e.g. "inspect/red-team").
- ReAct Agent: Allow for a ToolDef to be passed to an AgentSubmit type.
- Model API: `user_prompt()` function for getting the last user message from a list of messages.
- Model API: `messages_to_openai()` and `messages_from_openai()` functions for converting to and from OpenAI-style message dicts.
- Groq: Support `response_schema` option for providing a JSON schema for model output.
- VLLM: Allow specifying the port when starting up a new vllm server.
- Eval Log: For sample summaries, preserve all sample and score fields that are less than 1k in size.
- CLI: Yield error exit code (1) if no tasks to evaluate are found at the specified path.
- Eval Set: You can now run eval sets in log dirs containing unrelated eval log files using the `--log-dir-allow-dirty` option.
- Add `--continue-on-fail` option for `eval()` and `eval_set()`.
- Scoring: Add `copy` option to `score_async()` (defaults to `True`) to control whether the log is deep copied before scoring.
- Inspect View: Convert samples in the sample list to use simple a tags for navigation. This allows typical user gestures like cmd+click to work correctly.
- Inspect View: Update document titles when viewing a sample, log, or log dir to better disambiguate tabs or windows. Use reverse pyramid to place details at the head of the title.
- Inspect View: Increase sample size limit to 100MB (samples larger than that are not browsable in the viewer).
- Tool Support: Converted to a new runtime reconnaissance and injection architecture for `inspect_tool_support`. 
- Bugifx: Properly handle surrogates in JSON serialization.
- Bugfix: Google and Mistral providers now generate unique tool call IDs to prevent collisions when calling the same tool multiple times.
- Bugfix: Enable use of custom reducers with `eval-retry` by delaying their creation until after task creation.
- Bugfix: Fix custom json schema generation code for `CitationBase` so that it no longer leads to an invalid schema.
- Bugfix: Only pass `background` to OpenAI Responses if specified.
- Bugfix: Do not pass unsupported `tool_choice` to Anthropic thinking models.

## 0.3.123 (16 August 2025)

- Support for [PDF input](https://inspect.aisi.org.uk/multimodal.html#pdf) for OpenAI, Anthropic, and Google via new `ContentDocument` type.
- MCP: Use [Remote MCP Servers](https://inspect.aisi.org.uk/tools-mcp.html#remote-mcp) with OpenAI and Anthropic models.
- OpenAI: Use types from latest SDK (v1.99.7) and make that the minimum required version of the `openai` package.
- OpenAI: Automatically use background-mode for deep research models.
- Anthropic: Automatically use streaming when `max_tokens` is 8k or higher.
- Anthropic: Improved retry behavior via detection of more "overloaded" error conditions.
- Anthropic: Add `betas` custom model arg (`-M`) for opting in to beta features.
- Scoring: NaN values returned from scorers will be excluded from reductions when reducing epochs.
- Scoring: String to float conversion now extracts the first valid float from the string (ignoring trailing characters that are invalid for floats).
- Scoring: Provide access to `sample_limits()` within scorers.
- Prepare: Added `score_to_float()` function for converting score columns to float values.
- Eval logs: Add `if_match_etag` parameter for `write_eval_log()` and `etag` field to `EvalLog` for safe concurrent log modification.
- ModelOutput: Setting the `completion` property now does not affect the underlying `message` content.
- Inspect View: Improved handling of scores and messages with large or complex metadata.
- Inspect View: Web search and other server-side tool calls (e.g. remote MCP) are now shown in the transcript.
- Inspect View: Properly display scores with list values.
- Tests: Added @flaky_retry(max_retries=) decorator for necessarily flaky tests.
- Bugfix: Don't inspect stack in `span()` function until required for logging.

## 0.3.122 (11 August 2025)

- OpenAI: Enable native `web_search()` tool for GPT-5.
- OpenAI: Convert "web_search" tool choice to native "web_search_preview" type.
- Apply `sample_shuffle` for eval retry.

## 0.3.121 (10 August 2025)

- [SambaNova](https://inspect.aisi.org.uk/providers.html#sambanova) model provider.
- [Goodfire](https://inspect.aisi.org.uk/providers.html#goodfire) model provider.
- Google: Pass `timeout` generation config option through to API `Client`.
- Google: Ability to specify a custom `GOOGLE_VERTEX_BASE_URL`.
- OpenAI: Add `background`, `safety_identifier` and `prompt_cache_key` custom model args (bump required version of `openai` package to v1.98).
- OpenAI: Set `client_timeout` to 900s when flex processing is enabled.
- Ollama: Forward `reasoning_effort` option to `reasoning` dict.
- MCP: Support for `mcp_server_http()` (which replaces the deprecated SSE server mode).
- MCP: Added `authorization` to provide OAuth Bearer token for HTTP based servers.
- Task display: Sample cancel button now works immediately (no longer needs to wait for a cooperative check).
- Limits: Sample working limit is now enforced even during long running generations and sandbox operations.
- Store: Support for serializing complex nested types (e.g. to read in an offline scorer).
- Tools: Code viewer now handles function calls with `list[str]` rather than `str` without crashing.
- Basic Agent: Only set `message_limit` to 50 when both `message_limit` and `token_limit` are `None`.
- Tests: Improve sandbox self_check to handle test failure via `with pytest.raises`, add test for env vars.
- Tests: Improve sandbox self_check to handle test failure via `with pytest.raises`, add test for env vars.
- Tests: Added the ability to provide a generator like callback function for `MockLLM`.
- Scoring: Improve multiple_choice answer parsing, making it more strict in interpreting answers like `ANSWER: None of the above`. Allow answers to end with full stop (`.`).
- Tool Support: Converted `inspect_tool_support` to use a Unix socket rather than a tcp port for intra-container RPC. 
- Bugfix: `background()` task is now scoped to the sample lifetime in the presence of `retry_on_error`.
- Bugfix: Correct recording of `waiting_time` from within coroutines spawned from the main sample coroutine.
- Bugfix: Update `inspect-tool-support` reference container to support executing tool code with non-root accounts.
- Bugfix: Correct forwarding of `reasoning_effort` and `reasoning_tokens` for OpenRouter provider.
- Bugfix: `bridge()` no longer causes a recursion error when running a large number of samples with openai models
- Bugfix: Ensure that `model_roles` are available within task initialization code.

## 0.3.120 (07 August 2025)

- OpenAI: Update model version checks for GPT-5.
- OpenAI: Support for specifying "minimal" for `reasoning_effort`.
- Bugfix: Conform to breaking changes in `openai` package (1.99.2).
- Bugfix: Ensure that `sample_shuffle` is `None` (rather than 0) when not specified on the command line.

## 0.3.119 (04 August 2025)

- Analysis functions are out of beta (`inspect_ai.analysis.beta` is deprecated in favor of `inspect_ai.analysis`).
- Scoring: Provide access to sample `store` for scorers run on existing log files.

## 0.3.118 (02 August 2025)

- Remove support for `vertex` provider as the google-cloud-aiplatform package has [deprecated](https://pypi.org/project/google-cloud-aiplatform/) its support for Vertex generative models. Vertex can still be used via the native `google` and `anthropic` providers.
- Tool calling: Added support for emulated tool calling (`emulate_tools` model arg) to OpenAI API compatible providers.
- Task display: Improved display for multiple scorers/metrics in task results summary.
- Scoring: Improved error message for scorers missing a return type annotation.
- Datasets: Added `--sample-shuffle` eval option to control sample shuffling (takes an optional seed for determinism).
- Batch Processing: Enable batch support when using Google model provider.

## 0.3.117 (31 July 2025)

- Added [Fireworks AI](https://inspect.aisi.org.uk/providers.html#fireworks-ai) model provider.
- OpenAI: Add `user` and `http_client` custom model arguments.
- vLLM: Add `is_mistral` model arg for mistral compatible tool calling.
- Hugging Face: Add `hidden_states` model arg to get model activations.
- Model API: `--max-connections`, `--max-retries`, and `--timeout` now provide defaults for all models rather than only the main model being evaluated.
- Tool calling: Do middle truncation when enforcing `max_tool_output`.
- Datasets: Support for directories in sample `files` field.
- Added sample, message, and event linking to `log_viewer()` data preparation function.
- Analysis: Added `full` option to `samples_df()` for reading full sample metadata.
- Analysis: Renamed `EvalConfig` column defs to `EvalConfiguration`.
- Improved `_repr_` for `EvalLog` (print JSON representation of log header).
- Added `metadata_as()` typesafe `metadata` accessor to `ChatMessageBase`.
- Hooks: Emit run end hook when unhandled exceptions occur.
- Batch Processing: Add batch processing support for Together AI
- Batch Processing: Improve batch processing scalability when handling very large concurrent batch counts.
- Batch Processing: Log retry attempts to the task display console.
- Batch Processing: Move batch retry logic to base class to reduce logic duplication and simplify provider implementations.
- Batch Processing: Enable batch support when using OpenAI Responses API.
- Inspect View: Do not use instance cache for S3FileSystem (eliminates some errors with large eval sets)
- Bugfix: Correct mapping for organization and model name in `model_info()` operation.
- Bugfix: Fix bug that failed to detect when an entire batch gets rejected by OpenAI.

## 0.3.116 (27 July 2025)

- Added `display_name` property to `Task` (e.g. for plotting).
- Analysis: `task_info()` operation for data frame preparation.

## 0.3.115 (26 July 2025)

- Analysis: `model_info()` and `frontier()` operations for data frame preparation.
- ReAct Agent: Require submit tool to have no errors before you exit the react loop.
- Mistral: Type updates for `ThinkChunk` and `AudioChunk` in package v1.9.3 (which is now the minimum required version).
- Inspect View: Use MathJax rather than Katex for math rendering.
- Inspect View: Fix issue with scores 'More...' link not being displayed in some configurations.
- Inspect View: Fix issue displaying tool calls in transcript in some configurations.
- Bugfix: Strip smuggled `<think>` and `<internal>` tags from tool messages to prevent leakage in multi-agent scenarios where an _inner_ assistant message can be coerced into a tool message.
- Bugfix: Handle descriptions of nested `BaseModel` types in tool call schemas.
- Bugfix: Update workaround of OpenAI reasoning issue to retain only the last (rather than the first) in a run of consecutive reasoning items.


## 0.3.114 (17 July 2025)

- OpenAI: Move model classification functions into `ModelAPI` class so that subclasses can override them.
- Azure: Support for authenticating with Microsoft Entra ID managed identities.
- Analysis: `prepare()` function for doing common data preparation tasks and `log_viewer()` operation for adding log viewer URLs to data frames.
- ReAct Agent: Require submit tool to have no errors before you exit the react loop.
- Inspect View: Use MathJax rather than Katex for math rendering.
- Inspect View: Supporting linking to events via `uuid` field (or `event_id` in analysis data frames).
- Bugfix: Use the output filesystem when creating directories in `inspect log convert`

## 0.3.113 (16 July 2025)

- [Batch processing](https://inspect.aisi.org.uk/models-batch.html) API support for OpenAI and Anthropic models.
- [TransformerLens](https://inspect.aisi.org.uk/providers.html#transformer-lens) model provider enabling use of `HookedTransformer` models with Inspect.
- Web search: Added support for Grok as an internal search provider.
- Google: Set `thought=True` on content when replaying `ContentReasoning` back to the model.
- Transcript: Add globally unique `uuid` field and `metadata` field to `Event`.
- Transcript: Add `message_id` field to `ToolEvent` for corresponding `ChatMessageTool`.
- Eval log: Add option to select sample by `uuid` in `read_eval_log_sample()`.
- ReAct agent: Add `keep_in_messages` option to `AgentSubmit` to preserve calls to `submit()` in message history.
- Scoring: Change `Value` type to use covariant types (`Mapping` and `Sequence`).
- Scoring: Add `display` parameter to `score()` to control display type.
- Scoring: Nan values returned from scorers will be excluded from computation of metrics. Scorers in results include `scored_samples` and `unscored_samples` fields to indicate how many samples were scored and how many were not. The viewer will display these values if there are unscored samples.
- Eval Log: Protect against removing excessive numbers of samples at once from realtime database.
- Eval Log: Add `--resolve-attachments` option to `inspect log dump`.
- Hooks: Provide full `EvalSample` (rather than only the summary) to `on_sample_end()` hook.
- Inspect View: Compatiblility for sites published to GitHub Pages for `inspect view bundle`.
- Inspect View: The bundle produced for deployment now includes a much more compact manifest, improving support for bundling large numbers of files.
- Bugfix: Fix failure to allow Anthropic native web search for some model names such as `claude-3-7-sonnet-latest`.
- Bugfix: Fix Anthropic citation support code when it encounters citations created by external search providers such as Tavily.
- Bugfix: Break after finding final assistant message when implementing fallback for `AgentState` `output` field.
- Bugfix: Fix `run_in_background` allowing it to properly function outside the context of a task.
- Bugfix: `None` out `TaskLogger`'s `SampleBufferDatabase` after cleaning it up to avoid crashing on subsequent logging attempts.
- Bugfix: Disassociate the logger used by batch processing's background task from any particular sample.
- Bugfix: Improve the compactness and efficiency of eval files with extremely large text user inputs. 
- Bugfix: Fixed bugs in batch process as the size of a batch approached the model provider's maximum batch size of 256MB.
- Bugfix: Fix regression that allowed computer tool screenshot truncation to occur despite not being valid for OpenAI.
- Bugfix: Fix agent bridge scenarios that failed when used with reasoning models.
- Bugfix: Fix cases where <think> blocks are dropped in OpenAI choices because they are not at the front of text content. 

## 0.3.112 (03 July 2025)

- [Hooks](https://inspect.aisi.org.uk/extensions.html#hooks): Generic lifecycle hooks for Inspect extensions.
- Datasets: Expand glob wildcards when processing `--sample_id` filter for datasets.
- OpenAI: Enable web search for o3 and o4-mini models.
- OpenAI: Enable emulated tool call image results for o-series.
- Analysis: Provide `score_headline_stderr` field in standard evals column definitions.
- Analysis: Provide `task_name` without package namespace by default.
- Analysis: Don't show dataframe import progress by default in notebooks (leaves empty cell output artifact).
- Analysis: Include `order` field in `messages_df()` and `events_df()`.
- Eval: Introduce `run_samples` option to disable running samples (resulting in a log file with status "started" and no samples).
- Logging: Improvements to `--display=log` (improved task info formatting, ability to disable rich logging)
- Task Display: Limit console to a maximum of 100 lines to prevent rendering performance problems.
- Inspect View: Fix failure to restore VSCode state when switching to/from tabs for some class of log files.
- Bugfix: Conform to breaking changes in `mistralai` package (1.9.1).

## 0.3.111 (29 June 2025)

- Inspect View: Fix issue with tab switching when running in VS Code.

## 0.3.110 (28 June 2025)

- Bugfix: Return inner exception from `run_sample`.

## 0.3.109 (27 June 2025)

- Analysis: More forgiving column reading (use Pandas default reader rather than PyArrow).
- Fix store_as examples, document inspect_ai.scorer.score
- Delay cleanup of sample buffer database to account for potential sharing of data dir.
- Vertex: Ignore types to workaround update that removes type information from some of their sub-packages (tests still pass).
- MCP: Conform to breaking changes in latest mcp package (1.10.0).
- Docs: Correct docs for `web_browser()` and `bash_session()` to indicate that you must pass an `instance` explicitly to get distinct processes. 
- Docs: Correct shared documentation snippet that describes Dockerfile customization for Inspect Tool Support.
- Inspect View: Properly wrap log configuration values in evaluation header.
- Inspect View: Support for displaying and navigating directories of evaluation logs.
- Inspect View: Improved handling of agent handoffs in transcript outline view.
- Inspect View: Use numerical rather the correct/incorrect UI for scores with 0/1 values.
- Bugfix: Prevent concurrent accesses of eval event database from raising lock errors.
- Bugfix: Fix infinite recursion edge case in _flatten_exception.


## 0.3.108 (25 June 2025)

- Bugfix: Don't raise error on Anthropic cited_text not being a `str`.

## 0.3.107 (24 June 2025)

- Bugfix: Shield critical shutdown code from cancel scope.

## v0.3.106 (21 June 2025)

- OpenAI: Use prefix matching when detecting compatible models for `web_search()`.
- Groq: Capture `executed_tools` field as model output metadata.
- ReAct agent: Always send `str` returned from `on_continue` to the model (formerly this was only done if there were no tool calls).
- Web Search: Added provider for Perplexity's internal web search tool.
- Eval: Wrap eval execution in TaskGroup.
- Bugfix: Remove correlated reasoning content items when removing submit tool calls from ChatMessageAssistant instances in multi-agent scenarios.

## v0.3.105 (17 June 2025)

- [background()](https://inspect.aisi.org.uk/agent-custom.html#background) function for executing work in the background of the current sample.
- [sandbox_service()](https://inspect.aisi.org.uk/agent-custom.html#sandbox-service) function for making available methods to a sandbox for calling back into the main Inspect process.
- [sample_limits()](https://inspect.aisi.org.uk/errors-and-limits.html#query-usage) function for determining the current status of sample limits.
- React agent: Only do substitution on parts of the prompt that may contain a {submit} reference.
- Agent handoff: Ensure that handoff tool call responses immediately follow the call.
- Agent handoff: Only print handoff agent prefix if there is assistant message content.
- Subprocess: Ensure that streams are drained when a cancellation occurs (prevent hanging on calls with large output payloads).
- Eval log: Capture only limits that terminated the sample as `sample.limit` (as opposed to ones bound to context managers or agents).
- Inspect View: Display metadata for Chat Messages.
- Inspect View: Increase transcript outline font size.
- Inspect View: Add support for filtering by sample id, sample metadata.
- Bugfix: Eval set now correctly handles retries for tasks with defaulted args (regressed in v0.3.104).
- Bugfix: Use correct bindings for Claude v4 native `text_editor` tool; don't use native tool definition for Haiku 3.5 or Opus 3.0.  
- Bugfix: Restore preservation of `ContentReasoning` blocks for Gemini (regressed in v0.3.104). 
- Bugfix: Dataset shuffling now works correctly with `seed` of 0.

## v0.3.104 (12 June 2025)

- Web Search: Added provider for Anthropic's internal web search tool.
- Web Search: Added provider for [Exa](https://exa.ai/exa-api) Search API.
- Web Search: Added provider for Google's [Grounding with Google Search](https://ai.google.dev/gemini-api/docs/grounding) .
- Mistral: Support for capturing reasoning blocks for magistral models.
- Add [Perplexity](https://inspect.aisi.org.uk/providers.html#perplexity) model provider.
- ChatMessage: Add `metadata` field for arbitrary additional metadata.
- Content: Added `ContentData` for model specific content blocks.
- Citations: Added `Citation` suite of types and included citations in `ContentText` (supported for OpenAI and Anthropic models).
- Eval log: `task_args` now includes defaulted args (formerly it only included explicitly passed args).
- Eval set: `retry_connections` now defaults to 1.0 (resulting in no reduction in connections across passes).
  OpenAI: Work around OpenAI Responses API issue by filtering out leading consecutive reasoning blocks.
- OpenAI compatible provider: Substitute `-` with `_` when looking up provider environment variables.
- MCP: Update to types in latest release (1.9.4, which is now required).
- Added development container (`.devcontainer`) configuration.
- `trim_messages()` now removes any trailing assistant message after compaction.
- Task display: Ensure that full path to log file is always displayed (wrap as required).
- Task display: Wrap scorers and scores in the task detail display.
- Inspect View: Add support for displaying citations for web searches in the transcript.
- Inspect View: Correctly update browser URL when navigation between samples.
- Bugfix: Properly honor `responses_api=False` when pass as an OpenAI model config arg.
- Bugfix: Limits passed to handoffs can be used multiple times (if agent is handed off to multiple times).
- Bugfix: Replace invalid surrogate characters when serializing strings to JSON.
- Bugfix: Prevent error writing Nan values to the `logs.json` summary file during bundling.

## v0.3.103 (06 June 2025)

- Eval set: Do not read full eval logs into memory at task completion.

## v0.3.102 (05 June 2025)

- OpenAI: Use responses API for codex models.
- Bugfix: Temporarily revert change to eval set header reading to investigate regression.

## v0.3.101 (05 June 2025)

- Eval set: Default `max_tasks` to the greater of 4 and the number of models being evaluated.
- Eval set: Do not read full eval logs into memory at task completion.
- pass_at_k: Treat threshold as the the minimum inclusive value for passing (rather than checking equality)
- Web search: Include links specified by providers in the results.
- Inspect View: Display sample id & epoch in sample dialog title bar.
- Inspect View: Don't open sample dialog when simply navigating the sample list.
- Inspect View: Fix error that could occur when determine transcript outline collapse state.
- Inspect View: Show the correct sample when opening a sample from a sorted list.
- Bugfix: Ensure that dataset shuffle_choices=True always uses a distinct random seed.
- Bugfix: Don't attempt to use OpenAI's web search preview against models that are known to not support it.

## v0.3.100 (01 June 2025)

- [time_limit()](https://inspect.aisi.org.uk/errors-and-limits.html#time-limit) and [working_limit()](https://inspect.aisi.org.uk/errors-and-limits.html#working-limit) context managers for scoped application of time limits.
- Abiliy to query current usage for scoped limits (e.g. time or tokens).
- Added native OpenAI web search to [web_search()](https://inspect.aisi.org.uk/tools-standard.html#sec-web-search) tool.
- Limit `docker compose` concurrency to 2 * os.cpu_count() by default (override with `INSPECT_DOCKER_CLI_CONCURRENCY`).
- ReAct agent: Only send custom `on_continue` message to the model if the model made no tool calls.
- Tool calling: Support for `Enum` types in tool arguments.
- AzureAI: Automatically fold user and tool messages for Mistral models.
- Task display: Simplify task display for `plain` mode (no outline, don't expand tables to console width).
- Task display: Truncate task config to prevent overflow (collapse dicts, limit individual values to 50 chars, limit overall output to 500 chars).
- Task display: Always show the sample init event in the task transcript display.
- Task display: Fix mouse support on ghostty (and possibly other terminals).
- Inspect View: Outline view for transcript which enables high level navigation to solvers, agents, scorers, etc.
- Inspect View: Fix an issue that prevented the display of the viewer in VSCode when the viewer tab was moved to the background.
- Inspect View: Don't error when metadata contains null values.

## v0.3.99 (22 May 2025)

- Exported `view()` function for running Inspect View from Python.
- Always return tasks in the same order they were passed to `eval()` or `eval_set()`.
- Google: Updated required version of `google-genai` to 1.16.1 (which includes support for reasoning summaries and is now compatible with the trio async backend).
- Anthropic: More flexible detection of "overloaded_error" for retires.
- Inspect View: Improve text zooming and wrapping when rendering sample errors.
- Inspect View: Preserve log mtime-ordering in the bundle output directory

## v0.3.98 (18 May 2025)

- Google: Disable reasoning when `reasoning_tokens` is set to 0.
- Temporarily pin to textual < 3.0.0 to work around event loop breakage.
- CLI display: improve performance of sample rendering by only rendering the 10 most recent events.
- Inspect View: Improve sample score column layout, markdown render explanation.

## v0.3.97 (16 May 2025)

- React agent: Use of `submit()` tool is now [optional](https://inspect.aisi.org.uk/agent.html#submit-tool).
- Agents: `is_agent()` typeguard function for checking whether an object is an `Agent`.
- Anthropic: Show warning when generation config incompatible with extended thinking is used (affects `temperature`, `top_p`, and `top_k`).
- AzureAI: Don't include `tools` or `tool_choice` in  requests when emulating tool calling (avoiding a 400 error).
- AzureAI: Accept `<tool_calls>` plural from Llama models (as it sometimes uses this instead of `<tool_call>`).
- AzureAI: Correctly handle tool calls with no arguments.
- Eval retry: Improve error message when attempting to retry tasks in packages that have not been registered.
- Warn when a passed `--sample-id` is not found in the target dataset (raise error if there are no matches at all).
- Dataframes: [parallel](https://inspect.aisi.org.uk/dataframe.html#parallel-reading) option to read samples in parallel using multiprocessing.
- Dataframes: Include underlying `EvalLog` and `Exception` in `ColumnError`.
- Dataframes: Use native pyarrow column storage with pd.NA for missing values.
- Inspect View: Improve the performance and memory efficiency of the viewer when viewing large samples with long, complex transcripts.
- Inspect View: Improve the performance of the viewer when viewing large, complex sample or task metadata. 
- Inspect View: Live display of subtask, tool and other child events when viewing a running evaluation.
- Inspect View: Transcript rendering improvements including less complex overall layout, more collapsible entities, and improved rendering of sandbox events, tool calls, and other events.
- Inspect View: Message rendering improvement including coloring user messages, reducing layout complexity, and other minor improvements.
- Inspect View: Render metadata for samples and tasks as an interactive tree.
- Inspect View: When deployed via `inspect view bundle`, support linking to individual transcript events or messages.
- Inspect View: Reduce the maximum size of the header (before it is collapsed) when evals have large numbers of metrics.
- Bugfix: More robust handling of non-529 "overloaded_error" for Anthropic.
- Bugfix: More robust handling of no result returned from tool call.

## v0.3.96 (13 May 2025)

- Dataframes: `events_df()` function, improved message reading, log filtering, don't re-sort passed logs
- Model Context Protocol: Upgrade sandbox client to typing changes made in v1.8.0 of `mcp` package.
- vLLM/SGLang: Fix dynamic port binding for local server on Mac OS X.
- React Agent: Improve continue prompt to remind the model to include the answer in their call to `submit()`.
- Inspect View: Properly sort samples by score even when there are samples with errors.
- Inspect View: Allow filtering of samples by score when evals are running.

## v0.3.95 (10 May 2025)

- [Dataframe](https://inspect.aisi.org.uk/dataframe.html) functions for reading dataframes from log files.
- Web Search: Added provider for [Tavily](https://inspect.aisi.org.uk/tools-standard.html#tavily-provider) Research API.
- Multiple Choice: `max_tokens` option to control tokens used for `generate()`.
- Don't enforce sample `working_limit` after solvers have completed executing (matching behavior of other sample limits).
- Only pass `user` parameter on to sandboxes if is not `None` (eases compatibility with older sandbox providers).
- Anthropic: Retry when `type` in the error message body is "overloaded_error". 
- Agent Bridge: Compatibility with `request()` method in v1.78.0 of `openai` package (now the minimum required version).
- Model Context Protocol: Update to typing changes made in v1.8.0 of `mcp` package (now the minimum required version).
- TaskState: `input_text` and `user_prompt` properties now read the last rather than first user message.
- Inspect View: Properly display 'more' options when content is collapsed.
- Inspect View: Fix issue that prevented filtering of sample list when viewing a running evaluation.
- Inspect View: Fix selection of specific metrics within scorers when a scorer produces more than one metric.
- Ignore OSError that occurs while rotating trace files.
- Restore logging `metadata` from `TaskState` rather than from `Sample`.
- Bugfix: Restore ability of operator to terminate the current sample in tool call approval.
- Bugfix: Ensure that "init" span is exited in the same async context when sandbox connection errors occur.
- Bugfix: Protect against no `thought` argument being passed to `think()` tool.
- Bugfix: Correct handling of `text_editor()` tool for Claude Sonnet 3.5.

## v0.3.94 (06 May 2025)

- [span()](https://inspect.aisi.org.uk/agent-custom.html#grouping-with-spans) function for grouping transcript events.
- [collect()](https://inspect.aisi.org.uk/agent-custom.html#grouping-with-spans) function for enclosing parallel tasks in spans.
- [Event tree](https://inspect.aisi.org.uk/reference/inspect_ai.log.html#event-tree) functions for organising transcript events into a tree of spans.
- `inspect log convert` now always fully re-writes log files even of the same format (so that e.g. sample summaries always exist in the converted logs).
- React agent: `answer_only` and `answer_delimiter` to control how submitted answers are reflected in the assistant message content. 
- Python tool: Execute using a bash login shell for consistency of Python versions across `bash()` and `python()` tools.
- Task display: Realtime display of events that occur within tool calls and subtasks.
- Multiple choice: Support for more than 26 choices.
- Bugfix: Ensure that each MCP server gets its own cached tool list.

## v0.3.93 (01 May 2025)

- [Scoped Limits](https://inspect.aisi.org.uk/errors-and-limits.html#scoped-limits) for enforcing token and message limits using a context manager.
- [Agent Limits](https://inspect.aisi.org.uk/errors-and-limits.html#agent-limits) for enforcing token and message limits for agent execution.
- Enhanced `bash_session()` tool to provide richer interface to model and to support interactive sessions (e.g. logging in to a remote server).
- [read_eval_log_sample_summaries()](https://inspect.aisi.org.uk/eval-logs.html#summaries) function for reading sample summaries (including scoring) from eval logs.
- Updated [vLLM](https://inspect.aisi.org.uk/providers.html#vllm) provider to use local server rather than in process `vllm` package (improved concurrency and resource utilization).
- New [SGLang](https://inspect.aisi.org.uk/providers.html#sglang) provider (using similar local server architecture as vLLM provider).
- Anthropic: Added `streaming` model argument to control whether streaming API is used (by default, streams when using extended thinking).
- `--sample-id` option can now include task prefixes (e.g. `--sample-id=popularity:10,security:5)`).
- Improved write performance for realtime event logging.
- `--no-log-realtime` option for disabling realtime event logging (live viewing of logs is disabled when this is specified).
- Packaging: Exclude `_resources` directories from package (reduces pressure on path lengths for Windows).
- Inspect View: Split info tab into task, models, and info for improved layout.
- Bugfix: Avoid validation errors when loading old log files which contain "output_limit" tool errors.

## v0.3.92 (26 April 2025)

- OpenAI: In responses API, don't pass back assistant output that wasn't part of the output included in the server response (e.g. output generated from a call to a `submit()` tool).
- Bugfix: Correctly pass tool arguments back to model for OpenAI responses API.

## v0.3.91 (26 April 2025)

- Support for using tools from [Model Context Protocol](https://inspect.aisi.org.uk/tools-mcp.html) providers.
- New [retry_on_error](https://inspect.aisi.org.uk/errors-and-limits.html#sample-retries) option to enable sample level retry of errors (retries occur immediately rather than waiting until the next full eval retry).
- OpenAI: [reasoning_summary](https://inspect.aisi.org.uk/reasoning.html#reasoning-history) generation option for reasoning models.
- OpenAI: `responses_store` model argument to control whether the `store` option is enabled (it is enabled by default for reasoning models to support reasoning playback).
- OpenAI: Support for [flex processing](https://inspect.aisi.org.uk/providers.html#flex-processing), which provides lower inference costs in exchange for slower response times and occasional resource unavailability (added in v1.75.0, which is now required).
- OpenAI: Responses API is now used by default for all reasoning models.
- OpenAI: Automatically alias reserved internal tool names (e.g. `python`) for responses API.
- Anthropic: Warn only once if unable to call count_tokens() for a model.
- Google: Update to 1.12.1 of `google-genai` (which is now required).
- Google: Support for `reasoning_tokens` option for Gemini 2.5 models.
- Grok: Support for `reasoning_effort` option and capturing reasoning content.
- OpenRouter: Forward `reasoning_effort` and `reasoning_tokens` to `reasoning` field.
- Model API: `ToolSource` for dynamic tools inputs (can be used in calls to `model.generate()` and `execute_tools()`)
- ReAct Agent: Ability to fully repleace the default `submit()` tool.
- Human Agent: Added `user` parameter for running the human agent cli as a given user.
- Scoring: Support for multimodal inputs to `model_graded_qa()` and `model_graded_fact()`.
- Scoring: Handle parsing unicode fractions when evaluating numeric input for `match()` scorer.
- Scoring: Add `sample_metadata_as()` method to `SampleScore`.
- Sandbox API: Added `user` parameter to `connection()` method for getting connection details for a given user.
- Docker: Register samples for cleanup immediately (so they are still cleaned up even if interrupted during startup).
- Docker: Support sample metadata interpolation for image names in compose files. 
- Tool calling: Support for additional types (`datetime`, `date`, `time`, and `Set`)
- Log API: Functions for reading/writing eval logs can now take a `Path`.
- Registry: Evaluate string annotations when creating registry objects. 
- Error handling: Added `--traceback-locals` CLI option to print values of local variables in tracebacks.
- Error handling: Fully unwrap inner errors from exception groups for reporting.
- Inspect View: Support for viewing logs in Google Cloud Storage (gc://).
- Inspect View: Improved display of reasoning blocks.
- Inspect View: Improved display and layout of transcript and events.
- Inspect View: Improved Tool input and output display.
- Inspect View: Improved display of sample input, target, answer, and scoring information (improve column width behavior).
- Inspect View: Add support for linking to logs, specific log tabs, individual samples, and sample tabs within samples.
- Inspect View: Collapse sample init view by default.
- Inspect: Properly store and restore NaN values when viewing logs in VSCode.
- Documentation: Update tutorial to use HuggingFaceH4/MATH-500 as math dataset.
- Documentation: Add scorer.py example that uses the expression_equivalence custom scorer from the tutorial.
- Bugfix: Correct parsing of `CUDA_VISIBLE_DEVICES` environment variable for vLLM provider
- Bugfix: Don't require saved response message id for openai assistant messages.
- Bugfix: Don't show empty `<think>` tag in conversation view if there is no reasoning content.
- Bugfix: Properly handle multiple reasoning blocks and empty reasoning summaries in OpenAI responses API.
- Bugfix: Tolerate assistant messages with no internal representation in Open AI responses API.
- Bugifx: Correct reporting of seconds until next retry for model generate calls.

## v0.3.90 (21 April 2025)

- Inspect View: Collapse user messages after 15 lines by default.
- Inspect View: Improved spacing between transcript events.
- Bugfix: Prevent duplicate sample init events in transcript.
- Bugfix: Properly collapse initialization events in the transcript.
- Bugfix: Properly pre-wrap source code in the transcript.

## v0.3.89 (17 April 2025)

- [Model Roles](https://inspect.aisi.org.uk/models.html#model-roles) for creating aliases to models used in a task (e.g. "grader", "red_team", "blue_team", etc.)
- New [openai-api](https://inspect.aisi.org.uk/providers.html#openai-api) model provider for interfacing with arbitrary services that have Open AI API compatible endpoints.
- ReAct Agent: [truncation](https://inspect.aisi.org.uk/agents.html#truncation) option to trim conversation messages when the model context window is exceeded.
- ReAct Agent: Improve default `on_continue` message, including using a dynamic name for the submit tool.
- Agent Bridge: Add `metadata` field to bridge input for backward compatibility with solver-based bridge.
- Added `default` argument to `get_model()` to explicitly specify a fallback model if the specified model isn't found.
- Approval: Approvers now take `history` argument (rather than `TaskState`) to better handle agent conversation state.
- Anthropic: Update string matching to correctly handle BadRequestErrors related to prompt + max_tokens being too long.
- Google: Return "(no content)" when a generate call results in no completion choices.
- CloudFlare: Use OpenAI compatible REST endpoint for interface to models.
- Azure AI: Use `2025-03-01-preview` as default API version if none explicitly specified.
- Model API: `trim_messages()` function for pruning messages to fit within model context windows.
- Model API: Improved detection of context window overflow for Grok, Groq, and CloudFlare.
- Task Display: Show both provider and model name when concurrency context is not shared across all models for a given provider.
- Registry: Exported `registry_create()` function for dynamic creation of registry objects (e.g. `@task`, `@solver`, etc.).
- Remove `chdir` option from `@task` (tasks can no longer change their working directory during execution).
- `INSPECT_EVAL_LOG_FILE_PATTERN` environment variable for setting the eval log file pattern.
- Bugfix: Eval retry now works correctly for models with a service prefix (e.g. `openai/azure/model-name`).
- Bugfix: Correctly resolve approvers in the same source file as tasks. 
- Bugfix: Ensure agent decorator resolves string annotations from `__future__` as needed.
- Bugfix: Correctly handle string `dict` keys that are numeric in store diffs.

## v0.3.88 (11 April 2025)

- Tools: Restore formerly required (but now deprecated) `type` field to `ToolCall`.
- Approval: Raise operator limit exceeded error for tool approval termination action.
- Anthropic: Don't include side count of `reasoning_tokens` in `total_tokens` (they are already included).
- Anthropic: Update string matching to correctly handle BadRequestErrors related to prompts being too long.

## v0.3.87 (10 April 2025)

- Eval: Fix an error when attempting to display realtime metrics for an evaluation.
- Log Viewer: Fix an error when displaying a running log with a null metric value.

## v0.3.86 (09 April 2025)

- Open AI: Treat `UnprocessableEntityError` as bad request so we can include the request payload in the error message.
- Eval Retry: Correctly restore model-specific generation config on retry.
- Inspect View: Resolve sample attachments before including in realtime event stream.
- Bugfix: Properly handle special characters in IDs during event database cleanup.

## v0.3.85 (08 April 2025)

- Remove support for `goodfire` model provider (dependency conflicts).
- React Agent: Enable specification of `description` without `name`.

## v0.3.84 (07 April 2025)

- Bugfix: Suppress link click behavior in vscode links.

## v0.3.83 (07 April 2025)

- Inspect View: [Live updates](https://inspect.aisi.org.uk/log-viewer.html#live-view) to running evaluation logs.
- [Agent](https://inspect.aisi.org.uk/agents.html) protocol and [inspect_ai.agent](https://inspect.aisi.org.uk/reference/inspect_ai.agent.html) module with new system for creating, composing, and executing agents.
- Scoring: New [grouped()](https://inspect.aisi.org.uk/scoring.html#metric-grouping) metric wrapper function, which applies a given metric to subgroups of samples defined by a key in sample metadata.
- Basic Agent: New `submit_append` option to append the submit tool output to the completion rather than replacing the completion (note that the new `react()` agent appends by default).
- Model API: New [execute_tools()](https://inspect.aisi.org.uk/reference/inspect_ai.model.html#execute_tools) function (replaces deprecated `call_tools()` function) which handles agent handoffs that occur during tool calling.
- Model API: `generate_loop()` method for calling generate with a tool use loop.
- Model API: Provide optional sync context manager for `Model` (works only with providers that don't require an async close).
- Anthropic: Add support for `tool_choice="none"` (added in v0.49.0, which is now required).
- Together AI: Updated `logprobs` to pass `1` rather than `True` (protocol change).
- Tools: `bash_session()` and `web_browser()` now create a distinct sandbox process each time they are instantiated.
- Computer Tool: Support for use of the native Open AI computer tool (available in the model `openai/computer-use-preview`)
- Task API: `task_with()` and `tool_with()` no longer copy the input task or tool (rather, they modify it in place and return it).
- Eval Set: Resolve tasks before each pass (ensure that each pass runs against an entirely new task instance).
- Eval Retry: Ability to retry any task in the registry, even if it has a custom `name` (save `registry_name` separately).
- Human Agent: Start task with clock paused and then automatically start it on container logins.
- Typed Store: `instance` option for `store_as()` for using multiple instances of a `StoreModel` within a sample.
- Typed Store: Raise error if attempting to embed a `StoreModel` within another `StoreModel`.
- Sandbox: New `sandbox_default()` context manager for temporarily changing the default sandbox.
- Docker: `write_file()` function now gracefully handles larger input file sizes (was failing on files > 2MB).
- Docker: Prevent low timeout values (e.g. 1 second) from disabling timeout entirely when they are retried.
- Display: Print warnings after task summaries for improved visibility.
- Inspect View: Fallback to content range request if initial HEAD request fails.
- Inspect View: Improve error message when view bundles are server from incompatible servers.
- Inspect View: Render messages in `user` and `assistant` solver events.
- Inspect View: Improved support for display of nested arrays.
- Inspect View: Improved rendering of complex scores and metrics.
- Inspect View: Properly handle filtering of dictionary scores.
- Inspect View: Render math in model input and output using katex.
- Inspect View: Improve sample score rendering (single scoring tab with scores rendered in a table).
- Inspect View: Improve sample count display in sample list footer.
- Inspect View: Properly refresh running evals when restoring from being backgrounded.
- Bugfix: Support for calling the `score()` function within Jupyter notebooks.
- Bugfix: Handle process lookup errors that can occur during timeout race conditions.
- Bugfix: Correctly capture and return logs from `eval()` when a cancellation occurs.
- Bugfix: Correctly handle custom `api_version` model argument for OpenAI on Azure.
- Bugfix: Correct handling for `None` passed to tool call by model for optional parameters.
- Bugfix: Cleanup automatically created `.compose.yml` when not in working directory.
- Bugfix: Prevent exception when navigating to sample that no longer exists in running samples display.

## v0.3.82 (02 April 2025)

- Bugfix: Correct handling of backward compatibility for inspect-web-browser-tool image.
- Bugfix: Eval now properly exits when `max_tasks` is greater than total tasks

## v0.3.81 (30 March 2025)

- Requirements: Temporarily upper-bound `rich` to < 14.0.0 to workaround issue.

## v0.3.80 (30 March 2025)

- Google: Compatibility with httpx client in `google-genai` >= 1.8.0 (which is now required).
- Mistral: Compatibility with tool call schema for `mistralai` >= v1.6.0 (which is now required).
- Inspect View: Correctly parse NaN values (use JSON5 for all JSON parsing)

## v0.3.79 (26 March 2025)

- Google: Compatibility with v1.7 of google-genai package (create client per-generate request)
- Bugfix: Properly record scorer and metrics when there are multiple tasks run in an eval.

## v0.3.78 (25 March 2025)

- OpenAI: Ensure that assistant messages always have the `msg_` prefix in responses API.

## v0.3.77 (25 March 2025)

- New [think()](https://inspect.aisi.org.uk/tools-standard.html#sec-think) tool that provides models with the ability to include an additional thinking step.
- OpenAI: Support for the new [Responses API](https://inspect.ai-safety-institute.org.uk/providers.html#responses-api) and [o1-pro](https://platform.openai.com/docs/models/o1-pro) models.
- OpenAI: Remove base64-encoded audio content from API call JSON in ModelEvent.
- AzureAI: Support for use of native [OpenAI](https://inspect.ai-safety-institute.org.uk/providers.html#openai-on-azure) and [Mistral](https://inspect.ai-safety-institute.org.uk/providers.html#mistral-on-azure-ai) clients using service qualifiers (e.g. `openai/azure/gpt-4o-mini` or `mistral/azure/Mistral-Large-2411`). 
- OpenRouter: Handle "error" field in response object and retry for empty responses.
- Added `--metadata` option to eval for associating metadata with eval runs.
- Task display: Show reasoning tokens for models that report them.
- Anthropic: Include reasoning tokens in computation of total tokens
- Inspect View: Properly wrap tool input for non-code inputs like `think`.

## v0.3.76 (23 March 2025)

- [bash_session()](https://inspect.ai-safety-institute.org.uk/tools-standard.html#sec-bash-session) tool for creating a stateful bash shell that retains its state across calls from the model.
- [text_editor()](https://inspect.ai-safety-institute.org.uk/tools-standard.html#sec-text-editor) tool which enables viewing, creating and editing text files.
- Structured Output: Properly handle Pydantic BaseModel that contains other BaseModel definitions in its schema.
- OpenAI: Support for .wav files in audio inputs for gpt-4o-audio-preview.
- OpenAI: Strip 'azure' prefix from model_name so that model type checks all work correctly.
- OpenAI: Don't send `reasoning_effort` parameter to o1-preview (as it is not supported).
- Inspect View: Fix error sorting numeric or categorical score results.
- Inspect View: Properly wrap model API call text in the transcript.
- Bugfix: Only initialise display in eval_set if it wasn't initialised from the CLI
- Bugfix: Set the global log level based on the specified Inspect log level.
- Bugfix: Resolve issue when deserialising a SubtaskEvent from a log file which does not have a completed time.
- Bugfix: Fix unnecessary warnings about task arguments.
- Bugfix: When a task does not take a kwargs argument, only warn if the provided argument is not valid.

## v0.3.75 (18 March 2025)

- Model API: Specifying a default model (e.g. `--model`) is no longer required (as some evals have no model or use `get_model()` for model access).
- Tasks can now directly specify a `model`, and model is no longer a required axis for parallel tasks.
- Eval Set: Improved parallelisation in scheduler (all pending tasks are now run together rather than in model groups).
- Don't generate `id` for `ChatMessage` when deserialising (`id` is now `str | None` and is only populated when messages are directly created).
- Log: Support for zip64 extensions required to read some log files that are larger than 4GB.
- Anthropic: Provide `reasoning_tokens` for standard thinking blocks (redacted thinking not counted).
- Google: Improve checking of `APIError` status codes for retry.
- CLI: Added `--env` option for defining environment variables for the duration of the `inspect` process.
- Inspect View: Fix issue generating diffs for nested arrays.
- Inspect View: Fix layout issue with sample error display in sample detail summary.
- Inspect View: Better support large eval files (in excess of 4GB).
- Inspect View: Correctly display 'None' when passed in tool calls.
- Inspect View: Fix 'Access Denied' error when using `inspect view` and viewing the log in a browser.
- Bugfix: Properly handle nested Pydantic models when reading typed store (`store_as()`) from log.
- Bugfix: Enable passing `solver` list to `eval()` (decorate `chain` function with `@solver`).
- Bugfix: Support deserializing custom sandbox configuration objects when said sandbox plugin is not installed.
- Bugfix: Fix error in sample filtering autocomplete (could cause autocomplete to fail and show an error in js console).

## v0.3.74 (15 March 2025)

- Bugfix: Exclude chat message `id` from cache key (fixes regression in model output caching).

## v0.3.73 (14 March 2025)

- Constrain model output to a particular JSON schema using [Structured Output](https://inspect.aisi.org.uk/structured.html) (supported for OpenAI, Google, and Mistral).
- New "HTTP Retries" display (replacing the "HTTP Rate Limits" display) which counts all retries and does so much more consistently and accurately across providers.
- The `ModelAPI` class now has a `should_retry()` method that replaces the deprecated `is_rate_limit()` method.
- The "Generate..." progress message in the Running Samples view now shows the number of retries for the active call to `generate()`.
- New `inspect trace http` command which will show all HTTP requests for a run.
- More consistent use of `max_retries` and `timeout` configuration options. These options now exclusively control Inspect's outer retry handler; model providers use their default behaviour for the inner request, which is typically 2-4 retries and a service-appropriate timeout.
- Improved async implementation using AnyIO (can now optionally run Trio rather than asyncio as the [async backend](https://inspect.aisi.org.uk/parallelism.html#async-backends)).
- Agent Bridge: Correct handling for `tool_choice` option.
- Model API: `ChatMessage` now includes an `id` field (defaults to auto-generated uuid).
- OpenAI: More flexible parsing of content parts (some providers omit the "type" field); support for "reasoning" content parts.
- Anthropic: Retry api connection errors and remote protocol errors that occur during streaming.
- Mistral: Update to new Mistral API (v1.5.1 of `mistralai` is now required).
- Logging: Inspect no longer sets the global log level nor does it allow its own messages to propagate to the global handler (eliminating the possibility of duplicate display). This should improve compatibility with applications that have their own custom logging configured. 
- Tasks: For filesystem based tasks, no longer switch to the task file's directory during execution (directory switching still occurs during task loading). Specify `@task(chdir=True)` to preserve the previous behavior.
- Bugfix: Fix issue with deserializing custom sandbox configuration objects.
- Bugfix: Handle `parallel_tool_calls` correctly for OpenAI models served through Azure.

## v0.3.72 (03 March 2025)

- Computer: Updated tool definition to match improvements in Claude Sonnet 3.7.

## v0.3.71 (01 March 2025)

- Anthropic: Support for [extended thinking](https://inspect.aisi.org.uk/reasoning.html#claude-3.7-sonnet) features of Claude Sonnet 3.7 (minimum version of `anthropic` package bumped to 0.47.1).
- Reasoning: `ContentReasoning` type for representing model reasoning blocks.
- Reasoning: `reasoning_tokens` for setting maximum reasoning tokens (currently only supported by Claude Sonnet 3.7)
- Reasoning: `reasoning_history` can now be specified as "none", "all", "last", or "auto" (which yields a provider specific recommended default).
- Web Browser: [Various improvements](https://github.com/UKGovernmentBEIS/inspect_ai/pull/1314) to performance and robustness along with several bug fixes.
- OpenAI: Provide long connection (reasoning friendly) socket defaults in http client 
- OpenAI: Capture `reasoning_tokens` when reported.
- OpenAI: Retry on rate limit requests with "Request too large".
- OpenAI: Tolerate `None` for assistant content (can happen when there is a refusal).
- Google: Retry requests on more HTTP status codes (selected 400 errors and all 500 errors). 
- Event Log: Add `working_start` attribute to events and `completed` and `working_time` to model, tool, and subtask events.
- Human Agent: Add `task quit` command for giving up on tasks.
- Human Agent: Don't emit sandbox events for human agent
- Inspect View: Improve rendering of JSON within logging events.
- Inspect View: Improve virtualized rendering of Sample List, Sample Transcript, and Sample Messages.
- Task Display: Let plugins display counters ('rich' and 'full' display modes only).
- Inspect View: Fix layout issues with human agent terminal session playback.
- Inspect View: Improve tool input / output appearance when rendered in VSCode.
- Inspect View: Display reasoning tokens in model usage for the samples and for the complete eval.
- Inspect View: Improve model api request / response output when rendered in VSCode.
- Inspect View: Improve rendering of some tool calls in the transcript.
- Bugfix: Fix audio and video inputs for new Google GenAI client.
- Bugfix: Ensure that token limits are not enforced during model graded scoring.
- Bugfix: Catch standard `TimeoutError` for running shell commands in the computer tool container.
- Bugfix: Correct combination of consecutive string based user messages for Anthropic provider.

## v0.3.70 (25 February 2025)

- [working_limit](https://inspect.aisi.org.uk/errors_and_limits.html#working-limit) option for specifying a maximum working time (e.g. model generation, tool calls, etc.) for samples.
- Added `SandboxEvent` to transcript for recording sandbox execution and I/O.
- Sandboxes: `as_type()` function for checked downcasting of `SandboxEnvironment`
- Remove root logging handlers upon Inspect logger initialisation (as they result in lots of log spam if left installed).
- Only explicitly set `state.completed=True` when entering scoring (`basic_agent()` no longer sets `completed` so can be used in longer compositions of solvers).
- Add `uuid` property to `TaskState` and `EvalSample` (globally unique identifier for sample run).
- Add `cleanup` to tasks for executing a function at the end of each sample run.
- Agent `bridge()` is now compatible with the use of a custom `OPENAI_BASE_URL`.
- Mistral: Bump required version of `mistralai` package to 1.5 (required for `working_limit`).
- Truncate tracebacks included in evaluation log to a maximum of 1MB.
- Compatibility with textual version 2.0 (remove upper bound).
- Align with HF datasets `fsspec` version constraints to avoid pip errors when installing alongside `datasets`.
- Bugfix: Fix issue with tools that had an ordinary `dict` as a parameter.
- Bugfix: Print the correct container `sample_id` for `--no-sandbox-cleanup`.

## v0.3.69 (20 February 2025)

- Google provider updated to use the [Google Gen AI SDK](https://googleapis.github.io/python-genai/), which is now the recommended API for Gemini 2.0 models.
- Task display: Use cooperative cancellation for cancel buttons in task display.
- Task display: Print task progress every 5 seconds for 'plain' display mode.
- Task display: Handle click on running samples tab when there is no transcript.
- Docker: Print stderr from `compose up` when no services startup successfully. 
- Docker: Print sample id and epoch for each container when using `--no-sandbox-cleanup`
- Mistral: Create and destroy client within generate.
- Inspect View: Fix display of score dictionaries containing boolean values
- Bugfix: Catch standard `TimeoutError` for subprocess timeouts (ensure kill/cleanup of timed out process).

## v0.3.68 (19 February 2025)

- Task display: Improve spacing/layout of final task display.
- Textual: speicfy broader range of compatible versions (v0.86.2 to v1.0.0)

## v0.3.67 (18 February 2025)

- Memoize calls to `get_model()` so that model instances with the same parameters are cached and re-used (pass `memoize=False` to disable).
- Async context manager for `Model` class for optional scoped usage of model clients.
- New `assistant_message()` solver.
- Prompt templates: Ignore template placeholders that don't map to passed parameters in `prompt_template()`, and system/user/assistant solvers.
- Google: Handle system messages with content lists and input with system but no user messages.
- Google: Ensure that a completion choice is provided even when none are returned by the service.
- Inspect View: Improve the display of subtasks with no inputs or events.
- Inspect View: Fix transcript display of phantom subtask or other phantom events.
- Inspect View: Fix formatting issues in sample error display
- Bugfix: Raise error for empty dataset (rather than providing a dummy sample).
- Bugfix: Specify markup=False for textual static controls (stricter parser in textual 2.0 leading to exceptions).
- Bugfix: Temporarily pin to textual==1.0.0 while they chase all of their regressions in 2.0

## v0.3.66 (17 February 2025)

- Docker: Correct compose file generation for Dockerfiles w/ custom stem or extension.
- Escape brackets when rendering task config (another textual 2.0 fix)

## v0.3.65 (16 February 2025)

- Compatibility with textual 2.0 (which had several breaking changes).
- Inspect View: Improve scorer display formatting.
- Bugfix: Inspect view now correctly renders arrays with embedded `null` values.
- Bugfix: Inspect view now correctly handles scorers with no metrics.

## v0.3.64 (14 February 2025)

- [Reference documentation](https://inspect.aisi.org.uk/reference/) for Python API and CLI commands.
- Add support for [clustered standard errors](https://inspect.aisi.org.uk/scorers.html#clustered-standard-errors) via a new `cluster` parameter for the `stderr()` metric.
- Improvements to [scoring workflow](https://inspect.aisi.org.uk/scorers.html#sec-scorer-workflow) (`inspect score` command and `score()` function).
- Metrics now take `list[SampleScore]` rather than `list[Score]` (previous signature is deprecated but still works with a warning).
- Use a sample adjustment for the `var()` metric.
- Google: Speculative fix for completion candidates not being returned as a list.
- Python and Bash tools: Add `sandbox` argument for running in non-default sandboxes.
- Transcript: Log `ScoreEvent` (with `intermediate=True`) when the `score()` function is called.
- Transcript: Add `source` field to `InfoEvent` and use it for events logged by the human agent.
- Docker: Support Dockerfiles with `.Dockerfile` extension.
- Docker: Raise error when there is an explicitly configured `container_name` (incompatible with epochs > 1).
- Docker: Dynamically set `compose up` timeout when there are `healthcheck` entries for services.
- Log: Validate that `log_dir` is writeable at startup.
- Log: Write eval config defaults into log file (rather than `None`).
- Bugfix: Always honor level-level-transcript setting for transcript logging.
- Bugfix: Fix some dynamic layout issues for sample sandbox view.

## v0.3.63 (07 February 2025)

- Add [OpenRouter](https://inspect.aisi.org.uk/providers.html#openrouter) model provider.
- Inspect View: Convert codebase from JS/Preact to Typescript/React
- Add `shuffle_choices` to dataset and dataset loading functions. Deprecate `shuffle` parameter to the `multiple_choice` solver.
- Add `stop_words` param to the `f1` scorer. `stop_words` will be removed from the target and answer during normalization.
- Tools: Handle return of empty list from tool calls.
- Computer: Moved out of beta (i.e. from `inspect_ai.tool.beta` into `inspect_ai.tool`).
- Sandboxes: Docker now uses `tee` for write_file operations.
- Inspect View: Handle Zip64 zip files (for log files greater than 4GB)
- Bugfix: Change `type` parameter of `answer()` to `pattern` to address registry serialisation error.
- Bugfix: Restore printing of request payloads for 400 errors from Anthropic.
- Bugfix: Log transcript event for solver provided scores (improves log viewer display of solver scoring)

## v0.3.62 (03 February 2025)

- Various improvements for [reasoning models](https://github.com/UKGovernmentBEIS/inspect_ai/pull/1229) including extracting reasoning content from assistant messages.
- OpenAI: Handle `reasoning_effort`, `max_tokens`, `temperature`, and `parallel_tool_calls` correctly for o3 models.
- OpenAI: Map some additional 400 status codes to `content_filter` stop reason.
- Anthropic: Handle 413 status code (Payload Too Large) and map to `model_length` StopReason.
- Tasks: Log sample with error prior to raising task-ending exception.
- Python: Enhance prompt to emphasise that it is a script rather than a notebook.
- Computer: Various improvements to image including desktop, python, and VS Code configuration.
- Bugfix: Don't download full log from S3 for header_only reads.

## v0.3.61 (31 January 2025)

- Computer: Enable viewing computer tool's remote mouse cursor via VNC.
- Computer: Disable lock screen on from computer tool reference image.
- Limits: Amend `SampleLimitExceededError` with current `state` so that messages, etc. are preserved when limits are hit.
- Tools: Properly handle image dispatching when multiple tool calls are made by assistant.
- Anthropic: Raise error on 400 status not identified as model_length or content_filter.
- Basic Agent: `incorrect_message` can now optionally be an async function.
- Bugfix: Remove `suffix` from `eval-set` CLI args.
- Bugfix: Only catch `Exception` from sandboxenv_init (allow cancelled to propagate)

## v0.3.60 (29 January 2025)

- [Agent Bridge](https://inspect.aisi.org.uk/agent-bridge.html) for integrating external agent frameworks with Inspect.
- [Goodfire](https://inspect.aisi.org.uk/models.html#goodfire) model provider.
- Add `@wraps` to functions wrapped by Inspect decorators to preserve type information.
- Hugging Face: Add support for stop sequences for HF models.
- Docker: More robust parsing of version strings (handle development versions).
- Vertex: Support for Anthropic models hosted on Vertex.
- OpenAI: Read `refusal` field from assistant message when provided.
- OpenAI: Use qualifiers rather than model args for OpenAI on other providers (`openai/azure`)
- Anthropic: Don't insert '(no content)' into canonical messages list (do only on replay)
- Anthropic: Use qualifiers rather than model args for Anthropic on other providers (`anthropic/bedrock`, `anthropic/vertex`).
- Anthropic: Support for `extra_body` model arg (for adding additional JSON properties to the request)
- Basic Agent: Append `tools` to `state` so that tools added in `init` are preserved.
- Scoring: Always provide half-again the sample time limit for scoring.
- Bugfix: Fix issue w/ approvals for samples with id==0.
- Bugfix: Use "plain" display when running eval_async() outside of eval().
- Bugfix: Fix issue with multiple scorers of the same type in a task.

## v0.3.59 (24 January 2025)

- Beta version of [computer()](https://inspect.aisi.org.uk/tools-standard.html#sec-computer) tool which models with a computer desktop environment.
- `user_message()` solver for appending parameterised user messages.
- `prompt_template()`, `system_message()` and `user_message()` solver now also include the sample `store` in substitution parameters.
- Limits: Enforce token and message limit at lower level (not longer required to check `state.completed` for limit enforcement).
- Limits: Enforce [custom limits](https://inspect.aisi.org.uk/errors-and-limits.html#custom-limit) for samples by raising `SampleLimitExceededError`.
- Tasks: Optional ability for solvers to [yield scores](https://inspect.aisi.org.uk/solvers.html#sec-scoring-in-solvers) for a task.
- Model API: Log model calls that result in bad request errors.
- Tools: `model_input` option that determines how tool call result content is played back to the model.
- Tools: Don't attempt to marshall arguments of dynamic `ToolDef` with `**kwargs: Any` (just pass them through).
- Log warning when a non-fatal sample error occurs (i.e. errors permitted by the `fail_on_error` option) 
- Inspect View: allow filtering samples by compound expressions including multiple scorers. (thanks @andrei-apollo)
- Inspect View: improve rendering performance and stability for the viewer when viewing very large eval logs or samples with a large number of steps.
- Task display: Improved `plain` mode with periodic updates on progress, metrics, etc.
- Google: Update to v0.8.4 of google-generativeai (py.typed support and removal of logprobs generation options)
- Google: Support for string enums (e.g. `Literal["a", "b", "c"])`) in tool function declarations.

## v0.3.58 (16 January 2025)

- Support for [audio and video](https://inspect.aisi.org.uk/multimodal.html) inputs for Open AI and Google Gemini models.
- Task display: Added Timeout Tool button for manually timing out a tool call.
- Task display: Automatically switch to "plain" mode when running in a background thread
- Sandboxes: Setup and initialisation errors are now handled at the sample level.
- Sandboxes: Increase setup script timeout to 5 minutes (from 30 seconds) and do not retry setup scripts (in case they aren't idempotent).
- Sandboxes: Add `timeout_retry` option (defaulting to `True`) to `exec()` function.
- Sandboxes: Add `type` and  optional `container` properties to `SandboxConnection`.
- Docker: Services which exit with status 0 during setup no longer cause an error.
- `task_with()` function for creating task variants.
- Added `--filter` argument to trace CLI commands for filtering on trace log message content.
- Print model conversations to terminal with `--display=conversation` (was formerly `--trace`, which is now deprecated).
- HuggingFace: Support models that don't provide a chat template (e.g. gpt2)
- Eval Set: Ensure that logs with status 'started' are retried.
- Rename the built in `bootstrap_std` metric to `bootstrap_stderr` (deprecate `bootstrap_std`)
- Bugfix: Fix duplication of summaries when eval log file is rewritten.

## v0.3.57 (09 January 2025)

- [Tracing API](https://inspect.aisi.org.uk/tracing.html#tracing-api) for custom trace logging.
- Inspect View: never truncate tool result images and display at default width of 800px.
- Inspect View: display tool error messages in transcript when tool errors occur.
- Inspect View: display any completed samples even if the task fails because of an error
- Inspect View: don't display the 'input' column heading if there isn't an input
- Open AI: Handle additional bad request status codes (mapping them to appropriate `StopReason`)
- Open AI: Use new `max_completion_tokens` option for o1 full.
- Web Browser: raise error when both `error` and `web_at` fields are present in response.
- Sandboxes: Apply dataset filters (limit and sample id) prior to sandbox initialisation.
- Docker: Prevent issue with container/project names that have a trailing underscore. 
- Store: initialise `Store` from existing dictionary.
- Log: provide `metadata_as` and `store_as` typed accessors for sample metadata and store.
- Tool parameters with a default of `None` are now supported.
- More fine graned HTML escaping for sample transcripts displalyed in terminal.
- Bugfix: prevent errors when a state or storage value uses a tilde or slash in the key name.
- Bugfix: Include input in sample summary when the sample input contains a simple string.

## v0.3.56 (01 January 2025)

- [Human Agent](https://inspect.aisi.org.uk/human-agent.html) solver for human baselining of computing tasks.
- [Typed interfaces](https://inspect.aisi.org.uk/typing.html) to `Sample` store and metadata using Pydantic models.
- [Approval policies](https://inspect.aisi.org.uk/approval.html#task-approvers) can now be defined at the `Task` level (`eval` level approval policies take precedence).
- Tools can now return `ContentText` and `ContentImage`.
- Move tool result images into subsequent user messages for models that don't support tools returning images.
- `SandboxConnection` that contains login information from sandboxes.
- `display_type()` function for detecting the current display type (e.g. "full", "rich", etc.)
- Trace: improved handling of `eval()` running in multiple processes at once (trace file per-process)
- Docker: don't apply timeouts to `docker build` and `docker pull` commands.
- Bugfix: fix issue w/ `store.get()` not auto-inserting `default` value.

## v0.3.55 (29 December 2024)

- Bedrock: redact authentication model args from eval logs.
- OpenAI: warn when `temperature` is used with o1 models (as it is not supported).
- Bugfix: spread args for cache trace logging.

## v0.3.54 (26 December 2024)

- [Tracing](https://inspect.aisi.org.uk/tracing.html) for diagnosing runs with unterminated action (e.g. model calls, docker commands, etc.).
- Provide default timeout/retry for docker compose commands to mitigate unreliability in some configurations.
- Switch to sync S3 writes to overcome unreliability observed when using async interface.
- Task display: Added `--no-score-display` option to disable realtime scoring metrics.
- Bugfix: Fix failure to fully clone samples that have message lists as input.
- llama-cpp-python: Support for `logprobs`.

## v0.3.53 (20 December 2024)

- OpenAI: Support for o1 including native tool calling and `reasoning_effort` generation option.
- Task API: Introduce `setup` step that always runs even if `solver` is replaced.
- Bedrock: Support for tool calling on Nova models.
- Bedrock: Support for custom `model_args` passed through to `session.Client`.
- Bedrock: Support for `jpeg` images.
- Bedrock: Correct max_tokens for llama3-8b, llama3-70b models on Bedrock.
- Inspect View: Various improvements to appearance of tool calls in transcript.
- Task display: Ensure that widths of progress elements are kept consistent across tasks.
- Sandboxes: New `max_sandboxes` option for (per-provider) maximum number of running sandboxes.
- Sandboxes: Remove use of aiofiles to mitigate potential for threading deadlocks.
- Concurrency: Do not use `max_tasks` as a lower bound for `max_samples`.
- Log recorder: Always re-open log buffer for `eval` format logs.
- Bugfix: Proper handling of text find for eval raw JSON display
- Bugfix: Correct handling for `--sample-id` integer comparisons.
- Bugfix: Proper removal of model_args with falsey values (explicit check for `None`)
- Bugfix: Properly handle custom metrics that return dictionaries or lists
- Bugfix: Proper sample count display when retrying an evaluation
- Bugfix: Fix inability to define and run tasks in a notebook.

## v0.3.52 (13 December 2024)

- Eval: `--sample-id` option for evaluating specific sample id(s).
- Bedrock: Detect and report HTTP rate limit errors.
- Azure AI: Add `emulate_tools` model arg to force tool emulation (emulation is enabled by default for Llama models).
- Basic Agent: Add `max_tool_output` parameter to override default max tool output from generate config.
- Inspect View: Correct display of sample ID for single sample tasks.
- Trace: Show custom tool views in `--trace` mode.
- Bugfix: Support for dynamic metric names in realtime scoring display.

## v0.3.51 (13 December 2024)

- Bugfix: Task display fails to load when no scorers are defined for a task.

## v0.3.50 (12 December 2024)

- Tools: Improved typing/schema support (unions, optional params, enums).
- Tools: Added `append` argument to `use_tools()` for adding (rather than replacing) the currently available tools.
- Docker sandbox: Streamed reads of stderr/stdout (enabling us to enforce output limits for read_file and exec at the source).
- Sandbox API: Enable passing `BaseModel` types for sandbox `config` (formerly only a file path could be passed).
- Task display: Show all task scores in realtime (expand task progress to see scores).
- Task display: Show completed samples and align progress more closely to completed samples (as opposed to steps).
- Task display: Show sample messages/tokens used (plus limits if specified).
- Task display: Resolve issue where task display would lose mouse input after VS Code reload.
- Datasets: Validate that all IDs in datasets are unique (as several downstream problems occur w/ duplicate IDs).
- Inspect View: Fix issue with incorrectly displayed custom tool views.
- Human approval: Use fullscreen display (makes approval UI async and enables rapid processing of approvals via the `Enter` key).
- Added `input_panel()` API for adding custom panels to the fullscreen task display.
- Log recorder: Methods are now async which will improve performance for fsspec filesystems with async implementations (e.g. S3)
- Log recorder: Improve `.eval` log reading performance for remote filesystem (eagerly fetch log to local buffer).
- Add `token_usage` property to `TaskState` which has current total tokens used across all calls to `generate()` (same value that is used for enforcing token limits).
- Add `time` field to `ModelOutput` that records total time spent within call to ModelAPI `generate()`.
- Web browser: Remove base64 images from web page contents (prevent filling up model context with large images).
- Match scorer: If the target of a match isn’t numeric, ignore the numeric flag and instead use text matching (improved handling for percentages).
- Hugging Face: Support for native HF tool calling for Llama, Mistral, Qwen, and others if they conform to various standard schemas.
- Hugging Face: `tokenizer_call_args` dict to specify custom args during tokenization, such as `max_length` and `truncation`.
- Azure AI: Fix schema validation error that occurred when model API returns `None` for `content`.
- Display: Throttle updating of sample list based on number of samples.
- Display: Add explicit 'ctrl+c' keybinding (as textual now disables this by default).
- Bugfix: Correct rate limit error display when running in fullscreen mode.
- Bugfix: `hf_dataset` now explicitly requires the `split` argument (previously, it would crash when not specified).
- Bugfix: Prevent cascading textual error when an error occurs during task initialisation.
- Bugfix: Correctly restore sample summaries from log file after amend.
- Bugfix: Report errors that occur during task finalisation.
  
## v0.3.49 (03 December 2024)

- Logging: Only call CreateBucket on Amazon S3 when the bucket does not already exist.
- Improve cancellation feedback and prevent multiple cancellations when using fullscreen display.
- Inspect View: Prevent circular reference error when rendering complex tool input.
- Inspect View: Resolve display issue with sorting by sample then epoch.

## v0.3.48 (01 December 2024)

- [Realtime display](https://github.com/UKGovernmentBEIS/inspect_ai/pull/865) of sample transcripts (including ability to cancel running samples).
- Scoring: When using a dictionary to map metrics to score value dictionaries, you may now use globs as keys. See our [scorer documentation](https://inspect.aisi.org.uk/scorers.html#sec-multiple-scorers) for more information.
- `EvalLog` now includes a [location](https://github.com/UKGovernmentBEIS/inspect_ai/pull/872) property indicating where it was read from.
- Use [tool views](https://inspect.aisi.org.uk/approval.html#tool-views) when rendering tool calls in Inspect View.
- Consistent behavior for `max_samples` across sandbox and non-sandbox evals (both now apply `max_samples` per task, formerly evals with sandboxes applied `max_samples` globally).
- Log files now properly deal with scores that produce Nan. (fixes [#834](https://github.com/UKGovernmentBEIS/inspect_ai/issues/834))
- Bash tool: add `--login` option so that e.g. .bashrc is read before executing the command.
- Google: Support for tools/functions that have no parameters.
- Google/Vertex: Support for `logprobs` and other new 1.5 (002 series) options.
- AzureAI: Change default max_tokens for Llama models to 2048 (4096 currently yields an error w/ Llama 3.1).
- Mistral: Various compatibility changes for their client and tool calling implementation.
- Handle exponents in numeric normalisation for match, include, and answer scorers.
- hf_dataset: Added `cached` argument to control whether to use a previously cached version of the dataset if available (defaults to `True`).
- hf_dataset: Added `revision` option to load a specific branch or commit SHA (when using `revision` datasets are always revalidated on Hugging Face, i.e. `cached` is ignored).
- Log viewer: Display sample ids rather than indexes.
- Log viewer: Add timestamps to transcript events.
- Log viewer: Metadata which contains images will now render the images.
- Log viewer: Show custom tool call views in messages display.
- Bugfix: Correctly read and forward image detail property.
- Bugfix: Correct resolution of global eval override of task or sample sandboxes.
- Bugfix: Don't do eval log listing on background threads (s3fs can deadlock when run from multiple threads).

## v0.3.47 (18 November 2024)

- Basic agent: Ensure that the scorer is only run once when max_attempts = 1.
- Basic agent: Support custom function for incorrect_message reply to model.
- Tool calling: Execute multiple tool calls serially (some models assume that multiple calls are executed this way rather than in parallel).
- Google: Combine consecutive tool messages into single content part; ensure no empty text content parts.
- AzureAI: Create and close client with each call to generate (fixes issue w/ using azureai on multiple passes of eval).
- Bedrock: Migrate to the [Converse API](https://docs.aws.amazon.com/bedrock/latest/userguide/conversation-inference-supported-models-features.html), which supports many more features including tool calling and multimodal models.
- Scoring: When using a dictionary to map metrics to score value dictionaries, you may now use globs as keys. See our [scorer documentation](https://inspect.aisi.org.uk/scorers.html#sec-multiple-scorers) for more information.
- Sample limit events will now appear in the transcript if a limit (e.g. message, token, or time limit) halt a sample. The sample list and sample detail also display the limit, if applicable.

## v0.3.46 (12 November 2024)

- [eval](https://inspect.aisi.org.uk/eval-logs.html#sec-log-format) is now the default log format (use `--log-format=json` to use old format).
- Base 64 images are now logged by default for all log formats (disable with `--no-log-images`).
- The log viewer now properly displays sample errors in the sample list for `eval` format log files.
- Improve path handling when using `inspect log convert` to convert a single log file.
- Web browser tool: Subtasks now each have independent web browser sessions.
- Anthropic: Ensure that assistant messages created in generate never have empty content lists.
- Increase sandbox `exec()` output limit from 1 MiB to 10 MiB.

## v0.3.45 (11 November 2024)

- [time_limit](https://inspect.aisi.org.uk/errors_and_limits.html#sample-limits) option for specifying a maximum execution time for samples.
- [read_eval_log_samples()](https://inspect.aisi.org.uk/eval-logs.html#streaming) function for streaming reads of `.eval` log files.
- Mistral: Support for multi-modal models (requires v1.2 of mistralai package).
- Groq: Support for multi-modal models (requires v0.11.0 of groq package).
- AzureAI: Use Model Inference API (preview) for implementation of model client.
- Bedrock: Fix parsing of Bedrock Mistral Large 2407 responses
- Apply standard sample error handling (fail-on-error, etc.) when running scorers.
- Fix issue with correctly logging task_args for eval-set tasks which are interrupted.
- Move `INSPECT_DISABLE_MODEL_API` into `generate()` (as opposed to `get_model()`)
- Always treat `.eval` files as logs (don't apply file name pattern restrictions as we do with `.json`).
- Log model calls when model providers return bad request errors
- Better lay out large numbers of configuration and parameters when displaying log files.
- The log viewer now properly displays sample scores for running tasks.
- Add `metadata` field to `ModelOutput` and provide various fields for the Groq provider.

## v0.3.44 (04 November 2024)

- Revert change to single epoch reducer behavior (regressed some scoring scenarios).

## v0.3.43 (04 November 2024)

- New binary [log format](https://inspect.aisi.org.uk/eval-logs.html#sec-log-format) which yields substantial size and speed improvements (JSON format log files are still fully supported and utilities for converting between the formats are provided).
- [Grok](https://docs.x.ai/) model provider.
- [llama-cpp-python](https://llama-cpp-python.readthedocs.io/en/latest/) local model provider.
- Extensions: correctly load extensions in packages where package name differs from dist name.
- Added `--model-config`, `--task-config`, and `--solver-config` CLI arguments for specifying model, task, and solver args using a JSON or YAML config file.
- View: properly render complex score objects in transcript.
- Write custom tool call views into transcript for use by Inspect View.
- Use `casefold()` for case-insensitive compare in `includes()`, `match()`, `exact()`, and `f1()` scorers.
- OpenAI: eliminate use of `strict` tool calling (sporadically supported across models and we already internally validate).
- Mistral: fix bug where base_url was not respected when passing both an api_key and base_url.
- Don't include package scope for task name part of log files.
- Improve performance of write_file for Docker sandboxes.
- Use user_data_dir rather than user_runtime_dir for view notifications.
- Implement `read_eval_log_sample()` for JSON log files.
- Log the list of dataset sample IDs.
- Limit `SandboxEnvironment.exec()` output streams to 1 MiB. Limit `SandboxEnvironment.read_file()` to 100 MiB.
- Add `INSPECT_DISABLE_MODEL_API` environment variable for disabling all Model APIs save for mockllm.
- Add optional `tool_call_id` param to `ModelOutput.for_tool_call()`.
- Support all JSON and CSV dataset arguments in `file_dataset()` function.

## v0.3.42 (23 October 2024)

- [ToolDef](https://inspect.aisi.org.uk/tools-custom.html#sec-dynamic-tools) class for dynamically creating tool definitions.
- Added `--tags` option to eval for tagging evaluation runs.
- Added APIs for accessing sample event transcripts and for creating and resolving attachments for larger content items.
- Cleanup Docker Containers immediately for samples with errors.
- Support Dockerfile as config path for Docker sandboxes (previously only supported compose files).
- Anthropic: remove stock tool use chain of thought prompt (many Anthropic models now do this internally, in other cases its better for this to be explicit rather than implicit).
- Anthropic: ensure that we never send empty text content to the API.
- Google: compatibility with google-generativeai v0.8.3
- Llama: remove extraneous <|start_header_id|>assistant<|end_header_id|> if it appears in an assistant message.
- OpenAI: Remove tool call id in user message reporting tool calls to o1- models.
- Use Dockerhub aisiuk/inspect-web-browser-tool image for web browser tool.
- Use ParamSpec to capture types of decorated solvers, tools, scorers, and metrics.
- Support INSPECT_EVAL_MODEL_ARGS environment variable for calls to `eval()`.
- Requirements: add lower bounds to various dependencies based on usage, compatibility, and stability.
- Added `include_history` option to model graded scorers to optionally include the full chat history in the presented question.
- Added `delimiter` option to `csv_dataset()` (defaults to ",")
- Improve answer detection in multiple choice scorer.
- Open log files in binary mode when reading headers (fixes ijson deprecation warning).
- Capture `list` and `dict` of registry objects when logging `plan`.
- Add `model_usage` field to `EvalSample` to record token usage by model for each sample.
- Correct directory handling for tasks that are imported as local (non-package) modules.
- Basic agent: terminate agent loop when the context window is exceeded.
- Call tools sequentially when they have opted out of parallel calling.
- Inspect view bundle: support for bundling directories with nested subdirectories.
- Bugfix: strip protocol prefix when resolving eval event content
- Bugfix: switch to run directory when running multiple tasks with the same run directory.
- Bugfix: ensure that log directories don't end in forward/back slash.

## v0.3.41 (11 October 2024)

- [Approval mode](https://inspect.aisi.org.uk/approval.html) for extensible approvals of tool calls (human and auto-approvers built in,  arbitrary other approval schemes via extensions).
- [Trace mode](https://inspect.aisi.org.uk/interactivity.html#sec-trace-mode) for printing model interactions to the terminal.
- Add `as_dict()` utility method to `Score`
- [Sample limits](https://inspect.aisi.org.uk/errors_and_limits.html#sample-limits) (`token_limit` and `message_limit`) for capping the number of tokens or messages used per sample ( `message_limit` replaces deprecated `max_messages`).
- Add `metadata` field to `Task` and record in log `EvalSpec`.
- Include datetime and level in file logger.
- Correct llama3 and o1 tool calling when empty arguments passed.
- Allow resolution of any sandbox name when there is only a single environment.
- Introduce `--log-level-transcript` option for separate control of log entries recorded in the eval log file
- Improve mime type detection for image content encoding (fixes issues w/ webp images).
- Fix memory leak in Inspect View worker-based JSON parsing.
- Add `fail_on_error` option for `eval_retry()` and `inspect eval-retry`.
- Defer resolving helper models in `self_critique()` and `model_graded_qa()`.
- Fix Docker relative path resolution on Windows (use PurePosixPath not Path)
- Restore support for `--port` and `--host` on Inspect View.

## v0.3.40 (6 October 2024)

- Add `interactive` option to `web_browser()` for disabling interactive tools (clicking, typing, and submitting forms).
- Provide token usage and raw model API calls for OpenAI o1-preview.
- Add support for reading CSV files of dialect 'excel-tab'.
- Improve prompting for Python tool to emphasise the need to print output.
- For `basic_agent()`, defer to task `max_messages` if none is specified for the agent (default to 50 is the task does not specify `max_messages`).
- Add optional `content` parameter to `ModelOutput.for_tool_call()`.
- Display total samples in Inspect View
- Prune `sample_reductions` when returning eval logs with `header_only=True`.
- Improved error message for undecorated solvers.
- For simple matching scorers, only include explanation if it differs from answer.

## v0.3.39 (3 October 2024)

- The sample transcript will now display the target for scoring in the Score Event (for newly run evaluations).
- Provide setter for `max_messages` on `TaskState`.
- Provide `max_messages` option for `basic_agent()` (defaulting to 50) and use it rather than any task `max_messages` defined.
- Improved implementation of disabling parallel tool calling (also fixes a transcript issue introduced by the original implementation).
- Improve quality of error messages when a model API key environment variable is missing.
- Improve prompting around letting the model know it should not attempt parallel web browser calls.

## v0.3.38 (3 October 2024)

- Rename `web_browser_tools()` to `web_browser()`, and don't export individual web browsing tools.
- Add `parallel` option to `@tool` decorator and specify `parallel=False` for web browsing tools.
- Improve prompting for web browser tools using more explicit examples.
- Improve prompting for `</tool_call>` end sequence for Llama models.
- Fix issue with failure to execute sample setup scripts.

## v0.3.37 (2 October 2024)

- Move evals into [inspect_evals](https://github.com/UKGovernmentBEIS/inspect_evals) package.

## v0.3.36 (2 October 2024)

- [Web Browser](https://inspect.aisi.org.uk/tools-standard.html#sec-web-browser) tool which provides a headless Chromium browser that supports navigation, history, and mouse/keyboard interactions.
- `auto_id` option for dataset readers to assign an auto-incrementing ID to records.
- Task args: don't attempt to serialise registry objects that don't have captured parameters.

## v0.3.35 (1 October 2024)

- Catch o1-preview "invalid_prompt" exception and convert to normal content_filter refusal.
- Terminate timed out subprocesses.
- Support 'anthropoic/bedrock/' service prefix for Anthropic models hosted on AWS Bedrock.
- Change score reducer behavior to always reduce score metadata to the value of the `metadata` field in the first epoch
- Improve task termination message (provide eval-retry prompt for tasks published in packages)
- Preserve type for functions decorated with `@task`.
- Various improvements to layout and display for Inspect View transcript.

## v0.3.34 (30 September 2024)

- Support for `max_tokens` on OpenAI o1 models (map to `max_completion_tokens`).
- Fix regression of log and debug options on `inspect view`
- Improved focus management for Inspect View
- Raise error if `epochs` is less than 1
- Improve code parsing for HumanEval (compatibility with Llama model output)

## v0.3.33 (30 September 2024)

- StopReason: Added "model_length" for exceeding token window and renamed "length" to "max_tokens".
- Capture solver input params for subtasks created by `fork()`.
- Option to disable ANSI terminal output with `--no-ansi` or `INSPECT_NO_ANSI`
- Add chain of thought option to `multiple_choice()` and export `MultipleChoiceTemplate` enumeration
- Allow Docker sandboxes configured with `x-default` to be referred to by their declared service name.
- Improved error messages for Docker sandbox initialisation.
- Improve legibility of Docker sandbox log entries (join rather than displaying as array)
- Display user message immediately proceeding assistant message in model call transcripts.
- Display images created by tool calls in the Viewer.
- Fix duplicated tool call output display in Viewer for Gemini and Llama models.
- Require a `max_messages` for use of `basic_agent()` (as without it, the agent could end up in an infinite loop).
- Load extension entrypoints per-package (prevent unnecessary imports from packages not being referenced).
- Track sample task state in solver decorator rather than solver transcript.
- Display solver input parameters for forked subtasks.
- Improvements to docker compose down cleanup: timeout, survive missing compose files.
- Always produce epoch sample reductions even when there is only a single epoch.
- Scores produced after being reduced retain `answer`, `explanation`, and `metadata` only if equal across all epochs.

## v0.3.32 (25 September 2024)

- Fix issue w/ subtasks not getting a fresh store() (regression from introduction of `fork()` in v0.3.30)
- Fix issue w/ subtasks that return None invalidating the log file.
- Make subtasks collapsible in Inspect View.
- Improved error reporting for missing `web_search()` provider environment variables.

## v0.3.31 (24 September 2024)

- Deprecated `Plan` in favor of `Solver` (with `chain()` function to compose multiple solvers).
- Added `max_tool_output` generation option (defaults to 16KB).
- Improve performance of `header_only` log reading (switch from json-stream to ijson).
- Add support for 0 retries to `eval-set` (run a single `eval` then stop).
- Tool calling fixes for update to Mistral v1.1. client.
- Always show `epochs` in task status (formerly wasn't included for multiple task display)
- Render transcript `info()` strings as markdown
- Eliminate log spam from spurious grpc fork message.
- Fix issue with hf_dataset shuffle=True not actually shuffling.
- Improved error handling when loading invalid setuptools entrypoints.
- Don't catch TypeError when calling tools (we now handle this in other ways)

## v0.3.30 (18 September 2024)

- Added `fork()` function to fork a `TaskState` and evaluate it against multiple solvers in parallel.
- Ensure that Scores produced after being reduced still retain `answer`, `explanation`, and `metadata`.
- Fix error when running `inspect info log-types`
- Improve scorer names imported from modules by not including the the module names.
- Don't mark messages read from cache with source="cache" (as this breaks the cache key)
- Add `cache` argument to `basic_agent()` for specifying cache policy for the agent.
- Add `cache` field to `ModelEvent` to track cache reads and writes.
- Compatibility with Mistral v1.1 client (now required for Mistral).
- Catch and propagate Anthropic content filter exceptions as normal "content_filter" responses.
- Fix issue with failure to report metrics if all samples had a score value of 0.
- Improve concurrency of Bedrock models by using aioboto3.
- Added [SWE Bench](https://github.com/UKGovernmentBEIS/inspect_evals/tree/main/src/inspect_evals/swe_bench), [GAIA](https://github.com/UKGovernmentBEIS/inspect_evals/tree/main/src/inspect_evals/gaia), and [GDM CTF](https://github.com/UKGovernmentBEIS/inspect_evals/tree/main/src/inspect_evals/gdm_capabilities/in_house_ctf) evals.

## v0.3.29 (16 September 2024)

- Added `--plan` and `-P` arguments to `eval` and `eval-set` commands for replacing the task default plan with another one.
- Improved support for eval retries when calling `eval()` or `eval_set()` with a `plan` argument.
- Don't log base64 images by default (re-enable logging with `--log-images`).
- Provide unique tool id when parsing tool calls for models that don't support native tool usage.
- Fix bug that prevented `epoch_reducer` from being used in eval-retry.
- Fix bug that prevented eval() level `epoch` from overriding task level `epoch`.

## v0.3.28 (14 September 2024)

- [basic_agent()](https://inspect.aisi.org.uk/agents.html#sec-basic-agent) that provides a ReAct tool loop with support for retries and encouraging the model to continue if its gives up or gets stuck.
- [score()](https://inspect.aisi.org.uk/solvers.html#sec-scoring-in-solvers) function for accessing scoring logic from within solvers.
- Ability to [publish](https://inspect.aisi.org.uk/log-viewer.html#sec-publishing) a static standalone Inspect View website for a log directory.
- `system_message()` now supports custom parameters and interpolation of `metadata` values from `Sample`.
- `generate()` solver now accepts arbitrary generation config params.
- `use_tools()` now accepts a variadic list of `Tool` in addition to literal `list[Tool]`.
- `bash()` and `python()` tools now have a `user` parameter for choosing an alternate user to run code as.
- `bash()` and `python()` tools now always return stderr and stdout no matter the exit status.
- Support for OpenAI o1-preview and o1-mini models.
- Input event for recording screen input in sample transcripts.
- Record to sample function for CSV and JSON dataset readers can now return multiple samples.
- Added `debug_errors` option to `eval()` to raise task errors (rather than logging them) so they can be debugged.
- Properly support metrics that return a dict or list of values
- Improved display of prerequisite errors when running `eval()` from a script or notebook.
- Fix `eval_set()` issue with cleaning up failed logs on S3.
- Cleanup Docker containers that fail during sample init.
- Add support for computing metrics for both individual keys within a dictionary but also for the dictionary as a whole
- Fix for Vertex tool calling (don't pass 'additionalProperties').
- Added [SQuAD](https://github.com/UKGovernmentBEIS/inspect_evals/tree/main/src/inspect_evals/squad), [AGIEval](https://github.com/UKGovernmentBEIS/inspect_evals/tree/main/src/inspect_evals/agieval), [IFEval](https://github.com/UKGovernmentBEIS/inspect_ai/blob/main/src/inspect_evals/ifeval/), [PubMedQA](https://github.com/UKGovernmentBEIS/inspect_evals/tree/main/src/inspect_evals/pubmedqa), and [MBPP](https://github.com/UKGovernmentBEIS/inspect_evals/tree/main/src/inspect_evals/mbpp) benchmarks.

## v0.3.27 (6 September 2024)

- Fix missing timestamp issue with running `eval_set()` with an S3-backed log directory.
- Correct rounding behavior for `f1()` and `exact()` scorers.
- Correct normalized text comparison for `exact()` scorer.
- Improved appearance and navigation for sample transcript view.
- Added [MathVista](https://github.com/UKGovernmentBEIS/inspect_evals/tree/main/src/inspect_evals/mathvista) benchmark.

## v0.3.26 (6 September 2024)

- [Eval Sets](https://inspect.aisi.org.uk/eval-sets.html) for running groups of tasks with automatic retries.
- [Per-sample](https://inspect.aisi.org.uk/sandboxing.html#sec-per-sample-sandbox) Sandbox environments can now be specified (e.g. allowing for a distinct Dockerfile or Docker compose file for each sample).
- [input_screen()](https://inspect.aisi.org.uk/interactivity.html) context manager to temporarily clear task display for user input.
- Introduce two new scorers, `f1()` (precision and recall in text matching) and `exact()` (whether normalized text matches exactly).
- Task `metrics` now override built in scorer metrics (previously they were merged). This enables improved re-use of existing scorers where they only change required is a different set of metrics.
- `write_log_dir_manifest()` to write a log header manifest for a log directory.
- Relocate `store()` and `@subtask` from solver to utils module; relocate `transcript()` from solver to log module.
- Add optional user parameter to SandboxEnvironment.exec for specifying the user. Currently only DockerSandboxEnvironment is supported.
- Fix issue with resolving Docker configuration files when not running from the task directory.
- Only populate Docker compose config metadata values when they are used in the file.
- Treat Sandbox exec `cwd` that are relative paths as relative to sample working directory.
- Filter base64 encoded images out of model API call logs.
- Raise error when a Solver does not return a TaskState.
- Only run tests that use model APIs when the `--runapi` flag is passed to `pytest` (prevents unintended token usage)
- Remove `chdir` option from `@tasks` (tasks now always chdir during execution).
- Do not process `.env` files in task directories (all required vars should be specified in the global `.env`).
- Only enable `strict` mode for OpenAI tool calls when all function parameters are required.
- Added [MMMU](https://github.com/UKGovernmentBEIS/inspect_evals/tree/main/src/inspect_evals/mmmu), [CommonsenseQA](https://github.com/UKGovernmentBEIS/inspect_evals/tree/main/src/inspect_evals/commonsense_qa), [MMLU-Pro](https://github.com/UKGovernmentBEIS/inspect_evals/tree/main/src/inspect_evals/mmlu_pro), and [XSTest](https://github.com/UKGovernmentBEIS/inspect_evals/tree/main/src/inspect_evals/xstest) benchmarks.

## v0.3.25 (25 August 2024)

- `Store` for manipulating arbitrary sample state from within solvers and tools.
- `Transcripts` for detailed sample level tracking of model and tool calls, state changes, logging, etc.
- `Subtasks` for delegating work to helper models, sub-agents, etc.
- Integration with Anthropic [prompt caching](https://inspect.aisi.org.uk/caching.html#sec-provider-caching).
- [fail_on_error](https://inspect.aisi.org.uk/errors-and-limits.html#failure-threshold) option to tolerate some threshold of sample failures without failing the evaluation.
- Specify `init` value in default Docker compose file so that exit signals are handled correctly (substantially improves container shutdown performance).
- Add `function` field to `ChatMessageTool` to indicate the name of the function called.
- Added [RACE](https://github.com/UKGovernmentBEIS/inspect_evals/tree/main/src/inspect_evals/race-h/) benchmark.

## v0.3.24 (18 August 2024)

- Support for tool calling for Llama 3.1 models on Bedrock.
- Report JSON schema validation errors to model in tool response.
- Support for `strict` mode in OpenAI tool calls (update to v1.40.0 of `openai` package required).

## v0.3.23 (16 August 2024)

- Support for tool calling for Llama 3.1 models on Azure AI and CloudFlare.
- Increase default `max_tokens` from 1024 to 2048.
- Record individual sample reductions along with results for multi-epoch evals.
- Change default to not log base64 encoded versions of images, as this often resulted in extremely large log files (use `--log-images` to opt back in).
- Update to new Mistral API (v1.0.1 of `mistralai` is now required).
- Support for Llama 3.1 models on Amazon Bedrock
- Eliminate Bedrock dependency on anthropic package (unless using an Anthropic model).
- Improved resolution of AWS region for Bedrock (respecting already defined AWS_REGION and AWS_DEFAULT_REGION)
- Fix bug in match scorer whereby numeric values with periods aren't correctly recognized.
- Added [HumanEval](https://github.com/UKGovernmentBEIS/inspect_evals/tree/main/src/inspect_evals/humaneval), [WinoGrande](https://github.com/UKGovernmentBEIS/inspect_evals/tree/main/src/inspect_evals/winogrande) and [Drop](https://github.com/UKGovernmentBEIS/inspect_evals/tree/main/src/inspect_evals/drop) benchmarks.

## v0.3.22 (07 August 2024)

- Fix issue affecting results of `pass_at_{k}` score reducer.

## v0.3.21 (07 August 2024)

- Add `pass_at_{k}` score reducer to compute the probability of at least 1 correct sample given `k` epochs.
- Improved metrics `value_to_float` string conversion (handle numbers, "true", "false", etc.)
- Log viewer: Ctrl/Cmd+F to find text when running in VS Code.
- Set Claude default `max_tokens` to 4096
- Combine user and assistant messages for Vertex models.
- Warn when using the `name` parameter with task created from `@task` decorated function.
- Make sample `metadata` available in prompt, grading, and self-critique templates.
- Retry on several additional OpenAI errors (APIConnectionError | APITimeoutError | InternalServerError)
- Fix a regression which would cause the 'answer' to be improperly recorded when scoring a sample.

## v0.3.20 (03 August 2024)

- `Epochs` data type for specifying epochs and reducers together (deprecated `epochs_reducer` argument).
- Enable customisation of model generation cache dir via `INSPECT_CACHE_DIR` environment variable.
- Use doc comment description rather than `prompt` attribute of `@tool` for descriptions.
- Include examples section from doc comments in tool descriptions.
- Add `tool_with()` function for adapting tools to have varying names and parameter descriptions.
- Improve recording of `@task` arguments so that dynamically created tasks can be retried.
- Only print `eval-retry` message to terminal for filesystem based tasks.
- Enhance Python logger messages to capture more context from the log record.
- Fix an issue that could result in duplicate display of scorers in log view when using multiple epoch reducers.

## v0.3.19 (02 August 2024)

- [vLLM](https://inspect.aisi.org.uk/models.html#sec-vllm) model provider.
- [Groq](https://groq.com/) model provider.
- [Google Vertex](https://inspect.aisi.org.uk/models.html#google-vertex) model provider.
- [Reduce scores](https://inspect.aisi.org.uk/scorers.html##sec-reducing-epoch) in multi-epoch tasks before computing metrics (defaults to averaging sample values).
- Replace the use of the `bootstrap_std` metric with `stderr` for built in scorers (see [rationale](https://inspect.aisi.org.uk/scorers.html#stderr-note) for details).
- Option to write Python logger entries to an [external file](https://inspect.aisi.org.uk/log-viewer.html#sec-external-file).
- Rename `ToolEnvironment` to `SandboxEnvironment` and `tool_environment()` to `sandbox()` (moving the renamed types from `inspect_ai.tool` to `inspect_ai.util`). Existing symbols will continue to work but will print deprecation errors.
- Moved the `bash()`, `python()`, and `web_search()` functions from `inspect_ai.solver` to `inspect_ai.tool`.  Existing symbols will continue to work but will print deprecation errors.
- Enable parallel execution of tasks that share a working directory.
- Add `chdir` option to `@task` to opt-out of changing the working directory during task execution.
- Enable overriding of default safety settings for Google models.
- Use Python type annotations as the first source of type info for tool functions (fallback to docstrings only if necessary)
- Support for richer types (list, TypeDict, dataclass, Pydantic, etc.) in tool calling.
- Change `ToolInfo` parameters to be directly expressed in JSON Schema (making it much easier to pass them to model provider libraries).
- Validate tool call inputs using JSON Schema and report errors to the model.
- Gracefully handle tool calls that include only a single value (rather than a named dict of parameters).
- Support `tool_choice="any"` for OpenAI models (requires >= 1.24.0 of openai package).
- Make multiple tool calls in parallel. Parallel tool calls occur by default for OpenAI, Anthropic, Mistral, and Groq. You can disable this behavior for OpenAI and Groq with `--parallel-tool-calls false`.
- Invoke rate limit retry for OpenAI APITimeoutError (which they have recently begun returning a lot of more of as a result of httpx.ConnectTimeout, which is only 5 seconds by default.).
- Add `cwd` argument to `SandboxEnvironment.exec()`
- Use `tee` rather than `docker cp` for Docker sandbox environment implementation of `write_file()`.
- Handle duplicate tool call ids in Inspect View.
- Handle sorting sample ids of different types in Inspect View.
- Correctly resolve default model based on CLI --model argument.
- Fix issue with propagating API keys to Azure OpenAI provider.
- Add `azure` model arg for OpenAI provider to force binding (or not binding) to the Azure OpenAI back-end.
- Support for Llama 3 models with the Azure AI provider.
- Add `setup` field to `Sample` for providing a per-sample setup script.
- Score multiple choice questions without parsed answers as incorrect (rather than being an error). Llama 3 and 3.1 models especially often fail to yield an answer.
- Read JSON encoded `metadata` field from samples.
- Show task/display progress immediately (rather than waiting for connections to fill).
- Reduce foreground task contention for Inspect View history loading.
- Ability to host standalone version of Inspect View to view single log files.
- Throw `TimeoutError` if a call to `subprocess()` or `sandbox().exec()` times out (formerly a textual error was returned along with a non-zero exit code).
- Validate name passed to `example_dataset()` (and print available example dataset names).
- Resolve relative image paths within Dataset samples against the directory containing the dataset.
- Preserve `tool_error` text for Anthropic tool call responses.
- Fix issue with rate limit reporting being per task not per eval.
- Set maximum rate limit backoff time to 30 minutes
- Retry with exponential backoff for web_search Google provider.

## v0.3.18 (14 July 2024)

- [Multiple Scorers](https://inspect.aisi.org.uk/scorers.html#sec-multiple-scorers) are now supported for evaluation tasks.
- [Multiple Models](https://inspect.aisi.org.uk/parallelism.html#sec-multiple-models) can now be evaluated in parallel by passing a list of models to `eval()`.
- Add `api_key` to `get_model()` for explicitly specifying an API key for a model.
- Improved handling of very large (> 100MB) log files in Inspect View.
- Use `network_mode: none` for disabling networking by default in Docker tool environments.
- Shorten the default shutdown grace period for Docker container cleanup to 1 second.
- Allow sandbox environment providers to specify a default `max_samples` (set to 25 for the Docker provider).
- Prevent concurrent calls to `eval_async()` (unsafe because of need to change directories for tasks). Parallel task evaluation will instead be implemented as a top-level feature of `eval()` and `eval_async()`.
- Match scorers now return answers consistently even when there is no match.
- Relocate tool related types into a new top-level `inspect_ai.tool` module (previous imports still work fow now, but result in a runtime deprecation warning).
- Decouple tools entirely from solvers and task state (previously they had ways to interact with metadata, removing this coupling will enable tool use in lower level interactions with models). Accordingly, the `call_tools()` function now operates directly on messages rather than task state.
- Support token usage for Google models (Inspect now requires `google-generativeai` v0.5.3).

## v0.3.17 (25 June 2024)

- Optional increased control over the tool use loop via the `call_tools()` function and new `tool_calls` parameter for `generate()`.
- New `per_epoch` option for `CachePolicy` to allow caching to ignore epochs.
- Correctly handle `choices` and `files` when converting `Sample` images to base64.

## v0.3.16 (24 June 2024)

-   Various fixes for the use of Docker tool environments on Windows.
-   Ability to disable cleanup of tool environments via `--no-toolenv-cleanup`.
-   New `inspect toolenv cleanup` command for manually cleaning up tool environments.
-   `ToolError` exception type for explicitly raising tool errors to the model. Formerly, any exception would be surfaced as a tool error to the model. Now, the `ToolError` exception is required for reporting to the model (otherwise other exception types go through the call stack and result in an eval error).
-   Resolve `INSPECT_LOG_DIR` in `.env` file relative to `.env` file parent directory.
-   Use `-` for delimiting `--limit` ranges rather than `,`.
-   Use HF model device for generate (compatibility with multi-GPU).

## v0.3.15 (15 June 2024)

-   [Sandbox Environments](https://inspect.aisi.org.uk/sandboxing.html) for executing tool code in a sandbox.
-   [Caching](https://inspect.aisi.org.uk/caching.html) to reduce the number of model API calls made.
-   The `multiple_choice()` solver now has support for questions with multiple correct answers.
-   More fine grained handling of Claude `BadRequestError` (400) errors (which were formerly all treated as content moderation errors).
-   Filter out empty TextBlockParam when playing messages back to Claude.
-   Automatically combine Claude user messages that include tool content.
-   Revert to "auto" rather than "none" after forced tool call.
-   Provide `TaskState.tools` getter/setter (where the setter automatically syncs the system messages to the specified set of tools).
-   The `use_tools()` function now uses the `TaskState.tools` setter, so replaces the current set of tools entirely rather than appending to it.
-   Set `state.completed = False` when `max_messages` is reached.
-   Allow tools to be declared with no parameters.
-   Allow for null `bytes` field in `Logprobs` and `TopLogprobs`.
-   Support all Llama series models on Bedrock.
-   Added `truthfulqa` benchmark.
-   Added `intercode-ctf` example.

## v0.3.14 (04 June 2024)

-   Stream samples to the evaluation log as they are completed (subject to the new `--log-buffer` option). Always write completed samples in the case of an error or cancelled task.
-   New `"cancelled"` status in eval log for tasks interrupted with SIGINT (e.g. Ctrl-C). Logs are now written for cancellations (previously they were not).
-   Default `--max-samples` (maximum concurrent samples) to `--max-connections`, which will result in samples being more frequently completed and written to the log file.
-   For `eval_retry()`, copy previously completed samples in the log file being retried so that work is not unnecessarily repeated.
-   New `inspect eval-retry` command to retry a log file from a task that ended in error or cancellation.
-   New `retryable_eval_logs()` function and `--retryable` option for `inspect list logs` to query for tasks not yet completed within a log directory.
-   Add `shuffled` property to datasets to determine if they were shuffled.
-   Remove unused `extensions` argument from `list_eval_logs()`.

## v0.3.13 (31 May 2024)

-   Bugfix: Inspect view was not reliably updating when new evaluation logs were written.

## v0.3.12 (31 May 2024)

-   Bugfix: `results` was not defined when no scorer was provided resulting in an error being thrown. Fixed by setting `results = EvalResults()` when no scorer is provided.
-   Bugfix: The viewer was not properly handling samples without scores.

## v0.3.11 (30 May 2024)

-   Update to non-beta version of Anthropic tool use (remove legacy xml tools implementation).

## v0.3.10 (29 May 2024)

-   **BREAKING:** The `pattern` scorer has been modified to match against any (or all) regex match groups. This replaces the previous behaviour when there was more than one group, which would only match the second group.
-   Improved performance for Inspect View on very large datasets (virtualized sample list).
-   ToolChoice `any` option to indicate the model should use at least one tool (supported by Anthropic and Mistral, mapped to `auto` for OpenAI).
-   Tool calls can now return a simple scalar or `list[ContentText | ContentImage]`.
-   Support for updated Anthropic tools beta (tool_choice and image tool results).
-   Report tool_error back to model if it provides invalid JSON for tool calls arguments (formerly this halted the entire eval with an error).
-   New `max_samples` option to control how many samples are run in parallel (still defaults to running all samples in parallel).
-   Add `boolq.py` benchmark.
-   Add `piqa.py` benchmark.
-   View: Improved markdown rendering (properly escape reference links).
-   Improved typing for example_dataset function.
-   Setuptools entry point for loading custom model extensions.
-   Break optional `tuple` return out of `ToolResult` type.
-   Bugfix: always read original sample message(s) for `TaskState.input_text`.
-   Bugfix: remove write counter from log (could have resulted in incomplete/invalid logs propagating to the viewer).
-   Bugfix: handle task names that include spaces in log viewer.

## v0.3.9 (14 May 2024)

-   Add `ollama` local model provider.
-   Add `multi_scorer()` and `majority_vote()` functions for combining multiple scorers into a single score.
-   Add support for multiple model graders in `model_graded_qa()`.
-   Raise `TypeError` for solvers and scorers not declared as `async`.
-   Fallback to standard parse if `NaN` or `Inf` is encountered while reading log file header.
-   Remove deprecated support for matching partial model names (e.g. "gpt" or "claude").

## v0.3.8 (07 May 2024)

-   Exclude null config values from listings in log viewer.

## v0.3.7 (07 May 2024)

-   Add support for logprobs to HF provider, and create uniform API for other providers that support logprobs (Together and OpenAI).
-   Provide an option to merge assistant messages and use it for Anthropoic models (as they don't allow consecutive assistant messages).
-   Supporting infrastructure in Inspect CLI for VS Code extension (additional list and info commands).

## v0.3.6 (06 May 2024)

-   Show first log file immediately (don't wait for fetching metadata for other logs)
-   Add `--version` CLI arg and `inspect info version` command for interrogating version and runtime source path.
-   Fix: exclude `null` config values in output from `inspect info log-file`

## v0.3.5 (04 May 2024)

-   Fix issue with logs from S3 buckets in inspect view.
-   Add `sort()` method to `Dataset` (defaults to sorting by sample input length).
-   Improve tokenization for HF provider (left padding, attention mask, and allow for custom chat template)
-   Improve batching for HF provider (generate as soon as queue fills, thread safety for future.set_result).
-   Various improvements to documentation.

## v0.3.4 (01 May 2024)

-   `write_eval_log()` now ignores unserializable objects in metadata fields.
-   `read_eval_log()` now takes a `str` or `FileInfo` (for compatibility w/ list returned from `list_eval_logs()`).
-   Registry name looks are now case sensitive (fixes issue w/ loading tasks w/ mixed case names).
-   Resiliency to Python syntax errors that occur when enumerating tasks in a directory.
-   Do not throw error if unable to parse or load `.ipynb` file due to lack of dependencies (e.g. `nbformat`).
-   Various additions to log viewer display (log file name, dataset/scorer in listing, filter by complex score types).
-   Improvements to markdown rendering in log viewer (don't render intraword underscores, escape html tags).

## v0.3.3 (28 April 2024)

-   `inspect view` command for viewing eval log files.
-   `Score` now has an optional `answer` field, which denotes the answer text extracted from model output.
-   Accuracy metrics now take an optional `ValueToFloat` function for customising how textual values mapped to float.
-   Made `model_graded_qa` more flexible with separate `instruction` template and `grade_pattern`, as well providing `partial_credit` as an option.
-   Modify the default templates for `chain_of_thought()` and `self_critique()` to instruct the model to reply with `ANSWER: $ANSWER` at the end on its own line.
-   Improved numeric extraction for `match(numeric=True)` (better currency and decimal handling).
-   Improve `answer()` patterns so that they detect letter and word answers both within and at the end of model output.
-   `Plan` now has an optional `cleanup` function which can be used to free per-sample resources (e.g. Docker containers) even in the case of an evaluation error.
-   Add `Dataset.filter` method for filtering samples using a predicate.
-   `Dataset` slices (e.g. `dataset[0:100]`) now return a `Dataset` rather than `list[Sample]`.
-   Relative path to `INSPECT_LOG_DIR` in `.env` file is now correctly resolved for execution within subdirectories.
-   `inspect list tasks` and `list_tasks()` now only parse source files (rather than loading them), ensuring that it is fast even for task files that have non-trivial global initialisation.
-   `inspect list logs` and `list_eval_logs()` now enumerate log files recursively by default, and only enumerate json files that match log file naming conventions.
-   Provide `header_only` option for `read_eval_log()` and `inspect info log-file` for bypassing the potentially expensive reading of samples.
-   Provide `filter` option for `list_eval_logs()` to filter based on log file header info (i.e. anything but samples).
-   Added `__main__.py` entry point for invocation via `python3 -m inspect_ai`.
-   Removed prompt and callable from model `ToolDef` (renamed to `ToolInfo`).
-   Fix issue with accesses of `completion` property on `ModelOutput` with no choices.

## v0.3.2 (21 April 2024)

-   Initial release.<|MERGE_RESOLUTION|>--- conflicted
+++ resolved
@@ -1,10 +1,7 @@
 ## Unreleased
 
-<<<<<<< HEAD
 - Open AI: Remove custom transport to respect HTTP proxy settings.
-=======
 - Bedrock: Handle additional Converse stop reasons (improved context overflow detection).
->>>>>>> fa57af83
 
 ## 0.3.155 (16 December 2025)
 
