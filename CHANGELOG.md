## Unreleased

- React agent: Use of `submit()` tool is now [optional](https://inspect.aisi.org.uk/agent.html#submit-tool).
- Anthropic: Show warning when generation config incompatible with extended thinking is used (affects `temperature`, `top_p`, and `top_k`).
- AzureAI: Don't include `tools` or `tool_choice` in  requests when emulating tool calling (avoiding a 400 error).
<<<<<<< HEAD
- Inspect View: Improve the performance and memory efficiency of the viewer when viewing large samples with long, complex transcripts.
- Inspect View: Improve the performance of the viewer when viewing large, complex sample or task metadata. 
- Inspect View: Live display of subtask, tool and other child events when viewing a running evaluation.
- Inspect View: Transcript rendering improvements including less complex overall layout, more collapsible entities, and improved rendering of sandbox events, tool calls, and other events.
- Inspect View: Message rendering improvement including coloring user messages, reducing layout complexity, and other minor improvements.
- Inspect View: Render metadata for samples and tasks as an interactive tree.
- Inspect View: When deployed via `inspect view bundle`, support linking to individual transcript events or messages.
- Inspect View: Reduce the maximum size of the header (before it is collapsed) when evals have large numbers of metrics.
=======
- Eval retry: Improve error message when attempting to retry tasks in packages that have not been registered.
- Warn when a passed `--sample-id` is not found in the target dataset.
>>>>>>> 83a653ba

## v0.3.96 (13 May 2025)

- Dataframes: `events_df()` function, improved message reading, log filtering, don't re-sort passed logs
- Model Context Protocol: Upgrade sandbox client to typing changes made in v1.8.0 of `mcp` package.
- vLLM/SGLang: Fix dynamic port binding for local server on Mac OS X.
- React Agent: Improve continue prompt to remind the model to include the answer in their call to `submit()`.
- Inspect View: Properly sort samples by score even when there are samples with errors.
- Inspect View: Allow filtering of samples by score when evals are running.

## v0.3.95 (10 May 2025)

- [Dataframe](https://inspect.aisi.org.uk/dataframe.html) functions for reading dataframes from log files.
- Web Search: Added provider for [Tavily](https://inspect.aisi.org.uk/tools-standard.html#tavily-provider) Research API.
- Multiple Choice: `max_tokens` option to control tokens used for `generate()`.
- Don't enforce sample `working_limit` after solvers have completed executing (matching behavior of other sample limits).
- Only pass `user` parameter on to sandboxes if is not `None` (eases compatibility with older sandbox providers).
- Anthropic: Retry when `type` in the error message body is "overloaded_error". 
- Agent Bridge: Compatibility with `request()` method in v1.78.0 of `openai` package (now the minimum required version).
- Model Context Protocol: Update to typing changes made in v1.8.0 of `mcp` package (now the minimum required version).
- TaskState: `input_text` and `user_prompt` properties now read the last rather than first user message.
- Inspect View: Properly display 'more' options when content is collapsed.
- Inspect View: Fix issue that prevented filtering of sample list when viewing a running evaluation.
- Inspect View: Fix selection of specific metrics within scorers when a scorer produces more than one metric.
- Ignore OSError that occurs while rotating trace files.
- Restore logging `metadata` from `TaskState` rather than from `Sample`.
- Bugfix: Restore ability of operator to terminate the current sample in tool call approval.
- Bugfix: Ensure that "init" span is exited in the same async context when sandbox connection errors occur.
- Bugfix: Protect against no `thought` argument being passed to `think()` tool.
- Bugfix: Correct handling of `text_editor()` tool for Claude Sonnet 3.5.

## v0.3.94 (06 May 2025)

- [span()](https://inspect.aisi.org.uk/agent-custom.html#grouping-with-spans) function for grouping transcript events.
- [collect()](https://inspect.aisi.org.uk/agent-custom.html#grouping-with-spans) function for enclosing parallel tasks in spans.
- [Event tree](https://inspect.aisi.org.uk/reference/inspect_ai.log.html#event-tree) functions for organising transcript events into a tree of spans.
- `inspect log convert` now always fully re-writes log files even of the same format (so that e.g. sample summaries always exist in the converted logs).
- React agent: `answer_only` and `answer_delimiter` to control how submitted answers are reflected in the assistant message content. 
- Python tool: Execute using a bash login shell for consistency of Python versions across `bash()` and `python()` tools.
- Task display: Realtime display of events that occur within tool calls and subtasks.
- Multiple choice: Support for more than 26 choices.
- Bugfix: Ensure that each MCP server gets its own cached tool list.

## v0.3.93 (01 May 2025)

- [Scoped Limits](https://inspect.aisi.org.uk/errors-and-limits.html#scoped-limits) for enforcing token and message limits using a context manager.
- [Agent Limits](https://inspect.aisi.org.uk/errors-and-limits.html#agent-limits) for enforcing token and message limits for agent execution.
- Enhanced `bash_session()` tool to provide richer interface to model and to support interactive sessions (e.g. logging in to a remote server).
- [read_eval_log_sample_summaries()](https://inspect.aisi.org.uk/eval-logs.html#summaries) function for reading sample summaries (including scoring) from eval logs.
- Updated [vLLM](https://inspect.aisi.org.uk/providers.html#vllm) provider to use local server rather than in process `vllm` package (improved concurrency and resource utilization).
- New [SGLang](https://inspect.aisi.org.uk/providers.html#sglang) provider (using similar local server architecture as vLLM provider).
- Anthropic: Added `streaming` model argument to control whether streaming API is used (by default, streams when using extended thinking).
- `--sample-id` option can now include task prefixes (e.g. `--sample-id=popularity:10,security:5)`).
- Improved write performance for realtime event logging.
- `--no-log-realtime` option for disabling realtime event logging (live viewing of logs is disabled when this is specified).
- Packaging: Exclude `_resources` directories from package (reduces pressure on path lengths for Windows).
- Inspect View: Split info tab into task, models, and info for improved layout.
- Bugfix: Avoid validation errors when loading old log files which contain "output_limit" tool errors.

## v0.3.92 (26 April 2025)

- OpenAI: In responses API, don't pass back assistant output that wasn't part of the output included in the server response (e.g. output generated from a call to a `submit()` tool).
- Bugfix: Correctly pass tool arguments back to model for OpenAI responses API.

## v0.3.91 (26 April 2025)

- Support for using tools from [Model Context Protocol](https://inspect.aisi.org.uk/tools-mcp.html) providers.
- New [retry_on_error](https://inspect.aisi.org.uk/errors-and-limits.html#sample-retries) option to enable sample level retry of errors (retries occur immediately rather than waiting until the next full eval retry).
- OpenAI: [reasoning_summary](https://inspect.aisi.org.uk/reasoning.html#reasoning-history) generation option for reasoning models.
- OpenAI: `responses_store` model argument to control whether the `store` option is enabled (it is enabled by default for reasoning models to support reasoning playback).
- OpenAI: Support for [flex processing](https://inspect.aisi.org.uk/providers.html#flex-processing), which provides lower inference costs in exchange for slower response times and occasional resource unavailability (added in v1.75.0, which is now required).
- OpenAI: Responses API is now used by default for all reasoning models.
- OpenAI: Automatically alias reserved internal tool names (e.g. `python`) for responses API.
- Anthropic: Warn only once if unable to call count_tokens() for a model.
- Google: Update to 1.12.1 of `google-genai` (which is now required).
- Google: Support for `reasoning_tokens` option for Gemini 2.5 models.
- Grok: Support for `reasoning_effort` option and capturing reasoning content.
- OpenRouter: Forward `reasoning_effort` and `reasoning_tokens` to `reasoning` field.
- Model API: `ToolSource` for dynamic tools inputs (can be used in calls to `model.generate()` and `execute_tools()`)
- ReAct Agent: Ability to fully repleace the default `submit()` tool.
- Human Agent: Added `user` parameter for running the human agent cli as a given user.
- Scoring: Support for multimodal inputs to `model_graded_qa()` and `model_graded_fact()`.
- Scoring: Handle parsing unicode fractions when evaluating numeric input for `match()` scorer.
- Scoring: Add `sample_metadata_as()` method to `SampleScore`.
- Sandbox API: Added `user` parameter to `connection()` method for getting connection details for a given user.
- Docker: Register samples for cleanup immediately (so they are still cleaned up even if interrupted during startup).
- Docker: Support sample metadata interpolation for image names in compose files. 
- Tool calling: Support for additional types (`datetime`, `date`, `time`, and `Set`)
- Log API: Functions for reading/writing eval logs can now take a `Path`.
- Registry: Evaluate string annotations when creating registry objects. 
- Error handling: Added `--traceback-locals` CLI option to print values of local variables in tracebacks.
- Error handling: Fully unwrap inner errors from exception groups for reporting.
- Inspect View: Support for viewing logs in Google Cloud Storage (gc://).
- Inspect View: Improved display of reasoning blocks.
- Inspect View: Improved display and layout of transcript and events.
- Inspect View: Improved Tool input and output display.
- Inspect View: Improved display of sample input, target, answer, and scoring information (improve column width behavior).
- Inspect View: Add support for linking to logs, specific log tabs, individual samples, and sample tabs within samples.
- Inspect View: Collapse sample init view by default.
- Inspect: Properly store and restore NaN values when viewing logs in VSCode.
- Documentation: Update tutorial to use HuggingFaceH4/MATH-500 as math dataset.
- Documentation: Add scorer.py example that uses the expression_equivalence custom scorer from the tutorial.
- Bugfix: Correct parsing of `CUDA_VISIBLE_DEVICES` environment variable for vLLM provider
- Bugfix: Don't require saved response message id for openai assistant messages.
- Bugfix: Don't show empty `<think>` tag in conversation view if there is no reasoning content.
- Bugfix: Properly handle multiple reasoning blocks and empty reasoning summaries in OpenAI responses API.
- Bugfix: Tolerate assistant messages with no internal representation in Open AI responses API.
- Bugifx: Correct reporting of seconds until next retry for model generate calls.

## v0.3.90 (21 April 2025)

- Inspect View: Collapse user messages after 15 lines by default.
- Inspect View: Improved spacing between transcript events.
- Bugfix: Prevent duplicate sample init events in transcript.
- Bugfix: Properly collapse initialization events in the transcript.
- Bugfix: Properly pre-wrap source code in the transcript.

## v0.3.89 (17 April 2025)

- [Model Roles](https://inspect.aisi.org.uk/models.html#model-roles) for creating aliases to models used in a task (e.g. "grader", "red_team", "blue_team", etc.)
- New [openai-api](https://inspect.aisi.org.uk/providers.html#openai-api) model provider for interfacing with arbitrary services that have Open AI API compatible endpoints.
- ReAct Agent: [truncation](https://inspect.aisi.org.uk/agents.html#truncation) option to trim conversation messages when the model context window is exceeded.
- ReAct Agent: Improve default `on_continue` message, including using a dynamic name for the submit tool.
- Agent Bridge: Add `metadata` field to bridge input for backward compatibility with solver-based bridge.
- Added `default` argument to `get_model()` to explicitly specify a fallback model if the specified model isn't found.
- Approval: Approvers now take `history` argument (rather than `TaskState`) to better handle agent conversation state.
- Anthropic: Update string matching to correctly handle BadRequestErrors related to prompt + max_tokens being too long.
- Google: Return "(no content)" when a generate call results in no completion choices.
- CloudFlare: Use OpenAI compatible REST endpoint for interface to models.
- Azure AI: Use `2025-03-01-preview` as default API version if none explicitly specified.
- Model API: `trim_messages()` function for pruning messages to fit within model context windows.
- Model API: Improved detection of context window overflow for Grok, Groq, and CloudFlare.
- Task Display: Show both provider and model name when concurrency context is not shared across all models for a given provider.
- Registry: Exported `registry_create()` function for dynamic creation of registry objects (e.g. `@task`, `@solver`, etc.).
- Remove `chdir` option from `@task` (tasks can no longer change their working directory during execution).
- `INSPECT_EVAL_LOG_FILE_PATTERN` environment variable for setting the eval log file pattern.
- Bugfix: Eval retry now works correctly for models with a service prefix (e.g. `openai/azure/model-name`).
- Bugfix: Correctly resolve approvers in the same source file as tasks. 
- Bugfix: Ensure agent decorator resolves string annotations from `__future__` as needed.
- Bugfix: Correctly handle string `dict` keys that are numeric in store diffs.

## v0.3.88 (11 April 2025)

- Tools: Restore formerly required (but now deprecated) `type` field to `ToolCall`.
- Approval: Raise operator limit exceeded error for tool approval termination action.
- Anthropic: Don't include side count of `reasoning_tokens` in `total_tokens` (they are already included).
- Anthropic: Update string matching to correctly handle BadRequestErrors related to prompts being too long.

## v0.3.87 (10 April 2025)

- Eval: Fix an error when attempting to display realtime metrics for an evaluation.
- Log Viewer: Fix an error when displaying a running log with a null metric value.

## v0.3.86 (09 April 2025)

- Open AI: Treat `UnprocessableEntityError` as bad request so we can include the request payload in the error message.
- Eval Retry: Correctly restore model-specific generation config on retry.
- Inspect View: Resolve sample attachments before including in realtime event stream.
- Bugfix: Properly handle special characters in IDs during event database cleanup.

## v0.3.85 (08 April 2025)

- Remove support for `goodfire` model provider (dependency conflicts).
- React Agent: Enable specification of `description` without `name`.

## v0.3.84 (07 April 2025)

- Bugfix: Suppress link click behavior in vscode links.

## v0.3.83 (07 April 2025)

- Inspect View: [Live updates](https://inspect.aisi.org.uk/log-viewer.html#live-view) to running evaluation logs.
- [Agent](https://inspect.aisi.org.uk/agents.html) protocol and [inspect_ai.agent](https://inspect.aisi.org.uk/reference/inspect_ai.agent.html) module with new system for creating, composing, and executing agents.
- Scoring: New [grouped()](https://inspect.aisi.org.uk/scoring.html#metric-grouping) metric wrapper function, which applies a given metric to subgroups of samples defined by a key in sample metadata.
- Basic Agent: New `submit_append` option to append the submit tool output to the completion rather than replacing the completion (note that the new `react()` agent appends by default).
- Model API: New [execute_tools()](https://inspect.aisi.org.uk/reference/inspect_ai.model.html#execute_tools) function (replaces deprecated `call_tools()` function) which handles agent handoffs that occur during tool calling.
- Model API: `generate_loop()` method for calling generate with a tool use loop.
- Model API: Provide optional sync context manager for `Model` (works only with providers that don't require an async close).
- Anthropic: Add support for `tool_choice="none"` (added in v0.49.0, which is now required).
- Together AI: Updated `logprobs` to pass `1` rather than `True` (protocol change).
- Tools: `bash_session()` and `web_browser()` now create a distinct sandbox process each time they are instantiated.
- Computer Tool: Support for use of the native Open AI computer tool (available in the model `openai/computer-use-preview`)
- Task API: `task_with()` and `tool_with()` no longer copy the input task or tool (rather, they modify it in place and return it).
- Eval Set: Resolve tasks before each pass (ensure that each pass runs against an entirely new task instance).
- Eval Retry: Ability to retry any task in the registry, even if it has a custom `name` (save `registry_name` separately).
- Human Agent: Start task with clock paused and then automatically start it on container logins.
- Typed Store: `instance` option for `store_as()` for using multiple instances of a `StoreModel` within a sample.
- Typed Store: Raise error if attempting to embed a `StoreModel` within another `StoreModel`.
- Sandbox: New `sandbox_default()` context manager for temporarily changing the default sandbox.
- Docker: `write_file()` function now gracefully handles larger input file sizes (was failing on files > 2MB).
- Docker: Prevent low timeout values (e.g. 1 second) from disabling timeout entirely when they are retried.
- Display: Print warnings after task summaries for improved visibility.
- Inspect View: Fallback to content range request if initial HEAD request fails.
- Inspect View: Improve error message when view bundles are server from incompatible servers.
- Inspect View: Render messages in `user` and `assistant` solver events.
- Inspect View: Improved support for display of nested arrays.
- Inspect View: Improved rendering of complex scores and metrics.
- Inspect View: Properly handle filtering of dictionary scores.
- Inspect View: Render math in model input and output using katex.
- Inspect View: Improve sample score rendering (single scoring tab with scores rendered in a table).
- Inspect View: Improve sample count display in sample list footer.
- Inspect View: Properly refresh running evals when restoring from being backgrounded.
- Bugfix: Support for calling the `score()` function within Jupyter notebooks.
- Bugfix: Handle process lookup errors that can occur during timeout race conditions.
- Bugfix: Correctly capture and return logs from `eval()` when a cancellation occurs.
- Bugfix: Correctly handle custom `api_version` model argument for OpenAI on Azure.
- Bugfix: Correct handling for `None` passed to tool call by model for optional parameters.
- Bugfix: Cleanup automatically created `.compose.yml` when not in working directory.
- Bugfix: Prevent exception when navigating to sample that no longer exists in running samples display.

## v0.3.82 (02 April 2025)

- Bugfix: Correct handling of backward compatibility for inspect-web-browser-tool image.
- Bugfix: Eval now properly exits when `max_tasks` is greater than total tasks

## v0.3.81 (30 March 2025)

- Requirements: Temporarily upper-bound `rich` to < 14.0.0 to workaround issue.

## v0.3.80 (30 March 2025)

- Google: Compatibility with httpx client in `google-genai` >= 1.8.0 (which is now required).
- Mistral: Compatibility with tool call schema for `mistralai` >= v1.6.0 (which is now required).
- Inspect View: Correctly parse NaN values (use JSON5 for all JSON parsing)

## v0.3.79 (26 March 2025)

- Google: Compatibility with v1.7 of google-genai package (create client per-generate request)
- Bugfix: Properly record scorer and metrics when there are multiple tasks run in an eval.

## v0.3.78 (25 March 2025)

- OpenAI: Ensure that assistant messages always have the `msg_` prefix in responses API.

## v0.3.77 (25 March 2025)

- New [think()](https://inspect.aisi.org.uk/tools-standard.html#sec-think) tool that provides models with the ability to include an additional thinking step.
- OpenAI: Support for the new [Responses API](https://inspect.ai-safety-institute.org.uk/providers.html#responses-api) and [o1-pro](https://platform.openai.com/docs/models/o1-pro) models.
- OpenAI: Remove base64-encoded audio content from API call JSON in ModelEvent.
- AzureAI: Support for use of native [OpenAI](https://inspect.ai-safety-institute.org.uk/providers.html#openai-on-azure) and [Mistral](https://inspect.ai-safety-institute.org.uk/providers.html#mistral-on-azure-ai) clients using service qualifiers (e.g. `openai/azure/gpt-4o-mini` or `mistral/azure/Mistral-Large-2411`). 
- OpenRouter: Handle "error" field in response object and retry for empty responses.
- Added `--metadata` option to eval for associating metadata with eval runs.
- Task display: Show reasoning tokens for models that report them.
- Anthropic: Include reasoning tokens in computation of total tokens
- Inspect View: Properly wrap tool input for non-code inputs like `think`.

## v0.3.76 (23 March 2025)

- [bash_session()](https://inspect.ai-safety-institute.org.uk/tools-standard.html#sec-bash-session) tool for creating a stateful bash shell that retains its state across calls from the model.
- [text_editor()](https://inspect.ai-safety-institute.org.uk/tools-standard.html#sec-text-editor) tool which enables viewing, creating and editing text files.
- Structured Output: Properly handle Pydantic BaseModel that contains other BaseModel definitions in its schema.
- OpenAI: Support for .wav files in audio inputs for gpt-4o-audio-preview.
- OpenAI: Strip 'azure' prefix from model_name so that model type checks all work correctly.
- OpenAI: Don't send `reasoning_effort` parameter to o1-preview (as it is not supported).
- Inspect View: Fix error sorting numeric or categorical score results.
- Inspect View: Properly wrap model API call text in the transcript.
- Bugfix: Only initialise display in eval_set if it wasn't initialised from the CLI
- Bugfix: Set the global log level based on the specified Inspect log level.
- Bugfix: Resolve issue when deserialising a SubtaskEvent from a log file which does not have a completed time.
- Bugfix: Fix unnecessary warnings about task arguments.
- Bugfix: When a task does not take a kwargs argument, only warn if the provided argument is not valid.

## v0.3.75 (18 March 2025)

- Model API: Specifying a default model (e.g. `--model`) is no longer required (as some evals have no model or use `get_model()` for model access).
- Tasks can now directly specify a `model`, and model is no longer a required axis for parallel tasks.
- Eval Set: Improved parallelisation in scheduler (all pending tasks are now run together rather than in model groups).
- Don't generate `id` for `ChatMessage` when deserialising (`id` is now `str | None` and is only populated when messages are directly created).
- Log: Support for zip64 extensions required to read some log files that are larger than 4GB.
- Anthropic: Provide `reasoning_tokens` for standard thinking blocks (redacted thinking not counted).
- Google: Improve checking of `APIError` status codes for retry.
- CLI: Added `--env` option for defining environment variables for the duration of the `inspect` process.
- Inspect View: Fix issue generating diffs for nested arrays.
- Inspect View: Fix layout issue with sample error display in sample detail summary.
- Inspect View: Better support large eval files (in excess of 4GB).
- Inspect View: Correctly display 'None' when passed in tool calls.
- Inspect View: Fix 'Access Denied' error when using `inspect view` and viewing the log in a browser.
- Bugfix: Properly handle nested Pydantic models when reading typed store (`store_as()`) from log.
- Bugfix: Enable passing `solver` list to `eval()` (decorate `chain` function with `@solver`).
- Bugfix: Support deserializing custom sandbox configuration objects when said sandbox plugin is not installed.
- Bugfix: Fix error in sample filtering autocomplete (could cause autocomplete to fail and show an error in js console).

## v0.3.74 (15 March 2025)

- Bugfix: Exclude chat message `id` from cache key (fixes regression in model output caching).

## v0.3.73 (14 March 2025)

- Constrain model output to a particular JSON schema using [Structured Output](https://inspect.aisi.org.uk/structured.html) (supported for OpenAI, Google, and Mistral).
- New "HTTP Retries" display (replacing the "HTTP Rate Limits" display) which counts all retries and does so much more consistently and accurately across providers.
- The `ModelAPI` class now has a `should_retry()` method that replaces the deprecated `is_rate_limit()` method.
- The "Generate..." progress message in the Running Samples view now shows the number of retries for the active call to `generate()`.
- New `inspect trace http` command which will show all HTTP requests for a run.
- More consistent use of `max_retries` and `timeout` configuration options. These options now exclusively control Inspect's outer retry handler; model providers use their default behaviour for the inner request, which is typically 2-4 retries and a service-appropriate timeout.
- Improved async implementation using AnyIO (can now optionally run Trio rather than asyncio as the [async backend](https://inspect.aisi.org.uk/parallelism.html#async-backends)).
- Agent Bridge: Correct handling for `tool_choice` option.
- Model API: `ChatMessage` now includes an `id` field (defaults to auto-generated uuid).
- OpenAI: More flexible parsing of content parts (some providers omit the "type" field); support for "reasoning" content parts.
- Anthropic: Retry api connection errors and remote protocol errors that occur during streaming.
- Mistral: Update to new Mistral API (v1.5.1 of `mistralai` is now required).
- Logging: Inspect no longer sets the global log level nor does it allow its own messages to propagate to the global handler (eliminating the possibility of duplicate display). This should improve compatibility with applications that have their own custom logging configured. 
- Tasks: For filesystem based tasks, no longer switch to the task file's directory during execution (directory switching still occurs during task loading). Specify `@task(chdir=True)` to preserve the previous behavior.
- Bugfix: Fix issue with deserializing custom sandbox configuration objects.
- Bugfix: Handle `parallel_tool_calls` correctly for OpenAI models served through Azure.

## v0.3.72 (03 March 2025)

- Computer: Updated tool definition to match improvements in Claude Sonnet 3.7.

## v0.3.71 (01 March 2025)

- Anthropic: Support for [extended thinking](https://inspect.aisi.org.uk/reasoning.html#claude-3.7-sonnet) features of Claude Sonnet 3.7 (minimum version of `anthropic` package bumped to 0.47.1).
- Reasoning: `ContentReasoning` type for representing model reasoning blocks.
- Reasoning: `reasoning_tokens` for setting maximum reasoning tokens (currently only supported by Claude Sonnet 3.7)
- Reasoning: `reasoning_history` can now be specified as "none", "all", "last", or "auto" (which yields a provider specific recommended default).
- Web Browser: [Various improvements](https://github.com/UKGovernmentBEIS/inspect_ai/pull/1314) to performance and robustness along with several bug fixes.
- OpenAI: Provide long connection (reasoning friendly) socket defaults in http client 
- OpenAI: Capture `reasoning_tokens` when reported.
- OpenAI: Retry on rate limit requests with "Request too large".
- OpenAI: Tolerate `None` for assistant content (can happen when there is a refusal).
- Google: Retry requests on more HTTP status codes (selected 400 errors and all 500 errors). 
- Event Log: Add `working_start` attribute to events and `completed` and `working_time` to model, tool, and subtask events.
- Human Agent: Add `task quit` command for giving up on tasks.
- Human Agent: Don't emit sandbox events for human agent
- Inspect View: Improve rendering of JSON within logging events.
- Inspect View: Improve virtualized rendering of Sample List, Sample Transcript, and Sample Messages.
- Task Display: Let plugins display counters ('rich' and 'full' display modes only).
- Inspect View: Fix layout issues with human agent terminal session playback.
- Inspect View: Improve tool input / output appearance when rendered in VSCode.
- Inspect View: Display reasoning tokens in model usage for the samples and for the complete eval.
- Inspect View: Improve model api request / response output when rendered in VSCode.
- Inspect View: Improve rendering of some tool calls in the transcript.
- Bugfix: Fix audio and video inputs for new Google GenAI client.
- Bugfix: Ensure that token limits are not enforced during model graded scoring.
- Bugfix: Catch standard `TimeoutError` for running shell commands in the computer tool container.
- Bugfix: Correct combination of consecutive string based user messages for Anthropic provider.

## v0.3.70 (25 February 2025)

- [working_limit](https://inspect.aisi.org.uk/errors_and_limits.html#working-limit) option for specifying a maximum working time (e.g. model generation, tool calls, etc.) for samples.
- Added `SandboxEvent` to transcript for recording sandbox execution and I/O.
- Sandboxes: `as_type()` function for checked downcasting of `SandboxEnvironment`
- Remove root logging handlers upon Inspect logger initialisation (as they result in lots of log spam if left installed).
- Only explicitly set `state.completed=True` when entering scoring (`basic_agent()` no longer sets `completed` so can be used in longer compositions of solvers).
- Add `uuid` property to `TaskState` and `EvalSample` (globally unique identifier for sample run).
- Add `cleanup` to tasks for executing a function at the end of each sample run.
- Agent `bridge()` is now compatible with the use of a custom `OPENAI_BASE_URL`.
- Mistral: Bump required version of `mistralai` package to 1.5 (required for `working_limit`).
- Truncate tracebacks included in evaluation log to a maximum of 1MB.
- Compatibility with textual version 2.0 (remove upper bound).
- Align with HF datasets `fsspec` version constraints to avoid pip errors when installing alongside `datasets`.
- Bugfix: Fix issue with tools that had an ordinary `dict` as a parameter.
- Bugfix: Print the correct container `sample_id` for `--no-sandbox-cleanup`.

## v0.3.69 (20 February 2025)

- Google provider updated to use the [Google Gen AI SDK](https://googleapis.github.io/python-genai/), which is now the recommended API for Gemini 2.0 models.
- Task display: Use cooperative cancellation for cancel buttons in task display.
- Task display: Print task progress every 5 seconds for 'plain' display mode.
- Task display: Handle click on running samples tab when there is no transcript.
- Docker: Print stderr from `compose up` when no services startup successfully. 
- Docker: Print sample id and epoch for each container when using `--no-sandbox-cleanup`
- Mistral: Create and destroy client within generate.
- Inspect View: Fix display of score dictionaries containing boolean values
- Bugfix: Catch standard `TimeoutError` for subprocess timeouts (ensure kill/cleanup of timed out process).

## v0.3.68 (19 February 2025)

- Task display: Improve spacing/layout of final task display.
- Textual: speicfy broader range of compatible versions (v0.86.2 to v1.0.0)

## v0.3.67 (18 February 2025)

- Memoize calls to `get_model()` so that model instances with the same parameters are cached and re-used (pass `memoize=False` to disable).
- Async context manager for `Model` class for optional scoped usage of model clients.
- New `assistant_message()` solver.
- Prompt templates: Ignore template placeholders that don't map to passed parameters in `prompt_template()`, and system/user/assistant solvers.
- Google: Handle system messages with content lists and input with system but no user messages.
- Google: Ensure that a completion choice is provided even when none are returned by the service.
- Inspect View: Improve the display of subtasks with no inputs or events.
- Inspect View: Fix transcript display of phantom subtask or other phantom events.
- Inspect View: Fix formatting issues in sample error display
- Bugfix: Raise error for empty dataset (rather than providing a dummy sample).
- Bugfix: Specify markup=False for textual static controls (stricter parser in textual 2.0 leading to exceptions).
- Bugfix: Temporarily pin to textual==1.0.0 while they chase all of their regressions in 2.0

## v0.3.66 (17 February 2025)

- Docker: Correct compose file generation for Dockerfiles w/ custom stem or extension.
- Escape brackets when rendering task config (another textual 2.0 fix)

## v0.3.65 (16 February 2025)

- Compatibility with textual 2.0 (which had several breaking changes).
- Inspect View: Improve scorer display formatting.
- Bugfix: Inspect view now correctly renders arrays with embedded `null` values.
- Bugfix: Inspect view now correctly handles scorers with no metrics.

## v0.3.64 (14 February 2025)

- [Reference documentation](https://inspect.aisi.org.uk/reference/) for Python API and CLI commands.
- Add support for [clustered standard errors](https://inspect.aisi.org.uk/scorers.html#clustered-standard-errors) via a new `cluster` parameter for the `stderr()` metric.
- Improvements to [scoring workflow](https://inspect.aisi.org.uk/scorers.html#sec-scorer-workflow) (`inspect score` command and `score()` function).
- Metrics now take `list[SampleScore]` rather than `list[Score]` (previous signature is deprecated but still works with a warning).
- Use a sample adjustment for the `var()` metric.
- Google: Speculative fix for completion candidates not being returned as a list.
- Python and Bash tools: Add `sandbox` argument for running in non-default sandboxes.
- Transcript: Log `ScoreEvent` (with `intermediate=True`) when the `score()` function is called.
- Transcript: Add `source` field to `InfoEvent` and use it for events logged by the human agent.
- Docker: Support Dockerfiles with `.Dockerfile` extension.
- Docker: Raise error when there is an explicitly configured `container_name` (incompatible with epochs > 1).
- Docker: Dynamically set `compose up` timeout when there are `healthcheck` entries for services.
- Log: Validate that `log_dir` is writeable at startup.
- Log: Write eval config defaults into log file (rather than `None`).
- Bugfix: Always honor level-level-transcript setting for transcript logging.
- Bugfix: Fix some dynamic layout issues for sample sandbox view.

## v0.3.63 (07 February 2025)

- Add [OpenRouter](https://inspect.aisi.org.uk/providers.html#openrouter) model provider.
- Inspect View: Convert codebase from JS/Preact to Typescript/React
- Add `shuffle_choices` to dataset and dataset loading functions. Deprecate `shuffle` parameter to the `multiple_choice` solver.
- Add `stop_words` param to the `f1` scorer. `stop_words` will be removed from the target and answer during normalization.
- Tools: Handle return of empty list from tool calls.
- Computer: Moved out of beta (i.e. from `inspect_ai.tool.beta` into `inspect_ai.tool`).
- Sandboxes: Docker now uses `tee` for write_file operations.
- Inspect View: Handle Zip64 zip files (for log files greater than 4GB)
- Bugfix: Change `type` parameter of `answer()` to `pattern` to address registry serialisation error.
- Bugfix: Restore printing of request payloads for 400 errors from Anthropic.
- Bugfix: Log transcript event for solver provided scores (improves log viewer display of solver scoring)

## v0.3.62 (03 February 2025)

- Various improvements for [reasoning models](https://github.com/UKGovernmentBEIS/inspect_ai/pull/1229) including extracting reasoning content from assistant messages.
- OpenAI: Handle `reasoning_effort`, `max_tokens`, `temperature`, and `parallel_tool_calls` correctly for o3 models.
- OpenAI: Map some additional 400 status codes to `content_filter` stop reason.
- Anthropic: Handle 413 status code (Payload Too Large) and map to `model_length` StopReason.
- Tasks: Log sample with error prior to raising task-ending exception.
- Python: Enhance prompt to emphasise that it is a script rather than a notebook.
- Computer: Various improvements to image including desktop, python, and VS Code configuration.
- Bugfix: Don't download full log from S3 for header_only reads.

## v0.3.61 (31 January 2025)

- Computer: Enable viewing computer tool's remote mouse cursor via VNC.
- Computer: Disable lock screen on from computer tool reference image.
- Limits: Amend `SampleLimitExceededError` with current `state` so that messages, etc. are preserved when limits are hit.
- Tools: Properly handle image dispatching when multiple tool calls are made by assistant.
- Anthropic: Raise error on 400 status not identified as model_length or content_filter.
- Basic Agent: `incorrect_message` can now optionally be an async function.
- Bugfix: Remove `suffix` from `eval-set` CLI args.
- Bugfix: Only catch `Exception` from sandboxenv_init (allow cancelled to propagate)

## v0.3.60 (29 January 2025)

- [Agent Bridge](https://inspect.aisi.org.uk/agent-bridge.html) for integrating external agent frameworks with Inspect.
- [Goodfire](https://inspect.aisi.org.uk/models.html#goodfire) model provider.
- Add `@wraps` to functions wrapped by Inspect decorators to preserve type information.
- Hugging Face: Add support for stop sequences for HF models.
- Docker: More robust parsing of version strings (handle development versions).
- Vertex: Support for Anthropic models hosted on Vertex.
- OpenAI: Read `refusal` field from assistant message when provided.
- OpenAI: Use qualifiers rather than model args for OpenAI on other providers (`openai/azure`)
- Anthropic: Don't insert '(no content)' into canonical messages list (do only on replay)
- Anthropic: Use qualifiers rather than model args for Anthropic on other providers (`anthropic/bedrock`, `anthropic/vertex`).
- Anthropic: Support for `extra_body` model arg (for adding additional JSON properties to the request)
- Basic Agent: Append `tools` to `state` so that tools added in `init` are preserved.
- Scoring: Always provide half-again the sample time limit for scoring.
- Bugfix: Fix issue w/ approvals for samples with id==0.
- Bugfix: Use "plain" display when running eval_async() outside of eval().
- Bugfix: Fix issue with multiple scorers of the same type in a task.

## v0.3.59 (24 January 2025)

- Beta version of [computer()](https://inspect.aisi.org.uk/tools-standard.html#sec-computer) tool which models with a computer desktop environment.
- `user_message()` solver for appending parameterised user messages.
- `prompt_template()`, `system_message()` and `user_message()` solver now also include the sample `store` in substitution parameters.
- Limits: Enforce token and message limit at lower level (not longer required to check `state.completed` for limit enforcement).
- Limits: Enforce [custom limits](https://inspect.aisi.org.uk/errors-and-limits.html#custom-limit) for samples by raising `SampleLimitExceededError`.
- Tasks: Optional ability for solvers to [yield scores](https://inspect.aisi.org.uk/solvers.html#sec-scoring-in-solvers) for a task.
- Model API: Log model calls that result in bad request errors.
- Tools: `model_input` option that determines how tool call result content is played back to the model.
- Tools: Don't attempt to marshall arguments of dynamic `ToolDef` with `**kwargs: Any` (just pass them through).
- Log warning when a non-fatal sample error occurs (i.e. errors permitted by the `fail_on_error` option) 
- Inspect View: allow filtering samples by compound expressions including multiple scorers. (thanks @andrei-apollo)
- Inspect View: improve rendering performance and stability for the viewer when viewing very large eval logs or samples with a large number of steps.
- Task display: Improved `plain` mode with periodic updates on progress, metrics, etc.
- Google: Update to v0.8.4 of google-generativeai (py.typed support and removal of logprobs generation options)
- Google: Support for string enums (e.g. `Literal["a", "b", "c"])`) in tool function declarations.

## v0.3.58 (16 January 2025)

- Support for [audio and video](https://inspect.aisi.org.uk/multimodal.html) inputs for Open AI and Google Gemini models.
- Task display: Added Timeout Tool button for manually timing out a tool call.
- Task display: Automatically switch to "plain" mode when running in a background thread
- Sandboxes: Setup and initialisation errors are now handled at the sample level.
- Sandboxes: Increase setup script timeout to 5 minutes (from 30 seconds) and do not retry setup scripts (in case they aren't idempotent).
- Sandboxes: Add `timeout_retry` option (defaulting to `True`) to `exec()` function.
- Sandboxes: Add `type` and  optional `container` properties to `SandboxConnection`.
- Docker: Services which exit with status 0 during setup no longer cause an error.
- `task_with()` function for creating task variants.
- Added `--filter` argument to trace CLI commands for filtering on trace log message content.
- Print model conversations to terminal with `--display=conversation` (was formerly `--trace`, which is now deprecated).
- HuggingFace: Support models that don't provide a chat template (e.g. gpt2)
- Eval Set: Ensure that logs with status 'started' are retried.
- Rename the built in `bootstrap_std` metric to `bootstrap_stderr` (deprecate `bootstrap_std`)
- Bugfix: Fix duplication of summaries when eval log file is rewritten.

## v0.3.57 (09 January 2025)

- [Tracing API](https://inspect.aisi.org.uk/tracing.html#tracing-api) for custom trace logging.
- Inspect View: never truncate tool result images and display at default width of 800px.
- Inspect View: display tool error messages in transcript when tool errors occur.
- Inspect View: display any completed samples even if the task fails because of an error
- Inspect View: don't display the 'input' column heading if there isn't an input
- Open AI: Handle additional bad request status codes (mapping them to appropriate `StopReason`)
- Open AI: Use new `max_completion_tokens` option for o1 full.
- Web Browser: raise error when both `error` and `web_at` fields are present in response.
- Sandboxes: Apply dataset filters (limit and sample id) prior to sandbox initialisation.
- Docker: Prevent issue with container/project names that have a trailing underscore. 
- Store: initialise `Store` from existing dictionary.
- Log: provide `metadata_as` and `store_as` typed accessors for sample metadata and store.
- Tool parameters with a default of `None` are now supported.
- More fine graned HTML escaping for sample transcripts displalyed in terminal.
- Bugfix: prevent errors when a state or storage value uses a tilde or slash in the key name.
- Bugfix: Include input in sample summary when the sample input contains a simple string.

## v0.3.56 (01 January 2025)

- [Human Agent](https://inspect.aisi.org.uk/human-agent.html) solver for human baselining of computing tasks.
- [Typed interfaces](https://inspect.aisi.org.uk/typing.html) to `Sample` store and metadata using Pydantic models.
- [Approval policies](https://inspect.aisi.org.uk/approval.html#task-approvers) can now be defined at the `Task` level (`eval` level approval policies take precedence).
- Tools can now return `ContentText` and `ContentImage`.
- Move tool result images into subsequent user messages for models that don't support tools returning images.
- `SandboxConnection` that contains login information from sandboxes.
- `display_type()` function for detecting the current display type (e.g. "full", "rich", etc.)
- Trace: improved handling of `eval()` running in multiple processes at once (trace file per-process)
- Docker: don't apply timeouts to `docker build` and `docker pull` commands.
- Bugfix: fix issue w/ `store.get()` not auto-inserting `default` value.

## v0.3.55 (29 December 2024)

- Bedrock: redact authentication model args from eval logs.
- OpenAI: warn when `temperature` is used with o1 models (as it is not supported).
- Bugfix: spread args for cache trace logging.

## v0.3.54 (26 December 2024)

- [Tracing](https://inspect.aisi.org.uk/tracing.html) for diagnosing runs with unterminated action (e.g. model calls, docker commands, etc.).
- Provide default timeout/retry for docker compose commands to mitigate unreliability in some configurations.
- Switch to sync S3 writes to overcome unreliability observed when using async interface.
- Task display: Added `--no-score-display` option to disable realtime scoring metrics.
- Bugfix: Fix failure to fully clone samples that have message lists as input.
- llama-cpp-python: Support for `logprobs`.

## v0.3.53 (20 December 2024)

- OpenAI: Support for o1 including native tool calling and `reasoning_effort` generation option.
- Task API: Introduce `setup` step that always runs even if `solver` is replaced.
- Bedrock: Support for tool calling on Nova models.
- Bedrock: Support for custom `model_args` passed through to `session.Client`.
- Bedrock: Support for `jpeg` images.
- Bedrock: Correct max_tokens for llama3-8b, llama3-70b models on Bedrock.
- Inspect View: Various improvements to appearance of tool calls in transcript.
- Task display: Ensure that widths of progress elements are kept consistent across tasks.
- Sandboxes: New `max_sandboxes` option for (per-provider) maximum number of running sandboxes.
- Sandboxes: Remove use of aiofiles to mitigate potential for threading deadlocks.
- Concurrency: Do not use `max_tasks` as a lower bound for `max_samples`.
- Log recorder: Always re-open log buffer for `eval` format logs.
- Bugfix: Proper handling of text find for eval raw JSON display
- Bugfix: Correct handling for `--sample-id` integer comparisons.
- Bugfix: Proper removal of model_args with falsey values (explicit check for `None`)
- Bugfix: Properly handle custom metrics that return dictionaries or lists
- Bugfix: Proper sample count display when retrying an evaluation
- Bugfix: Fix inability to define and run tasks in a notebook.

## v0.3.52 (13 December 2024)

- Eval: `--sample-id` option for evaluating specific sample id(s).
- Bedrock: Detect and report HTTP rate limit errors.
- Azure AI: Add `emulate_tools` model arg to force tool emulation (emulation is enabled by default for Llama models).
- Basic Agent: Add `max_tool_output` parameter to override default max tool output from generate config.
- Inspect View: Correct display of sample ID for single sample tasks.
- Trace: Show custom tool views in `--trace` mode.
- Bugfix: Support for dynamic metric names in realtime scoring display.

## v0.3.51 (13 December 2024)

- Bugfix: Task display fails to load when no scorers are defined for a task.

## v0.3.50 (12 December 2024)

- Tools: Improved typing/schema support (unions, optional params, enums).
- Tools: Added `append` argument to `use_tools()` for adding (rather than replacing) the currently available tools.
- Docker sandbox: Streamed reads of stderr/stdout (enabling us to enforce output limits for read_file and exec at the source).
- Sandbox API: Enable passing `BaseModel` types for sandbox `config` (formerly only a file path could be passed).
- Task display: Show all task scores in realtime (expand task progress to see scores).
- Task display: Show completed samples and align progress more closely to completed samples (as opposed to steps).
- Task display: Show sample messages/tokens used (plus limits if specified).
- Task display: Resolve issue where task display would lose mouse input after VS Code reload.
- Datasets: Validate that all IDs in datasets are unique (as several downstream problems occur w/ duplicate IDs).
- Inspect View: Fix issue with incorrectly displayed custom tool views.
- Human approval: Use fullscreen display (makes approval UI async and enables rapid processing of approvals via the `Enter` key).
- Added `input_panel()` API for adding custom panels to the fullscreen task display.
- Log recorder: Methods are now async which will improve performance for fsspec filesystems with async implementations (e.g. S3)
- Log recorder: Improve `.eval` log reading performance for remote filesystem (eagerly fetch log to local buffer).
- Add `token_usage` property to `TaskState` which has current total tokens used across all calls to `generate()` (same value that is used for enforcing token limits).
- Add `time` field to `ModelOutput` that records total time spent within call to ModelAPI `generate()`.
- Web browser: Remove base64 images from web page contents (prevent filling up model context with large images).
- Match scorer: If the target of a match isn’t numeric, ignore the numeric flag and instead use text matching (improved handling for percentages).
- Hugging Face: Support for native HF tool calling for Llama, Mistral, Qwen, and others if they conform to various standard schemas.
- Hugging Face: `tokenizer_call_args` dict to specify custom args during tokenization, such as `max_length` and `truncation`.
- Azure AI: Fix schema validation error that occurred when model API returns `None` for `content`.
- Display: Throttle updating of sample list based on number of samples.
- Display: Add explicit 'ctrl+c' keybinding (as textual now disables this by default).
- Bugfix: Correct rate limit error display when running in fullscreen mode.
- Bugfix: `hf_dataset` now explicitly requires the `split` argument (previously, it would crash when not specified).
- Bugfix: Prevent cascading textual error when an error occurs during task initialisation.
- Bugfix: Correctly restore sample summaries from log file after amend.
- Bugfix: Report errors that occur during task finalisation.
  
## v0.3.49 (03 December 2024)

- Logging: Only call CreateBucket on Amazon S3 when the bucket does not already exist.
- Improve cancellation feedback and prevent multiple cancellations when using fullscreen display.
- Inspect View: Prevent circular reference error when rendering complex tool input.
- Inspect View: Resolve display issue with sorting by sample then epoch.

## v0.3.48 (01 December 2024)

- [Realtime display](https://github.com/UKGovernmentBEIS/inspect_ai/pull/865) of sample transcripts (including ability to cancel running samples).
- Scoring: When using a dictionary to map metrics to score value dictionaries, you may now use globs as keys. See our [scorer documentation](https://inspect.aisi.org.uk/scorers.html#sec-multiple-scorers) for more information.
- `EvalLog` now includes a [location](https://github.com/UKGovernmentBEIS/inspect_ai/pull/872) property indicating where it was read from.
- Use [tool views](https://inspect.aisi.org.uk/approval.html#tool-views) when rendering tool calls in Inspect View.
- Consistent behavior for `max_samples` across sandbox and non-sandbox evals (both now apply `max_samples` per task, formerly evals with sandboxes applied `max_samples` globally).
- Log files now properly deal with scores that produce Nan. (fixes [#834](https://github.com/UKGovernmentBEIS/inspect_ai/issues/834))
- Bash tool: add `--login` option so that e.g. .bashrc is read before executing the command.
- Google: Support for tools/functions that have no parameters.
- Google/Vertex: Support for `logprobs` and other new 1.5 (002 series) options.
- AzureAI: Change default max_tokens for Llama models to 2048 (4096 currently yields an error w/ Llama 3.1).
- Mistral: Various compatibility changes for their client and tool calling implementation.
- Handle exponents in numeric normalisation for match, include, and answer scorers.
- hf_dataset: Added `cached` argument to control whether to use a previously cached version of the dataset if available (defaults to `True`).
- hf_dataset: Added `revision` option to load a specific branch or commit SHA (when using `revision` datasets are always revalidated on Hugging Face, i.e. `cached` is ignored).
- Log viewer: Display sample ids rather than indexes.
- Log viewer: Add timestamps to transcript events.
- Log viewer: Metadata which contains images will now render the images.
- Log viewer: Show custom tool call views in messages display.
- Bugfix: Correctly read and forward image detail property.
- Bugfix: Correct resolution of global eval override of task or sample sandboxes.
- Bugfix: Don't do eval log listing on background threads (s3fs can deadlock when run from multiple threads).

## v0.3.47 (18 November 2024)

- Basic agent: Ensure that the scorer is only run once when max_attempts = 1.
- Basic agent: Support custom function for incorrect_message reply to model.
- Tool calling: Execute multiple tool calls serially (some models assume that multiple calls are executed this way rather than in parallel).
- Google: Combine consecutive tool messages into single content part; ensure no empty text content parts.
- AzureAI: Create and close client with each call to generate (fixes issue w/ using azureai on multiple passes of eval).
- Bedrock: Migrate to the [Converse API](https://docs.aws.amazon.com/bedrock/latest/userguide/conversation-inference-supported-models-features.html), which supports many more features including tool calling and multimodal models.
- Scoring: When using a dictionary to map metrics to score value dictionaries, you may now use globs as keys. See our [scorer documentation](https://inspect.aisi.org.uk/scorers.html#sec-multiple-scorers) for more information.
- Sample limit events will now appear in the transcript if a limit (e.g. message, token, or time limit) halt a sample. The sample list and sample detail also display the limit, if applicable.

## v0.3.46 (12 November 2024)

- [eval](https://inspect.aisi.org.uk/eval-logs.html#sec-log-format) is now the default log format (use `--log-format=json` to use old format).
- Base 64 images are now logged by default for all log formats (disable with `--no-log-images`).
- The log viewer now properly displays sample errors in the sample list for `eval` format log files.
- Improve path handling when using `inspect log convert` to convert a single log file.
- Web browser tool: Subtasks now each have independent web browser sessions.
- Anthropic: Ensure that assistant messages created in generate never have empty content lists.
- Increase sandbox `exec()` output limit from 1 MiB to 10 MiB.

## v0.3.45 (11 November 2024)

- [time_limit](https://inspect.aisi.org.uk/errors_and_limits.html#sample-limits) option for specifying a maximum execution time for samples.
- [read_eval_log_samples()](https://inspect.aisi.org.uk/eval-logs.html#streaming) function for streaming reads of `.eval` log files.
- Mistral: Support for multi-modal models (requires v1.2 of mistralai package).
- Groq: Support for multi-modal models (requires v0.11.0 of groq package).
- AzureAI: Use Model Inference API (preview) for implementation of model client.
- Bedrock: Fix parsing of Bedrock Mistral Large 2407 responses
- Apply standard sample error handling (fail-on-error, etc.) when running scorers.
- Fix issue with correctly logging task_args for eval-set tasks which are interrupted.
- Move `INSPECT_DISABLE_MODEL_API` into `generate()` (as opposed to `get_model()`)
- Always treat `.eval` files as logs (don't apply file name pattern restrictions as we do with `.json`).
- Log model calls when model providers return bad request errors
- Better lay out large numbers of configuration and parameters when displaying log files.
- The log viewer now properly displays sample scores for running tasks.
- Add `metadata` field to `ModelOutput` and provide various fields for the Groq provider.

## v0.3.44 (04 November 2024)

- Revert change to single epoch reducer behavior (regressed some scoring scenarios).

## v0.3.43 (04 November 2024)

- New binary [log format](https://inspect.aisi.org.uk/eval-logs.html#sec-log-format) which yields substantial size and speed improvements (JSON format log files are still fully supported and utilities for converting between the formats are provided).
- [Grok](https://docs.x.ai/) model provider.
- [llama-cpp-python](https://llama-cpp-python.readthedocs.io/en/latest/) local model provider.
- Extensions: correctly load extensions in packages where package name differs from dist name.
- Added `--model-config`, `--task-config`, and `--solver-config` CLI arguments for specifying model, task, and solver args using a JSON or YAML config file.
- View: properly render complex score objects in transcript.
- Write custom tool call views into transcript for use by Inspect View.
- Use `casefold()` for case-insensitive compare in `includes()`, `match()`, `exact()`, and `f1()` scorers.
- OpenAI: eliminate use of `strict` tool calling (sporadically supported across models and we already internally validate).
- Mistral: fix bug where base_url was not respected when passing both an api_key and base_url.
- Don't include package scope for task name part of log files.
- Improve performance of write_file for Docker sandboxes.
- Use user_data_dir rather than user_runtime_dir for view notifications.
- Implement `read_eval_log_sample()` for JSON log files.
- Log the list of dataset sample IDs.
- Limit `SandboxEnvironment.exec()` output streams to 1 MiB. Limit `SandboxEnvironment.read_file()` to 100 MiB.
- Add `INSPECT_DISABLE_MODEL_API` environment variable for disabling all Model APIs save for mockllm.
- Add optional `tool_call_id` param to `ModelOutput.for_tool_call()`.
- Support all JSON and CSV dataset arguments in `file_dataset()` function.

## v0.3.42 (23 October 2024)

- [ToolDef](https://inspect.aisi.org.uk/tools-custom.html#sec-dynamic-tools) class for dynamically creating tool definitions.
- Added `--tags` option to eval for tagging evaluation runs.
- Added APIs for accessing sample event transcripts and for creating and resolving attachments for larger content items.
- Cleanup Docker Containers immediately for samples with errors.
- Support Dockerfile as config path for Docker sandboxes (previously only supported compose files).
- Anthropic: remove stock tool use chain of thought prompt (many Anthropic models now do this internally, in other cases its better for this to be explicit rather than implicit).
- Anthropic: ensure that we never send empty text content to the API.
- Google: compatibility with google-generativeai v0.8.3
- Llama: remove extraneous <|start_header_id|>assistant<|end_header_id|> if it appears in an assistant message.
- OpenAI: Remove tool call id in user message reporting tool calls to o1- models.
- Use Dockerhub aisiuk/inspect-web-browser-tool image for web browser tool.
- Use ParamSpec to capture types of decorated solvers, tools, scorers, and metrics.
- Support INSPECT_EVAL_MODEL_ARGS environment variable for calls to `eval()`.
- Requirements: add lower bounds to various dependencies based on usage, compatibility, and stability.
- Added `include_history` option to model graded scorers to optionally include the full chat history in the presented question.
- Added `delimiter` option to `csv_dataset()` (defaults to ",")
- Improve answer detection in multiple choice scorer.
- Open log files in binary mode when reading headers (fixes ijson deprecation warning).
- Capture `list` and `dict` of registry objects when logging `plan`.
- Add `model_usage` field to `EvalSample` to record token usage by model for each sample.
- Correct directory handling for tasks that are imported as local (non-package) modules.
- Basic agent: terminate agent loop when the context window is exceeded.
- Call tools sequentially when they have opted out of parallel calling.
- Inspect view bundle: support for bundling directories with nested subdirectories.
- Bugfix: strip protocol prefix when resolving eval event content
- Bugfix: switch to run directory when running multiple tasks with the same run directory.
- Bugfix: ensure that log directories don't end in forward/back slash.

## v0.3.41 (11 October 2024)

- [Approval mode](https://inspect.aisi.org.uk/approval.html) for extensible approvals of tool calls (human and auto-approvers built in,  arbitrary other approval schemes via extensions).
- [Trace mode](https://inspect.aisi.org.uk/interactivity.html#sec-trace-mode) for printing model interactions to the terminal.
- Add `as_dict()` utility method to `Score`
- [Sample limits](https://inspect.aisi.org.uk/errors_and_limits.html#sample-limits) (`token_limit` and `message_limit`) for capping the number of tokens or messages used per sample ( `message_limit` replaces deprecated `max_messages`).
- Add `metadata` field to `Task` and record in log `EvalSpec`.
- Include datetime and level in file logger.
- Correct llama3 and o1 tool calling when empty arguments passed.
- Allow resolution of any sandbox name when there is only a single environment.
- Introduce `--log-level-transcript` option for separate control of log entries recorded in the eval log file
- Improve mime type detection for image content encoding (fixes issues w/ webp images).
- Fix memory leak in Inspect View worker-based JSON parsing.
- Add `fail_on_error` option for `eval_retry()` and `inspect eval-retry`.
- Defer resolving helper models in `self_critique()` and `model_graded_qa()`.
- Fix Docker relative path resolution on Windows (use PurePosixPath not Path)
- Restore support for `--port` and `--host` on Inspect View.

## v0.3.40 (6 October 2024)

- Add `interactive` option to `web_browser()` for disabling interactive tools (clicking, typing, and submitting forms).
- Provide token usage and raw model API calls for OpenAI o1-preview.
- Add support for reading CSV files of dialect 'excel-tab'.
- Improve prompting for Python tool to emphasise the need to print output.
- For `basic_agent()`, defer to task `max_messages` if none is specified for the agent (default to 50 is the task does not specify `max_messages`).
- Add optional `content` parameter to `ModelOutput.for_tool_call()`.
- Display total samples in Inspect View
- Prune `sample_reductions` when returning eval logs with `header_only=True`.
- Improved error message for undecorated solvers.
- For simple matching scorers, only include explanation if it differs from answer.

## v0.3.39 (3 October 2024)

- The sample transcript will now display the target for scoring in the Score Event (for newly run evaluations).
- Provide setter for `max_messages` on `TaskState`.
- Provide `max_messages` option for `basic_agent()` (defaulting to 50) and use it rather than any task `max_messages` defined.
- Improved implementation of disabling parallel tool calling (also fixes a transcript issue introduced by the original implementation).
- Improve quality of error messages when a model API key environment variable is missing.
- Improve prompting around letting the model know it should not attempt parallel web browser calls.

## v0.3.38 (3 October 2024)

- Rename `web_browser_tools()` to `web_browser()`, and don't export individual web browsing tools.
- Add `parallel` option to `@tool` decorator and specify `parallel=False` for web browsing tools.
- Improve prompting for web browser tools using more explicit examples.
- Improve prompting for `</tool_call>` end sequence for Llama models.
- Fix issue with failure to execute sample setup scripts.

## v0.3.37 (2 October 2024)

- Move evals into [inspect_evals](https://github.com/UKGovernmentBEIS/inspect_evals) package.

## v0.3.36 (2 October 2024)

- [Web Browser](https://inspect.aisi.org.uk/tools-standard.html#sec-web-browser) tool which provides a headless Chromium browser that supports navigation, history, and mouse/keyboard interactions.
- `auto_id` option for dataset readers to assign an auto-incrementing ID to records.
- Task args: don't attempt to serialise registry objects that don't have captured parameters.

## v0.3.35 (1 October 2024)

- Catch o1-preview "invalid_prompt" exception and convert to normal content_filter refusal.
- Terminate timed out subprocesses.
- Support 'anthropoic/bedrock/' service prefix for Anthropic models hosted on AWS Bedrock.
- Change score reducer behavior to always reduce score metadata to the value of the `metadata` field in the first epoch
- Improve task termination message (provide eval-retry prompt for tasks published in packages)
- Preserve type for functions decorated with `@task`.
- Various improvements to layout and display for Inspect View transcript.

## v0.3.34 (30 September 2024)

- Support for `max_tokens` on OpenAI o1 models (map to `max_completion_tokens`).
- Fix regression of log and debug options on `inspect view`
- Improved focus management for Inspect View
- Raise error if `epochs` is less than 1
- Improve code parsing for HumanEval (compatibility with Llama model output)

## v0.3.33 (30 September 2024)

- StopReason: Added "model_length" for exceeding token window and renamed "length" to "max_tokens".
- Capture solver input params for subtasks created by `fork()`.
- Option to disable ANSI terminal output with `--no-ansi` or `INSPECT_NO_ANSI`
- Add chain of thought option to `multiple_choice()` and export `MultipleChoiceTemplate` enumeration
- Allow Docker sandboxes configured with `x-default` to be referred to by their declared service name.
- Improved error messages for Docker sandbox initialisation.
- Improve legibility of Docker sandbox log entries (join rather than displaying as array)
- Display user message immediately proceeding assistant message in model call transcripts.
- Display images created by tool calls in the Viewer.
- Fix duplicated tool call output display in Viewer for Gemini and Llama models.
- Require a `max_messages` for use of `basic_agent()` (as without it, the agent could end up in an infinite loop).
- Load extension entrypoints per-package (prevent unnecessary imports from packages not being referenced).
- Track sample task state in solver decorator rather than solver transcript.
- Display solver input parameters for forked subtasks.
- Improvements to docker compose down cleanup: timeout, survive missing compose files.
- Always produce epoch sample reductions even when there is only a single epoch.
- Scores produced after being reduced retain `answer`, `explanation`, and `metadata` only if equal across all epochs.

## v0.3.32 (25 September 2024)

- Fix issue w/ subtasks not getting a fresh store() (regression from introduction of `fork()` in v0.3.30)
- Fix issue w/ subtasks that return None invalidating the log file.
- Make subtasks collapsible in Inspect View.
- Improved error reporting for missing `web_search()` provider environment variables.

## v0.3.31 (24 September 2024)

- Deprecated `Plan` in favor of `Solver` (with `chain()` function to compose multiple solvers).
- Added `max_tool_output` generation option (defaults to 16KB).
- Improve performance of `header_only` log reading (switch from json-stream to ijson).
- Add support for 0 retries to `eval-set` (run a single `eval` then stop).
- Tool calling fixes for update to Mistral v1.1. client.
- Always show `epochs` in task status (formerly wasn't included for multiple task display)
- Render transcript `info()` strings as markdown
- Eliminate log spam from spurious grpc fork message.
- Fix issue with hf_dataset shuffle=True not actually shuffling.
- Improved error handling when loading invalid setuptools entrypoints.
- Don't catch TypeError when calling tools (we now handle this in other ways)

## v0.3.30 (18 September 2024)

- Added `fork()` function to fork a `TaskState` and evaluate it against multiple solvers in parallel.
- Ensure that Scores produced after being reduced still retain `answer`, `explanation`, and `metadata`.
- Fix error when running `inspect info log-types`
- Improve scorer names imported from modules by not including the the module names.
- Don't mark messages read from cache with source="cache" (as this breaks the cache key)
- Add `cache` argument to `basic_agent()` for specifying cache policy for the agent.
- Add `cache` field to `ModelEvent` to track cache reads and writes.
- Compatibility with Mistral v1.1 client (now required for Mistral).
- Catch and propagate Anthropic content filter exceptions as normal "content_filter" responses.
- Fix issue with failure to report metrics if all samples had a score value of 0.
- Improve concurrency of Bedrock models by using aioboto3.
- Added [SWE Bench](https://github.com/UKGovernmentBEIS/inspect_evals/tree/main/src/inspect_evals/swe_bench), [GAIA](https://github.com/UKGovernmentBEIS/inspect_evals/tree/main/src/inspect_evals/gaia), and [GDM CTF](https://github.com/UKGovernmentBEIS/inspect_evals/tree/main/src/inspect_evals/gdm_capabilities/in_house_ctf) evals.

## v0.3.29 (16 September 2024)

- Added `--plan` and `-P` arguments to `eval` and `eval-set` commands for replacing the task default plan with another one.
- Improved support for eval retries when calling `eval()` or `eval_set()` with a `plan` argument.
- Don't log base64 images by default (re-enable logging with `--log-images`).
- Provide unique tool id when parsing tool calls for models that don't support native tool usage.
- Fix bug that prevented `epoch_reducer` from being used in eval-retry.
- Fix bug that prevented eval() level `epoch` from overriding task level `epoch`.

## v0.3.28 (14 September 2024)

- [basic_agent()](https://inspect.aisi.org.uk/agents.html#sec-basic-agent) that provides a ReAct tool loop with support for retries and encouraging the model to continue if its gives up or gets stuck.
- [score()](https://inspect.aisi.org.uk/solvers.html#sec-scoring-in-solvers) function for accessing scoring logic from within solvers.
- Ability to [publish](https://inspect.aisi.org.uk/log-viewer.html#sec-publishing) a static standalone Inspect View website for a log directory.
- `system_message()` now supports custom parameters and interpolation of `metadata` values from `Sample`.
- `generate()` solver now accepts arbitrary generation config params.
- `use_tools()` now accepts a variadic list of `Tool` in addition to literal `list[Tool]`.
- `bash()` and `python()` tools now have a `user` parameter for choosing an alternate user to run code as.
- `bash()` and `python()` tools now always return stderr and stdout no matter the exit status.
- Support for OpenAI o1-preview and o1-mini models.
- Input event for recording screen input in sample transcripts.
- Record to sample function for CSV and JSON dataset readers can now return multiple samples.
- Added `debug_errors` option to `eval()` to raise task errors (rather than logging them) so they can be debugged.
- Properly support metrics that return a dict or list of values
- Improved display of prerequisite errors when running `eval()` from a script or notebook.
- Fix `eval_set()` issue with cleaning up failed logs on S3.
- Cleanup Docker containers that fail during sample init.
- Add support for computing metrics for both individual keys within a dictionary but also for the dictionary as a whole
- Fix for Vertex tool calling (don't pass 'additionalProperties').
- Added [SQuAD](https://github.com/UKGovernmentBEIS/inspect_evals/tree/main/src/inspect_evals/squad), [AGIEval](https://github.com/UKGovernmentBEIS/inspect_evals/tree/main/src/inspect_evals/agieval), [IFEval](https://github.com/UKGovernmentBEIS/inspect_ai/blob/main/src/inspect_evals/ifeval/), [PubMedQA](https://github.com/UKGovernmentBEIS/inspect_evals/tree/main/src/inspect_evals/pubmedqa), and [MBPP](https://github.com/UKGovernmentBEIS/inspect_evals/tree/main/src/inspect_evals/mbpp) benchmarks.

## v0.3.27 (6 September 2024)

- Fix missing timestamp issue with running `eval_set()` with an S3-backed log directory.
- Correct rounding behavior for `f1()` and `exact()` scorers.
- Correct normalized text comparison for `exact()` scorer.
- Improved appearance and navigation for sample transcript view.
- Added [MathVista](https://github.com/UKGovernmentBEIS/inspect_evals/tree/main/src/inspect_evals/mathvista) benchmark.

## v0.3.26 (6 September 2024)

- [Eval Sets](https://inspect.aisi.org.uk/eval-sets.html) for running groups of tasks with automatic retries.
- [Per-sample](https://inspect.aisi.org.uk/sandboxing.html#sec-per-sample-sandbox) Sandbox environments can now be specified (e.g. allowing for a distinct Dockerfile or Docker compose file for each sample).
- [input_screen()](https://inspect.aisi.org.uk/interactivity.html) context manager to temporarily clear task display for user input.
- Introduce two new scorers, `f1()` (precision and recall in text matching) and `exact()` (whether normalized text matches exactly).
- Task `metrics` now override built in scorer metrics (previously they were merged). This enables improved re-use of existing scorers where they only change required is a different set of metrics.
- `write_log_dir_manifest()` to write a log header manifest for a log directory.
- Relocate `store()` and `@subtask` from solver to utils module; relocate `transcript()` from solver to log module.
- Add optional user parameter to SandboxEnvironment.exec for specifying the user. Currently only DockerSandboxEnvironment is supported.
- Fix issue with resolving Docker configuration files when not running from the task directory.
- Only populate Docker compose config metadata values when they are used in the file.
- Treat Sandbox exec `cwd` that are relative paths as relative to sample working directory.
- Filter base64 encoded images out of model API call logs.
- Raise error when a Solver does not return a TaskState.
- Only run tests that use model APIs when the `--runapi` flag is passed to `pytest` (prevents unintended token usage)
- Remove `chdir` option from `@tasks` (tasks now always chdir during execution).
- Do not process `.env` files in task directories (all required vars should be specified in the global `.env`).
- Only enable `strict` mode for OpenAI tool calls when all function parameters are required.
- Added [MMMU](https://github.com/UKGovernmentBEIS/inspect_evals/tree/main/src/inspect_evals/mmmu), [CommonsenseQA](https://github.com/UKGovernmentBEIS/inspect_evals/tree/main/src/inspect_evals/commonsense_qa), [MMLU-Pro](https://github.com/UKGovernmentBEIS/inspect_evals/tree/main/src/inspect_evals/mmlu_pro), and [XSTest](https://github.com/UKGovernmentBEIS/inspect_evals/tree/main/src/inspect_evals/xstest) benchmarks.

## v0.3.25 (25 August 2024)

- `Store` for manipulating arbitrary sample state from within solvers and tools.
- `Transcripts` for detailed sample level tracking of model and tool calls, state changes, logging, etc.
- `Subtasks` for delegating work to helper models, sub-agents, etc.
- Integration with Anthropic [prompt caching](https://inspect.aisi.org.uk/caching.html#sec-provider-caching).
- [fail_on_error](https://inspect.aisi.org.uk/errors-and-limits.html#failure-threshold) option to tolerate some threshold of sample failures without failing the evaluation.
- Specify `init` value in default Docker compose file so that exit signals are handled correctly (substantially improves container shutdown performance).
- Add `function` field to `ChatMessageTool` to indicate the name of the function called.
- Added [RACE](https://github.com/UKGovernmentBEIS/inspect_evals/tree/main/src/inspect_evals/race-h/) benchmark.

## v0.3.24 (18 August 2024)

- Support for tool calling for Llama 3.1 models on Bedrock.
- Report JSON schema validation errors to model in tool response.
- Support for `strict` mode in OpenAI tool calls (update to v1.40.0 of `openai` package required).

## v0.3.23 (16 August 2024)

- Support for tool calling for Llama 3.1 models on Azure AI and CloudFlare.
- Increase default `max_tokens` from 1024 to 2048.
- Record individual sample reductions along with results for multi-epoch evals.
- Change default to not log base64 encoded versions of images, as this often resulted in extremely large log files (use `--log-images` to opt back in).
- Update to new Mistral API (v1.0.1 of `mistralai` is now required).
- Support for Llama 3.1 models on Amazon Bedrock
- Eliminate Bedrock dependency on anthropic package (unless using an Anthropic model).
- Improved resolution of AWS region for Bedrock (respecting already defined AWS_REGION and AWS_DEFAULT_REGION)
- Fix bug in match scorer whereby numeric values with periods aren't correctly recognized.
- Added [HumanEval](https://github.com/UKGovernmentBEIS/inspect_evals/tree/main/src/inspect_evals/humaneval), [WinoGrande](https://github.com/UKGovernmentBEIS/inspect_evals/tree/main/src/inspect_evals/winogrande) and [Drop](https://github.com/UKGovernmentBEIS/inspect_evals/tree/main/src/inspect_evals/drop) benchmarks.

## v0.3.22 (07 August 2024)

- Fix issue affecting results of `pass_at_{k}` score reducer.

## v0.3.21 (07 August 2024)

- Add `pass_at_{k}` score reducer to compute the probability of at least 1 correct sample given `k` epochs.
- Improved metrics `value_to_float` string conversion (handle numbers, "true", "false", etc.)
- Log viewer: Ctrl/Cmd+F to find text when running in VS Code.
- Set Claude default `max_tokens` to 4096
- Combine user and assistant messages for Vertex models.
- Warn when using the `name` parameter with task created from `@task` decorated function.
- Make sample `metadata` available in prompt, grading, and self-critique templates.
- Retry on several additional OpenAI errors (APIConnectionError | APITimeoutError | InternalServerError)
- Fix a regression which would cause the 'answer' to be improperly recorded when scoring a sample.

## v0.3.20 (03 August 2024)

- `Epochs` data type for specifying epochs and reducers together (deprecated `epochs_reducer` argument).
- Enable customisation of model generation cache dir via `INSPECT_CACHE_DIR` environment variable.
- Use doc comment description rather than `prompt` attribute of `@tool` for descriptions.
- Include examples section from doc comments in tool descriptions.
- Add `tool_with()` function for adapting tools to have varying names and parameter descriptions.
- Improve recording of `@task` arguments so that dynamically created tasks can be retried.
- Only print `eval-retry` message to terminal for filesystem based tasks.
- Enhance Python logger messages to capture more context from the log record.
- Fix an issue that could result in duplicate display of scorers in log view when using multiple epoch reducers.

## v0.3.19 (02 August 2024)

- [vLLM](https://inspect.aisi.org.uk/models.html#sec-vllm) model provider.
- [Groq](https://groq.com/) model provider.
- [Google Vertex](https://inspect.aisi.org.uk/models.html#google-vertex) model provider.
- [Reduce scores](https://inspect.aisi.org.uk/scorers.html##sec-reducing-epoch) in multi-epoch tasks before computing metrics (defaults to averaging sample values).
- Replace the use of the `bootstrap_std` metric with `stderr` for built in scorers (see [rationale](https://inspect.aisi.org.uk/scorers.html#stderr-note) for details).
- Option to write Python logger entries to an [external file](https://inspect.aisi.org.uk/log-viewer.html#sec-external-file).
- Rename `ToolEnvironment` to `SandboxEnvironment` and `tool_environment()` to `sandbox()` (moving the renamed types from `inspect_ai.tool` to `inspect_ai.util`). Existing symbols will continue to work but will print deprecation errors.
- Moved the `bash()`, `python()`, and `web_search()` functions from `inspect_ai.solver` to `inspect_ai.tool`.  Existing symbols will continue to work but will print deprecation errors.
- Enable parallel execution of tasks that share a working directory.
- Add `chdir` option to `@task` to opt-out of changing the working directory during task execution.
- Enable overriding of default safety settings for Google models.
- Use Python type annotations as the first source of type info for tool functions (fallback to docstrings only if necessary)
- Support for richer types (list, TypeDict, dataclass, Pydantic, etc.) in tool calling.
- Change `ToolInfo` parameters to be directly expressed in JSON Schema (making it much easier to pass them to model provider libraries).
- Validate tool call inputs using JSON Schema and report errors to the model.
- Gracefully handle tool calls that include only a single value (rather than a named dict of parameters).
- Support `tool_choice="any"` for OpenAI models (requires >= 1.24.0 of openai package).
- Make multiple tool calls in parallel. Parallel tool calls occur by default for OpenAI, Anthropic, Mistral, and Groq. You can disable this behavior for OpenAI and Groq with `--parallel-tool-calls false`.
- Invoke rate limit retry for OpenAI APITimeoutError (which they have recently begun returning a lot of more of as a result of httpx.ConnectTimeout, which is only 5 seconds by default.).
- Add `cwd` argument to `SandboxEnvironment.exec()`
- Use `tee` rather than `docker cp` for Docker sandbox environment implementation of `write_file()`.
- Handle duplicate tool call ids in Inspect View.
- Handle sorting sample ids of different types in Inspect View.
- Correctly resolve default model based on CLI --model argument.
- Fix issue with propagating API keys to Azure OpenAI provider.
- Add `azure` model arg for OpenAI provider to force binding (or not binding) to the Azure OpenAI back-end.
- Support for Llama 3 models with the Azure AI provider.
- Add `setup` field to `Sample` for providing a per-sample setup script.
- Score multiple choice questions without parsed answers as incorrect (rather than being an error). Llama 3 and 3.1 models especially often fail to yield an answer.
- Read JSON encoded `metadata` field from samples.
- Show task/display progress immediately (rather than waiting for connections to fill).
- Reduce foreground task contention for Inspect View history loading.
- Ability to host standalone version of Inspect View to view single log files.
- Throw `TimeoutError` if a call to `subprocess()` or `sandbox().exec()` times out (formerly a textual error was returned along with a non-zero exit code).
- Validate name passed to `example_dataset()` (and print available example dataset names).
- Resolve relative image paths within Dataset samples against the directory containing the dataset.
- Preserve `tool_error` text for Anthropic tool call responses.
- Fix issue with rate limit reporting being per task not per eval.
- Set maximum rate limit backoff time to 30 minutes
- Retry with exponential backoff for web_search Google provider.

## v0.3.18 (14 July 2024)

- [Multiple Scorers](https://inspect.aisi.org.uk/scorers.html#sec-multiple-scorers) are now supported for evaluation tasks.
- [Multiple Models](https://inspect.aisi.org.uk/parallelism.html#sec-multiple-models) can now be evaluated in parallel by passing a list of models to `eval()`.
- Add `api_key` to `get_model()` for explicitly specifying an API key for a model.
- Improved handling of very large (> 100MB) log files in Inspect View.
- Use `network_mode: none` for disabling networking by default in Docker tool environments.
- Shorten the default shutdown grace period for Docker container cleanup to 1 second.
- Allow sandbox environment providers to specify a default `max_samples` (set to 25 for the Docker provider).
- Prevent concurrent calls to `eval_async()` (unsafe because of need to change directories for tasks). Parallel task evaluation will instead be implemented as a top-level feature of `eval()` and `eval_async()`.
- Match scorers now return answers consistently even when there is no match.
- Relocate tool related types into a new top-level `inspect_ai.tool` module (previous imports still work fow now, but result in a runtime deprecation warning).
- Decouple tools entirely from solvers and task state (previously they had ways to interact with metadata, removing this coupling will enable tool use in lower level interactions with models). Accordingly, the `call_tools()` function now operates directly on messages rather than task state.
- Support token usage for Google models (Inspect now requires `google-generativeai` v0.5.3).

## v0.3.17 (25 June 2024)

- Optional increased control over the tool use loop via the `call_tools()` function and new `tool_calls` parameter for `generate()`.
- New `per_epoch` option for `CachePolicy` to allow caching to ignore epochs.
- Correctly handle `choices` and `files` when converting `Sample` images to base64.

## v0.3.16 (24 June 2024)

-   Various fixes for the use of Docker tool environments on Windows.
-   Ability to disable cleanup of tool environments via `--no-toolenv-cleanup`.
-   New `inspect toolenv cleanup` command for manually cleaning up tool environments.
-   `ToolError` exception type for explicitly raising tool errors to the model. Formerly, any exception would be surfaced as a tool error to the model. Now, the `ToolError` exception is required for reporting to the model (otherwise other exception types go through the call stack and result in an eval error).
-   Resolve `INSPECT_LOG_DIR` in `.env` file relative to `.env` file parent directory.
-   Use `-` for delimiting `--limit` ranges rather than `,`.
-   Use HF model device for generate (compatibility with multi-GPU).

## v0.3.15 (15 June 2024)

-   [Sandbox Environments](https://inspect.aisi.org.uk/sandboxing.html) for executing tool code in a sandbox.
-   [Caching](https://inspect.aisi.org.uk/caching.html) to reduce the number of model API calls made.
-   The `multiple_choice()` solver now has support for questions with multiple correct answers.
-   More fine grained handling of Claude `BadRequestError` (400) errors (which were formerly all treated as content moderation errors).
-   Filter out empty TextBlockParam when playing messages back to Claude.
-   Automatically combine Claude user messages that include tool content.
-   Revert to "auto" rather than "none" after forced tool call.
-   Provide `TaskState.tools` getter/setter (where the setter automatically syncs the system messages to the specified set of tools).
-   The `use_tools()` function now uses the `TaskState.tools` setter, so replaces the current set of tools entirely rather than appending to it.
-   Set `state.completed = False` when `max_messages` is reached.
-   Allow tools to be declared with no parameters.
-   Allow for null `bytes` field in `Logprobs` and `TopLogprobs`.
-   Support all Llama series models on Bedrock.
-   Added `truthfulqa` benchmark.
-   Added `intercode-ctf` example.

## v0.3.14 (04 June 2024)

-   Stream samples to the evaluation log as they are completed (subject to the new `--log-buffer` option). Always write completed samples in the case of an error or cancelled task.
-   New `"cancelled"` status in eval log for tasks interrupted with SIGINT (e.g. Ctrl-C). Logs are now written for cancellations (previously they were not).
-   Default `--max-samples` (maximum concurrent samples) to `--max-connections`, which will result in samples being more frequently completed and written to the log file.
-   For `eval_retry()`, copy previously completed samples in the log file being retried so that work is not unnecessarily repeated.
-   New `inspect eval-retry` command to retry a log file from a task that ended in error or cancellation.
-   New `retryable_eval_logs()` function and `--retryable` option for `inspect list logs` to query for tasks not yet completed within a log directory.
-   Add `shuffled` property to datasets to determine if they were shuffled.
-   Remove unused `extensions` argument from `list_eval_logs()`.

## v0.3.13 (31 May 2024)

-   Bugfix: Inspect view was not reliably updating when new evaluation logs were written.

## v0.3.12 (31 May 2024)

-   Bugfix: `results` was not defined when no scorer was provided resulting in an error being thrown. Fixed by setting `results = EvalResults()` when no scorer is provided.
-   Bugfix: The viewer was not properly handling samples without scores.

## v0.3.11 (30 May 2024)

-   Update to non-beta version of Anthropic tool use (remove legacy xml tools implementation).

## v0.3.10 (29 May 2024)

-   **BREAKING:** The `pattern` scorer has been modified to match against any (or all) regex match groups. This replaces the previous behaviour when there was more than one group, which would only match the second group.
-   Improved performance for Inspect View on very large datasets (virtualized sample list).
-   ToolChoice `any` option to indicate the model should use at least one tool (supported by Anthropic and Mistral, mapped to `auto` for OpenAI).
-   Tool calls can now return a simple scalar or `list[ContentText | ContentImage]`.
-   Support for updated Anthropic tools beta (tool_choice and image tool results).
-   Report tool_error back to model if it provides invalid JSON for tool calls arguments (formerly this halted the entire eval with an error).
-   New `max_samples` option to control how many samples are run in parallel (still defaults to running all samples in parallel).
-   Add `boolq.py` benchmark.
-   Add `piqa.py` benchmark.
-   View: Improved markdown rendering (properly escape reference links).
-   Improved typing for example_dataset function.
-   Setuptools entry point for loading custom model extensions.
-   Break optional `tuple` return out of `ToolResult` type.
-   Bugfix: always read original sample message(s) for `TaskState.input_text`.
-   Bugfix: remove write counter from log (could have resulted in incomplete/invalid logs propagating to the viewer).
-   Bugfix: handle task names that include spaces in log viewer.

## v0.3.9 (14 May 2024)

-   Add `ollama` local model provider.
-   Add `multi_scorer()` and `majority_vote()` functions for combining multiple scorers into a single score.
-   Add support for multiple model graders in `model_graded_qa()`.
-   Raise `TypeError` for solvers and scorers not declared as `async`.
-   Fallback to standard parse if `NaN` or `Inf` is encountered while reading log file header.
-   Remove deprecated support for matching partial model names (e.g. "gpt" or "claude").

## v0.3.8 (07 May 2024)

-   Exclude null config values from listings in log viewer.

## v0.3.7 (07 May 2024)

-   Add support for logprobs to HF provider, and create uniform API for other providers that support logprobs (Together and OpenAI).
-   Provide an option to merge assistant messages and use it for Anthropoic models (as they don't allow consecutive assistant messages).
-   Supporting infrastructure in Inspect CLI for VS Code extension (additional list and info commands).

## v0.3.6 (06 May 2024)

-   Show first log file immediately (don't wait for fetching metadata for other logs)
-   Add `--version` CLI arg and `inspect info version` command for interrogating version and runtime source path.
-   Fix: exclude `null` config values in output from `inspect info log-file`

## v0.3.5 (04 May 2024)

-   Fix issue with logs from S3 buckets in inspect view.
-   Add `sort()` method to `Dataset` (defaults to sorting by sample input length).
-   Improve tokenization for HF provider (left padding, attention mask, and allow for custom chat template)
-   Improve batching for HF provider (generate as soon as queue fills, thread safety for future.set_result).
-   Various improvements to documentation.

## v0.3.4 (01 May 2024)

-   `write_eval_log()` now ignores unserializable objects in metadata fields.
-   `read_eval_log()` now takes a `str` or `FileInfo` (for compatibility w/ list returned from `list_eval_logs()`).
-   Registry name looks are now case sensitive (fixes issue w/ loading tasks w/ mixed case names).
-   Resiliency to Python syntax errors that occur when enumerating tasks in a directory.
-   Do not throw error if unable to parse or load `.ipynb` file due to lack of dependencies (e.g. `nbformat`).
-   Various additions to log viewer display (log file name, dataset/scorer in listing, filter by complex score types).
-   Improvements to markdown rendering in log viewer (don't render intraword underscores, escape html tags).

## v0.3.3 (28 April 2024)

-   `inspect view` command for viewing eval log files.
-   `Score` now has an optional `answer` field, which denotes the answer text extracted from model output.
-   Accuracy metrics now take an optional `ValueToFloat` function for customising how textual values mapped to float.
-   Made `model_graded_qa` more flexible with separate `instruction` template and `grade_pattern`, as well providing `partial_credit` as an option.
-   Modify the default templates for `chain_of_thought()` and `self_critique()` to instruct the model to reply with `ANSWER: $ANSWER` at the end on its own line.
-   Improved numeric extraction for `match(numeric=True)` (better currency and decimal handling).
-   Improve `answer()` patterns so that they detect letter and word answers both within and at the end of model output.
-   `Plan` now has an optional `cleanup` function which can be used to free per-sample resources (e.g. Docker containers) even in the case of an evaluation error.
-   Add `Dataset.filter` method for filtering samples using a predicate.
-   `Dataset` slices (e.g. `dataset[0:100]`) now return a `Dataset` rather than `list[Sample]`.
-   Relative path to `INSPECT_LOG_DIR` in `.env` file is now correctly resolved for execution within subdirectories.
-   `inspect list tasks` and `list_tasks()` now only parse source files (rather than loading them), ensuring that it is fast even for task files that have non-trivial global initialisation.
-   `inspect list logs` and `list_eval_logs()` now enumerate log files recursively by default, and only enumerate json files that match log file naming conventions.
-   Provide `header_only` option for `read_eval_log()` and `inspect info log-file` for bypassing the potentially expensive reading of samples.
-   Provide `filter` option for `list_eval_logs()` to filter based on log file header info (i.e. anything but samples).
-   Added `__main__.py` entry point for invocation via `python3 -m inspect_ai`.
-   Removed prompt and callable from model `ToolDef` (renamed to `ToolInfo`).
-   Fix issue with accesses of `completion` property on `ModelOutput` with no choices.

## v0.3.2 (21 April 2024)

-   Initial release.<|MERGE_RESOLUTION|>--- conflicted
+++ resolved
@@ -3,7 +3,8 @@
 - React agent: Use of `submit()` tool is now [optional](https://inspect.aisi.org.uk/agent.html#submit-tool).
 - Anthropic: Show warning when generation config incompatible with extended thinking is used (affects `temperature`, `top_p`, and `top_k`).
 - AzureAI: Don't include `tools` or `tool_choice` in  requests when emulating tool calling (avoiding a 400 error).
-<<<<<<< HEAD
+- Eval retry: Improve error message when attempting to retry tasks in packages that have not been registered.
+- Warn when a passed `--sample-id` is not found in the target dataset.
 - Inspect View: Improve the performance and memory efficiency of the viewer when viewing large samples with long, complex transcripts.
 - Inspect View: Improve the performance of the viewer when viewing large, complex sample or task metadata. 
 - Inspect View: Live display of subtask, tool and other child events when viewing a running evaluation.
@@ -12,10 +13,6 @@
 - Inspect View: Render metadata for samples and tasks as an interactive tree.
 - Inspect View: When deployed via `inspect view bundle`, support linking to individual transcript events or messages.
 - Inspect View: Reduce the maximum size of the header (before it is collapsed) when evals have large numbers of metrics.
-=======
-- Eval retry: Improve error message when attempting to retry tasks in packages that have not been registered.
-- Warn when a passed `--sample-id` is not found in the target dataset.
->>>>>>> 83a653ba
 
 ## v0.3.96 (13 May 2025)
 
