--- conflicted
+++ resolved
@@ -1,10 +1,7 @@
 ## Unreleased
 
-<<<<<<< HEAD
-- Added `SandboxEvent` to transcript for recording sandbox execution and i/o.
-=======
+- Added `SandboxEvent` to transcript for recording sandbox execution and I/O.
 - Remove root logging handlers upon Inspect logger initialisation (as they result in lots of log spam if left installed).
->>>>>>> 1fcd8b30
 - Compatiblity with textual version 2.0 (remove upper bound).
 - Align with HF datasets `fsspec` version contraints to avoid pip errors when installing alongside `datasets`.
 
