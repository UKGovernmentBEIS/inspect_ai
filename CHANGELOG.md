--- conflicted
+++ resolved
@@ -9,13 +9,9 @@
 - Enable overriding of default safety settings for Google models.
 - Gracefully handle tool calls that include only a single value (rather than a named dict of parameters).
 - Support `tool_choice="any"` for OpenAI models (requires >= 1.24.0 of openai package).
-<<<<<<< HEAD
 - Make multiple tool calls in parallel. Parallel tool calls occur by default for OpenAI, Anthropic, Mistral, and Groq. You can disable this behavior for OpenAI and Groq with `--parallel-tool-calls false`.
 - Add `cwd` argument to `ToolEnvironment.exec()`
-=======
-- Add `cwd` argument to `ToolEnvironment.exec()`.
 - Use `tee` rather than `docker cp` for Docker tool environment implementation of `write_file()`.
->>>>>>> 6ed1dcfe
 - Handle duplicate tool call ids in Inspect View.
 - Handle sorting sample ids of different types in Inspect View.
 - Correctly resolve default model based on CLI --model argument.
