--- conflicted
+++ resolved
@@ -7,11 +7,8 @@
 - OpenAI: New `responses_store` model argument to control whether the `store` option is enabled (it is enabled by default for reasoning models to support reasoning playback).
 - OpenAI: Support for [flex processing](https://inspect.aisi.org.uk/providers.html#flex-processing), which provides lower inference costs in exchange for slower response times and occasional resource unavailability (added in v1.75.0, which is now required).
 - Google: Support for `reasoning_tokens` option for Gemini 2.5 models.
-<<<<<<< HEAD
+- Grok: Support for `reasoning_effort` option and capturing reasoning content.
 - ReAct Agent: Ability to fully repleace the default `submit()` tool.
-=======
-- Grok: Support for `reasoning_effort` option and capturing reasoning content.
->>>>>>> 930bc638
 - Human Agent: Added `user` parameter for running the human agent cli as a given user.
 - Sandbox API: Added `user` parameter to `connection()` method for getting connection details for a given user.
 - Docker: Support sample metadata interpolation for image names in compose files. 
