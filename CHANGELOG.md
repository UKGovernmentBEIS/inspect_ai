--- conflicted
+++ resolved
@@ -2,13 +2,10 @@
 
 ## Unreleased
 
+- [time_limit](https://inspect.ai-safety-institute.org.uk/errors_and_limits.html#sec-sample-limits) option for specifying a maximum execution time for samples.
+- [read_eval_log_samples()](https://inspect.ai-safety-institute.org.uk/eval-logs.html#streaming) function for streaming reads of `.eval` log files.
 - AzureAI: Use Model Inference API (preview) for implementation of model client.
-<<<<<<< HEAD
-- [time_limit](https://inspect.ai-safety-institute.org.uk/errors_and_limits.html#sec-sample-limits) option for specifying a maximum execution time for samples.
-=======
 - Bedrock: Fix parsing of Bedrock Mistral Large 2407 responses
->>>>>>> 173e2ae3
-- [read_eval_log_samples()](https://inspect.ai-safety-institute.org.uk/eval-logs.html#streaming) function for streaming reads of `.eval` log files.
 - Fix issue with correctly logging task_args for eval-set tasks which are interrupted.
 - Move `INSPECT_DISABLE_MODEL_API` into `generate()` (as opposed to `get_model()`)
 - Always treat `.eval` files as logs (don't apply file name pattern restrictions as we do with `.json`).
