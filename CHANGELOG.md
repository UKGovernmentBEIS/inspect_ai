--- conflicted
+++ resolved
@@ -1,11 +1,10 @@
-<<<<<<< HEAD
 ## Unreleased
-=======
-## v0.3.88 (11 April 2025)
->>>>>>> 99aeec7a
 
 - [Model Roles](https://inspect.aisi.org.uk/models.html#model-roles) for creating aliases to models used in a task (e.g. "grader", "red_team", "blue_team", etc.)
 - Added `default` argument to `get_model()` to explicitly specify a fallback model if the specified model isn't found.
+
+## v0.3.88 (11 April 2025)
+
 - Tools: Restore formerly required (but now deprecated) `type` field to `ToolCall`.
 - Approval: Raise operator limit exceeded error for tool approval termination action.
 - Anthropic: Don't include side count of `reasoning_tokens` in `total_tokens` (they are already included).
