--- conflicted
+++ resolved
@@ -6,11 +6,8 @@
 - [Transcript](agents-api.qmd#transcripts) for detailed sample level tracking of model and tool calls, state changes, logging, etc.
 - [Subtasks](agents-api.qmd#sec-subtasks) for delegating work to helper models, sub-agents, etc.
 - Specify `init` value in default Docker compose file so that exit signals are handled correctly (substantially improves container shutdown performance).
-<<<<<<< HEAD
 - Add `function` field to `ChatMessageTool` to indicate the name of the function called.
-=======
 - Added [RACE](https://github.com/UKGovernmentBEIS/inspect_ai/tree/main/benchmarks/race-h/) benchmark.
->>>>>>> 52688ccd
 
 ## v0.3.24 (18 August 2024)
 
