## Unreleased

<<<<<<< HEAD
- Inspect View: Add support for filtering sample transcripts by event types. Be default, filter out `sample_init`, `sandbox`, `store`, and `state` events.
=======
- ReAct: Add submit tool content to assistant message (in addition to setting the `completion`).
- Fix error in reducing scores when all scores for a sample are NaN.

## 0.3.125 (25 August 2025)

- Scoring: Refactor `inspect score` to call same underlying code as `score()`.
- Bugfix: Fix regression in CLI scoring.
>>>>>>> c72a8498

## 0.3.124 (24 August 2025)

- Agent Bridge: New context-manager based `agent_bridge()` that replaces the deprecated `bridge()` function.
- Agent Bridge: `sandbox_agent_bridge()` to integrate with CLI based agents running inside sandboxes.
- Agent Bridge: Inspect model roles can now be addressed by bridged agents (e.g. "inspect/red-team").
- ReAct Agent: Allow for a ToolDef to be passed to an AgentSubmit type.
- Model API: `user_prompt()` function for getting the last user message from a list of messages.
- Model API: `messages_to_openai()` and `messages_from_openai()` functions for converting to and from OpenAI-style message dicts.
- Groq: Support `response_schema` option for providing a JSON schema for model output.
- VLLM: Allow specifying the port when starting up a new vllm server.
- Eval Log: For sample summaries, preserve all sample and score fields that are less than 1k in size.
- CLI: Yield error exit code (1) if no tasks to evaluate are found at the specified path.
- Eval Set: You can now run eval sets in log dirs containing unrelated eval log files using the `--log-dir-allow-dirty` option.
- Add `--continue-on-fail` option for `eval()` and `eval_set()`.
- Scoring: Add `copy` option to `score_async()` (defaults to `True`) to control whether the log is deep copied before scoring.
- Inspect View: Convert samples in the sample list to use simple a tags for navigation. This allows typical user gestures like cmd+click to work correctly.
- Inspect View: Update document titles when viewing a sample, log, or log dir to better disambiguate tabs or windows. Use reverse pyramid to place details at the head of the title.
- Inspect View: Increase sample size limit to 100MB (samples larger than that are not browsable in the viewer).
- Bugifx: Properly handle surrogates in JSON serialization.
- Bugfix: Google and Mistral providers now generate unique tool call IDs to prevent collisions when calling the same tool multiple times.
- Bugfix: Enable use of custom reducers with `eval-retry` by delaying their creation until after task creation.
- Bugfix: Fix custom json schema generation code for `CitationBase` so that it no longer leads to an invalid schema.
- Bugfix: Only pass `background` to OpenAI Responses if specified.
- Bugfix: Do not pass unsupported `tool_choice` to Anthropic thinking models.

## 0.3.123 (16 August 2025)

- Support for [PDF input](https://inspect.aisi.org.uk/multimodal.html#pdf) for OpenAI, Anthropic, and Google via new `ContentDocument` type.
- MCP: Use [Remote MCP Servers](https://inspect.aisi.org.uk/tools-mcp.html#remote-mcp) with OpenAI and Anthropic models.
- OpenAI: Use types from latest SDK (v1.99.7) and make that the minimum required version of the `openai` package.
- OpenAI: Automatically use background-mode for deep research models.
- Anthropic: Automatically use streaming when `max_tokens` is 8k or higher.
- Anthropic: Improved retry behavior via detection of more "overloaded" error conditions.
- Anthropic: Add `betas` custom model arg (`-M`) for opting in to beta features.
- Scoring: NaN values returned from scorers will be excluded from reductions when reducing epochs.
- Scoring: String to float conversion now extracts the first valid float from the string (ignoring trailing characters that are invalid for floats).
- Scoring: Provide access to `sample_limits()` within scorers.
- Prepare: Added `score_to_float()` function for converting score columns to float values.
- Eval logs: Add `if_match_etag` parameter for `write_eval_log()` and `etag` field to `EvalLog` for safe concurrent log modification.
- ModelOutput: Setting the `completion` property now does not affect the underlying `message` content.
- Inspect View: Improved handling of scores and messages with large or complex metadata.
- Inspect View: Web search and other server-side tool calls (e.g. remote MCP) are now shown in the transcript.
- Inspect View: Properly display scores with list values.
- Tests: Added @flaky_retry(max_retries=) decorator for necessarily flaky tests.
- Bugfix: Don't inspect stack in `span()` function until required for logging.

## 0.3.122 (11 August 2025)

- OpenAI: Enable native `web_search()` tool for GPT-5.
- OpenAI: Convert "web_search" tool choice to native "web_search_preview" type.
- Apply `sample_shuffle` for eval retry.

## 0.3.121 (10 August 2025)

- [SambaNova](https://inspect.aisi.org.uk/providers.html#sambanova) model provider.
- [Goodfire](https://inspect.aisi.org.uk/providers.html#goodfire) model provider.
- Google: Pass `timeout` generation config option through to API `Client`.
- Google: Ability to specify a custom `GOOGLE_VERTEX_BASE_URL`.
- OpenAI: Add `background`, `safety_identifier` and `prompt_cache_key` custom model args (bump required version of `openai` package to v1.98).
- OpenAI: Set `client_timeout` to 900s when flex processing is enabled.
- Ollama: Forward `reasoning_effort` option to `reasoning` dict.
- MCP: Support for `mcp_server_http()` (which replaces the deprecated SSE server mode).
- MCP: Added `authorization` to provide OAuth Bearer token for HTTP based servers.
- Task display: Sample cancel button now works immediately (no longer needs to wait for a cooperative check).
- Limits: Sample working limit is now enforced even during long running generations and sandbox operations.
- Store: Support for serializing complex nested types (e.g. to read in an offline scorer).
- Tools: Code viewer now handles function calls with `list[str]` rather than `str` without crashing.
- Basic Agent: Only set `message_limit` to 50 when both `message_limit` and `token_limit` are `None`.
- Tests: Improve sandbox self_check to handle test failure via `with pytest.raises`, add test for env vars.
- Tests: Improve sandbox self_check to handle test failure via `with pytest.raises`, add test for env vars.
- Tests: Added the ability to provide a generator like callback function for `MockLLM`.
- Scoring: Improve multiple_choice answer parsing, making it more strict in interpreting answers like `ANSWER: None of the above`. Allow answers to end with full stop (`.`).
- Tool Support: Converted `inspect_tool_support` to use a Unix socket rather than a tcp port for intra-container RPC. 
- Bugfix: `background()` task is now scoped to the sample lifetime in the presence of `retry_on_error`.
- Bugfix: Correct recording of `waiting_time` from within coroutines spawned from the main sample coroutine.
- Bugfix: Update `inspect-tool-support` reference container to support executing tool code with non-root accounts.
- Bugfix: Correct forwarding of `reasoning_effort` and `reasoning_tokens` for OpenRouter provider.
- Bugfix: `bridge()` no longer causes a recursion error when running a large number of samples with openai models
- Bugfix: Ensure that `model_roles` are available within task initialization code.

## 0.3.120 (07 August 2025)

- OpenAI: Update model version checks for GPT-5.
- OpenAI: Support for specifying "minimal" for `reasoning_effort`.
- Bugfix: Conform to breaking changes in `openai` package (1.99.2).
- Bugfix: Ensure that `sample_shuffle` is `None` (rather than 0) when not specified on the command line.

## 0.3.119 (04 August 2025)

- Analysis functions are out of beta (`inspect_ai.analysis.beta` is deprecated in favor of `inspect_ai.analysis`).
- Scoring: Provide access to sample `store` for scorers run on existing log files.

## 0.3.118 (02 August 2025)

- Remove support for `vertex` provider as the google-cloud-aiplatform package has [deprecated](https://pypi.org/project/google-cloud-aiplatform/) its support for Vertex generative models. Vertex can still be used via the native `google` and `anthropic` providers.
- Tool calling: Added support for emulated tool calling (`emulate_tools` model arg) to OpenAI API compatible providers.
- Task display: Improved display for multiple scorers/metrics in task results summary.
- Scoring: Improved error message for scorers missing a return type annotation.
- Datasets: Added `--sample-shuffle` eval option to control sample shuffling (takes an optional seed for determinism).
- Batch Processing: Enable batch support when using Google model provider.

## 0.3.117 (31 July 2025)

- Added [Fireworks AI](https://inspect.aisi.org.uk/providers.html#fireworks-ai) model provider.
- OpenAI: Add `user` and `http_client` custom model arguments.
- vLLM: Add `is_mistral` model arg for mistral compatible tool calling.
- Hugging Face: Add `hidden_states` model arg to get model activations.
- Model API: `--max-connections`, `--max-retries`, and `--timeout` now provide defaults for all models rather than only the main model being evaluated.
- Tool calling: Do middle truncation when enforcing `max_tool_output`.
- Datasets: Support for directories in sample `files` field.
- Added sample, message, and event linking to `log_viewer()` data preparation function.
- Analysis: Added `full` option to `samples_df()` for reading full sample metadata.
- Analysis: Renamed `EvalConfig` column defs to `EvalConfiguration`.
- Improved `_repr_` for `EvalLog` (print JSON representation of log header).
- Added `metadata_as()` typesafe `metadata` accessor to `ChatMessageBase`.
- Hooks: Emit run end hook when unhandled exceptions occur.
- Batch Processing: Add batch processing support for Together AI
- Batch Processing: Improve batch processing scalability when handling very large concurrent batch counts.
- Batch Processing: Log retry attempts to the task display console.
- Batch Processing: Move batch retry logic to base class to reduce logic duplication and simplify provider implementations.
- Batch Processing: Enable batch support when using OpenAI Responses API.
- Inspect View: Do not use instance cache for S3FileSystem (eliminates some errors with large eval sets)
- Bugfix: Correct mapping for organization and model name in `model_info()` operation.
- Bugfix: Fix bug that failed to detect when an entire batch gets rejected by OpenAI.

## 0.3.116 (27 July 2025)

- Added `display_name` property to `Task` (e.g. for plotting).
- Analysis: `task_info()` operation for data frame preparation.

## 0.3.115 (26 July 2025)

- Analysis: `model_info()` and `frontier()` operations for data frame preparation.
- ReAct Agent: Require submit tool to have no errors before you exit the react loop.
- Mistral: Type updates for `ThinkChunk` and `AudioChunk` in package v1.9.3 (which is now the minimum required version).
- Inspect View: Use MathJax rather than Katex for math rendering.
- Inspect View: Fix issue with scores 'More...' link not being displayed in some configurations.
- Inspect View: Fix issue displaying tool calls in transcript in some configurations.
- Bugfix: Strip smuggled `<think>` and `<internal>` tags from tool messages to prevent leakage in multi-agent scenarios where an _inner_ assistant message can be coerced into a tool message.
- Bugfix: Handle descriptions of nested `BaseModel` types in tool call schemas.
- Bugfix: Update workaround of OpenAI reasoning issue to retain only the last (rather than the first) in a run of consecutive reasoning items.


## 0.3.114 (17 July 2025)

- OpenAI: Move model classification functions into `ModelAPI` class so that subclasses can override them.
- Azure: Support for authenticating with Microsoft Entra ID managed identities.
- Analysis: `prepare()` function for doing common data preparation tasks and `log_viewer()` operation for adding log viewer URLs to data frames.
- ReAct Agent: Require submit tool to have no errors before you exit the react loop.
- Inspect View: Use MathJax rather than Katex for math rendering.
- Inspect View: Supporting linking to events via `uuid` field (or `event_id` in analysis data frames).
- Bugfix: Use the output filesystem when creating directories in `inspect log convert`

## 0.3.113 (16 July 2025)

- [Batch processing](https://inspect.aisi.org.uk/models-batch.html) API support for OpenAI and Anthropic models.
- [TransformerLens](https://inspect.aisi.org.uk/providers.html#transformer-lens) model provider enabling use of `HookedTransformer` models with Inspect.
- Web search: Added support for Grok as an internal search provider.
- Google: Set `thought=True` on content when replaying `ContentReasoning` back to the model.
- Transcript: Add globally unique `uuid` field and `metadata` field to `Event`.
- Transcript: Add `message_id` field to `ToolEvent` for corresponding `ChatMessageTool`.
- Eval log: Add option to select sample by `uuid` in `read_eval_log_sample()`.
- ReAct agent: Add `keep_in_messages` option to `AgentSubmit` to preserve calls to `submit()` in message history.
- Scoring: Change `Value` type to use covariant types (`Mapping` and `Sequence`).
- Scoring: Add `display` parameter to `score()` to control display type.
- Scoring: Nan values returned from scorers will be excluded from computation of metrics. Scorers in results include `scored_samples` and `unscored_samples` fields to indicate how many samples were scored and how many were not. The viewer will display these values if there are unscored samples.
- Eval Log: Protect against removing excessive numbers of samples at once from realtime database.
- Eval Log: Add `--resolve-attachments` option to `inspect log dump`.
- Hooks: Provide full `EvalSample` (rather than only the summary) to `on_sample_end()` hook.
- Inspect View: Compatiblility for sites published to GitHub Pages for `inspect view bundle`.
- Inspect View: The bundle produced for deployment now includes a much more compact manifest, improving support for bundling large numbers of files.
- Bugfix: Fix failure to allow Anthropic native web search for some model names such as `claude-3-7-sonnet-latest`.
- Bugfix: Fix Anthropic citation support code when it encounters citations created by external search providers such as Tavily.
- Bugfix: Break after finding final assistant message when implementing fallback for `AgentState` `output` field.
- Bugfix: Fix `run_in_background` allowing it to properly function outside the context of a task.
- Bugfix: `None` out `TaskLogger`'s `SampleBufferDatabase` after cleaning it up to avoid crashing on subsequent logging attempts.
- Bugfix: Disassociate the logger used by batch processing's background task from any particular sample.
- Bugfix: Improve the compactness and efficiency of eval files with extremely large text user inputs. 
- Bugfix: Fixed bugs in batch process as the size of a batch approached the model provider's maximum batch size of 256MB.
- Bugfix: Fix regression that allowed computer tool screenshot truncation to occur despite not being valid for OpenAI.
- Bugfix: Fix agent bridge scenarios that failed when used with reasoning models.
- Bugfix: Fix cases where <think> blocks are dropped in OpenAI choices because they are not at the front of text content. 

## 0.3.112 (03 July 2025)

- [Hooks](https://inspect.aisi.org.uk/extensions.html#hooks): Generic lifecycle hooks for Inspect extensions.
- Datasets: Expand glob wildcards when processing `--sample_id` filter for datasets.
- OpenAI: Enable web search for o3 and o4-mini models.
- OpenAI: Enable emulated tool call image results for o-series.
- Analysis: Provide `score_headline_stderr` field in standard evals column definitions.
- Analysis: Provide `task_name` without package namespace by default.
- Analysis: Don't show dataframe import progress by default in notebooks (leaves empty cell output artifact).
- Analysis: Include `order` field in `messages_df()` and `events_df()`.
- Eval: Introduce `run_samples` option to disable running samples (resulting in a log file with status "started" and no samples).
- Logging: Improvements to `--display=log` (improved task info formatting, ability to disable rich logging)
- Task Display: Limit console to a maximum of 100 lines to prevent rendering performance problems.
- Inspect View: Fix failure to restore VSCode state when switching to/from tabs for some class of log files.
- Bugfix: Conform to breaking changes in `mistralai` package (1.9.1).

## 0.3.111 (29 June 2025)

- Inspect View: Fix issue with tab switching when running in VS Code.

## 0.3.110 (28 June 2025)

- Bugfix: Return inner exception from `run_sample`.

## 0.3.109 (27 June 2025)

- Analysis: More forgiving column reading (use Pandas default reader rather than PyArrow).
- Fix store_as examples, document inspect_ai.scorer.score
- Delay cleanup of sample buffer database to account for potential sharing of data dir.
- Vertex: Ignore types to workaround update that removes type information from some of their sub-packages (tests still pass).
- MCP: Conform to breaking changes in latest mcp package (1.10.0).
- Docs: Correct docs for `web_browser()` and `bash_session()` to indicate that you must pass an `instance` explicitly to get distinct processes. 
- Docs: Correct shared documentation snippet that describes Dockerfile customization for Inspect Tool Support.
- Inspect View: Properly wrap log configuration values in evaluation header.
- Inspect View: Support for displaying and navigating directories of evaluation logs.
- Inspect View: Improved handling of agent handoffs in transcript outline view.
- Inspect View: Use numerical rather the correct/incorrect UI for scores with 0/1 values.
- Bugfix: Prevent concurrent accesses of eval event database from raising lock errors.
- Bugfix: Fix infinite recursion edge case in _flatten_exception.


## 0.3.108 (25 June 2025)

- Bugfix: Don't raise error on Anthropic cited_text not being a `str`.

## 0.3.107 (24 June 2025)

- Bugfix: Shield critical shutdown code from cancel scope.

## v0.3.106 (21 June 2025)

- OpenAI: Use prefix matching when detecting compatible models for `web_search()`.
- Groq: Capture `executed_tools` field as model output metadata.
- ReAct agent: Always send `str` returned from `on_continue` to the model (formerly this was only done if there were no tool calls).
- Web Search: Added provider for Perplexity's internal web search tool.
- Eval: Wrap eval execution in TaskGroup.
- Bugfix: Remove correlated reasoning content items when removing submit tool calls from ChatMessageAssistant instances in multi-agent scenarios.

## v0.3.105 (17 June 2025)

- [background()](https://inspect.aisi.org.uk/agent-custom.html#background) function for executing work in the background of the current sample.
- [sandbox_service()](https://inspect.aisi.org.uk/agent-custom.html#sandbox-service) function for making available methods to a sandbox for calling back into the main Inspect process.
- [sample_limits()](https://inspect.aisi.org.uk/errors-and-limits.html#query-usage) function for determining the current status of sample limits.
- React agent: Only do substitution on parts of the prompt that may contain a {submit} reference.
- Agent handoff: Ensure that handoff tool call responses immediately follow the call.
- Agent handoff: Only print handoff agent prefix if there is assistant message content.
- Subprocess: Ensure that streams are drained when a cancellation occurs (prevent hanging on calls with large output payloads).
- Eval log: Capture only limits that terminated the sample as `sample.limit` (as opposed to ones bound to context managers or agents).
- Inspect View: Display metadata for Chat Messages.
- Inspect View: Increase transcript outline font size.
- Inspect View: Add support for filtering by sample id, sample metadata.
- Bugfix: Eval set now correctly handles retries for tasks with defaulted args (regressed in v0.3.104).
- Bugfix: Use correct bindings for Claude v4 native `text_editor` tool; don't use native tool definition for Haiku 3.5 or Opus 3.0.  
- Bugfix: Restore preservation of `ContentReasoning` blocks for Gemini (regressed in v0.3.104). 
- Bugfix: Dataset shuffling now works correctly with `seed` of 0.

## v0.3.104 (12 June 2025)

- Web Search: Added provider for Anthropic's internal web search tool.
- Web Search: Added provider for [Exa](https://exa.ai/exa-api) Search API.
- Web Search: Added provider for Google's [Grounding with Google Search](https://ai.google.dev/gemini-api/docs/grounding) .
- Mistral: Support for capturing reasoning blocks for magistral models.
- Add [Perplexity](https://inspect.aisi.org.uk/providers.html#perplexity) model provider.
- ChatMessage: Add `metadata` field for arbitrary additional metadata.
- Content: Added `ContentData` for model specific content blocks.
- Citations: Added `Citation` suite of types and included citations in `ContentText` (supported for OpenAI and Anthropic models).
- Eval log: `task_args` now includes defaulted args (formerly it only included explicitly passed args).
- Eval set: `retry_connections` now defaults to 1.0 (resulting in no reduction in connections across passes).
  OpenAI: Work around OpenAI Responses API issue by filtering out leading consecutive reasoning blocks.
- OpenAI compatible provider: Substitute `-` with `_` when looking up provider environment variables.
- MCP: Update to types in latest release (1.9.4, which is now required).
- Added development container (`.devcontainer`) configuration.
- `trim_messages()` now removes any trailing assistant message after compaction.
- Task display: Ensure that full path to log file is always displayed (wrap as required).
- Task display: Wrap scorers and scores in the task detail display.
- Inspect View: Add support for displaying citations for web searches in the transcript.
- Inspect View: Correctly update browser URL when navigation between samples.
- Bugfix: Properly honor `responses_api=False` when pass as an OpenAI model config arg.
- Bugfix: Limits passed to handoffs can be used multiple times (if agent is handed off to multiple times).
- Bugfix: Replace invalid surrogate characters when serializing strings to JSON.
- Bugfix: Prevent error writing Nan values to the `logs.json` summary file during bundling.

## v0.3.103 (06 June 2025)

- Eval set: Do not read full eval logs into memory at task completion.

## v0.3.102 (05 June 2025)

- OpenAI: Use responses API for codex models.
- Bugfix: Temporarily revert change to eval set header reading to investigate regression.

## v0.3.101 (05 June 2025)

- Eval set: Default `max_tasks` to the greater of 4 and the number of models being evaluated.
- Eval set: Do not read full eval logs into memory at task completion.
- pass_at_k: Treat threshold as the the minimum inclusive value for passing (rather than checking equality)
- Web search: Include links specified by providers in the results.
- Inspect View: Display sample id & epoch in sample dialog title bar.
- Inspect View: Don't open sample dialog when simply navigating the sample list.
- Inspect View: Fix error that could occur when determine transcript outline collapse state.
- Inspect View: Show the correct sample when opening a sample from a sorted list.
- Bugfix: Ensure that dataset shuffle_choices=True always uses a distinct random seed.
- Bugfix: Don't attempt to use OpenAI's web search preview against models that are known to not support it.

## v0.3.100 (01 June 2025)

- [time_limit()](https://inspect.aisi.org.uk/errors-and-limits.html#time-limit) and [working_limit()](https://inspect.aisi.org.uk/errors-and-limits.html#working-limit) context managers for scoped application of time limits.
- Abiliy to query current usage for scoped limits (e.g. time or tokens).
- Added native OpenAI web search to [web_search()](https://inspect.aisi.org.uk/tools-standard.html#sec-web-search) tool.
- Limit `docker compose` concurrency to 2 * os.cpu_count() by default (override with `INSPECT_DOCKER_CLI_CONCURRENCY`).
- ReAct agent: Only send custom `on_continue` message to the model if the model made no tool calls.
- Tool calling: Support for `Enum` types in tool arguments.
- AzureAI: Automatically fold user and tool messages for Mistral models.
- Task display: Simplify task display for `plain` mode (no outline, don't expand tables to console width).
- Task display: Truncate task config to prevent overflow (collapse dicts, limit individual values to 50 chars, limit overall output to 500 chars).
- Task display: Always show the sample init event in the task transcript display.
- Task display: Fix mouse support on ghostty (and possibly other terminals).
- Inspect View: Outline view for transcript which enables high level navigation to solvers, agents, scorers, etc.
- Inspect View: Fix an issue that prevented the display of the viewer in VSCode when the viewer tab was moved to the background.
- Inspect View: Don't error when metadata contains null values.

## v0.3.99 (22 May 2025)

- Exported `view()` function for running Inspect View from Python.
- Always return tasks in the same order they were passed to `eval()` or `eval_set()`.
- Google: Updated required version of `google-genai` to 1.16.1 (which includes support for reasoning summaries and is now compatible with the trio async backend).
- Anthropic: More flexible detection of "overloaded_error" for retires.
- Inspect View: Improve text zooming and wrapping when rendering sample errors.
- Inspect View: Preserve log mtime-ordering in the bundle output directory

## v0.3.98 (18 May 2025)

- Google: Disable reasoning when `reasoning_tokens` is set to 0.
- Temporarily pin to textual < 3.0.0 to work around event loop breakage.
- CLI display: improve performance of sample rendering by only rendering the 10 most recent events.
- Inspect View: Improve sample score column layout, markdown render explanation.

## v0.3.97 (16 May 2025)

- React agent: Use of `submit()` tool is now [optional](https://inspect.aisi.org.uk/agent.html#submit-tool).
- Agents: `is_agent()` typeguard function for checking whether an object is an `Agent`.
- Anthropic: Show warning when generation config incompatible with extended thinking is used (affects `temperature`, `top_p`, and `top_k`).
- AzureAI: Don't include `tools` or `tool_choice` in  requests when emulating tool calling (avoiding a 400 error).
- AzureAI: Accept `<tool_calls>` plural from Llama models (as it sometimes uses this instead of `<tool_call>`).
- AzureAI: Correctly handle tool calls with no arguments.
- Eval retry: Improve error message when attempting to retry tasks in packages that have not been registered.
- Warn when a passed `--sample-id` is not found in the target dataset (raise error if there are no matches at all).
- Dataframes: [parallel](https://inspect.aisi.org.uk/dataframe.html#parallel-reading) option to read samples in parallel using multiprocessing.
- Dataframes: Include underlying `EvalLog` and `Exception` in `ColumnError`.
- Dataframes: Use native pyarrow column storage with pd.NA for missing values.
- Inspect View: Improve the performance and memory efficiency of the viewer when viewing large samples with long, complex transcripts.
- Inspect View: Improve the performance of the viewer when viewing large, complex sample or task metadata. 
- Inspect View: Live display of subtask, tool and other child events when viewing a running evaluation.
- Inspect View: Transcript rendering improvements including less complex overall layout, more collapsible entities, and improved rendering of sandbox events, tool calls, and other events.
- Inspect View: Message rendering improvement including coloring user messages, reducing layout complexity, and other minor improvements.
- Inspect View: Render metadata for samples and tasks as an interactive tree.
- Inspect View: When deployed via `inspect view bundle`, support linking to individual transcript events or messages.
- Inspect View: Reduce the maximum size of the header (before it is collapsed) when evals have large numbers of metrics.
- Bugfix: More robust handling of non-529 "overloaded_error" for Anthropic.
- Bugfix: More robust handling of no result returned from tool call.

## v0.3.96 (13 May 2025)

- Dataframes: `events_df()` function, improved message reading, log filtering, don't re-sort passed logs
- Model Context Protocol: Upgrade sandbox client to typing changes made in v1.8.0 of `mcp` package.
- vLLM/SGLang: Fix dynamic port binding for local server on Mac OS X.
- React Agent: Improve continue prompt to remind the model to include the answer in their call to `submit()`.
- Inspect View: Properly sort samples by score even when there are samples with errors.
- Inspect View: Allow filtering of samples by score when evals are running.

## v0.3.95 (10 May 2025)

- [Dataframe](https://inspect.aisi.org.uk/dataframe.html) functions for reading dataframes from log files.
- Web Search: Added provider for [Tavily](https://inspect.aisi.org.uk/tools-standard.html#tavily-provider) Research API.
- Multiple Choice: `max_tokens` option to control tokens used for `generate()`.
- Don't enforce sample `working_limit` after solvers have completed executing (matching behavior of other sample limits).
- Only pass `user` parameter on to sandboxes if is not `None` (eases compatibility with older sandbox providers).
- Anthropic: Retry when `type` in the error message body is "overloaded_error". 
- Agent Bridge: Compatibility with `request()` method in v1.78.0 of `openai` package (now the minimum required version).
- Model Context Protocol: Update to typing changes made in v1.8.0 of `mcp` package (now the minimum required version).
- TaskState: `input_text` and `user_prompt` properties now read the last rather than first user message.
- Inspect View: Properly display 'more' options when content is collapsed.
- Inspect View: Fix issue that prevented filtering of sample list when viewing a running evaluation.
- Inspect View: Fix selection of specific metrics within scorers when a scorer produces more than one metric.
- Ignore OSError that occurs while rotating trace files.
- Restore logging `metadata` from `TaskState` rather than from `Sample`.
- Bugfix: Restore ability of operator to terminate the current sample in tool call approval.
- Bugfix: Ensure that "init" span is exited in the same async context when sandbox connection errors occur.
- Bugfix: Protect against no `thought` argument being passed to `think()` tool.
- Bugfix: Correct handling of `text_editor()` tool for Claude Sonnet 3.5.

## v0.3.94 (06 May 2025)

- [span()](https://inspect.aisi.org.uk/agent-custom.html#grouping-with-spans) function for grouping transcript events.
- [collect()](https://inspect.aisi.org.uk/agent-custom.html#grouping-with-spans) function for enclosing parallel tasks in spans.
- [Event tree](https://inspect.aisi.org.uk/reference/inspect_ai.log.html#event-tree) functions for organising transcript events into a tree of spans.
- `inspect log convert` now always fully re-writes log files even of the same format (so that e.g. sample summaries always exist in the converted logs).
- React agent: `answer_only` and `answer_delimiter` to control how submitted answers are reflected in the assistant message content. 
- Python tool: Execute using a bash login shell for consistency of Python versions across `bash()` and `python()` tools.
- Task display: Realtime display of events that occur within tool calls and subtasks.
- Multiple choice: Support for more than 26 choices.
- Bugfix: Ensure that each MCP server gets its own cached tool list.

## v0.3.93 (01 May 2025)

- [Scoped Limits](https://inspect.aisi.org.uk/errors-and-limits.html#scoped-limits) for enforcing token and message limits using a context manager.
- [Agent Limits](https://inspect.aisi.org.uk/errors-and-limits.html#agent-limits) for enforcing token and message limits for agent execution.
- Enhanced `bash_session()` tool to provide richer interface to model and to support interactive sessions (e.g. logging in to a remote server).
- [read_eval_log_sample_summaries()](https://inspect.aisi.org.uk/eval-logs.html#summaries) function for reading sample summaries (including scoring) from eval logs.
- Updated [vLLM](https://inspect.aisi.org.uk/providers.html#vllm) provider to use local server rather than in process `vllm` package (improved concurrency and resource utilization).
- New [SGLang](https://inspect.aisi.org.uk/providers.html#sglang) provider (using similar local server architecture as vLLM provider).
- Anthropic: Added `streaming` model argument to control whether streaming API is used (by default, streams when using extended thinking).
- `--sample-id` option can now include task prefixes (e.g. `--sample-id=popularity:10,security:5)`).
- Improved write performance for realtime event logging.
- `--no-log-realtime` option for disabling realtime event logging (live viewing of logs is disabled when this is specified).
- Packaging: Exclude `_resources` directories from package (reduces pressure on path lengths for Windows).
- Inspect View: Split info tab into task, models, and info for improved layout.
- Bugfix: Avoid validation errors when loading old log files which contain "output_limit" tool errors.

## v0.3.92 (26 April 2025)

- OpenAI: In responses API, don't pass back assistant output that wasn't part of the output included in the server response (e.g. output generated from a call to a `submit()` tool).
- Bugfix: Correctly pass tool arguments back to model for OpenAI responses API.

## v0.3.91 (26 April 2025)

- Support for using tools from [Model Context Protocol](https://inspect.aisi.org.uk/tools-mcp.html) providers.
- New [retry_on_error](https://inspect.aisi.org.uk/errors-and-limits.html#sample-retries) option to enable sample level retry of errors (retries occur immediately rather than waiting until the next full eval retry).
- OpenAI: [reasoning_summary](https://inspect.aisi.org.uk/reasoning.html#reasoning-history) generation option for reasoning models.
- OpenAI: `responses_store` model argument to control whether the `store` option is enabled (it is enabled by default for reasoning models to support reasoning playback).
- OpenAI: Support for [flex processing](https://inspect.aisi.org.uk/providers.html#flex-processing), which provides lower inference costs in exchange for slower response times and occasional resource unavailability (added in v1.75.0, which is now required).
- OpenAI: Responses API is now used by default for all reasoning models.
- OpenAI: Automatically alias reserved internal tool names (e.g. `python`) for responses API.
- Anthropic: Warn only once if unable to call count_tokens() for a model.
- Google: Update to 1.12.1 of `google-genai` (which is now required).
- Google: Support for `reasoning_tokens` option for Gemini 2.5 models.
- Grok: Support for `reasoning_effort` option and capturing reasoning content.
- OpenRouter: Forward `reasoning_effort` and `reasoning_tokens` to `reasoning` field.
- Model API: `ToolSource` for dynamic tools inputs (can be used in calls to `model.generate()` and `execute_tools()`)
- ReAct Agent: Ability to fully repleace the default `submit()` tool.
- Human Agent: Added `user` parameter for running the human agent cli as a given user.
- Scoring: Support for multimodal inputs to `model_graded_qa()` and `model_graded_fact()`.
- Scoring: Handle parsing unicode fractions when evaluating numeric input for `match()` scorer.
- Scoring: Add `sample_metadata_as()` method to `SampleScore`.
- Sandbox API: Added `user` parameter to `connection()` method for getting connection details for a given user.
- Docker: Register samples for cleanup immediately (so they are still cleaned up even if interrupted during startup).
- Docker: Support sample metadata interpolation for image names in compose files. 
- Tool calling: Support for additional types (`datetime`, `date`, `time`, and `Set`)
- Log API: Functions for reading/writing eval logs can now take a `Path`.
- Registry: Evaluate string annotations when creating registry objects. 
- Error handling: Added `--traceback-locals` CLI option to print values of local variables in tracebacks.
- Error handling: Fully unwrap inner errors from exception groups for reporting.
- Inspect View: Support for viewing logs in Google Cloud Storage (gc://).
- Inspect View: Improved display of reasoning blocks.
- Inspect View: Improved display and layout of transcript and events.
- Inspect View: Improved Tool input and output display.
- Inspect View: Improved display of sample input, target, answer, and scoring information (improve column width behavior).
- Inspect View: Add support for linking to logs, specific log tabs, individual samples, and sample tabs within samples.
- Inspect View: Collapse sample init view by default.
- Inspect: Properly store and restore NaN values when viewing logs in VSCode.
- Documentation: Update tutorial to use HuggingFaceH4/MATH-500 as math dataset.
- Documentation: Add scorer.py example that uses the expression_equivalence custom scorer from the tutorial.
- Bugfix: Correct parsing of `CUDA_VISIBLE_DEVICES` environment variable for vLLM provider
- Bugfix: Don't require saved response message id for openai assistant messages.
- Bugfix: Don't show empty `<think>` tag in conversation view if there is no reasoning content.
- Bugfix: Properly handle multiple reasoning blocks and empty reasoning summaries in OpenAI responses API.
- Bugfix: Tolerate assistant messages with no internal representation in Open AI responses API.
- Bugifx: Correct reporting of seconds until next retry for model generate calls.

## v0.3.90 (21 April 2025)

- Inspect View: Collapse user messages after 15 lines by default.
- Inspect View: Improved spacing between transcript events.
- Bugfix: Prevent duplicate sample init events in transcript.
- Bugfix: Properly collapse initialization events in the transcript.
- Bugfix: Properly pre-wrap source code in the transcript.

## v0.3.89 (17 April 2025)

- [Model Roles](https://inspect.aisi.org.uk/models.html#model-roles) for creating aliases to models used in a task (e.g. "grader", "red_team", "blue_team", etc.)
- New [openai-api](https://inspect.aisi.org.uk/providers.html#openai-api) model provider for interfacing with arbitrary services that have Open AI API compatible endpoints.
- ReAct Agent: [truncation](https://inspect.aisi.org.uk/agents.html#truncation) option to trim conversation messages when the model context window is exceeded.
- ReAct Agent: Improve default `on_continue` message, including using a dynamic name for the submit tool.
- Agent Bridge: Add `metadata` field to bridge input for backward compatibility with solver-based bridge.
- Added `default` argument to `get_model()` to explicitly specify a fallback model if the specified model isn't found.
- Approval: Approvers now take `history` argument (rather than `TaskState`) to better handle agent conversation state.
- Anthropic: Update string matching to correctly handle BadRequestErrors related to prompt + max_tokens being too long.
- Google: Return "(no content)" when a generate call results in no completion choices.
- CloudFlare: Use OpenAI compatible REST endpoint for interface to models.
- Azure AI: Use `2025-03-01-preview` as default API version if none explicitly specified.
- Model API: `trim_messages()` function for pruning messages to fit within model context windows.
- Model API: Improved detection of context window overflow for Grok, Groq, and CloudFlare.
- Task Display: Show both provider and model name when concurrency context is not shared across all models for a given provider.
- Registry: Exported `registry_create()` function for dynamic creation of registry objects (e.g. `@task`, `@solver`, etc.).
- Remove `chdir` option from `@task` (tasks can no longer change their working directory during execution).
- `INSPECT_EVAL_LOG_FILE_PATTERN` environment variable for setting the eval log file pattern.
- Bugfix: Eval retry now works correctly for models with a service prefix (e.g. `openai/azure/model-name`).
- Bugfix: Correctly resolve approvers in the same source file as tasks. 
- Bugfix: Ensure agent decorator resolves string annotations from `__future__` as needed.
- Bugfix: Correctly handle string `dict` keys that are numeric in store diffs.

## v0.3.88 (11 April 2025)

- Tools: Restore formerly required (but now deprecated) `type` field to `ToolCall`.
- Approval: Raise operator limit exceeded error for tool approval termination action.
- Anthropic: Don't include side count of `reasoning_tokens` in `total_tokens` (they are already included).
- Anthropic: Update string matching to correctly handle BadRequestErrors related to prompts being too long.

## v0.3.87 (10 April 2025)

- Eval: Fix an error when attempting to display realtime metrics for an evaluation.
- Log Viewer: Fix an error when displaying a running log with a null metric value.

## v0.3.86 (09 April 2025)

- Open AI: Treat `UnprocessableEntityError` as bad request so we can include the request payload in the error message.
- Eval Retry: Correctly restore model-specific generation config on retry.
- Inspect View: Resolve sample attachments before including in realtime event stream.
- Bugfix: Properly handle special characters in IDs during event database cleanup.

## v0.3.85 (08 April 2025)

- Remove support for `goodfire` model provider (dependency conflicts).
- React Agent: Enable specification of `description` without `name`.

## v0.3.84 (07 April 2025)

- Bugfix: Suppress link click behavior in vscode links.

## v0.3.83 (07 April 2025)

- Inspect View: [Live updates](https://inspect.aisi.org.uk/log-viewer.html#live-view) to running evaluation logs.
- [Agent](https://inspect.aisi.org.uk/agents.html) protocol and [inspect_ai.agent](https://inspect.aisi.org.uk/reference/inspect_ai.agent.html) module with new system for creating, composing, and executing agents.
- Scoring: New [grouped()](https://inspect.aisi.org.uk/scoring.html#metric-grouping) metric wrapper function, which applies a given metric to subgroups of samples defined by a key in sample metadata.
- Basic Agent: New `submit_append` option to append the submit tool output to the completion rather than replacing the completion (note that the new `react()` agent appends by default).
- Model API: New [execute_tools()](https://inspect.aisi.org.uk/reference/inspect_ai.model.html#execute_tools) function (replaces deprecated `call_tools()` function) which handles agent handoffs that occur during tool calling.
- Model API: `generate_loop()` method for calling generate with a tool use loop.
- Model API: Provide optional sync context manager for `Model` (works only with providers that don't require an async close).
- Anthropic: Add support for `tool_choice="none"` (added in v0.49.0, which is now required).
- Together AI: Updated `logprobs` to pass `1` rather than `True` (protocol change).
- Tools: `bash_session()` and `web_browser()` now create a distinct sandbox process each time they are instantiated.
- Computer Tool: Support for use of the native Open AI computer tool (available in the model `openai/computer-use-preview`)
- Task API: `task_with()` and `tool_with()` no longer copy the input task or tool (rather, they modify it in place and return it).
- Eval Set: Resolve tasks before each pass (ensure that each pass runs against an entirely new task instance).
- Eval Retry: Ability to retry any task in the registry, even if it has a custom `name` (save `registry_name` separately).
- Human Agent: Start task with clock paused and then automatically start it on container logins.
- Typed Store: `instance` option for `store_as()` for using multiple instances of a `StoreModel` within a sample.
- Typed Store: Raise error if attempting to embed a `StoreModel` within another `StoreModel`.
- Sandbox: New `sandbox_default()` context manager for temporarily changing the default sandbox.
- Docker: `write_file()` function now gracefully handles larger input file sizes (was failing on files > 2MB).
- Docker: Prevent low timeout values (e.g. 1 second) from disabling timeout entirely when they are retried.
- Display: Print warnings after task summaries for improved visibility.
- Inspect View: Fallback to content range request if initial HEAD request fails.
- Inspect View: Improve error message when view bundles are server from incompatible servers.
- Inspect View: Render messages in `user` and `assistant` solver events.
- Inspect View: Improved support for display of nested arrays.
- Inspect View: Improved rendering of complex scores and metrics.
- Inspect View: Properly handle filtering of dictionary scores.
- Inspect View: Render math in model input and output using katex.
- Inspect View: Improve sample score rendering (single scoring tab with scores rendered in a table).
- Inspect View: Improve sample count display in sample list footer.
- Inspect View: Properly refresh running evals when restoring from being backgrounded.
- Bugfix: Support for calling the `score()` function within Jupyter notebooks.
- Bugfix: Handle process lookup errors that can occur during timeout race conditions.
- Bugfix: Correctly capture and return logs from `eval()` when a cancellation occurs.
- Bugfix: Correctly handle custom `api_version` model argument for OpenAI on Azure.
- Bugfix: Correct handling for `None` passed to tool call by model for optional parameters.
- Bugfix: Cleanup automatically created `.compose.yml` when not in working directory.
- Bugfix: Prevent exception when navigating to sample that no longer exists in running samples display.

## v0.3.82 (02 April 2025)

- Bugfix: Correct handling of backward compatibility for inspect-web-browser-tool image.
- Bugfix: Eval now properly exits when `max_tasks` is greater than total tasks

## v0.3.81 (30 March 2025)

- Requirements: Temporarily upper-bound `rich` to < 14.0.0 to workaround issue.

## v0.3.80 (30 March 2025)

- Google: Compatibility with httpx client in `google-genai` >= 1.8.0 (which is now required).
- Mistral: Compatibility with tool call schema for `mistralai` >= v1.6.0 (which is now required).
- Inspect View: Correctly parse NaN values (use JSON5 for all JSON parsing)

## v0.3.79 (26 March 2025)

- Google: Compatibility with v1.7 of google-genai package (create client per-generate request)
- Bugfix: Properly record scorer and metrics when there are multiple tasks run in an eval.

## v0.3.78 (25 March 2025)

- OpenAI: Ensure that assistant messages always have the `msg_` prefix in responses API.

## v0.3.77 (25 March 2025)

- New [think()](https://inspect.aisi.org.uk/tools-standard.html#sec-think) tool that provides models with the ability to include an additional thinking step.
- OpenAI: Support for the new [Responses API](https://inspect.ai-safety-institute.org.uk/providers.html#responses-api) and [o1-pro](https://platform.openai.com/docs/models/o1-pro) models.
- OpenAI: Remove base64-encoded audio content from API call JSON in ModelEvent.
- AzureAI: Support for use of native [OpenAI](https://inspect.ai-safety-institute.org.uk/providers.html#openai-on-azure) and [Mistral](https://inspect.ai-safety-institute.org.uk/providers.html#mistral-on-azure-ai) clients using service qualifiers (e.g. `openai/azure/gpt-4o-mini` or `mistral/azure/Mistral-Large-2411`). 
- OpenRouter: Handle "error" field in response object and retry for empty responses.
- Added `--metadata` option to eval for associating metadata with eval runs.
- Task display: Show reasoning tokens for models that report them.
- Anthropic: Include reasoning tokens in computation of total tokens
- Inspect View: Properly wrap tool input for non-code inputs like `think`.

## v0.3.76 (23 March 2025)

- [bash_session()](https://inspect.ai-safety-institute.org.uk/tools-standard.html#sec-bash-session) tool for creating a stateful bash shell that retains its state across calls from the model.
- [text_editor()](https://inspect.ai-safety-institute.org.uk/tools-standard.html#sec-text-editor) tool which enables viewing, creating and editing text files.
- Structured Output: Properly handle Pydantic BaseModel that contains other BaseModel definitions in its schema.
- OpenAI: Support for .wav files in audio inputs for gpt-4o-audio-preview.
- OpenAI: Strip 'azure' prefix from model_name so that model type checks all work correctly.
- OpenAI: Don't send `reasoning_effort` parameter to o1-preview (as it is not supported).
- Inspect View: Fix error sorting numeric or categorical score results.
- Inspect View: Properly wrap model API call text in the transcript.
- Bugfix: Only initialise display in eval_set if it wasn't initialised from the CLI
- Bugfix: Set the global log level based on the specified Inspect log level.
- Bugfix: Resolve issue when deserialising a SubtaskEvent from a log file which does not have a completed time.
- Bugfix: Fix unnecessary warnings about task arguments.
- Bugfix: When a task does not take a kwargs argument, only warn if the provided argument is not valid.

## v0.3.75 (18 March 2025)

- Model API: Specifying a default model (e.g. `--model`) is no longer required (as some evals have no model or use `get_model()` for model access).
- Tasks can now directly specify a `model`, and model is no longer a required axis for parallel tasks.
- Eval Set: Improved parallelisation in scheduler (all pending tasks are now run together rather than in model groups).
- Don't generate `id` for `ChatMessage` when deserialising (`id` is now `str | None` and is only populated when messages are directly created).
- Log: Support for zip64 extensions required to read some log files that are larger than 4GB.
- Anthropic: Provide `reasoning_tokens` for standard thinking blocks (redacted thinking not counted).
- Google: Improve checking of `APIError` status codes for retry.
- CLI: Added `--env` option for defining environment variables for the duration of the `inspect` process.
- Inspect View: Fix issue generating diffs for nested arrays.
- Inspect View: Fix layout issue with sample error display in sample detail summary.
- Inspect View: Better support large eval files (in excess of 4GB).
- Inspect View: Correctly display 'None' when passed in tool calls.
- Inspect View: Fix 'Access Denied' error when using `inspect view` and viewing the log in a browser.
- Bugfix: Properly handle nested Pydantic models when reading typed store (`store_as()`) from log.
- Bugfix: Enable passing `solver` list to `eval()` (decorate `chain` function with `@solver`).
- Bugfix: Support deserializing custom sandbox configuration objects when said sandbox plugin is not installed.
- Bugfix: Fix error in sample filtering autocomplete (could cause autocomplete to fail and show an error in js console).

## v0.3.74 (15 March 2025)

- Bugfix: Exclude chat message `id` from cache key (fixes regression in model output caching).

## v0.3.73 (14 March 2025)

- Constrain model output to a particular JSON schema using [Structured Output](https://inspect.aisi.org.uk/structured.html) (supported for OpenAI, Google, and Mistral).
- New "HTTP Retries" display (replacing the "HTTP Rate Limits" display) which counts all retries and does so much more consistently and accurately across providers.
- The `ModelAPI` class now has a `should_retry()` method that replaces the deprecated `is_rate_limit()` method.
- The "Generate..." progress message in the Running Samples view now shows the number of retries for the active call to `generate()`.
- New `inspect trace http` command which will show all HTTP requests for a run.
- More consistent use of `max_retries` and `timeout` configuration options. These options now exclusively control Inspect's outer retry handler; model providers use their default behaviour for the inner request, which is typically 2-4 retries and a service-appropriate timeout.
- Improved async implementation using AnyIO (can now optionally run Trio rather than asyncio as the [async backend](https://inspect.aisi.org.uk/parallelism.html#async-backends)).
- Agent Bridge: Correct handling for `tool_choice` option.
- Model API: `ChatMessage` now includes an `id` field (defaults to auto-generated uuid).
- OpenAI: More flexible parsing of content parts (some providers omit the "type" field); support for "reasoning" content parts.
- Anthropic: Retry api connection errors and remote protocol errors that occur during streaming.
- Mistral: Update to new Mistral API (v1.5.1 of `mistralai` is now required).
- Logging: Inspect no longer sets the global log level nor does it allow its own messages to propagate to the global handler (eliminating the possibility of duplicate display). This should improve compatibility with applications that have their own custom logging configured. 
- Tasks: For filesystem based tasks, no longer switch to the task file's directory during execution (directory switching still occurs during task loading). Specify `@task(chdir=True)` to preserve the previous behavior.
- Bugfix: Fix issue with deserializing custom sandbox configuration objects.
- Bugfix: Handle `parallel_tool_calls` correctly for OpenAI models served through Azure.

## v0.3.72 (03 March 2025)

- Computer: Updated tool definition to match improvements in Claude Sonnet 3.7.

## v0.3.71 (01 March 2025)

- Anthropic: Support for [extended thinking](https://inspect.aisi.org.uk/reasoning.html#claude-3.7-sonnet) features of Claude Sonnet 3.7 (minimum version of `anthropic` package bumped to 0.47.1).
- Reasoning: `ContentReasoning` type for representing model reasoning blocks.
- Reasoning: `reasoning_tokens` for setting maximum reasoning tokens (currently only supported by Claude Sonnet 3.7)
- Reasoning: `reasoning_history` can now be specified as "none", "all", "last", or "auto" (which yields a provider specific recommended default).
- Web Browser: [Various improvements](https://github.com/UKGovernmentBEIS/inspect_ai/pull/1314) to performance and robustness along with several bug fixes.
- OpenAI: Provide long connection (reasoning friendly) socket defaults in http client 
- OpenAI: Capture `reasoning_tokens` when reported.
- OpenAI: Retry on rate limit requests with "Request too large".
- OpenAI: Tolerate `None` for assistant content (can happen when there is a refusal).
- Google: Retry requests on more HTTP status codes (selected 400 errors and all 500 errors). 
- Event Log: Add `working_start` attribute to events and `completed` and `working_time` to model, tool, and subtask events.
- Human Agent: Add `task quit` command for giving up on tasks.
- Human Agent: Don't emit sandbox events for human agent
- Inspect View: Improve rendering of JSON within logging events.
- Inspect View: Improve virtualized rendering of Sample List, Sample Transcript, and Sample Messages.
- Task Display: Let plugins display counters ('rich' and 'full' display modes only).
- Inspect View: Fix layout issues with human agent terminal session playback.
- Inspect View: Improve tool input / output appearance when rendered in VSCode.
- Inspect View: Display reasoning tokens in model usage for the samples and for the complete eval.
- Inspect View: Improve model api request / response output when rendered in VSCode.
- Inspect View: Improve rendering of some tool calls in the transcript.
- Bugfix: Fix audio and video inputs for new Google GenAI client.
- Bugfix: Ensure that token limits are not enforced during model graded scoring.
- Bugfix: Catch standard `TimeoutError` for running shell commands in the computer tool container.
- Bugfix: Correct combination of consecutive string based user messages for Anthropic provider.

## v0.3.70 (25 February 2025)

- [working_limit](https://inspect.aisi.org.uk/errors_and_limits.html#working-limit) option for specifying a maximum working time (e.g. model generation, tool calls, etc.) for samples.
- Added `SandboxEvent` to transcript for recording sandbox execution and I/O.
- Sandboxes: `as_type()` function for checked downcasting of `SandboxEnvironment`
- Remove root logging handlers upon Inspect logger initialisation (as they result in lots of log spam if left installed).
- Only explicitly set `state.completed=True` when entering scoring (`basic_agent()` no longer sets `completed` so can be used in longer compositions of solvers).
- Add `uuid` property to `TaskState` and `EvalSample` (globally unique identifier for sample run).
- Add `cleanup` to tasks for executing a function at the end of each sample run.
- Agent `bridge()` is now compatible with the use of a custom `OPENAI_BASE_URL`.
- Mistral: Bump required version of `mistralai` package to 1.5 (required for `working_limit`).
- Truncate tracebacks included in evaluation log to a maximum of 1MB.
- Compatibility with textual version 2.0 (remove upper bound).
- Align with HF datasets `fsspec` version constraints to avoid pip errors when installing alongside `datasets`.
- Bugfix: Fix issue with tools that had an ordinary `dict` as a parameter.
- Bugfix: Print the correct container `sample_id` for `--no-sandbox-cleanup`.

## v0.3.69 (20 February 2025)

- Google provider updated to use the [Google Gen AI SDK](https://googleapis.github.io/python-genai/), which is now the recommended API for Gemini 2.0 models.
- Task display: Use cooperative cancellation for cancel buttons in task display.
- Task display: Print task progress every 5 seconds for 'plain' display mode.
- Task display: Handle click on running samples tab when there is no transcript.
- Docker: Print stderr from `compose up` when no services startup successfully. 
- Docker: Print sample id and epoch for each container when using `--no-sandbox-cleanup`
- Mistral: Create and destroy client within generate.
- Inspect View: Fix display of score dictionaries containing boolean values
- Bugfix: Catch standard `TimeoutError` for subprocess timeouts (ensure kill/cleanup of timed out process).

## v0.3.68 (19 February 2025)

- Task display: Improve spacing/layout of final task display.
- Textual: speicfy broader range of compatible versions (v0.86.2 to v1.0.0)

## v0.3.67 (18 February 2025)

- Memoize calls to `get_model()` so that model instances with the same parameters are cached and re-used (pass `memoize=False` to disable).
- Async context manager for `Model` class for optional scoped usage of model clients.
- New `assistant_message()` solver.
- Prompt templates: Ignore template placeholders that don't map to passed parameters in `prompt_template()`, and system/user/assistant solvers.
- Google: Handle system messages with content lists and input with system but no user messages.
- Google: Ensure that a completion choice is provided even when none are returned by the service.
- Inspect View: Improve the display of subtasks with no inputs or events.
- Inspect View: Fix transcript display of phantom subtask or other phantom events.
- Inspect View: Fix formatting issues in sample error display
- Bugfix: Raise error for empty dataset (rather than providing a dummy sample).
- Bugfix: Specify markup=False for textual static controls (stricter parser in textual 2.0 leading to exceptions).
- Bugfix: Temporarily pin to textual==1.0.0 while they chase all of their regressions in 2.0

## v0.3.66 (17 February 2025)

- Docker: Correct compose file generation for Dockerfiles w/ custom stem or extension.
- Escape brackets when rendering task config (another textual 2.0 fix)

## v0.3.65 (16 February 2025)

- Compatibility with textual 2.0 (which had several breaking changes).
- Inspect View: Improve scorer display formatting.
- Bugfix: Inspect view now correctly renders arrays with embedded `null` values.
- Bugfix: Inspect view now correctly handles scorers with no metrics.

## v0.3.64 (14 February 2025)

- [Reference documentation](https://inspect.aisi.org.uk/reference/) for Python API and CLI commands.
- Add support for [clustered standard errors](https://inspect.aisi.org.uk/scorers.html#clustered-standard-errors) via a new `cluster` parameter for the `stderr()` metric.
- Improvements to [scoring workflow](https://inspect.aisi.org.uk/scorers.html#sec-scorer-workflow) (`inspect score` command and `score()` function).
- Metrics now take `list[SampleScore]` rather than `list[Score]` (previous signature is deprecated but still works with a warning).
- Use a sample adjustment for the `var()` metric.
- Google: Speculative fix for completion candidates not being returned as a list.
- Python and Bash tools: Add `sandbox` argument for running in non-default sandboxes.
- Transcript: Log `ScoreEvent` (with `intermediate=True`) when the `score()` function is called.
- Transcript: Add `source` field to `InfoEvent` and use it for events logged by the human agent.
- Docker: Support Dockerfiles with `.Dockerfile` extension.
- Docker: Raise error when there is an explicitly configured `container_name` (incompatible with epochs > 1).
- Docker: Dynamically set `compose up` timeout when there are `healthcheck` entries for services.
- Log: Validate that `log_dir` is writeable at startup.
- Log: Write eval config defaults into log file (rather than `None`).
- Bugfix: Always honor level-level-transcript setting for transcript logging.
- Bugfix: Fix some dynamic layout issues for sample sandbox view.

## v0.3.63 (07 February 2025)

- Add [OpenRouter](https://inspect.aisi.org.uk/providers.html#openrouter) model provider.
- Inspect View: Convert codebase from JS/Preact to Typescript/React
- Add `shuffle_choices` to dataset and dataset loading functions. Deprecate `shuffle` parameter to the `multiple_choice` solver.
- Add `stop_words` param to the `f1` scorer. `stop_words` will be removed from the target and answer during normalization.
- Tools: Handle return of empty list from tool calls.
- Computer: Moved out of beta (i.e. from `inspect_ai.tool.beta` into `inspect_ai.tool`).
- Sandboxes: Docker now uses `tee` for write_file operations.
- Inspect View: Handle Zip64 zip files (for log files greater than 4GB)
- Bugfix: Change `type` parameter of `answer()` to `pattern` to address registry serialisation error.
- Bugfix: Restore printing of request payloads for 400 errors from Anthropic.
- Bugfix: Log transcript event for solver provided scores (improves log viewer display of solver scoring)

## v0.3.62 (03 February 2025)

- Various improvements for [reasoning models](https://github.com/UKGovernmentBEIS/inspect_ai/pull/1229) including extracting reasoning content from assistant messages.
- OpenAI: Handle `reasoning_effort`, `max_tokens`, `temperature`, and `parallel_tool_calls` correctly for o3 models.
- OpenAI: Map some additional 400 status codes to `content_filter` stop reason.
- Anthropic: Handle 413 status code (Payload Too Large) and map to `model_length` StopReason.
- Tasks: Log sample with error prior to raising task-ending exception.
- Python: Enhance prompt to emphasise that it is a script rather than a notebook.
- Computer: Various improvements to image including desktop, python, and VS Code configuration.
- Bugfix: Don't download full log from S3 for header_only reads.

## v0.3.61 (31 January 2025)

- Computer: Enable viewing computer tool's remote mouse cursor via VNC.
- Computer: Disable lock screen on from computer tool reference image.
- Limits: Amend `SampleLimitExceededError` with current `state` so that messages, etc. are preserved when limits are hit.
- Tools: Properly handle image dispatching when multiple tool calls are made by assistant.
- Anthropic: Raise error on 400 status not identified as model_length or content_filter.
- Basic Agent: `incorrect_message` can now optionally be an async function.
- Bugfix: Remove `suffix` from `eval-set` CLI args.
- Bugfix: Only catch `Exception` from sandboxenv_init (allow cancelled to propagate)

## v0.3.60 (29 January 2025)

- [Agent Bridge](https://inspect.aisi.org.uk/agent-bridge.html) for integrating external agent frameworks with Inspect.
- [Goodfire](https://inspect.aisi.org.uk/models.html#goodfire) model provider.
- Add `@wraps` to functions wrapped by Inspect decorators to preserve type information.
- Hugging Face: Add support for stop sequences for HF models.
- Docker: More robust parsing of version strings (handle development versions).
- Vertex: Support for Anthropic models hosted on Vertex.
- OpenAI: Read `refusal` field from assistant message when provided.
- OpenAI: Use qualifiers rather than model args for OpenAI on other providers (`openai/azure`)
- Anthropic: Don't insert '(no content)' into canonical messages list (do only on replay)
- Anthropic: Use qualifiers rather than model args for Anthropic on other providers (`anthropic/bedrock`, `anthropic/vertex`).
- Anthropic: Support for `extra_body` model arg (for adding additional JSON properties to the request)
- Basic Agent: Append `tools` to `state` so that tools added in `init` are preserved.
- Scoring: Always provide half-again the sample time limit for scoring.
- Bugfix: Fix issue w/ approvals for samples with id==0.
- Bugfix: Use "plain" display when running eval_async() outside of eval().
- Bugfix: Fix issue with multiple scorers of the same type in a task.

## v0.3.59 (24 January 2025)

- Beta version of [computer()](https://inspect.aisi.org.uk/tools-standard.html#sec-computer) tool which models with a computer desktop environment.
- `user_message()` solver for appending parameterised user messages.
- `prompt_template()`, `system_message()` and `user_message()` solver now also include the sample `store` in substitution parameters.
- Limits: Enforce token and message limit at lower level (not longer required to check `state.completed` for limit enforcement).
- Limits: Enforce [custom limits](https://inspect.aisi.org.uk/errors-and-limits.html#custom-limit) for samples by raising `SampleLimitExceededError`.
- Tasks: Optional ability for solvers to [yield scores](https://inspect.aisi.org.uk/solvers.html#sec-scoring-in-solvers) for a task.
- Model API: Log model calls that result in bad request errors.
- Tools: `model_input` option that determines how tool call result content is played back to the model.
- Tools: Don't attempt to marshall arguments of dynamic `ToolDef` with `**kwargs: Any` (just pass them through).
- Log warning when a non-fatal sample error occurs (i.e. errors permitted by the `fail_on_error` option) 
- Inspect View: allow filtering samples by compound expressions including multiple scorers. (thanks @andrei-apollo)
- Inspect View: improve rendering performance and stability for the viewer when viewing very large eval logs or samples with a large number of steps.
- Task display: Improved `plain` mode with periodic updates on progress, metrics, etc.
- Google: Update to v0.8.4 of google-generativeai (py.typed support and removal of logprobs generation options)
- Google: Support for string enums (e.g. `Literal["a", "b", "c"])`) in tool function declarations.

## v0.3.58 (16 January 2025)

- Support for [audio and video](https://inspect.aisi.org.uk/multimodal.html) inputs for Open AI and Google Gemini models.
- Task display: Added Timeout Tool button for manually timing out a tool call.
- Task display: Automatically switch to "plain" mode when running in a background thread
- Sandboxes: Setup and initialisation errors are now handled at the sample level.
- Sandboxes: Increase setup script timeout to 5 minutes (from 30 seconds) and do not retry setup scripts (in case they aren't idempotent).
- Sandboxes: Add `timeout_retry` option (defaulting to `True`) to `exec()` function.
- Sandboxes: Add `type` and  optional `container` properties to `SandboxConnection`.
- Docker: Services which exit with status 0 during setup no longer cause an error.
- `task_with()` function for creating task variants.
- Added `--filter` argument to trace CLI commands for filtering on trace log message content.
- Print model conversations to terminal with `--display=conversation` (was formerly `--trace`, which is now deprecated).
- HuggingFace: Support models that don't provide a chat template (e.g. gpt2)
- Eval Set: Ensure that logs with status 'started' are retried.
- Rename the built in `bootstrap_std` metric to `bootstrap_stderr` (deprecate `bootstrap_std`)
- Bugfix: Fix duplication of summaries when eval log file is rewritten.

## v0.3.57 (09 January 2025)

- [Tracing API](https://inspect.aisi.org.uk/tracing.html#tracing-api) for custom trace logging.
- Inspect View: never truncate tool result images and display at default width of 800px.
- Inspect View: display tool error messages in transcript when tool errors occur.
- Inspect View: display any completed samples even if the task fails because of an error
- Inspect View: don't display the 'input' column heading if there isn't an input
- Open AI: Handle additional bad request status codes (mapping them to appropriate `StopReason`)
- Open AI: Use new `max_completion_tokens` option for o1 full.
- Web Browser: raise error when both `error` and `web_at` fields are present in response.
- Sandboxes: Apply dataset filters (limit and sample id) prior to sandbox initialisation.
- Docker: Prevent issue with container/project names that have a trailing underscore. 
- Store: initialise `Store` from existing dictionary.
- Log: provide `metadata_as` and `store_as` typed accessors for sample metadata and store.
- Tool parameters with a default of `None` are now supported.
- More fine graned HTML escaping for sample transcripts displalyed in terminal.
- Bugfix: prevent errors when a state or storage value uses a tilde or slash in the key name.
- Bugfix: Include input in sample summary when the sample input contains a simple string.

## v0.3.56 (01 January 2025)

- [Human Agent](https://inspect.aisi.org.uk/human-agent.html) solver for human baselining of computing tasks.
- [Typed interfaces](https://inspect.aisi.org.uk/typing.html) to `Sample` store and metadata using Pydantic models.
- [Approval policies](https://inspect.aisi.org.uk/approval.html#task-approvers) can now be defined at the `Task` level (`eval` level approval policies take precedence).
- Tools can now return `ContentText` and `ContentImage`.
- Move tool result images into subsequent user messages for models that don't support tools returning images.
- `SandboxConnection` that contains login information from sandboxes.
- `display_type()` function for detecting the current display type (e.g. "full", "rich", etc.)
- Trace: improved handling of `eval()` running in multiple processes at once (trace file per-process)
- Docker: don't apply timeouts to `docker build` and `docker pull` commands.
- Bugfix: fix issue w/ `store.get()` not auto-inserting `default` value.

## v0.3.55 (29 December 2024)

- Bedrock: redact authentication model args from eval logs.
- OpenAI: warn when `temperature` is used with o1 models (as it is not supported).
- Bugfix: spread args for cache trace logging.

## v0.3.54 (26 December 2024)

- [Tracing](https://inspect.aisi.org.uk/tracing.html) for diagnosing runs with unterminated action (e.g. model calls, docker commands, etc.).
- Provide default timeout/retry for docker compose commands to mitigate unreliability in some configurations.
- Switch to sync S3 writes to overcome unreliability observed when using async interface.
- Task display: Added `--no-score-display` option to disable realtime scoring metrics.
- Bugfix: Fix failure to fully clone samples that have message lists as input.
- llama-cpp-python: Support for `logprobs`.

## v0.3.53 (20 December 2024)

- OpenAI: Support for o1 including native tool calling and `reasoning_effort` generation option.
- Task API: Introduce `setup` step that always runs even if `solver` is replaced.
- Bedrock: Support for tool calling on Nova models.
- Bedrock: Support for custom `model_args` passed through to `session.Client`.
- Bedrock: Support for `jpeg` images.
- Bedrock: Correct max_tokens for llama3-8b, llama3-70b models on Bedrock.
- Inspect View: Various improvements to appearance of tool calls in transcript.
- Task display: Ensure that widths of progress elements are kept consistent across tasks.
- Sandboxes: New `max_sandboxes` option for (per-provider) maximum number of running sandboxes.
- Sandboxes: Remove use of aiofiles to mitigate potential for threading deadlocks.
- Concurrency: Do not use `max_tasks` as a lower bound for `max_samples`.
- Log recorder: Always re-open log buffer for `eval` format logs.
- Bugfix: Proper handling of text find for eval raw JSON display
- Bugfix: Correct handling for `--sample-id` integer comparisons.
- Bugfix: Proper removal of model_args with falsey values (explicit check for `None`)
- Bugfix: Properly handle custom metrics that return dictionaries or lists
- Bugfix: Proper sample count display when retrying an evaluation
- Bugfix: Fix inability to define and run tasks in a notebook.

## v0.3.52 (13 December 2024)

- Eval: `--sample-id` option for evaluating specific sample id(s).
- Bedrock: Detect and report HTTP rate limit errors.
- Azure AI: Add `emulate_tools` model arg to force tool emulation (emulation is enabled by default for Llama models).
- Basic Agent: Add `max_tool_output` parameter to override default max tool output from generate config.
- Inspect View: Correct display of sample ID for single sample tasks.
- Trace: Show custom tool views in `--trace` mode.
- Bugfix: Support for dynamic metric names in realtime scoring display.

## v0.3.51 (13 December 2024)

- Bugfix: Task display fails to load when no scorers are defined for a task.

## v0.3.50 (12 December 2024)

- Tools: Improved typing/schema support (unions, optional params, enums).
- Tools: Added `append` argument to `use_tools()` for adding (rather than replacing) the currently available tools.
- Docker sandbox: Streamed reads of stderr/stdout (enabling us to enforce output limits for read_file and exec at the source).
- Sandbox API: Enable passing `BaseModel` types for sandbox `config` (formerly only a file path could be passed).
- Task display: Show all task scores in realtime (expand task progress to see scores).
- Task display: Show completed samples and align progress more closely to completed samples (as opposed to steps).
- Task display: Show sample messages/tokens used (plus limits if specified).
- Task display: Resolve issue where task display would lose mouse input after VS Code reload.
- Datasets: Validate that all IDs in datasets are unique (as several downstream problems occur w/ duplicate IDs).
- Inspect View: Fix issue with incorrectly displayed custom tool views.
- Human approval: Use fullscreen display (makes approval UI async and enables rapid processing of approvals via the `Enter` key).
- Added `input_panel()` API for adding custom panels to the fullscreen task display.
- Log recorder: Methods are now async which will improve performance for fsspec filesystems with async implementations (e.g. S3)
- Log recorder: Improve `.eval` log reading performance for remote filesystem (eagerly fetch log to local buffer).
- Add `token_usage` property to `TaskState` which has current total tokens used across all calls to `generate()` (same value that is used for enforcing token limits).
- Add `time` field to `ModelOutput` that records total time spent within call to ModelAPI `generate()`.
- Web browser: Remove base64 images from web page contents (prevent filling up model context with large images).
- Match scorer: If the target of a match isn’t numeric, ignore the numeric flag and instead use text matching (improved handling for percentages).
- Hugging Face: Support for native HF tool calling for Llama, Mistral, Qwen, and others if they conform to various standard schemas.
- Hugging Face: `tokenizer_call_args` dict to specify custom args during tokenization, such as `max_length` and `truncation`.
- Azure AI: Fix schema validation error that occurred when model API returns `None` for `content`.
- Display: Throttle updating of sample list based on number of samples.
- Display: Add explicit 'ctrl+c' keybinding (as textual now disables this by default).
- Bugfix: Correct rate limit error display when running in fullscreen mode.
- Bugfix: `hf_dataset` now explicitly requires the `split` argument (previously, it would crash when not specified).
- Bugfix: Prevent cascading textual error when an error occurs during task initialisation.
- Bugfix: Correctly restore sample summaries from log file after amend.
- Bugfix: Report errors that occur during task finalisation.
  
## v0.3.49 (03 December 2024)

- Logging: Only call CreateBucket on Amazon S3 when the bucket does not already exist.
- Improve cancellation feedback and prevent multiple cancellations when using fullscreen display.
- Inspect View: Prevent circular reference error when rendering complex tool input.
- Inspect View: Resolve display issue with sorting by sample then epoch.

## v0.3.48 (01 December 2024)

- [Realtime display](https://github.com/UKGovernmentBEIS/inspect_ai/pull/865) of sample transcripts (including ability to cancel running samples).
- Scoring: When using a dictionary to map metrics to score value dictionaries, you may now use globs as keys. See our [scorer documentation](https://inspect.aisi.org.uk/scorers.html#sec-multiple-scorers) for more information.
- `EvalLog` now includes a [location](https://github.com/UKGovernmentBEIS/inspect_ai/pull/872) property indicating where it was read from.
- Use [tool views](https://inspect.aisi.org.uk/approval.html#tool-views) when rendering tool calls in Inspect View.
- Consistent behavior for `max_samples` across sandbox and non-sandbox evals (both now apply `max_samples` per task, formerly evals with sandboxes applied `max_samples` globally).
- Log files now properly deal with scores that produce Nan. (fixes [#834](https://github.com/UKGovernmentBEIS/inspect_ai/issues/834))
- Bash tool: add `--login` option so that e.g. .bashrc is read before executing the command.
- Google: Support for tools/functions that have no parameters.
- Google/Vertex: Support for `logprobs` and other new 1.5 (002 series) options.
- AzureAI: Change default max_tokens for Llama models to 2048 (4096 currently yields an error w/ Llama 3.1).
- Mistral: Various compatibility changes for their client and tool calling implementation.
- Handle exponents in numeric normalisation for match, include, and answer scorers.
- hf_dataset: Added `cached` argument to control whether to use a previously cached version of the dataset if available (defaults to `True`).
- hf_dataset: Added `revision` option to load a specific branch or commit SHA (when using `revision` datasets are always revalidated on Hugging Face, i.e. `cached` is ignored).
- Log viewer: Display sample ids rather than indexes.
- Log viewer: Add timestamps to transcript events.
- Log viewer: Metadata which contains images will now render the images.
- Log viewer: Show custom tool call views in messages display.
- Bugfix: Correctly read and forward image detail property.
- Bugfix: Correct resolution of global eval override of task or sample sandboxes.
- Bugfix: Don't do eval log listing on background threads (s3fs can deadlock when run from multiple threads).

## v0.3.47 (18 November 2024)

- Basic agent: Ensure that the scorer is only run once when max_attempts = 1.
- Basic agent: Support custom function for incorrect_message reply to model.
- Tool calling: Execute multiple tool calls serially (some models assume that multiple calls are executed this way rather than in parallel).
- Google: Combine consecutive tool messages into single content part; ensure no empty text content parts.
- AzureAI: Create and close client with each call to generate (fixes issue w/ using azureai on multiple passes of eval).
- Bedrock: Migrate to the [Converse API](https://docs.aws.amazon.com/bedrock/latest/userguide/conversation-inference-supported-models-features.html), which supports many more features including tool calling and multimodal models.
- Scoring: When using a dictionary to map metrics to score value dictionaries, you may now use globs as keys. See our [scorer documentation](https://inspect.aisi.org.uk/scorers.html#sec-multiple-scorers) for more information.
- Sample limit events will now appear in the transcript if a limit (e.g. message, token, or time limit) halt a sample. The sample list and sample detail also display the limit, if applicable.

## v0.3.46 (12 November 2024)

- [eval](https://inspect.aisi.org.uk/eval-logs.html#sec-log-format) is now the default log format (use `--log-format=json` to use old format).
- Base 64 images are now logged by default for all log formats (disable with `--no-log-images`).
- The log viewer now properly displays sample errors in the sample list for `eval` format log files.
- Improve path handling when using `inspect log convert` to convert a single log file.
- Web browser tool: Subtasks now each have independent web browser sessions.
- Anthropic: Ensure that assistant messages created in generate never have empty content lists.
- Increase sandbox `exec()` output limit from 1 MiB to 10 MiB.

## v0.3.45 (11 November 2024)

- [time_limit](https://inspect.aisi.org.uk/errors_and_limits.html#sample-limits) option for specifying a maximum execution time for samples.
- [read_eval_log_samples()](https://inspect.aisi.org.uk/eval-logs.html#streaming) function for streaming reads of `.eval` log files.
- Mistral: Support for multi-modal models (requires v1.2 of mistralai package).
- Groq: Support for multi-modal models (requires v0.11.0 of groq package).
- AzureAI: Use Model Inference API (preview) for implementation of model client.
- Bedrock: Fix parsing of Bedrock Mistral Large 2407 responses
- Apply standard sample error handling (fail-on-error, etc.) when running scorers.
- Fix issue with correctly logging task_args for eval-set tasks which are interrupted.
- Move `INSPECT_DISABLE_MODEL_API` into `generate()` (as opposed to `get_model()`)
- Always treat `.eval` files as logs (don't apply file name pattern restrictions as we do with `.json`).
- Log model calls when model providers return bad request errors
- Better lay out large numbers of configuration and parameters when displaying log files.
- The log viewer now properly displays sample scores for running tasks.
- Add `metadata` field to `ModelOutput` and provide various fields for the Groq provider.

## v0.3.44 (04 November 2024)

- Revert change to single epoch reducer behavior (regressed some scoring scenarios).

## v0.3.43 (04 November 2024)

- New binary [log format](https://inspect.aisi.org.uk/eval-logs.html#sec-log-format) which yields substantial size and speed improvements (JSON format log files are still fully supported and utilities for converting between the formats are provided).
- [Grok](https://docs.x.ai/) model provider.
- [llama-cpp-python](https://llama-cpp-python.readthedocs.io/en/latest/) local model provider.
- Extensions: correctly load extensions in packages where package name differs from dist name.
- Added `--model-config`, `--task-config`, and `--solver-config` CLI arguments for specifying model, task, and solver args using a JSON or YAML config file.
- View: properly render complex score objects in transcript.
- Write custom tool call views into transcript for use by Inspect View.
- Use `casefold()` for case-insensitive compare in `includes()`, `match()`, `exact()`, and `f1()` scorers.
- OpenAI: eliminate use of `strict` tool calling (sporadically supported across models and we already internally validate).
- Mistral: fix bug where base_url was not respected when passing both an api_key and base_url.
- Don't include package scope for task name part of log files.
- Improve performance of write_file for Docker sandboxes.
- Use user_data_dir rather than user_runtime_dir for view notifications.
- Implement `read_eval_log_sample()` for JSON log files.
- Log the list of dataset sample IDs.
- Limit `SandboxEnvironment.exec()` output streams to 1 MiB. Limit `SandboxEnvironment.read_file()` to 100 MiB.
- Add `INSPECT_DISABLE_MODEL_API` environment variable for disabling all Model APIs save for mockllm.
- Add optional `tool_call_id` param to `ModelOutput.for_tool_call()`.
- Support all JSON and CSV dataset arguments in `file_dataset()` function.

## v0.3.42 (23 October 2024)

- [ToolDef](https://inspect.aisi.org.uk/tools-custom.html#sec-dynamic-tools) class for dynamically creating tool definitions.
- Added `--tags` option to eval for tagging evaluation runs.
- Added APIs for accessing sample event transcripts and for creating and resolving attachments for larger content items.
- Cleanup Docker Containers immediately for samples with errors.
- Support Dockerfile as config path for Docker sandboxes (previously only supported compose files).
- Anthropic: remove stock tool use chain of thought prompt (many Anthropic models now do this internally, in other cases its better for this to be explicit rather than implicit).
- Anthropic: ensure that we never send empty text content to the API.
- Google: compatibility with google-generativeai v0.8.3
- Llama: remove extraneous <|start_header_id|>assistant<|end_header_id|> if it appears in an assistant message.
- OpenAI: Remove tool call id in user message reporting tool calls to o1- models.
- Use Dockerhub aisiuk/inspect-web-browser-tool image for web browser tool.
- Use ParamSpec to capture types of decorated solvers, tools, scorers, and metrics.
- Support INSPECT_EVAL_MODEL_ARGS environment variable for calls to `eval()`.
- Requirements: add lower bounds to various dependencies based on usage, compatibility, and stability.
- Added `include_history` option to model graded scorers to optionally include the full chat history in the presented question.
- Added `delimiter` option to `csv_dataset()` (defaults to ",")
- Improve answer detection in multiple choice scorer.
- Open log files in binary mode when reading headers (fixes ijson deprecation warning).
- Capture `list` and `dict` of registry objects when logging `plan`.
- Add `model_usage` field to `EvalSample` to record token usage by model for each sample.
- Correct directory handling for tasks that are imported as local (non-package) modules.
- Basic agent: terminate agent loop when the context window is exceeded.
- Call tools sequentially when they have opted out of parallel calling.
- Inspect view bundle: support for bundling directories with nested subdirectories.
- Bugfix: strip protocol prefix when resolving eval event content
- Bugfix: switch to run directory when running multiple tasks with the same run directory.
- Bugfix: ensure that log directories don't end in forward/back slash.

## v0.3.41 (11 October 2024)

- [Approval mode](https://inspect.aisi.org.uk/approval.html) for extensible approvals of tool calls (human and auto-approvers built in,  arbitrary other approval schemes via extensions).
- [Trace mode](https://inspect.aisi.org.uk/interactivity.html#sec-trace-mode) for printing model interactions to the terminal.
- Add `as_dict()` utility method to `Score`
- [Sample limits](https://inspect.aisi.org.uk/errors_and_limits.html#sample-limits) (`token_limit` and `message_limit`) for capping the number of tokens or messages used per sample ( `message_limit` replaces deprecated `max_messages`).
- Add `metadata` field to `Task` and record in log `EvalSpec`.
- Include datetime and level in file logger.
- Correct llama3 and o1 tool calling when empty arguments passed.
- Allow resolution of any sandbox name when there is only a single environment.
- Introduce `--log-level-transcript` option for separate control of log entries recorded in the eval log file
- Improve mime type detection for image content encoding (fixes issues w/ webp images).
- Fix memory leak in Inspect View worker-based JSON parsing.
- Add `fail_on_error` option for `eval_retry()` and `inspect eval-retry`.
- Defer resolving helper models in `self_critique()` and `model_graded_qa()`.
- Fix Docker relative path resolution on Windows (use PurePosixPath not Path)
- Restore support for `--port` and `--host` on Inspect View.

## v0.3.40 (6 October 2024)

- Add `interactive` option to `web_browser()` for disabling interactive tools (clicking, typing, and submitting forms).
- Provide token usage and raw model API calls for OpenAI o1-preview.
- Add support for reading CSV files of dialect 'excel-tab'.
- Improve prompting for Python tool to emphasise the need to print output.
- For `basic_agent()`, defer to task `max_messages` if none is specified for the agent (default to 50 is the task does not specify `max_messages`).
- Add optional `content` parameter to `ModelOutput.for_tool_call()`.
- Display total samples in Inspect View
- Prune `sample_reductions` when returning eval logs with `header_only=True`.
- Improved error message for undecorated solvers.
- For simple matching scorers, only include explanation if it differs from answer.

## v0.3.39 (3 October 2024)

- The sample transcript will now display the target for scoring in the Score Event (for newly run evaluations).
- Provide setter for `max_messages` on `TaskState`.
- Provide `max_messages` option for `basic_agent()` (defaulting to 50) and use it rather than any task `max_messages` defined.
- Improved implementation of disabling parallel tool calling (also fixes a transcript issue introduced by the original implementation).
- Improve quality of error messages when a model API key environment variable is missing.
- Improve prompting around letting the model know it should not attempt parallel web browser calls.

## v0.3.38 (3 October 2024)

- Rename `web_browser_tools()` to `web_browser()`, and don't export individual web browsing tools.
- Add `parallel` option to `@tool` decorator and specify `parallel=False` for web browsing tools.
- Improve prompting for web browser tools using more explicit examples.
- Improve prompting for `</tool_call>` end sequence for Llama models.
- Fix issue with failure to execute sample setup scripts.

## v0.3.37 (2 October 2024)

- Move evals into [inspect_evals](https://github.com/UKGovernmentBEIS/inspect_evals) package.

## v0.3.36 (2 October 2024)

- [Web Browser](https://inspect.aisi.org.uk/tools-standard.html#sec-web-browser) tool which provides a headless Chromium browser that supports navigation, history, and mouse/keyboard interactions.
- `auto_id` option for dataset readers to assign an auto-incrementing ID to records.
- Task args: don't attempt to serialise registry objects that don't have captured parameters.

## v0.3.35 (1 October 2024)

- Catch o1-preview "invalid_prompt" exception and convert to normal content_filter refusal.
- Terminate timed out subprocesses.
- Support 'anthropoic/bedrock/' service prefix for Anthropic models hosted on AWS Bedrock.
- Change score reducer behavior to always reduce score metadata to the value of the `metadata` field in the first epoch
- Improve task termination message (provide eval-retry prompt for tasks published in packages)
- Preserve type for functions decorated with `@task`.
- Various improvements to layout and display for Inspect View transcript.

## v0.3.34 (30 September 2024)

- Support for `max_tokens` on OpenAI o1 models (map to `max_completion_tokens`).
- Fix regression of log and debug options on `inspect view`
- Improved focus management for Inspect View
- Raise error if `epochs` is less than 1
- Improve code parsing for HumanEval (compatibility with Llama model output)

## v0.3.33 (30 September 2024)

- StopReason: Added "model_length" for exceeding token window and renamed "length" to "max_tokens".
- Capture solver input params for subtasks created by `fork()`.
- Option to disable ANSI terminal output with `--no-ansi` or `INSPECT_NO_ANSI`
- Add chain of thought option to `multiple_choice()` and export `MultipleChoiceTemplate` enumeration
- Allow Docker sandboxes configured with `x-default` to be referred to by their declared service name.
- Improved error messages for Docker sandbox initialisation.
- Improve legibility of Docker sandbox log entries (join rather than displaying as array)
- Display user message immediately proceeding assistant message in model call transcripts.
- Display images created by tool calls in the Viewer.
- Fix duplicated tool call output display in Viewer for Gemini and Llama models.
- Require a `max_messages` for use of `basic_agent()` (as without it, the agent could end up in an infinite loop).
- Load extension entrypoints per-package (prevent unnecessary imports from packages not being referenced).
- Track sample task state in solver decorator rather than solver transcript.
- Display solver input parameters for forked subtasks.
- Improvements to docker compose down cleanup: timeout, survive missing compose files.
- Always produce epoch sample reductions even when there is only a single epoch.
- Scores produced after being reduced retain `answer`, `explanation`, and `metadata` only if equal across all epochs.

## v0.3.32 (25 September 2024)

- Fix issue w/ subtasks not getting a fresh store() (regression from introduction of `fork()` in v0.3.30)
- Fix issue w/ subtasks that return None invalidating the log file.
- Make subtasks collapsible in Inspect View.
- Improved error reporting for missing `web_search()` provider environment variables.

## v0.3.31 (24 September 2024)

- Deprecated `Plan` in favor of `Solver` (with `chain()` function to compose multiple solvers).
- Added `max_tool_output` generation option (defaults to 16KB).
- Improve performance of `header_only` log reading (switch from json-stream to ijson).
- Add support for 0 retries to `eval-set` (run a single `eval` then stop).
- Tool calling fixes for update to Mistral v1.1. client.
- Always show `epochs` in task status (formerly wasn't included for multiple task display)
- Render transcript `info()` strings as markdown
- Eliminate log spam from spurious grpc fork message.
- Fix issue with hf_dataset shuffle=True not actually shuffling.
- Improved error handling when loading invalid setuptools entrypoints.
- Don't catch TypeError when calling tools (we now handle this in other ways)

## v0.3.30 (18 September 2024)

- Added `fork()` function to fork a `TaskState` and evaluate it against multiple solvers in parallel.
- Ensure that Scores produced after being reduced still retain `answer`, `explanation`, and `metadata`.
- Fix error when running `inspect info log-types`
- Improve scorer names imported from modules by not including the the module names.
- Don't mark messages read from cache with source="cache" (as this breaks the cache key)
- Add `cache` argument to `basic_agent()` for specifying cache policy for the agent.
- Add `cache` field to `ModelEvent` to track cache reads and writes.
- Compatibility with Mistral v1.1 client (now required for Mistral).
- Catch and propagate Anthropic content filter exceptions as normal "content_filter" responses.
- Fix issue with failure to report metrics if all samples had a score value of 0.
- Improve concurrency of Bedrock models by using aioboto3.
- Added [SWE Bench](https://github.com/UKGovernmentBEIS/inspect_evals/tree/main/src/inspect_evals/swe_bench), [GAIA](https://github.com/UKGovernmentBEIS/inspect_evals/tree/main/src/inspect_evals/gaia), and [GDM CTF](https://github.com/UKGovernmentBEIS/inspect_evals/tree/main/src/inspect_evals/gdm_capabilities/in_house_ctf) evals.

## v0.3.29 (16 September 2024)

- Added `--plan` and `-P` arguments to `eval` and `eval-set` commands for replacing the task default plan with another one.
- Improved support for eval retries when calling `eval()` or `eval_set()` with a `plan` argument.
- Don't log base64 images by default (re-enable logging with `--log-images`).
- Provide unique tool id when parsing tool calls for models that don't support native tool usage.
- Fix bug that prevented `epoch_reducer` from being used in eval-retry.
- Fix bug that prevented eval() level `epoch` from overriding task level `epoch`.

## v0.3.28 (14 September 2024)

- [basic_agent()](https://inspect.aisi.org.uk/agents.html#sec-basic-agent) that provides a ReAct tool loop with support for retries and encouraging the model to continue if its gives up or gets stuck.
- [score()](https://inspect.aisi.org.uk/solvers.html#sec-scoring-in-solvers) function for accessing scoring logic from within solvers.
- Ability to [publish](https://inspect.aisi.org.uk/log-viewer.html#sec-publishing) a static standalone Inspect View website for a log directory.
- `system_message()` now supports custom parameters and interpolation of `metadata` values from `Sample`.
- `generate()` solver now accepts arbitrary generation config params.
- `use_tools()` now accepts a variadic list of `Tool` in addition to literal `list[Tool]`.
- `bash()` and `python()` tools now have a `user` parameter for choosing an alternate user to run code as.
- `bash()` and `python()` tools now always return stderr and stdout no matter the exit status.
- Support for OpenAI o1-preview and o1-mini models.
- Input event for recording screen input in sample transcripts.
- Record to sample function for CSV and JSON dataset readers can now return multiple samples.
- Added `debug_errors` option to `eval()` to raise task errors (rather than logging them) so they can be debugged.
- Properly support metrics that return a dict or list of values
- Improved display of prerequisite errors when running `eval()` from a script or notebook.
- Fix `eval_set()` issue with cleaning up failed logs on S3.
- Cleanup Docker containers that fail during sample init.
- Add support for computing metrics for both individual keys within a dictionary but also for the dictionary as a whole
- Fix for Vertex tool calling (don't pass 'additionalProperties').
- Added [SQuAD](https://github.com/UKGovernmentBEIS/inspect_evals/tree/main/src/inspect_evals/squad), [AGIEval](https://github.com/UKGovernmentBEIS/inspect_evals/tree/main/src/inspect_evals/agieval), [IFEval](https://github.com/UKGovernmentBEIS/inspect_ai/blob/main/src/inspect_evals/ifeval/), [PubMedQA](https://github.com/UKGovernmentBEIS/inspect_evals/tree/main/src/inspect_evals/pubmedqa), and [MBPP](https://github.com/UKGovernmentBEIS/inspect_evals/tree/main/src/inspect_evals/mbpp) benchmarks.

## v0.3.27 (6 September 2024)

- Fix missing timestamp issue with running `eval_set()` with an S3-backed log directory.
- Correct rounding behavior for `f1()` and `exact()` scorers.
- Correct normalized text comparison for `exact()` scorer.
- Improved appearance and navigation for sample transcript view.
- Added [MathVista](https://github.com/UKGovernmentBEIS/inspect_evals/tree/main/src/inspect_evals/mathvista) benchmark.

## v0.3.26 (6 September 2024)

- [Eval Sets](https://inspect.aisi.org.uk/eval-sets.html) for running groups of tasks with automatic retries.
- [Per-sample](https://inspect.aisi.org.uk/sandboxing.html#sec-per-sample-sandbox) Sandbox environments can now be specified (e.g. allowing for a distinct Dockerfile or Docker compose file for each sample).
- [input_screen()](https://inspect.aisi.org.uk/interactivity.html) context manager to temporarily clear task display for user input.
- Introduce two new scorers, `f1()` (precision and recall in text matching) and `exact()` (whether normalized text matches exactly).
- Task `metrics` now override built in scorer metrics (previously they were merged). This enables improved re-use of existing scorers where they only change required is a different set of metrics.
- `write_log_dir_manifest()` to write a log header manifest for a log directory.
- Relocate `store()` and `@subtask` from solver to utils module; relocate `transcript()` from solver to log module.
- Add optional user parameter to SandboxEnvironment.exec for specifying the user. Currently only DockerSandboxEnvironment is supported.
- Fix issue with resolving Docker configuration files when not running from the task directory.
- Only populate Docker compose config metadata values when they are used in the file.
- Treat Sandbox exec `cwd` that are relative paths as relative to sample working directory.
- Filter base64 encoded images out of model API call logs.
- Raise error when a Solver does not return a TaskState.
- Only run tests that use model APIs when the `--runapi` flag is passed to `pytest` (prevents unintended token usage)
- Remove `chdir` option from `@tasks` (tasks now always chdir during execution).
- Do not process `.env` files in task directories (all required vars should be specified in the global `.env`).
- Only enable `strict` mode for OpenAI tool calls when all function parameters are required.
- Added [MMMU](https://github.com/UKGovernmentBEIS/inspect_evals/tree/main/src/inspect_evals/mmmu), [CommonsenseQA](https://github.com/UKGovernmentBEIS/inspect_evals/tree/main/src/inspect_evals/commonsense_qa), [MMLU-Pro](https://github.com/UKGovernmentBEIS/inspect_evals/tree/main/src/inspect_evals/mmlu_pro), and [XSTest](https://github.com/UKGovernmentBEIS/inspect_evals/tree/main/src/inspect_evals/xstest) benchmarks.

## v0.3.25 (25 August 2024)

- `Store` for manipulating arbitrary sample state from within solvers and tools.
- `Transcripts` for detailed sample level tracking of model and tool calls, state changes, logging, etc.
- `Subtasks` for delegating work to helper models, sub-agents, etc.
- Integration with Anthropic [prompt caching](https://inspect.aisi.org.uk/caching.html#sec-provider-caching).
- [fail_on_error](https://inspect.aisi.org.uk/errors-and-limits.html#failure-threshold) option to tolerate some threshold of sample failures without failing the evaluation.
- Specify `init` value in default Docker compose file so that exit signals are handled correctly (substantially improves container shutdown performance).
- Add `function` field to `ChatMessageTool` to indicate the name of the function called.
- Added [RACE](https://github.com/UKGovernmentBEIS/inspect_evals/tree/main/src/inspect_evals/race-h/) benchmark.

## v0.3.24 (18 August 2024)

- Support for tool calling for Llama 3.1 models on Bedrock.
- Report JSON schema validation errors to model in tool response.
- Support for `strict` mode in OpenAI tool calls (update to v1.40.0 of `openai` package required).

## v0.3.23 (16 August 2024)

- Support for tool calling for Llama 3.1 models on Azure AI and CloudFlare.
- Increase default `max_tokens` from 1024 to 2048.
- Record individual sample reductions along with results for multi-epoch evals.
- Change default to not log base64 encoded versions of images, as this often resulted in extremely large log files (use `--log-images` to opt back in).
- Update to new Mistral API (v1.0.1 of `mistralai` is now required).
- Support for Llama 3.1 models on Amazon Bedrock
- Eliminate Bedrock dependency on anthropic package (unless using an Anthropic model).
- Improved resolution of AWS region for Bedrock (respecting already defined AWS_REGION and AWS_DEFAULT_REGION)
- Fix bug in match scorer whereby numeric values with periods aren't correctly recognized.
- Added [HumanEval](https://github.com/UKGovernmentBEIS/inspect_evals/tree/main/src/inspect_evals/humaneval), [WinoGrande](https://github.com/UKGovernmentBEIS/inspect_evals/tree/main/src/inspect_evals/winogrande) and [Drop](https://github.com/UKGovernmentBEIS/inspect_evals/tree/main/src/inspect_evals/drop) benchmarks.

## v0.3.22 (07 August 2024)

- Fix issue affecting results of `pass_at_{k}` score reducer.

## v0.3.21 (07 August 2024)

- Add `pass_at_{k}` score reducer to compute the probability of at least 1 correct sample given `k` epochs.
- Improved metrics `value_to_float` string conversion (handle numbers, "true", "false", etc.)
- Log viewer: Ctrl/Cmd+F to find text when running in VS Code.
- Set Claude default `max_tokens` to 4096
- Combine user and assistant messages for Vertex models.
- Warn when using the `name` parameter with task created from `@task` decorated function.
- Make sample `metadata` available in prompt, grading, and self-critique templates.
- Retry on several additional OpenAI errors (APIConnectionError | APITimeoutError | InternalServerError)
- Fix a regression which would cause the 'answer' to be improperly recorded when scoring a sample.

## v0.3.20 (03 August 2024)

- `Epochs` data type for specifying epochs and reducers together (deprecated `epochs_reducer` argument).
- Enable customisation of model generation cache dir via `INSPECT_CACHE_DIR` environment variable.
- Use doc comment description rather than `prompt` attribute of `@tool` for descriptions.
- Include examples section from doc comments in tool descriptions.
- Add `tool_with()` function for adapting tools to have varying names and parameter descriptions.
- Improve recording of `@task` arguments so that dynamically created tasks can be retried.
- Only print `eval-retry` message to terminal for filesystem based tasks.
- Enhance Python logger messages to capture more context from the log record.
- Fix an issue that could result in duplicate display of scorers in log view when using multiple epoch reducers.

## v0.3.19 (02 August 2024)

- [vLLM](https://inspect.aisi.org.uk/models.html#sec-vllm) model provider.
- [Groq](https://groq.com/) model provider.
- [Google Vertex](https://inspect.aisi.org.uk/models.html#google-vertex) model provider.
- [Reduce scores](https://inspect.aisi.org.uk/scorers.html##sec-reducing-epoch) in multi-epoch tasks before computing metrics (defaults to averaging sample values).
- Replace the use of the `bootstrap_std` metric with `stderr` for built in scorers (see [rationale](https://inspect.aisi.org.uk/scorers.html#stderr-note) for details).
- Option to write Python logger entries to an [external file](https://inspect.aisi.org.uk/log-viewer.html#sec-external-file).
- Rename `ToolEnvironment` to `SandboxEnvironment` and `tool_environment()` to `sandbox()` (moving the renamed types from `inspect_ai.tool` to `inspect_ai.util`). Existing symbols will continue to work but will print deprecation errors.
- Moved the `bash()`, `python()`, and `web_search()` functions from `inspect_ai.solver` to `inspect_ai.tool`.  Existing symbols will continue to work but will print deprecation errors.
- Enable parallel execution of tasks that share a working directory.
- Add `chdir` option to `@task` to opt-out of changing the working directory during task execution.
- Enable overriding of default safety settings for Google models.
- Use Python type annotations as the first source of type info for tool functions (fallback to docstrings only if necessary)
- Support for richer types (list, TypeDict, dataclass, Pydantic, etc.) in tool calling.
- Change `ToolInfo` parameters to be directly expressed in JSON Schema (making it much easier to pass them to model provider libraries).
- Validate tool call inputs using JSON Schema and report errors to the model.
- Gracefully handle tool calls that include only a single value (rather than a named dict of parameters).
- Support `tool_choice="any"` for OpenAI models (requires >= 1.24.0 of openai package).
- Make multiple tool calls in parallel. Parallel tool calls occur by default for OpenAI, Anthropic, Mistral, and Groq. You can disable this behavior for OpenAI and Groq with `--parallel-tool-calls false`.
- Invoke rate limit retry for OpenAI APITimeoutError (which they have recently begun returning a lot of more of as a result of httpx.ConnectTimeout, which is only 5 seconds by default.).
- Add `cwd` argument to `SandboxEnvironment.exec()`
- Use `tee` rather than `docker cp` for Docker sandbox environment implementation of `write_file()`.
- Handle duplicate tool call ids in Inspect View.
- Handle sorting sample ids of different types in Inspect View.
- Correctly resolve default model based on CLI --model argument.
- Fix issue with propagating API keys to Azure OpenAI provider.
- Add `azure` model arg for OpenAI provider to force binding (or not binding) to the Azure OpenAI back-end.
- Support for Llama 3 models with the Azure AI provider.
- Add `setup` field to `Sample` for providing a per-sample setup script.
- Score multiple choice questions without parsed answers as incorrect (rather than being an error). Llama 3 and 3.1 models especially often fail to yield an answer.
- Read JSON encoded `metadata` field from samples.
- Show task/display progress immediately (rather than waiting for connections to fill).
- Reduce foreground task contention for Inspect View history loading.
- Ability to host standalone version of Inspect View to view single log files.
- Throw `TimeoutError` if a call to `subprocess()` or `sandbox().exec()` times out (formerly a textual error was returned along with a non-zero exit code).
- Validate name passed to `example_dataset()` (and print available example dataset names).
- Resolve relative image paths within Dataset samples against the directory containing the dataset.
- Preserve `tool_error` text for Anthropic tool call responses.
- Fix issue with rate limit reporting being per task not per eval.
- Set maximum rate limit backoff time to 30 minutes
- Retry with exponential backoff for web_search Google provider.

## v0.3.18 (14 July 2024)

- [Multiple Scorers](https://inspect.aisi.org.uk/scorers.html#sec-multiple-scorers) are now supported for evaluation tasks.
- [Multiple Models](https://inspect.aisi.org.uk/parallelism.html#sec-multiple-models) can now be evaluated in parallel by passing a list of models to `eval()`.
- Add `api_key` to `get_model()` for explicitly specifying an API key for a model.
- Improved handling of very large (> 100MB) log files in Inspect View.
- Use `network_mode: none` for disabling networking by default in Docker tool environments.
- Shorten the default shutdown grace period for Docker container cleanup to 1 second.
- Allow sandbox environment providers to specify a default `max_samples` (set to 25 for the Docker provider).
- Prevent concurrent calls to `eval_async()` (unsafe because of need to change directories for tasks). Parallel task evaluation will instead be implemented as a top-level feature of `eval()` and `eval_async()`.
- Match scorers now return answers consistently even when there is no match.
- Relocate tool related types into a new top-level `inspect_ai.tool` module (previous imports still work fow now, but result in a runtime deprecation warning).
- Decouple tools entirely from solvers and task state (previously they had ways to interact with metadata, removing this coupling will enable tool use in lower level interactions with models). Accordingly, the `call_tools()` function now operates directly on messages rather than task state.
- Support token usage for Google models (Inspect now requires `google-generativeai` v0.5.3).

## v0.3.17 (25 June 2024)

- Optional increased control over the tool use loop via the `call_tools()` function and new `tool_calls` parameter for `generate()`.
- New `per_epoch` option for `CachePolicy` to allow caching to ignore epochs.
- Correctly handle `choices` and `files` when converting `Sample` images to base64.

## v0.3.16 (24 June 2024)

-   Various fixes for the use of Docker tool environments on Windows.
-   Ability to disable cleanup of tool environments via `--no-toolenv-cleanup`.
-   New `inspect toolenv cleanup` command for manually cleaning up tool environments.
-   `ToolError` exception type for explicitly raising tool errors to the model. Formerly, any exception would be surfaced as a tool error to the model. Now, the `ToolError` exception is required for reporting to the model (otherwise other exception types go through the call stack and result in an eval error).
-   Resolve `INSPECT_LOG_DIR` in `.env` file relative to `.env` file parent directory.
-   Use `-` for delimiting `--limit` ranges rather than `,`.
-   Use HF model device for generate (compatibility with multi-GPU).

## v0.3.15 (15 June 2024)

-   [Sandbox Environments](https://inspect.aisi.org.uk/sandboxing.html) for executing tool code in a sandbox.
-   [Caching](https://inspect.aisi.org.uk/caching.html) to reduce the number of model API calls made.
-   The `multiple_choice()` solver now has support for questions with multiple correct answers.
-   More fine grained handling of Claude `BadRequestError` (400) errors (which were formerly all treated as content moderation errors).
-   Filter out empty TextBlockParam when playing messages back to Claude.
-   Automatically combine Claude user messages that include tool content.
-   Revert to "auto" rather than "none" after forced tool call.
-   Provide `TaskState.tools` getter/setter (where the setter automatically syncs the system messages to the specified set of tools).
-   The `use_tools()` function now uses the `TaskState.tools` setter, so replaces the current set of tools entirely rather than appending to it.
-   Set `state.completed = False` when `max_messages` is reached.
-   Allow tools to be declared with no parameters.
-   Allow for null `bytes` field in `Logprobs` and `TopLogprobs`.
-   Support all Llama series models on Bedrock.
-   Added `truthfulqa` benchmark.
-   Added `intercode-ctf` example.

## v0.3.14 (04 June 2024)

-   Stream samples to the evaluation log as they are completed (subject to the new `--log-buffer` option). Always write completed samples in the case of an error or cancelled task.
-   New `"cancelled"` status in eval log for tasks interrupted with SIGINT (e.g. Ctrl-C). Logs are now written for cancellations (previously they were not).
-   Default `--max-samples` (maximum concurrent samples) to `--max-connections`, which will result in samples being more frequently completed and written to the log file.
-   For `eval_retry()`, copy previously completed samples in the log file being retried so that work is not unnecessarily repeated.
-   New `inspect eval-retry` command to retry a log file from a task that ended in error or cancellation.
-   New `retryable_eval_logs()` function and `--retryable` option for `inspect list logs` to query for tasks not yet completed within a log directory.
-   Add `shuffled` property to datasets to determine if they were shuffled.
-   Remove unused `extensions` argument from `list_eval_logs()`.

## v0.3.13 (31 May 2024)

-   Bugfix: Inspect view was not reliably updating when new evaluation logs were written.

## v0.3.12 (31 May 2024)

-   Bugfix: `results` was not defined when no scorer was provided resulting in an error being thrown. Fixed by setting `results = EvalResults()` when no scorer is provided.
-   Bugfix: The viewer was not properly handling samples without scores.

## v0.3.11 (30 May 2024)

-   Update to non-beta version of Anthropic tool use (remove legacy xml tools implementation).

## v0.3.10 (29 May 2024)

-   **BREAKING:** The `pattern` scorer has been modified to match against any (or all) regex match groups. This replaces the previous behaviour when there was more than one group, which would only match the second group.
-   Improved performance for Inspect View on very large datasets (virtualized sample list).
-   ToolChoice `any` option to indicate the model should use at least one tool (supported by Anthropic and Mistral, mapped to `auto` for OpenAI).
-   Tool calls can now return a simple scalar or `list[ContentText | ContentImage]`.
-   Support for updated Anthropic tools beta (tool_choice and image tool results).
-   Report tool_error back to model if it provides invalid JSON for tool calls arguments (formerly this halted the entire eval with an error).
-   New `max_samples` option to control how many samples are run in parallel (still defaults to running all samples in parallel).
-   Add `boolq.py` benchmark.
-   Add `piqa.py` benchmark.
-   View: Improved markdown rendering (properly escape reference links).
-   Improved typing for example_dataset function.
-   Setuptools entry point for loading custom model extensions.
-   Break optional `tuple` return out of `ToolResult` type.
-   Bugfix: always read original sample message(s) for `TaskState.input_text`.
-   Bugfix: remove write counter from log (could have resulted in incomplete/invalid logs propagating to the viewer).
-   Bugfix: handle task names that include spaces in log viewer.

## v0.3.9 (14 May 2024)

-   Add `ollama` local model provider.
-   Add `multi_scorer()` and `majority_vote()` functions for combining multiple scorers into a single score.
-   Add support for multiple model graders in `model_graded_qa()`.
-   Raise `TypeError` for solvers and scorers not declared as `async`.
-   Fallback to standard parse if `NaN` or `Inf` is encountered while reading log file header.
-   Remove deprecated support for matching partial model names (e.g. "gpt" or "claude").

## v0.3.8 (07 May 2024)

-   Exclude null config values from listings in log viewer.

## v0.3.7 (07 May 2024)

-   Add support for logprobs to HF provider, and create uniform API for other providers that support logprobs (Together and OpenAI).
-   Provide an option to merge assistant messages and use it for Anthropoic models (as they don't allow consecutive assistant messages).
-   Supporting infrastructure in Inspect CLI for VS Code extension (additional list and info commands).

## v0.3.6 (06 May 2024)

-   Show first log file immediately (don't wait for fetching metadata for other logs)
-   Add `--version` CLI arg and `inspect info version` command for interrogating version and runtime source path.
-   Fix: exclude `null` config values in output from `inspect info log-file`

## v0.3.5 (04 May 2024)

-   Fix issue with logs from S3 buckets in inspect view.
-   Add `sort()` method to `Dataset` (defaults to sorting by sample input length).
-   Improve tokenization for HF provider (left padding, attention mask, and allow for custom chat template)
-   Improve batching for HF provider (generate as soon as queue fills, thread safety for future.set_result).
-   Various improvements to documentation.

## v0.3.4 (01 May 2024)

-   `write_eval_log()` now ignores unserializable objects in metadata fields.
-   `read_eval_log()` now takes a `str` or `FileInfo` (for compatibility w/ list returned from `list_eval_logs()`).
-   Registry name looks are now case sensitive (fixes issue w/ loading tasks w/ mixed case names).
-   Resiliency to Python syntax errors that occur when enumerating tasks in a directory.
-   Do not throw error if unable to parse or load `.ipynb` file due to lack of dependencies (e.g. `nbformat`).
-   Various additions to log viewer display (log file name, dataset/scorer in listing, filter by complex score types).
-   Improvements to markdown rendering in log viewer (don't render intraword underscores, escape html tags).

## v0.3.3 (28 April 2024)

-   `inspect view` command for viewing eval log files.
-   `Score` now has an optional `answer` field, which denotes the answer text extracted from model output.
-   Accuracy metrics now take an optional `ValueToFloat` function for customising how textual values mapped to float.
-   Made `model_graded_qa` more flexible with separate `instruction` template and `grade_pattern`, as well providing `partial_credit` as an option.
-   Modify the default templates for `chain_of_thought()` and `self_critique()` to instruct the model to reply with `ANSWER: $ANSWER` at the end on its own line.
-   Improved numeric extraction for `match(numeric=True)` (better currency and decimal handling).
-   Improve `answer()` patterns so that they detect letter and word answers both within and at the end of model output.
-   `Plan` now has an optional `cleanup` function which can be used to free per-sample resources (e.g. Docker containers) even in the case of an evaluation error.
-   Add `Dataset.filter` method for filtering samples using a predicate.
-   `Dataset` slices (e.g. `dataset[0:100]`) now return a `Dataset` rather than `list[Sample]`.
-   Relative path to `INSPECT_LOG_DIR` in `.env` file is now correctly resolved for execution within subdirectories.
-   `inspect list tasks` and `list_tasks()` now only parse source files (rather than loading them), ensuring that it is fast even for task files that have non-trivial global initialisation.
-   `inspect list logs` and `list_eval_logs()` now enumerate log files recursively by default, and only enumerate json files that match log file naming conventions.
-   Provide `header_only` option for `read_eval_log()` and `inspect info log-file` for bypassing the potentially expensive reading of samples.
-   Provide `filter` option for `list_eval_logs()` to filter based on log file header info (i.e. anything but samples).
-   Added `__main__.py` entry point for invocation via `python3 -m inspect_ai`.
-   Removed prompt and callable from model `ToolDef` (renamed to `ToolInfo`).
-   Fix issue with accesses of `completion` property on `ModelOutput` with no choices.

## v0.3.2 (21 April 2024)

-   Initial release.<|MERGE_RESOLUTION|>--- conflicted
+++ resolved
@@ -1,16 +1,13 @@
 ## Unreleased
 
-<<<<<<< HEAD
-- Inspect View: Add support for filtering sample transcripts by event types. Be default, filter out `sample_init`, `sandbox`, `store`, and `state` events.
-=======
 - ReAct: Add submit tool content to assistant message (in addition to setting the `completion`).
 - Fix error in reducing scores when all scores for a sample are NaN.
+- Inspect View: Add support for filtering sample transcripts by event types. Be default, filter out `sample_init`, `sandbox`, `store`, and `state` events.
 
 ## 0.3.125 (25 August 2025)
 
 - Scoring: Refactor `inspect score` to call same underlying code as `score()`.
 - Bugfix: Fix regression in CLI scoring.
->>>>>>> c72a8498
 
 ## 0.3.124 (24 August 2025)
 
