## Future

- Support for using tools from [Model Context Protocol](https://inspect.aisi.org.uk/tools-mcp.html) providers.

## Unreleased

- [Agent](https://inspect.aisi.org.uk/agent-protocol.html) protocol and [inspect_ai.agent](https://inspect.aisi.org.uk/reference/inspect_ai.agent.html) module with new system for creating, composing, and executing agents.
- Scoring: New [grouped()](https://inspect.aisi.org.uk/scoring.html#metric-grouping) metric wrapper function, which applies a given metric to subgroups of samples defined by a key in sample metadata.
- Model API: New [execute_tools()](https://inspect.aisi.org.uk/reference/inspect_ai.model.html#execute_tools) function (replaces deprecated `call_tools()` function) which handles agent handoffs that occur during tool calling.
- Model API: `generate_loop()` method for calling generate with a tool use loop.
- Model API: `ToolSource` for dynamic tools inputs (can be used in calls to `model.generate()` and `execute_tools()`)
- Model API: Provide optional sync context manager for `Model` (works only with providers that don't require an async close).
<<<<<<< HEAD
- Store: `instance` option for `store_as()` for using multiple instances of a `StoreModel` within a sample.
=======
- Together AI: Updated `logprobs` to pass `1` rather than `True` (protocol change).
>>>>>>> 639991b8
- Tools: `bash_session()` and `web_browser()` now create a distinct sandbox process each time they are instantiated.
- Computer Tool: Support for use of the native Open AI computer tool (available in the model `openai/computer-use-preview`)
- Task API: `task_with()` and `tool_with()` no longer copy the input task or tool (rather, they modify it in place and return it).
- Eval Set: Resolve tasks before each pass (ensure that each pass runs against an entirely new task instance).
- Eval Retry: Ability to retry any task in the registry, even if it has a custom `name` (save `registry_name` separately).
- Human Agent: Start task with clock paused and then automatically start it on container logins.
- Typed Store: `instance` option for `store_as()` for using multiple instances of a `StoreModel` within a sample.
- Typed Store: Raise error if attempting to embed a `StoreModel` within another `StoreModel`.
- Sandbox: New `sandbox_default()` context manager for temporarily changing the default sandbox.
- Docker: `write_file()` function now gracefully handles larger input file sizes (was failing on files > 2MB).
- Docker: Prevent low timeout values (e.g. 1 second) from disabling timeout entirely when they are retried.
- Display: Print warnings after task summaries for improved visibility.
- Inspect View: Live updates to running evaluation logs.
- Inspect View: Fallback to content range request if inital HEAD request fails.
- Inspect View: Improve error message when view bundles are server from incompatible servers.
- Inspect View: Render messages in `user` and `assistant` solver events.
- Inspect View: Improved support for display of nested arrays.
- Inspect View: Improved rendering of complex scores and metrics.
- Inspect View: Properly handle filtering of dictionary scores.
- Inspect View: Render math in model input and output using katex.
- Inspect View: Improve sample score rendering (single scoring tab with scores rendered in a table).
- Inspect View: Improve sample count display in sample list footer.
- Inspect View: Properly refresh running evals when restoring from being backgrounded.
- Bugfix: Support for calling the `score()` function within Jupyter notebooks.
- Bugfix: Handle process lookup errors that can occur during timeout race conditions.
- Bugfix: Correctly capture and return logs from `eval()` when a cancellation occurs.
- Bugfix: Correctly handle custom `api_version` model argument for OpenAI on Azure.
- Bugfix: Correct handling for `None` passed to tool call by model for optional parameters.
- Bugfix: Cleanup automatically created `.compose.yml` when not in working directory.
- Bugfix: Prevent exception when navigating to sample that no longer exists in running samples display.

## v0.3.82 (02 April 2025)

- Bugfix: Correct handling of backward compatiblity for inspect-web-browser-tool image.
- Bugfix: Eval now properly exits when `max_tasks` is greater than total tasks

## v0.3.81 (30 March 2025)

- Requirements: Temporarily upper-bound `rich` to < 14.0.0 to workaround issue.

## v0.3.80 (30 March 2025)

- Google: Compatibility with httpx client in `google-genai` >= 1.8.0 (which is now required).
- Mistral: Compatibility with tool call schema for `mistralai` >= v1.6.0 (which is now required).
- Inspect View: Correctly parse NaN values (use JSON5 for all JSON parsing)

## v0.3.79 (26 March 2025)

- Google: Compatibility with v1.7 of google-genai package (create client per-generate request)
- Bugfix: Properly record scorer and metrics when there are multiple tasks run in an eval.

## v0.3.78 (25 March 2025)

- OpenAI: Ensure that assistant messages always have the `msg_` prefix in responses API.

## v0.3.77 (25 March 2025)

- New [think()](https://inspect.aisi.org.uk/tools-standard.html#sec-think) tool that provides models with the ability to include an additional thinking step.
- OpenAI: Support for the new [Responses API](https://inspect.ai-safety-institute.org.uk/providers.html#responses-api) and [o1-pro](https://platform.openai.com/docs/models/o1-pro) models.
- OpenAI: Remove base64-encoded audio content from API call JSON in ModelEvent.
- AzureAI: Support for use of native [OpenAI](https://inspect.ai-safety-institute.org.uk/providers.html#openai-on-azure) and [Mistral](https://inspect.ai-safety-institute.org.uk/providers.html#mistral-on-azure-ai) clients using service qualifiers (e.g. `openai/azure/gpt-4o-mini` or `mistral/azure/Mistral-Large-2411`). 
- OpenRouter: Handle "error" field in response object and retry for empty responses.
- Added `--metadata` option to eval for associating metadata with eval runs.
- Task display: Show reasoning tokens for models that report them.
- Anthropic: Include reasoning tokens in computation of total tokens
- Inspect View: Properly wrap tool input for non-code inputs like `think`.

## v0.3.76 (23 March 2025)

- [bash_session()](https://inspect.ai-safety-institute.org.uk/tools-standard.html#sec-bash-session) tool for creating a stateful bash shell that retains its state across calls from the model.
- [text_editor()](https://inspect.ai-safety-institute.org.uk/tools-standard.html#sec-text-editor) tool which enables viewing, creating and editing text files.
- Structured Output: Properly handle Pydantic BaseModel that contains other BaseModel definitions in its schema.
- OpenAI: Support for .wav files in audio inputs for gpt-4o-audio-preview.
- OpenAI: Strip 'azure' prefix from model_name so that model type checks all work correctly.
- OpenAI: Don't send `reasoning_effort` parameter to o1-preview (as it is not supported).
- Inspect View: Fix error sorting numeric or categorical score results.
- Inspect View: Properly wrap model API call text in the transcript.
- Bugfix: Only initialise display in eval_set if it wasn't initialised from the CLI
- Bugfix: Set the global log level based on the specified Inspect log level.
- Bugfix: Resolve issue when deserialising a SubtaskEvent from a log file which does not have a completed time.
- Bugfix: Fix unnecessary warnings about task arguments.
- Bugfix: When a task does not take a kwargs argument, only warn if the provided argument is not valid.

## v0.3.75 (18 March 2025)

- Model API: Specifying a default model (e.g. `--model`) is no longer required (as some evals have no model or use `get_model()` for model access).
- Tasks can now directly specify a `model`, and model is no longer a required axis for parallel tasks.
- Eval Set: Improved parallelisation in scheduler (all pending tasks are now run together rather than in model groups).
- Don't generate `id` for `ChatMessage` when deserialising (`id` is now `str | None` and is only populated when messages are directly created).
- Log: Support for zip64 extensions required to read some log files that are larger than 4GB.
- Anthropic: Provide `reasoning_tokens` for standard thinking blocks (redacted thinking not counted).
- Google: Improve checking of `APIError` status codes for retry.
- CLI: Added `--env` option for defining environment variables for the duration of the `inspect` process.
- Inspect View: Fix issue generating diffs for nested arrays.
- Inspect View: Fix layout issue with sample error display in sample detail summary.
- Inspect View: Better support large eval files (in excess of 4GB).
- Inspect View: Correctly display 'None' when passed in tool calls.
- Inspect View: Fix 'Access Denied' error when using `inspect view` and viewing the log in a browser.
- Bugfix: Properly handle nested Pydantic models when reading typed store (`store_as()`) from log.
- Bugfix: Enable passing `solver` list to `eval()` (decorate `chain` function with `@solver`).
- Bugfix: Support deserializing custom sandbox configuration objects when said sandbox plugin is not installed.
- Bugfix: Fix error in sample filtering autocomplete (could cause autocomplete to fail and show an error in js console).

## v0.3.74 (15 March 2025)

- Bugfix: Exclude chat message `id` from cache key (fixes regression in model output caching).

## v0.3.73 (14 March 2025)

- Constrain model output to a particular JSON schema using [Structured Output](https://inspect.aisi.org.uk/structured.html) (supported for OpenAI, Google, and Mistral).
- New "HTTP Retries" display (replacing the "HTTP Rate Limits" display) which counts all retries and does so much more consistently and accurately across providers.
- The `ModelAPI` class now has a `should_retry()` method that replaces the deprecated `is_rate_limit()` method.
- The "Generate..." progress message in the Running Samples view now shows the number of retries for the active call to `generate()`.
- New `inspect trace http` command which will show all HTTP requests for a run.
- More consistent use of `max_retries` and `timeout` configuration options. These options now exclusively control Inspect's outer retry handler; model providers use their default behaviour for the inner request, which is typically 2-4 retries and a service-appropriate timeout.
- Improved async implementation using AnyIO (can now optionally run Trio rather than asyncio as the [async backend](https://inspect.aisi.org.uk/parallelism.html#async-backends)).
- Agent Bridge: Correct handling for `tool_choice` option.
- Model API: `ChatMessage` now includes an `id` field (defaults to auto-generated uuid).
- OpenAI: More flexible parsing of content parts (some providers omit the "type" field); support for "reasoning" content parts.
- Anthropic: Retry api connection errors and remote protocol errors that occur during streaming.
- Mistral: Update to new Mistral API (v1.5.1 of `mistralai` is now required).
- Logging: Inspect no longer sets the global log level nor does it allow its own messages to propagate to the global handler (eliminating the possiblity of duplicate display). This should improve compatibility with applications that have their own custom logging configured. 
- Tasks: For filesystem based tasks, no longer switch to the task file's directory during execution (directory switching still occurs during task loading). Specify `@task(chdir=True)` to preserve the previous behavior.
- Bugfix: Fix issue with deserializing custom sandbox configuration objects.
- Bugfix: Handle `parallel_tool_calls` correctly for OpenAI models served through Azure.

## v0.3.72 (03 March 2025)

- Computer: Updated tool definition to match improvements in Claude Sonnet 3.7.

## v0.3.71 (01 March 2025)

- Anthropic: Support for [extended thinking](https://inspect.aisi.org.uk/reasoning.html#claude-3.7-sonnet) features of Claude Sonnet 3.7 (minimum version of `anthropic` package bumped to 0.47.1).
- Reasoning: `ContentReasoning` type for representing model reasoning blocks.
- Reasoning: `reasoning_tokens` for setting maximum reasoning tokens (currently only supported by Claude Sonnet 3.7)
- Reasoning: `reasoning_history` can now be specified as "none", "all", "last", or "auto" (which yields a provider specific recommended default).
- Web Browser: [Various improvements](https://github.com/UKGovernmentBEIS/inspect_ai/pull/1314) to performance and robustness along with several bug fixes.
- OpenAI: Provide long connection (reasoning friendly) socket defaults in http client 
- OpenAI: Capture `reasoning_tokens` when reported.
- OpenAI: Retry on rate limit requests with "Request too large".
- OpenAI: Tolerate `None` for assistant content (can happen when there is a refusal).
- Google: Retry requests on more HTTP status codes (selected 400 errors and all 500 errors). 
- Event Log: Add `working_start` attribute to events and `completed` and `working_time` to model, tool, and subtask events.
- Human Agent: Add `task quit` command for giving up on tasks.
- Human Agent: Don't emit sandbox events for human agent
- Inspect View: Improve rendering of JSON within logging events.
- Inspect View: Improve virtualized rendering of Sample List, Sample Transcript, and Sample Messages.
- Task Display: Let plugins display counters ('rich' and 'full' display modes only).
- Inspect View: Fix layout issues with human agent terminal session playback.
- Inspect View: Improve tool input / output appearance when rendered in VSCode.
- Inspect View: Display reasoning tokens in model usage for the samples and for the complete eval.
- Inspect View: Improve model api request / response output when rendere in VSCode.
- Inspect View: Improve rendering of some tool calls in the transcript.
- Bugfix: Fix audio and video inputs for new Google GenAI client.
- Bugfix: Ensure that token limits are not enforced during model graded scoring.
- Bugfix: Catch standard `TimeoutError` for running shell commands in the computer tool container.
- Bugfix: Correct combination of consecutive string based user messages for Anthropic provider.

## v0.3.70 (25 February 2025)

- [working_limit](https://inspect.aisi.org.uk/errors_and_limits.html#working-limit) option for specifying a maximum working time (e.g. model generation, tool calls, etc.) for samples.
- Added `SandboxEvent` to transcript for recording sandbox execution and I/O.
- Sandboxes: `as_type()` function for checked downcasting of `SandboxEnvironment`
- Remove root logging handlers upon Inspect logger initialisation (as they result in lots of log spam if left installed).
- Only explicitly set `state.completed=True` when entering scoring (`basic_agent()` no longer sets `completed` so can be used in longer compositions of solvers).
- Add `uuid` property to `TaskState` and `EvalSample` (globally unique identifer for sample run).
- Add `cleanup` to tasks for executing a function at the end of each sample run.
- Agent `bridge()` is now compatible with the use of a custom `OPENAI_BASE_URL`.
- Mistral: Bump required version of `mistralai` package to 1.5 (required for `working_limit`).
- Truncate tracebacks included in evaluation log to a maximum of 1MB.
- Compatiblity with textual version 2.0 (remove upper bound).
- Align with HF datasets `fsspec` version contraints to avoid pip errors when installing alongside `datasets`.
- Bugfix: Fix issue with tools that had an ordinary `dict` as a parameter.
- Bugfix: Print the correct container `sample_id` for `--no-sandbox-cleanup`.

## v0.3.69 (20 February 2025)

- Google provider updated to use the [Google Gen AI SDK](https://googleapis.github.io/python-genai/), which is now the recommended API for Gemini 2.0 models.
- Task display: Use cooperative cancellation for cancel buttons in task display.
- Task display: Print task progress every 5 seconds for 'plain' display mode.
- Task display: Handle click on running samples tab when there is no transcript.
- Docker: Print stderr from `compose up` when no services startup successfully. 
- Docker: Print sample id and epoch for each container when using `--no-sandbox-cleanup`
- Mistral: Create and destroy client within generate.
- Inspect View: Fix display of score dictionaries containing boolean values
- Bugfix: Catch standard `TimeoutError` for subprocess timeouts (ensure kill/cleanup of timed out process).

## v0.3.68 (19 February 2025)

- Task display: Improve spacing/layout of final task display.
- Textual: speicfy broader range of compatible versions (v0.86.2 to v1.0.0)

## v0.3.67 (18 February 2025)

- Memoize calls to `get_model()` so that model instances with the same parameters are cached and re-used (pass `memoize=False` to disable).
- Async context manager for `Model` class for optional scoped usage of model clients.
- New `assistant_message()` solver.
- Prompt templates: Ignore template placeholders that don't map to passed parameters in `prompt_template()`, and system/user/assistant solvers.
- Google: Handle system messages with content lists and input with system but no user messages.
- Google: Ensure that a completion choice is provided even when none are returned by the service.
- Inspect View: Improve the display of subtasks with no inputs or events.
- Inspect View: Fix transcript display of phantom subtask or other phantom events.
- Inspect View: Fix formatting issues in sample error display
- Bugfix: Raise error for empty dataset (rather than providing a dummy sample).
- Bugfix: Specify markup=False for textual static controls (stricter parser in textual 2.0 leading to exceptions).
- Bugfix: Temporarily pin to textual==1.0.0 while they chase all of their regressions in 2.0

## v0.3.66 (17 February 2025)

- Docker: Correct compose file generation for Dockerfiles w/ custom stem or extension.
- Escape brackets when rendering task config (another textual 2.0 fix)

## v0.3.65 (16 February 2025)

- Compatibility with textual 2.0 (which had several breaking changes).
- Inspect View: Improve scorer display formatting.
- Bugfix: Inspect view now correctly renders arrays with embedded `null` values.
- Bugfix: Inspect view now correctly handles scorers with no metrics.

## v0.3.64 (14 February 2025)

- [Reference documentation](https://inspect.aisi.org.uk/reference/) for Python API and CLI commands.
- Add support for [clustered standard errors](https://inspect.aisi.org.uk/scorers.html#clustered-standard-errors) via a new `cluster` parameter for the `stderr()` metric.
- Improvements to [scoring workflow](https://inspect.aisi.org.uk/scorers.html#sec-scorer-workflow) (`inspect score` command and `score()` function).
- Metrics now take `list[SampleScore]` rather than `list[Score]` (previous signature is deprecated but still works with a warning).
- Use a sample adjustment for the `var()` metric.
- Google: Speculative fix for completion candidates not being returned as a list.
- Python and Bash tools: Add `sandbox` argument for running in non-default sandboxes.
- Transcript: Log `ScoreEvent` (with `intermediate=True`) when the `score()` function is called.
- Transcript: Add `source` field to `InfoEvent` and use it for events logged by the human agent.
- Docker: Support Dockerfiles with `.Dockerfile` extension.
- Docker: Raise error when there is an explicitly configured `container_name` (incompatible with epochs > 1).
- Docker: Dynamically set `compose up` timeout when there are `healthcheck` entries for services.
- Log: Validate that `log_dir` is writeable at startup.
- Log: Write eval config defaults into log file (rather than `None`).
- Bugfix: Always honor level-level-transcript setting for transcript logging.
- Bugfix: Fix some dynamic layout issues for sample sandbox view.

## v0.3.63 (07 February 2025)

- Add [OpenRouter](https://inspect.aisi.org.uk/providers.html#openrouter) model provider.
- Inspect View: Convert codebase from JS/Preact to Typescript/React
- Add `shuffle_choices` to dataset and dataset loading funtions. Deprecate `shuffle` parameter to the `multiple_choice` solver.
- Add `stop_words` param to the `f1` scorer. `stop_words` will be removed from the target and answer during normalization.
- Tools: Handle return of empty list from tool calls.
- Computer: Moved out of beta (i.e. from `inspect_ai.tool.beta` into `inspect_ai.tool`).
- Sandboxes: Docker now uses `tee` for write_file operations.
- Inspect View: Handle Zip64 zip files (for log files greater than 4GB)
- Bugfix: Change `type` parameter of `answer()` to `pattern` to address registry serialisation error.
- Bugfix: Restore printing of request payloads for 400 errors from Anthropic.
- Bugfix: Log transcript event for solver provided scores (improves log viewer display of solver scoring)

## v0.3.62 (03 February 2025)

- Various improvements for [reasoning models](https://github.com/UKGovernmentBEIS/inspect_ai/pull/1229) including extracting reasoning content from assistant messages.
- OpenAI: Handle `reasoning_effort`, `max_tokens`, `temperature`, and `parallel_tool_calls` correctly for o3 models.
- OpenAI: Map some additional 400 status codes to `content_filter` stop reason.
- Anthropic: Handle 413 status code (Payload Too Large) and map to `model_length` StopReason.
- Tasks: Log sample with error prior to raising task-ending exception.
- Python: Enhance prompt to emphasise that it is a script rather than a notebook.
- Computer: Various improvements to image including desktop, python, and VS Code configuration.
- Bugfix: Don't download full log from S3 for header_only reads.

## v0.3.61 (31 January 2025)

- Computer: Enable viewing computer tool's remote mouse cursor via VNC.
- Computer: Disable lock screen on from computer tool reference image.
- Limits: Amend `SampleLimitExceededError` with current `state` so that messages, etc. are preserved when limits are hit.
- Tools: Properly handle image dispatching when multiple tool calls are made by assistant.
- Anthropic: Raise error on 400 status not identified as model_length or content_filter.
- Basic Agent: `incorrect_message` can now optionally be an async function.
- Bugfix: Remove `suffix` from `eval-set` CLI args.
- Bugfix: Only catch `Exception` from sandboxenv_init (allow cancelled to propagate)

## v0.3.60 (29 January 2025)

- [Agent Bridge](https://inspect.aisi.org.uk/agent-bridge.html) for integrating external agent frameworks with Inspect.
- [Goodfire](https://inspect.aisi.org.uk/models.html#goodfire) model provider.
- Add `@wraps` to functions wrapped by Inspect decorators to preserve type information.
- Hugging Face: Add support for stop sequences for HF models.
- Docker: More robust parsing of version strings (handle development versions).
- Vertex: Support for Anthropic models hosted on Vertex.
- OpenAI: Read `refusal` field from assistant message when provided.
- OpenAI: Use qualifiers rather than model args for OpenAI on other providers (`openai/azure`)
- Anthropic: Don't insert '(no content)' into cannonical messages list (do only on replay)
- Anthropic: Use qualifiers rather than model args for Anthropic on other providers (`anthropic/bedrock`, `anthropic/vertex`).
- Anthropic: Suport for `extra_body` model arg (for adding additional JSON properties to the request)
- Basic Agent: Append `tools` to `state` so that tools added in `init` are preserved.
- Scoring: Always provide half-again the sample time limit for scoring.
- Bugfix: Fix issue w/ approvals for samples with id==0.
- Bugfix: Use "plain" display when running eval_async() outside of eval().
- Bugfix: Fix issue with multiple scorers of the same type in a task.

## v0.3.59 (24 January 2025)

- Beta version of [computer()](https://inspect.aisi.org.uk/tools-standard.html#sec-computer) tool which models with a computer desktop environment.
- `user_message()` solver for appending parameterised user messages.
- `prompt_template()`, `system_message()` and `user_message()` solver now also include the sample `store` in substitution parameters.
- Limits: Enforce token and message limit at lower level (not longer required to check `state.completed` for limit enforcement).
- Limits: Enforce [custom limits](https://inspect.aisi.org.uk/errors-and-limits.html#custom-limit) for samples by raising `SampleLimitExceededError`.
- Tasks: Optional ability for solvers to [yield scores](https://inspect.aisi.org.uk/solvers.html#sec-scoring-in-solvers) for a task.
- Model API: Log model calls that result in bad request errors.
- Tools: `model_input` option that determines how tool call result content is played back to the model.
- Tools: Don't attempt to marshall arguments of dynamic `ToolDef` with `**kwargs: Any` (just pass them through).
- Log warning when a non-fatal sample error occurs (i.e. errors permitted by the `fail_on_error` option) 
- Inspect View: allow filtering samples by compound expressions including multiple scorers. (thanks @andrei-apollo)
- Inspect View: improve rendering performance and stability for the viewer when viewing very large eval logs or samples with a large number of steps.
- Task display: Improved `plain` mode with periodic updates on progress, metrics, etc.
- Google: Update to v0.8.4 of google-generativeai (py.typed support and removal of logprobs generation options)
- Google: Support for string enums (e.g. `Literal["a", "b", "c"])`) in tool function declarations.

## v0.3.58 (16 January 2025)

- Support for [audio and video](https://inspect.aisi.org.uk/multimodal.html) inputs for Open AI and Google Gemini models.
- Task display: Added Timeout Tool button for manually timing out a tool call.
- Task display: Automatically switch to "plain" mode when running in a background thread
- Sandboxes: Setup and initialisation errors are now handled at the sample level.
- Sandboxes: Increase setup script timeout to 5 minutes (from 30 seconds) and do not retry setup scripts (in case they aren't idempotent).
- Sandboxes: Add `timeout_retry` option (defaulting to `True`) to `exec()` function.
- Sandboxes: Add `type` and  optional `container` properties to `SandboxConnection`.
- Docker: Services which exit with status 0 during setup no longer cause an error.
- `task_with()` function for creating task variants.
- Added `--filter` argument to trace CLI commands for filtering on trace log message content.
- Print model conversations to terminal with `--display=conversation` (was formerly `--trace`, which is now deprecated).
- HuggingFace: Support models that don't provide a chat template (e.g. gpt2)
- Eval Set: Ensure that logs with status 'started' are retried.
- Rename the built in `bootstrap_std` metric to `bootstrap_stderr` (deprecate `bootstrap_std`)
- Bugfix: Fix duplication of summaries when eval log file is rewritten.

## v0.3.57 (09 January 2025)

- [Tracing API](https://inspect.aisi.org.uk/tracing.html#tracing-api) for custom trace logging.
- Inspect View: never truncate tool result images and display at default width of 800px.
- Inspect View: display tool error messages in transcript when tool errors occur.
- Inspect View: display any completed samples even if the task fails because of an error
- Inspect View: don't display the 'input' column heading if there isn't an input
- Open AI: Handle additional bad request status codes (mapping them to appropriate `StopReason`)
- Open AI: Use new `max_completion_tokens` option for o1 full.
- Web Browser: raise error when both `error` and `web_at` fields are present in response.
- Sandboxes: Apply dataset filters (limit and sample id) prior to sandbox initialisation.
- Docker: Prevent issue with container/project names that have a trailing underscore. 
- Store: initialise `Store` from existing dictionary.
- Log: provide `metadata_as` and `store_as` typed accessors for sample metadata and store.
- Tool parameters with a default of `None` are now supported.
- More fine graned HTML escaping for sample transcripts displalyed in terminal.
- Bugfix: prevent errors when a state or storage value uses a tilda or slash in the key name.
- Bugfix: Include input in sample summary when the sample input contains a simple string.

## v0.3.56 (01 January 2025)

- [Human Agent](https://inspect.aisi.org.uk/human-agent.html) solver for human baselining of computing tasks.
- [Typed interfaces](https://inspect.aisi.org.uk/typing.html) to `Sample` store and metadata using Pydantic models.
- [Approval policies](https://inspect.aisi.org.uk/approval.html#task-approvers) can now be defined at the `Task` level (`eval` level approval policies take precedence).
- Tools can now return `ContentText` and `ContentImage`.
- Move tool result images into subsequent user messages for models that don't support tools returning images.
- `SandboxConnection` that contains login information from sandboxes.
- `display_type()` function for detecting the current display type (e.g. "full", "rich", etc.)
- Trace: improved handling of `eval()` running in multiple processes at once (trace file per-process)
- Docker: don't apply timeouts to `docker build` and `docker pull` commands.
- Bugfix: fix issue w/ `store.get()` not auto-inserting `default` value.

## v0.3.55 (29 December 2024)

- Bedrock: redact authentication model args from eval logs.
- OpenAI: warn when `temperature` is used with o1 models (as it is not supported).
- Bugfix: spread args for cache trace logging.

## v0.3.54 (26 December 2024)

- [Tracing](https://inspect.aisi.org.uk/tracing.html) for diagnosing runs with unterminated action (e.g. model calls, docker commands, etc.).
- Provide default timeout/retry for docker compose commands to mitigate unreliability in some configurations.
- Switch to sync S3 writes to overcome unreliability observed when using async interface.
- Task display: Added `--no-score-display` option to disable realtime scoring metrics.
- Bugfix: Fix failure to fully clone samples that have message lists as input.
- llama-cpp-python: Support for `logprobs`.

## v0.3.53 (20 December 2024)

- OpenAI: Support for o1 including native tool calling and `reasoning_effort` generation option.
- Task API: Introduce `setup` step that always runs even if `solver` is replaced.
- Bedrock: Support for tool calling on Nova models.
- Bedrock: Support for custom `model_args` passed through to `session.Client`.
- Bedrock: Support for `jpeg` images.
- Bedrock: Correct max_tokens for llama3-8b, llama3-70b models on Bedrock.
- Inspect View: Various improvements to appearance of tool calls in transcript.
- Task display: Ensure that widths of progress elements are kept consistent across tasks.
- Sandboxes: New `max_sandboxes` option for (per-provider) maximum number of running sandboxes.
- Sandboxes: Remove use of aiofiles to mitigate potential for threading deadlocks.
- Concurrency: Do not use `max_tasks` as a lower bound for `max_samples`.
- Log recorder: Always re-open log buffer for `eval` format logs.
- Bugfix: Proper handling of text find for eval raw JSON display
- Bugfix: Correct handling for `--sample-id` integer comparisons.
- Bugfix: Proper removal of model_args with falsey values (explicit check for `None`)
- Bugfix: Properly handle custom metrics that return dictionaries or lists
- Bugfix: Proper sample count display when retrying an evaluation
- Bugfix: Fix inability to define and run tasks in a notebook.

## v0.3.52 (13 December 2024)

- Eval: `--sample-id` option for evaluating specific sample id(s).
- Bedrock: Detect and report HTTP rate limit errors.
- Azure AI: Add `emulate_tools` model arg to force tool emulation (emulation is enabled by default for Llama models).
- Basic Agent: Add `max_tool_output` parameter to override default max tool output from generate config.
- Inspect View: Correct display of sample ID for single sample tasks.
- Trace: Show custom tool views in `--trace` mode.
- Bugfix: Support for dynamic metric names in realtime scoring display.

## v0.3.51 (13 December 2024)

- Bugfix: Task display fails to load when no scorers are defined for a task.

## v0.3.50 (12 December 2024)

- Tools: Improved typing/schema support (unions, optional params, enums).
- Tools: Added `append` argument to `use_tools()` for adding (rather than replacing) the currently available tools.
- Docker sandbox: Streamed reads of stderr/stdout (enabling us to enforce output limits for read_file and exec at the source).
- Sandbox API: Enable passing `BaseModel` types for sandbox `config` (formerly only a file path could be passed).
- Task display: Show all task scores in realtime (expand task progress to see scores).
- Task display: Show completed samples and align progress more closely to completed samples (as opposed to steps).
- Task display: Show sample messages/tokens used (plus limits if specified).
- Task display: Resolve issue where task display would lose mouse input after VS Code reload.
- Datasets: Validate that all IDs in datasets are unique (as several downstream problems occur w/ duplicate IDs).
- Inspect View: Fix issue with incorrectly displayed custom tool views.
- Human approval: Use fullscreen display (makes approval UI async and enables rapid processing of approvals via the `Enter` key).
- Added `input_panel()` API for adding custom panels to the fullscreen task display.
- Log recorder: Methods are now async which will improve performance for fsspec filesystems with async implementations (e.g. S3)
- Log recorder: Improve `.eval` log reading performance for remote filesystem (eagerly fetch log to local buffer).
- Add `token_usage` property to `TaskState` which has current total tokens used across all calls to `generate()` (same value that is used for enforcing token limits).
- Add `time` field to `ModelOutput` that records total time spent within call to ModelAPI `generate()`.
- Web browser: Remove base64 images from web page contents (prevent filling up model context with large images).
- Match scorer: If the target of a match isn’t numeric, ignore the numeric flag and instead use text matching (improved handling for percentages).
- Hugging Face: Support for native HF tool calling for Llama, Mistral, Qwen, and others if they conform to various standard schemas.
- Hugging Face: `tokenizer_call_args` dict to specify custom args during tokenization, such as `max_length` and `truncation`.
- Azure AI: Fix schema validation error that occurred when model API returns `None` for `content`.
- Display: Throttle updating of sample list based on number of samples.
- Display: Add explicit 'ctrl+c' keybinding (as textual now disables this by default).
- Bugfix: Correct rate limit error display when running in fullscreen mode.
- Bugfix: `hf_dataset` now explicitly requires the `split` argument (previously, it would crash when not specified).
- Bugfix: Prevent cascading textual error when an error occurs during task initialisation.
- Bugfix: Correctly restore sample summaries from log file after amend.
- Bugfix: Report errors that occur during task finalisation.
  
## v0.3.49 (03 December 2024)

- Logging: Only call CreateBucket on Amazon S3 when the bucket does not already exist.
- Improve cancellation feedback and prevent multiple cancellations when using fullscreen display.
- Inspect View: Prevent circular reference error when rendering complex tool input.
- Inspect View: Resolve display issue with sorting by sample then epoch.

## v0.3.48 (01 December 2024)

- [Realtime display](https://github.com/UKGovernmentBEIS/inspect_ai/pull/865) of sample transcripts (including ability to cancel running samples).
- Scoring: When using a dictionary to map metrics to score value dictionaries, you may now use globs as keys. See our [scorer documentation](https://inspect.aisi.org.uk/scorers.html#sec-multiple-scorers) for more information.
- `EvalLog` now includes a [location](https://github.com/UKGovernmentBEIS/inspect_ai/pull/872) property indicating where it was read from.
- Use [tool views](https://inspect.aisi.org.uk/approval.html#tool-views) when rendering tool calls in Inspect View.
- Consistent behavior for `max_samples` across sandbox and non-sandbox evals (both now apply `max_samples` per task, formerly evals with sandboxes applied `max_samples` globally).
- Log files now properly deal with scores that produce Nan. (fixes [#834](https://github.com/UKGovernmentBEIS/inspect_ai/issues/834))
- Bash tool: add `--login` option so that e.g. .bashrc is read before executing the command.
- Google: Support for tools/functions that have no parameters.
- Google/Vertex: Support for `logprobs` and other new 1.5 (002 series) options.
- AzureAI: Change default max_tokens for Llama models to 2048 (4096 currently yields an error w/ Llama 3.1).
- Mistral: Various compatibility changes for their client and tool calling implementation.
- Handle exponents in numeric normalisation for match, include, and answer scorers.
- hf_dataset: Added `cached` argument to control whether to use a previously cached version of the dataset if available (defaults to `True`).
- hf_dataset: Added `revision` option to load a specific branch or commit SHA (when using `revision` datasets are always revalidated on Hugging Face, i.e. `cached` is ignored).
- Log viewer: Display sample ids rather than indexes.
- Log viewer: Add timestamps to transcript events.
- Log viewer: Metadata which contains images will now render the images.
- Log viewer: Show custom tool call views in messages display.
- Bugfix: Correctly read and forward image detail property.
- Bugfix: Correct resolution of global eval override of task or sample sandboxes.
- Bugfix: Don't do eval log listing on background threads (s3fs can deadlock when run from multiple threads).

## v0.3.47 (18 November 2024)

- Basic agent: Ensure that the scorer is only run once when max_attempts = 1.
- Basic agent: Support custom function for incorrect_message reply to model.
- Tool calling: Execute multiple tool calls serially (some models assume that multiple calls are executed this way rather than in parallel).
- Google: Combine consecutive tool messages into single content part; ensure no empty text content parts.
- AzureAI: Create and close client with each call to generate (fixes issue w/ using azureai on multiple passes of eval).
- Bedrock: Migrate to the [Converse API](https://docs.aws.amazon.com/bedrock/latest/userguide/conversation-inference-supported-models-features.html), which supports many more features including tool calling and multimodal models.
- Scoring: When using a dictionary to map metrics to score value dictionaries, you may now use globs as keys. See our [scorer documentation](https://inspect.aisi.org.uk/scorers.html#sec-multiple-scorers) for more information.
- Sample limit events will now appear in the transcript if a limit (e.g. message, token, or time limit) halt a sample. The sample list and sample detail also display the limit, if applicable.

## v0.3.46 (12 November 2024)

- [eval](https://inspect.aisi.org.uk/eval-logs.html#sec-log-format) is now the default log format (use `--log-format=json` to use old format).
- Base 64 images are now logged by default for all log formats (disable with `--no-log-images`).
- The log viewer now properly displays sample errors in the sample list for `eval` format log files.
- Improve path handling when using `inspect log convert` to convert a single log file.
- Web browser tool: Subtasks now each have independent web browser sessions.
- Anthropic: Ensure that assistant messages created in generate never have empty content lists.
- Increase sandbox `exec()` output limit from 1 MiB to 10 MiB.

## v0.3.45 (11 November 2024)

- [time_limit](https://inspect.aisi.org.uk/errors_and_limits.html#sample-limits) option for specifying a maximum execution time for samples.
- [read_eval_log_samples()](https://inspect.aisi.org.uk/eval-logs.html#streaming) function for streaming reads of `.eval` log files.
- Mistral: Support for multi-modal models (requires v1.2 of mistralai package).
- Groq: Support for multi-modal models (requires v0.11.0 of groq package).
- AzureAI: Use Model Inference API (preview) for implementation of model client.
- Bedrock: Fix parsing of Bedrock Mistral Large 2407 responses
- Apply standard sample error handling (fail-on-error, etc.) when running scorers.
- Fix issue with correctly logging task_args for eval-set tasks which are interrupted.
- Move `INSPECT_DISABLE_MODEL_API` into `generate()` (as opposed to `get_model()`)
- Always treat `.eval` files as logs (don't apply file name pattern restrictions as we do with `.json`).
- Log model calls when model providers return bad request errors
- Better lay out large numbers of configuration and parameters when displaying log files.
- The log viewer now properly displays sample scores for running tasks.
- Add `metadata` field to `ModelOutput` and provide various fields for the Groq provider.

## v0.3.44 (04 November 2024)

- Revert change to single epoch reducer behavior (regressed some scoring scenarios).

## v0.3.43 (04 November 2024)

- New binary [log format](https://inspect.aisi.org.uk/eval-logs.html#sec-log-format) which yields substantial size and speed improvements (JSON format log files are still fully supported and utilities for converting between the formats are provided).
- [Grok](https://docs.x.ai/) model provider.
- [llama-cpp-python](https://llama-cpp-python.readthedocs.io/en/latest/) local model provider.
- Extensions: correctly load extensions in packages where package name differs from dist name.
- Added `--model-config`, `--task-config`, and `--solver-config` CLI arguments for specifying model, task, and solver args using a JSON or YAML config file.
- View: properly render complex score objects in transcript.
- Write custom tool call views into transcript for use by Inspect View.
- Use `casefold()` for case-insensitive compare in `includes()`, `match()`, `exact()`, and `f1()` scorers.
- OpenAI: eliminate use of `strict` tool calling (sporadically supported across models and we already internally validate).
- Mistral: fix bug where base_url was not respected when passing both an api_key and base_url.
- Don't include package scope for task name part of log files.
- Improve performance of write_file for Docker sandboxes.
- Use user_data_dir rather than user_runtime_dir for view notifications.
- Implement `read_eval_log_sample()` for JSON log files.
- Log the list of dataset sample IDs.
- Limit `SandboxEnvironment.exec()` output streams to 1 MiB. Limit `SandboxEnvironment.read_file()` to 100 MiB.
- Add `INSPECT_DISABLE_MODEL_API` environment variable for disabling all Model APIs save for mockllm.
- Add optional `tool_call_id` param to `ModelOutput.for_tool_call()`.
- Support all JSON and CSV dataset arguments in `file_dataset()` function.

## v0.3.42 (23 October 2024)

- [ToolDef](https://inspect.aisi.org.uk/tools-custom.html#sec-dynamic-tools) class for dynamically creating tool definitions.
- Added `--tags` option to eval for tagging evaluation runs.
- Added APIs for accessing sample event transcripts and for creating and resolving attachments for larger content items.
- Cleanup Docker Containers immediately for samples with errors.
- Support Dockerfile as config path for Docker sandboxes (previously only supported compose files).
- Anthropic: remove stock tool use chain of thought prompt (many Anthropic models now do this internally, in other cases its better for this to be explicit rather than implicit).
- Anthropic: ensure that we never send empty text content to the API.
- Google: compatibility with google-generativeai v0.8.3
- Llama: remove extraneous <|start_header_id|>assistant<|end_header_id|> if it appears in an assistant message.
- OpenAI: Remove tool call id in user message reporting tool calls to o1- models.
- Use Dockerhub aisiuk/inspect-web-browser-tool image for web browser tool.
- Use ParamSpec to capture types of decorated solvers, tools, scorers, and metrics.
- Support INSPECT_EVAL_MODEL_ARGS environment variable for calls to `eval()`.
- Requirements: add lower bounds to various dependencies based on usage, compatibility, and stability.
- Added `include_history` option to model graded scorers to optionally include the full chat history in the presented question.
- Added `delimiter` option to `csv_dataset()` (defaults to ",")
- Improve answer detection in multiple choice scorer.
- Open log files in binary mode when reading headers (fixes ijson deprecation warning).
- Capture `list` and `dict` of registry objects when logging `plan`.
- Add `model_usage` field to `EvalSample` to record token usage by model for each sample.
- Correct directory handling for tasks that are imported as local (non-package) modules.
- Basic agent: terminate agent loop when the context window is exceeded.
- Call tools sequentially when they have opted out of parallel calling.
- Inspect view bundle: support for bundling directories with nested subdirectories.
- Bugfix: strip protocol prefix when resolving eval event content
- Bugfix: switch to run directory when running multiple tasks with the same run directory.
- Bugfix: ensure that log directories don't end in forward/back slash.

## v0.3.41 (11 October 2024)

- [Approval mode](https://inspect.aisi.org.uk/approval.html) for extensible approvals of tool calls (human and auto-approvers built in,  arbitrary other approval schemes via extensions).
- [Trace mode](https://inspect.aisi.org.uk/interactivity.html#sec-trace-mode) for printing model interactions to the terminal.
- Add `as_dict()` utility method to `Score`
- [Sample limits](https://inspect.aisi.org.uk/errors_and_limits.html#sample-limits) (`token_limit` and `message_limit`) for capping the number of tokens or messages used per sample ( `message_limit` replaces deprecated `max_messages`).
- Add `metadata` field to `Task` and record in log `EvalSpec`.
- Include datetime and level in file logger.
- Correct llama3 and o1 tool calling when empty arguments passed.
- Allow resolution of any sandbox name when there is only a single environment.
- Introduce `--log-level-transcript` option for separate control of log entries recorded in the eval log file
- Improve mime type detection for image content encoding (fixes issues w/ webp images).
- Fix memory leak in Inspect View worker-based JSON parsing.
- Add `fail_on_error` option for `eval_retry()` and `inspect eval-retry`.
- Defer resolving helper models in `self_critique()` and `model_graded_qa()`.
- Fix Docker relative path resolution on Windows (use PurePosixPath not Path)
- Restore support for `--port` and `--host` on Inspect View.

## v0.3.40 (6 October 2024)

- Add `interactive` option to `web_browser()` for disabling interactive tools (clicking, typing, and submitting forms).
- Provide token usage and raw model API calls for OpenAI o1-preview.
- Add support for reading CSV files of dialect 'excel-tab'.
- Improve prompting for Python tool to emphasise the need to print output.
- For `basic_agent()`, defer to task `max_messages` if none is specified for the agent (default to 50 is the task does not specify `max_messages`).
- Add optional `content` parameter to `ModelOutput.for_tool_call()`.
- Display total samples in Inspect View
- Prune `sample_reductions` when returning eval logs with `header_only=True`.
- Improved error message for undecorated solvers.
- For simple matching scorers, only include explanation if it differs from answer.

## v0.3.39 (3 October 2024)

- The sample transcript will now display the target for scoring in the Score Event (for newly run evaluations).
- Provide setter for `max_messages` on `TaskState`.
- Provide `max_messages` option for `basic_agent()` (defaulting to 50) and use it rather than any task `max_messages` defined.
- Improved implementation of disabling parallel tool calling (also fixes a transcript issue introduced by the original implementation).
- Improve quality of error messages when a model API key environment variable is missing.
- Improve prompting around letting the model know it should not attempt parallel web browser calls.

## v0.3.38 (3 October 2024)

- Rename `web_browser_tools()` to `web_browser()`, and don't export individual web browsing tools.
- Add `parallel` option to `@tool` decorator and specify `parallel=False` for web browsing tools.
- Improve prompting for web browser tools using more explicit examples.
- Improve prompting for `</tool_call>` end sequence for Llama models.
- Fix issue with failure to execute sample setup scripts.

## v0.3.37 (2 October 2024)

- Move evals into [inspect_evals](https://github.com/UKGovernmentBEIS/inspect_evals) package.

## v0.3.36 (2 October 2024)

- [Web Browser](https://inspect.aisi.org.uk/tools-standard.html#sec-web-browser) tool which provides a headless Chromium browser that supports navigation, history, and mouse/keyboard interactions.
- `auto_id` option for dataset readers to assign an auto-incrementing ID to records.
- Task args: don't attempt to serialise registry objects that don't have captured parameters.

## v0.3.35 (1 October 2024)

- Catch o1-preview "invalid_prompt" exception and convert to normal content_filter refusal.
- Terminate timed out subprocesses.
- Support 'anthropoic/bedrock/' service prefix for Anthropic models hosted on AWS Bedrock.
- Change score reducer behavior to always reduce score metadata to the value of the `metadata` field in the first epoch
- Improve task termination message (provide eval-retry prompt for tasks published in packages)
- Preserve type for functions decorated with `@task`.
- Various improvements to layout and display for Inspect View transcript.

## v0.3.34 (30 September 2024)

- Support for `max_tokens` on OpenAI o1 models (map to `max_completion_tokens`).
- Fix regression of log and debug options on `inspect view`
- Improved focus management for Inspect View
- Raise error if `epochs` is less than 1
- Improve code parsing for HumanEval (compatibility with Llama model output)

## v0.3.33 (30 September 2024)

- StopReason: Added "model_length" for exceeding token window and renamed "length" to "max_tokens".
- Capture solver input params for subtasks created by `fork()`.
- Option to disable ANSI terminal output with `--no-ansi` or `INSPECT_NO_ANSI`
- Add chain of thought option to `multiple_choice()` and export `MultipleChoiceTemplate` enumeration
- Allow Docker sandboxes configured with `x-default` to be referred to by their declared service name.
- Improved error messages for Docker sandbox initialisation.
- Improve legibility of Docker sandbox log entries (join rather than displaying as array)
- Display user message immediately proceeding assistant message in model call transcripts.
- Display images created by tool calls in the Viewer.
- Fix duplicated tool call output display in Viewer for Gemini and Llama models.
- Require a `max_messages` for use of `basic_agent()` (as without it, the agent could end up in an infinite loop).
- Load extension entrypoints per-package (prevent unnecessary imports from packages not being referenced).
- Track sample task state in solver decorator rather than solver transcript.
- Display solver input parameters for forked subtasks.
- Improvements to docker compose down cleanup: timeout, survive missing compose files.
- Always produce epoch sample reductions even when there is only a single epoch.
- Scores produced after being reduced retain `answer`, `explanation`, and `metadata` only if equal across all epochs.

## v0.3.32 (25 September 2024)

- Fix issue w/ subtasks not getting a fresh store() (regression from introduction of `fork()` in v0.3.30)
- Fix issue w/ subtasks that return None invalidating the log file.
- Make subtasks collapsible in Inspect View.
- Improved error reporting for missing `web_search()` provider environment variables.

## v0.3.31 (24 September 2024)

- Deprecated `Plan` in favor of `Solver` (with `chain()` function to compose multiple solvers).
- Added `max_tool_output` generation option (defaults to 16KB).
- Improve performance of `header_only` log reading (switch from json-stream to ijson).
- Add support for 0 retries to `eval-set` (run a single `eval` then stop).
- Tool calling fixes for update to Mistral v1.1. client.
- Always show `epochs` in task status (formerly wasn't included for multiple task display)
- Render transcript `info()` strings as markdown
- Eliminate log spam from spurious grpc fork message.
- Fix issue with hf_dataset shuffle=True not actually shuffling.
- Improved error handling when loading invalid setuptools entrypoints.
- Don't catch TypeError when calling tools (we now handle this in other ways)

## v0.3.30 (18 September 2024)

- Added [fork()](https://inspect.aisi.org.uk/agents-api.html#sec-forking) function to fork a `TaskState` and evaluate it against multiple solvers in parallel.
- Ensure that Scores produced after being reduced still retain `answer`, `explanation`, and `metadata`.
- Fix error when running `inspect info log-types`
- Improve scorer names imported from modules by not including the the module names.
- Don't mark messages read from cache with source="cache" (as this breaks the cache key)
- Add `cache` argument to `basic_agent()` for specifying cache policy for the agent.
- Add `cache` field to `ModelEvent` to track cache reads and writes.
- Compatibility with Mistral v1.1 client (now required for Mistral).
- Catch and propagate Anthropic content filter exceptions as normal "content_filter" responses.
- Fix issue with failure to report metrics if all samples had a score value of 0.
- Improve concurrency of Bedrock models by using aioboto3.
- Added [SWE Bench](https://github.com/UKGovernmentBEIS/inspect_evals/tree/main/src/inspect_evals/swe_bench), [GAIA](https://github.com/UKGovernmentBEIS/inspect_evals/tree/main/src/inspect_evals/gaia), and [GDM CTF](https://github.com/UKGovernmentBEIS/inspect_evals/tree/main/src/inspect_evals/gdm_capabilities/in_house_ctf) evals.

## v0.3.29 (16 September 2024)

- Added `--plan` and `-P` arguments to `eval` and `eval-set` commands for replacing the task default plan with another one.
- Improved support for eval retries when calling `eval()` or `eval_set()` with a `plan` argument.
- Don't log base64 images by default (re-enable logging with `--log-images`).
- Provide unique tool id when parsing tool calls for models that don't support native tool usage.
- Fix bug that prevented `epoch_reducer` from being used in eval-retry.
- Fix bug that prevented eval() level `epoch` from overriding task level `epoch`.

## v0.3.28 (14 September 2024)

- [basic_agent()](https://inspect.aisi.org.uk/agents.html#sec-basic-agent) that provides a ReAct tool loop with support for retries and encouraging the model to continue if its gives up or gets stuck.
- [score()](https://inspect.aisi.org.uk/solvers.html#sec-scoring-in-solvers) function for accessing scoring logic from within solvers.
- Ability to [publish](https://inspect.aisi.org.uk/log-viewer.html#sec-publishing) a static standalone Inspect View website for a log directory.
- `system_message()` now supports custom parameters and interpolation of `metadata` values from `Sample`.
- `generate()` solver now accepts arbitrary generation config params.
- `use_tools()` now accepts a variadic list of `Tool` in addition to literal `list[Tool]`.
- `bash()` and `python()` tools now have a `user` parameter for choosing an alternate user to run code as.
- `bash()` and `python()` tools now always return stderr and stdout no matter the exit status.
- Support for OpenAI o1-preview and o1-mini models.
- Input event for recording screen input in sample transcripts.
- Record to sample function for CSV and JSON dataset readers can now return multiple samples.
- Added `debug_errors` option to `eval()` to raise task errors (rather than logging them) so they can be debugged.
- Properly support metrics that return a dict or list of values
- Improved display of prerequisite errors when running `eval()` from a script or notebook.
- Fix `eval_set()` issue with cleaning up failed logs on S3.
- Cleanup Docker containers that fail during sample init.
- Add support for computing metrics for both individual keys within a dictionary but also for the dictionary as a whole
- Fix for Vertex tool calling (don't pass 'additionalProperties').
- Added [SQuAD](https://github.com/UKGovernmentBEIS/inspect_evals/tree/main/src/inspect_evals/squad), [AGIEval](https://github.com/UKGovernmentBEIS/inspect_evals/tree/main/src/inspect_evals/agieval), [IFEval](https://github.com/UKGovernmentBEIS/inspect_ai/blob/main/src/inspect_evals/ifeval/), [PubMedQA](https://github.com/UKGovernmentBEIS/inspect_evals/tree/main/src/inspect_evals/pubmedqa), and [MBPP](https://github.com/UKGovernmentBEIS/inspect_evals/tree/main/src/inspect_evals/mbpp) benchmarks.

## v0.3.27 (6 September 2024)

- Fix missing timestamp issue with running `eval_set()` with an S3-backed log directory.
- Correct rounding behavior for `f1()` and `exact()` scorers.
- Correct normalized text comparison for `exact()` scorer.
- Improved appearance and navigation for sample transcript view.
- Added [MathVista](https://github.com/UKGovernmentBEIS/inspect_evals/tree/main/src/inspect_evals/mathvista) benchmark.

## v0.3.26 (6 September 2024)

- [Eval Sets](https://inspect.aisi.org.uk/eval-sets.html) for running groups of tasks with automatic retries.
- [Per-sample](https://inspect.aisi.org.uk/sandboxing.html#sec-per-sample-sandbox) Sandbox environments can now be specified (e.g. allowing for a distinct Dockerfile or Docker compose file for each sample).
- [input_screen()](https://inspect.aisi.org.uk/interactivity.html) context manager to temporarily clear task display for user input.
- Introduce two new scorers, `f1()` (precision and recall in text matching) and `exact()` (whether normalized text matches exactly).
- Task `metrics` now override built in scorer metrics (previously they were merged). This enables improved re-use of existing scorers where they only change required is a different set of metrics.
- `write_log_dir_manifest()` to write a log header manifest for a log directory.
- Relocate `store()` and `@subtask` from solver to utils module; relocate `transcript()` from solver to log module.
- Add optional user parameter to SandboxEnvironment.exec for specifying the user. Currently only DockerSandboxEnvironment is supported.
- Fix issue with resolving Docker configuration files when not running from the task directory.
- Only populate Docker compose config metadata values when they are used in the file.
- Treat Sandbox exec `cwd` that are relative paths as relative to sample working directory.
- Filter base64 encoded images out of model API call logs.
- Raise error when a Solver does not return a TaskState.
- Only run tests that use model APIs when the `--runapi` flag is passed to `pytest` (prevents unintended token usage)
- Remove `chdir` option from `@tasks` (tasks now always chdir during execution).
- Do not process `.env` files in task directories (all required vars should be specified in the global `.env`).
- Only enable `strict` mode for OpenAI tool calls when all function parameters are required.
- Added [MMMU](https://github.com/UKGovernmentBEIS/inspect_evals/tree/main/src/inspect_evals/mmmu), [CommonsenseQA](https://github.com/UKGovernmentBEIS/inspect_evals/tree/main/src/inspect_evals/commonsense_qa), [MMLU-Pro](https://github.com/UKGovernmentBEIS/inspect_evals/tree/main/src/inspect_evals/mmlu_pro), and [XSTest](https://github.com/UKGovernmentBEIS/inspect_evals/tree/main/src/inspect_evals/xstest) benchmarks.

## v0.3.25 (25 August 2024)

- [Store](https://inspect.aisi.org.uk/agents-api.html#sharing-state) for manipulating arbitrary sample state from within solvers and tools.
- [Transcript](https://inspect.aisi.org.uk/agents-api.html#transcripts) for detailed sample level tracking of model and tool calls, state changes, logging, etc.
- [Subtasks](https://inspect.aisi.org.uk/agents-api.html#sec-subtasks) for delegating work to helper models, sub-agents, etc.
- Integration with Anthropic [prompt caching](https://inspect.aisi.org.uk/caching.html#sec-provider-caching).
- [fail_on_error](https://inspect.aisi.org.uk/errors-and-limits.html#failure-threshold) option to tolerate some threshold of sample failures without failing the evaluation.
- Specify `init` value in default Docker compose file so that exit signals are handled correctly (substantially improves container shutdown performance).
- Add `function` field to `ChatMessageTool` to indicate the name of the function called.
- Added [RACE](https://github.com/UKGovernmentBEIS/inspect_evals/tree/main/src/inspect_evals/race-h/) benchmark.

## v0.3.24 (18 August 2024)

- Support for tool calling for Llama 3.1 models on Bedrock.
- Report JSON schema validation errors to model in tool response.
- Support for `strict` mode in OpenAI tool calls (update to v1.40.0 of `openai` package required).

## v0.3.23 (16 August 2024)

- Support for tool calling for Llama 3.1 models on Azure AI and CloudFlare.
- Increase default `max_tokens` from 1024 to 2048.
- Record individual sample reductions along with results for multi-epoch evals.
- Change default to not log base64 encoded versions of images, as this often resulted in extremely large log files (use `--log-images` to opt back in).
- Update to new Mistral API (v1.0.1 of `mistralai` is now required).
- Support for Llama 3.1 models on Amazon Bedrock
- Eliminate Bedrock dependency on anthropic package (unless using an Anthropic model).
- Improved resolution of AWS region for Bedrock (respecting already defined AWS_REGION and AWS_DEFAULT_REGION)
- Fix bug in match scorer whereby numeric values with periods aren't correctly recognized.
- Added [HumanEval](https://github.com/UKGovernmentBEIS/inspect_evals/tree/main/src/inspect_evals/humaneval), [WinoGrande](https://github.com/UKGovernmentBEIS/inspect_evals/tree/main/src/inspect_evals/winogrande) and [Drop](https://github.com/UKGovernmentBEIS/inspect_evals/tree/main/src/inspect_evals/drop) benchmarks.

## v0.3.22 (07 August 2024)

- Fix issue affecting results of `pass_at_{k}` score reducer.

## v0.3.21 (07 August 2024)

- Add `pass_at_{k}` score reducer to compute the probability of at least 1 correct sample given `k` epochs.
- Improved metrics `value_to_float` string conversion (handle numbers, "true", "false", etc.)
- Log viewer: Ctrl/Cmd+F to find text when running in VS Code.
- Set Claude default `max_tokens` to 4096
- Combine user and assistant messages for Vertex models.
- Warn when using the `name` parameter with task created from `@task` decorated function.
- Make sample `metadata` available in prompt, grading, and self-critique templates.
- Retry on several additional OpenAI errors (APIConnectionError | APITimeoutError | InternalServerError)
- Fix a regression which would cause the 'answer' to be improperly recorded when scoring a sample.

## v0.3.20 (03 August 2024)

- `Epochs` data type for specifying epochs and reducers together (deprecated `epochs_reducer` argument).
- Enable customisation of model generation cache dir via `INSPECT_CACHE_DIR` environment variable.
- Use doc comment description rather than `prompt` attribute of `@tool` for descriptions.
- Include examples section from doc comments in tool descriptions.
- Add `tool_with()` function for adapting tools to have varying names and parameter descriptions.
- Improve recording of `@task` arguments so that dynamically created tasks can be retried.
- Only print `eval-retry` message to terminal for filesystem based tasks.
- Enhance Python logger messages to capture more context from the log record.
- Fix an issue that could result in duplicate display of scorers in log view when using multiple epoch reducers.

## v0.3.19 (02 August 2024)

- [vLLM](https://inspect.aisi.org.uk/models.html#sec-vllm) model provider.
- [Groq](https://groq.com/) model provider.
- [Google Vertex](https://inspect.aisi.org.uk/models.html#google-vertex) model provider.
- [Reduce scores](https://inspect.aisi.org.uk/scorers.html##sec-reducing-epoch) in multi-epoch tasks before computing metrics (defaults to averaging sample values).
- Replace the use of the `bootstrap_std` metric with `stderr` for built in scorers (see [rationale](https://inspect.aisi.org.uk/scorers.html#stderr-note) for details).
- Option to write Python logger entries to an [external file](https://inspect.aisi.org.uk/log-viewer.html#sec-external-file).
- Rename `ToolEnvironment` to `SandboxEnvironment` and `tool_environment()` to `sandbox()` (moving the renamed types from `inspect_ai.tool` to `inspect_ai.util`). Existing symbols will continue to work but will print deprecation errors.
- Moved the `bash()`, `python()`, and `web_search()` functions from `inspect_ai.solver` to `inspect_ai.tool`.  Existing symbols will continue to work but will print deprecation errors.
- Enable parallel execution of tasks that share a working directory.
- Add `chdir` option to `@task` to opt-out of changing the working directory during task execution.
- Enable overriding of default safety settings for Google models.
- Use Python type annotations as the first source of type info for tool functions (fallback to docstrings only if necessary)
- Support for richer types (list, TypeDict, dataclass, Pydantic, etc.) in tool calling.
- Change `ToolInfo` parameters to be directly expressed in JSON Schema (making it much easier to pass them to model provider libraries).
- Validate tool call inputs using JSON Schema and report errors to the model.
- Gracefully handle tool calls that include only a single value (rather than a named dict of parameters).
- Support `tool_choice="any"` for OpenAI models (requires >= 1.24.0 of openai package).
- Make multiple tool calls in parallel. Parallel tool calls occur by default for OpenAI, Anthropic, Mistral, and Groq. You can disable this behavior for OpenAI and Groq with `--parallel-tool-calls false`.
- Invoke rate limit retry for OpenAI APITimeoutError (which they have recently begun returning a lot of more of as a result of httpx.ConnectTimeout, which is only 5 seconds by default.).
- Add `cwd` argument to `SandboxEnvironment.exec()`
- Use `tee` rather than `docker cp` for Docker sandbox environment implementation of `write_file()`.
- Handle duplicate tool call ids in Inspect View.
- Handle sorting sample ids of different types in Inspect View.
- Correctly resolve default model based on CLI --model argument.
- Fix issue with propagating API keys to Azure OpenAI provider.
- Add `azure` model arg for OpenAI provider to force binding (or not binding) to the Azure OpenAI back-end.
- Support for Llama 3 models with the Azure AI provider.
- Add `setup` field to `Sample` for providing a per-sample setup script.
- Score multiple choice questions without parsed answers as incorrect (rather than being an error). Llama 3 and 3.1 models especially often fail to yield an answer.
- Read JSON encoded `metadata` field from samples.
- Show task/display progress immediately (rather than waiting for connections to fill).
- Reduce foreground task contention for Inspect View history loading.
- Ability to host standalone version of Inspect View to view single log files.
- Throw `TimeoutError` if a call to `subprocess()` or `sandbox().exec()` times out (formerly a textual error was returned along with a non-zero exit code).
- Validate name passed to `example_dataset()` (and print available example dataset names).
- Resolve relative image paths within Dataset samples against the directory containing the dataset.
- Preserve `tool_error` text for Anthropic tool call responses.
- Fix issue with rate limit reporting being per task not per eval.
- Set maximum rate limit backoff time to 30 minutes
- Retry with exponential backoff for web_search Google provider.

## v0.3.18 (14 July 2024)

- [Multiple Scorers](https://inspect.aisi.org.uk/scorers.html#sec-multiple-scorers) are now supported for evaluation tasks.
- [Multiple Models](https://inspect.aisi.org.uk/parallelism.html#sec-multiple-models) can now be evaluated in parallel by passing a list of models to `eval()`.
- Add `api_key` to `get_model()` for explicitly specifying an API key for a model.
- Improved handling of very large (> 100MB) log files in Inspect View.
- Use `network_mode: none` for disabling networking by default in Docker tool environments.
- Shorten the default shutdown grace period for Docker container cleanup to 1 second.
- Allow sandbox environment providers to specify a default `max_samples` (set to 25 for the Docker provider).
- Prevent concurrent calls to `eval_async()` (unsafe because of need to change directories for tasks). Parallel task evaluation will instead be implemented as a top-level feature of `eval()` and `eval_async()`.
- Match scorers now return answers consistently even when there is no match.
- Relocate tool related types into a new top-level `inspect_ai.tool` module (previous imports still work fow now, but result in a runtime deprecation warning).
- Decouple tools entirely from solvers and task state (previously they had ways to interact with metadata, removing this coupling will enable tool use in lower level interactions with models). Accordingly, the `call_tools()` function now operates directly on messages rather than task state.
- Support token usage for Google models (Inspect now requires `google-generativeai` v0.5.3).

## v0.3.17 (25 June 2024)

- Optional increased control over the tool use loop via the `call_tools()` function and new `tool_calls` parameter for `generate()`.
- New `per_epoch` option for `CachePolicy` to allow caching to ignore epochs.
- Correctly handle `choices` and `files` when converting `Sample` images to base64.

## v0.3.16 (24 June 2024)

-   Various fixes for the use of Docker tool environments on Windows.
-   Ability to disable cleanup of tool environments via `--no-toolenv-cleanup`.
-   New `inspect toolenv cleanup` command for manually cleaning up tool environments.
-   `ToolError` exception type for explicitly raising tool errors to the model. Formerly, any exception would be surfaced as a tool error to the model. Now, the `ToolError` exception is required for reporting to the model (otherwise other exception types go through the call stack and result in an eval error).
-   Resolve `INSPECT_LOG_DIR` in `.env` file relative to `.env` file parent directory.
-   Use `-` for delimiting `--limit` ranges rather than `,`.
-   Use HF model device for generate (compatibility with multi-GPU).

## v0.3.15 (15 June 2024)

-   [Sandbox Environments](https://inspect.aisi.org.uk/sandboxing.html) for executing tool code in a sandbox.
-   [Caching](https://inspect.aisi.org.uk/caching.html) to reduce the number of model API calls made.
-   The `multiple_choice()` solver now has support for questions with multiple correct answers.
-   More fine grained handling of Claude `BadRequestError` (400) errors (which were formerly all treated as content moderation errors).
-   Filter out empty TextBlockParam when playing messages back to Claude.
-   Automatically combine Claude user messages that include tool content.
-   Revert to "auto" rather than "none" after forced tool call.
-   Provide `TaskState.tools` getter/setter (where the setter automatically syncs the system messages to the specified set of tools).
-   The `use_tools()` function now uses the `TaskState.tools` setter, so replaces the current set of tools entirely rather than appending to it.
-   Set `state.completed = False` when `max_messages` is reached.
-   Allow tools to be declared with no parameters.
-   Allow for null `bytes` field in `Logprobs` and `TopLogprobs`.
-   Support all Llama series models on Bedrock.
-   Added `truthfulqa` benchmark.
-   Added `intercode-ctf` example.

## v0.3.14 (04 June 2024)

-   Stream samples to the evaluation log as they are completed (subject to the new `--log-buffer` option). Always write completed samples in the case of an error or cancelled task.
-   New `"cancelled"` status in eval log for tasks interrupted with SIGINT (e.g. Ctrl-C). Logs are now written for cancellations (previously they were not).
-   Default `--max-samples` (maximum concurrent samples) to `--max-connections`, which will result in samples being more frequently completed and written to the log file.
-   For `eval_retry()`, copy previously completed samples in the log file being retried so that work is not unnecessarily repeated.
-   New `inspect eval-retry` command to retry a log file from a task that ended in error or cancellation.
-   New `retryable_eval_logs()` function and `--retryable` option for `inspect list logs` to query for tasks not yet completed within a log directory.
-   Add `shuffled` property to datasets to determine if they were shuffled.
-   Remove unused `extensions` argument from `list_eval_logs()`.

## v0.3.13 (31 May 2024)

-   Bugfix: Inspect view was not reliably updating when new evaluation logs were written.

## v0.3.12 (31 May 2024)

-   Bugfix: `results` was not defined when no scorer was provided resulting in an error being thrown. Fixed by setting `results = EvalResults()` when no scorer is provided.
-   Bugfix: The viewer was not properly handling samples without scores.

## v0.3.11 (30 May 2024)

-   Update to non-beta version of Anthropic tool use (remove legacy xml tools implementation).

## v0.3.10 (29 May 2024)

-   **BREAKING:** The `pattern` scorer has been modified to match against any (or all) regex match groups. This replaces the previous behaviour when there was more than one group, which would only match the second group.
-   Improved performance for Inspect View on very large datasets (virtualized sample list).
-   ToolChoice `any` option to indicate the model should use at least one tool (supported by Anthropic and Mistral, mapped to `auto` for OpenAI).
-   Tool calls can now return a simple scalar or `list[ContentText | ContentImage]`.
-   Support for updated Anthropic tools beta (tool_choice and image tool results).
-   Report tool_error back to model if it provides invalid JSON for tool calls arguments (formerly this halted the entire eval with an error).
-   New `max_samples` option to control how many samples are run in parallel (still defaults to running all samples in parallel).
-   Add `boolq.py` benchmark.
-   Add `piqa.py` benchmark.
-   View: Improved markdown rendering (properly escape reference links).
-   Improved typing for example_dataset function.
-   Setuptools entry point for loading custom model extensions.
-   Break optional `tuple` return out of `ToolResult` type.
-   Bugfix: always read original sample message(s) for `TaskState.input_text`.
-   Bugfix: remove write counter from log (could have resulted in incomplete/invalid logs propagating to the viewer).
-   Bugfix: handle task names that include spaces in log viewer.

## v0.3.9 (14 May 2024)

-   Add `ollama` local model provider.
-   Add `multi_scorer()` and `majority_vote()` functions for combining multiple scorers into a single score.
-   Add support for multiple model graders in `model_graded_qa()`.
-   Raise `TypeError` for solvers and scorers not declared as `async`.
-   Fallback to standard parse if `NaN` or `Inf` is encountered while reading log file header.
-   Remove deprecated support for matching partial model names (e.g. "gpt" or "claude").

## v0.3.8 (07 May 2024)

-   Exclude null config values from listings in log viewer.

## v0.3.7 (07 May 2024)

-   Add support for logprobs to HF provider, and create uniform API for other providers that support logprobs (Together and OpenAI).
-   Provide an option to merge assistant messages and use it for Anthropoic models (as they don't allow consecutive assistant messages).
-   Supporting infrastructure in Inspect CLI for VS Code extension (additional list and info commands).

## v0.3.6 (06 May 2024)

-   Show first log file immediately (don't wait for fetching metadata for other logs)
-   Add `--version` CLI arg and `inspect info version` command for interrogating version and runtime source path.
-   Fix: exclude `null` config values in output from `inspect info log-file`

## v0.3.5 (04 May 2024)

-   Fix issue with logs from S3 buckets in inspect view.
-   Add `sort()` method to `Dataset` (defaults to sorting by sample input length).
-   Improve tokenization for HF provider (left padding, attention mask, and allow for custom chat template)
-   Improve batching for HF provider (generate as soon as queue fills, thread safety for future.set_result).
-   Various improvements to documentation.

## v0.3.4 (01 May 2024)

-   `write_eval_log()` now ignores unserializable objects in metadata fields.
-   `read_eval_log()` now takes a `str` or `FileInfo` (for compatibility w/ list returned from `list_eval_logs()`).
-   Registry name looks are now case sensitive (fixes issue w/ loading tasks w/ mixed case names).
-   Resiliency to Python syntax errors that occur when enumerating tasks in a directory.
-   Do not throw error if unable to parse or load `.ipynb` file due to lack of dependencies (e.g. `nbformat`).
-   Various additions to log viewer display (log file name, dataset/scorer in listing, filter by complex score types).
-   Improvements to markdown rendering in log viewer (don't render intraword underscores, escape html tags).

## v0.3.3 (28 April 2024)

-   `inspect view` command for viewing eval log files.
-   `Score` now has an optional `answer` field, which denotes the answer text extracted from model output.
-   Accuracy metrics now take an optional `ValueToFloat` function for customising how textual values mapped to float.
-   Made `model_graded_qa` more flexible with separate `instruction` template and `grade_pattern`, as well providing `partial_credit` as an option.
-   Modify the default templates for `chain_of_thought()` and `self_critique()` to instruct the model to reply with `ANSWER: $ANSWER` at the end on its own line.
-   Improved numeric extraction for `match(numeric=True)` (better currency and decimal handling).
-   Improve `answer()` patterns so that they detect letter and word answers both within and at the end of model output.
-   `Plan` now has an optional `cleanup` function which can be used to free per-sample resources (e.g. Docker containers) even in the case of an evaluation error.
-   Add `Dataset.filter` method for filtering samples using a predicate.
-   `Dataset` slices (e.g. `dataset[0:100]`) now return a `Dataset` rather than `list[Sample]`.
-   Relative path to `INSPECT_LOG_DIR` in `.env` file is now correctly resolved for execution within subdirectories.
-   `inspect list tasks` and `list_tasks()` now only parse source files (rather than loading them), ensuring that it is fast even for task files that have non-trivial global initialisation.
-   `inspect list logs` and `list_eval_logs()` now enumerate log files recursively by default, and only enumerate json files that match log file naming conventions.
-   Provide `header_only` option for `read_eval_log()` and `inspect info log-file` for bypassing the potentially expensive reading of samples.
-   Provide `filter` option for `list_eval_logs()` to filter based on log file header info (i.e. anything but samples).
-   Added `__main__.py` entry point for invocation via `python3 -m inspect_ai`.
-   Removed prompt and callable from model `ToolDef` (renamed to `ToolInfo`).
-   Fix issue with accesses of `completion` property on `ModelOutput` with no choices.

## v0.3.2 (21 April 2024)

-   Initial release.<|MERGE_RESOLUTION|>--- conflicted
+++ resolved
@@ -10,11 +10,8 @@
 - Model API: `generate_loop()` method for calling generate with a tool use loop.
 - Model API: `ToolSource` for dynamic tools inputs (can be used in calls to `model.generate()` and `execute_tools()`)
 - Model API: Provide optional sync context manager for `Model` (works only with providers that don't require an async close).
-<<<<<<< HEAD
 - Store: `instance` option for `store_as()` for using multiple instances of a `StoreModel` within a sample.
-=======
 - Together AI: Updated `logprobs` to pass `1` rather than `True` (protocol change).
->>>>>>> 639991b8
 - Tools: `bash_session()` and `web_browser()` now create a distinct sandbox process each time they are instantiated.
 - Computer Tool: Support for use of the native Open AI computer tool (available in the model `openai/computer-use-preview`)
 - Task API: `task_with()` and `tool_with()` no longer copy the input task or tool (rather, they modify it in place and return it).
