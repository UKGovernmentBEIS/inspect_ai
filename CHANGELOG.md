## Unreleased

<<<<<<< HEAD
- Inspect View: Add support for cmd + arrow up/down to navigate the samples list.
- Inspect View: Improve scroll keyboard handling in sample transcript view.
- Inspect View: Improve scroll keyboard handling in sample messages view.
=======
- Sandbox Service: Specify instance externally so a single script can service multiple instances.
  
## 0.3.131 (08 September 2025)

- OpenAI: Correct serialization of web search tool calls (prevent 400 errors).
>>>>>>> 653e2713

## 0.3.130 (06 September 2025)

- Agent Bridge: Option to force the sandbox agent bridge to use a specific model.
- Agent Bridge: New `filter` option to enable bridge to filter model generate calls.
- Agent Bridge: Ensure that Anthropic can't yield an empty system parameter.
- Agent Bridge: Increase polling interval for sandbox agent bridge to 2 seconds (was 0.2 seconds).
- OpenAI Compatible: Add support for using Responses API via `responses_api` model arg.
- Eval Set: Enable running additional epochs against an already completed eval set.
- Eval Set: Add `eval_set_id` to log file (unique id for eval set across invocations for the same `log_dir`).
- Eval Retry: Use the same `log_format` as the log which is being retried.
- Task Display: Render tool outputs based on model events rather than tool events (compatible w/ external tool calling e.g. for agent bridge).
- Sandbox Service: Don't emit sandbox events for sandbox service RPC calls.
- Hooks: New `EvalSetStart` and `EvalSetEnd` hook methods.
- Scoring: `inspect score` now supports streaming via the `--stream` argument.
- Inspect View: Starting the view server with a path to a specific log file will automatically open that log file (if it exists) rather than showing the log list.
- Inspect View: Improve sample scoring detail layout
- Inspect View: Reduce h1-h6 heading sizes
- Inspect View: Fix error that caused 'json too large' message to appear incorrectly for sample JSON.
- Inspect View: Improve filtering of log files in log list (improve performance and loading progress).
- Inspect View: Add cmd+F shortcut for filtering log in log list.
- Inspect View: Fix regression in tool input syntax highlighting.
- Inspect View: Focus transcript or messages when sample dialog is loaded, allowing use of keyboard shortcuts like cmd + arrow down for scrolling.
- Inspect View: Focus log list when the log list is shown, allowing use of keyboard shortcuts like cmd + F.
- Bugfix: Ensure ETags always match content when reading S3 logs to prevent write conflicts.

## 0.3.129 (03 September 2025)

- Agent Bridge: Don't use `concurrency()` for agent bridge interactions (not required for long-running proxy server or cheap polling requests).
- Sandboxes: Add `concurrency` parameter to `exec()` to advise whether the execution should be subject to local process concurrency limits.

## 0.3.128 (02 September 2025)

- Agent Bridge: Correctly dispatch LimitExceededError which occurs during proxied model calls.
- Agent Bridge: Respect reference vs. value semantics of agent caller (enables preservation of messages when agent is run via `as_solver()`).
- OpenAI: Update types to match `openai` v1.104.1 (which is now the minimum required version).
- Mistral: Support for updated use of `ThinkChunk` types in mistralai v1.9.10.
- Groq: Support for `--reasoning-effort` parameter (works w/ gpt-oss models).
- Scoring: Use fallback unicode numeric string parser when default `str_to_float()` fails.
- Bugfix: Work around OpenAI breaking change that renamed "find" web search action to "find_in_page" (bump required version of `openai` package to v1.104.0).

## 0.3.127 (01 September 2025)

- Bugfix: Preserve sample list state (e.g. scroll position, selection) across sample open/close.

## 0.3.126 (01 September 2025)

- Agent Bridge: OpenAI Responses API and Anthropic API are now supported alongside the OpenAI Completions API for both in-process and sandbox-based agent bridges.
- Agent Bridge: Bridge can now automatically keep track of `AgentState` changes via inspecting model traffic running over the bridge.
- Agent Bridge: Improved id stability across generations to prevent duplicated messages in `messages_df()`.
- Agent Bridge: Ensure that explicitly specified `GenerateConfig` values for models override bridged agent config.
- Agent `handoff()`: Use `content_only()` filter by default for handoff output and improve detection of new content from handed off to agents. 
- Model API: Refine available tool types for `ContentToolUse` ("web_search" or "mcp_call")
- Model API: Remove `internal` field from `ChatMessageBase` (no longer used).
- OpenAI: Added `responses_store` model arg for explicitly enabling or disabling the responses API.
- Google: Pass tool parameter descriptions for nullable and `enum` typed fields.
- Google: Support `thought_signature` for thought parts.
- Google: Use role="user" for tool call results rather than role="function".
- MCP: Export MCP server configuration types (`MCPServerConfig` and Stdio and HTTP variants).
- Sandbox Service: New `instance` option for multiple services of the same type in a single container.
- Sandbox Service: New `polling_interval` option for controlling polling interval from sandbox to scaffold (defaults to 2 seconds, overridden to 0.2 seconds for Docker sandbox).
- ReAct Agent: Add submit tool content to assistant message (in addition to setting the `completion`).
- Metrics: Compute metrics when an empty list of reducers is provided (do not reduce the scores before computing metrics). Add `--no-epochs-reducer` CLI flag for specifying no reducers.
- Scoring: Make `match` more lenient when numeric matches container markdown formatting.
- Concurrency: Add `visible` option for `concurrency()` contexts to control display in status bar.
- Inspect View: Add support for filtering sample transcripts by event types. Be default, filter out `sample_init`, `sandbox`, `store`, and `state` events.
- Inspect View: Add support for displaying raw markdown source when viewing sample data.
- Inspect View: Remove sample list / title content when sample is displaying (prevents find from matching content behind the sample detail).
- Inspect View: Custom rendering for TodoWrite tool calls.
- Bugfix: Fix error in reducing scores when all scores for a sample are NaN.
- Bugfix: Correctly extract authorization token from header in MCP remote server config.

## 0.3.125 (25 August 2025)

- Scoring: Refactor `inspect score` to call same underlying code as `score()`.
- Bugfix: Fix regression in CLI scoring.

## 0.3.124 (24 August 2025)

- Agent Bridge: New context-manager based `agent_bridge()` that replaces the deprecated `bridge()` function.
- Agent Bridge: `sandbox_agent_bridge()` to integrate with CLI based agents running inside sandboxes.
- Agent Bridge: Inspect model roles can now be addressed by bridged agents (e.g. "inspect/red-team").
- ReAct Agent: Allow for a ToolDef to be passed to an AgentSubmit type.
- Model API: `user_prompt()` function for getting the last user message from a list of messages.
- Model API: `messages_to_openai()` and `messages_from_openai()` functions for converting to and from OpenAI-style message dicts.
- Groq: Support `response_schema` option for providing a JSON schema for model output.
- VLLM: Allow specifying the port when starting up a new vllm server.
- Eval Log: For sample summaries, preserve all sample and score fields that are less than 1k in size.
- CLI: Yield error exit code (1) if no tasks to evaluate are found at the specified path.
- Eval Set: You can now run eval sets in log dirs containing unrelated eval log files using the `--log-dir-allow-dirty` option.
- Add `--continue-on-fail` option for `eval()` and `eval_set()`.
- Scoring: Add `copy` option to `score_async()` (defaults to `True`) to control whether the log is deep copied before scoring.
- Inspect View: Convert samples in the sample list to use simple a tags for navigation. This allows typical user gestures like cmd+click to work correctly.
- Inspect View: Update document titles when viewing a sample, log, or log dir to better disambiguate tabs or windows. Use reverse pyramid to place details at the head of the title.
- Inspect View: Increase sample size limit to 100MB (samples larger than that are not browsable in the viewer).
- Bugifx: Properly handle surrogates in JSON serialization.
- Bugfix: Google and Mistral providers now generate unique tool call IDs to prevent collisions when calling the same tool multiple times.
- Bugfix: Enable use of custom reducers with `eval-retry` by delaying their creation until after task creation.
- Bugfix: Fix custom json schema generation code for `CitationBase` so that it no longer leads to an invalid schema.
- Bugfix: Only pass `background` to OpenAI Responses if specified.
- Bugfix: Do not pass unsupported `tool_choice` to Anthropic thinking models.

## 0.3.123 (16 August 2025)

- Support for [PDF input](https://inspect.aisi.org.uk/multimodal.html#pdf) for OpenAI, Anthropic, and Google via new `ContentDocument` type.
- MCP: Use [Remote MCP Servers](https://inspect.aisi.org.uk/tools-mcp.html#remote-mcp) with OpenAI and Anthropic models.
- OpenAI: Use types from latest SDK (v1.99.7) and make that the minimum required version of the `openai` package.
- OpenAI: Automatically use background-mode for deep research models.
- Anthropic: Automatically use streaming when `max_tokens` is 8k or higher.
- Anthropic: Improved retry behavior via detection of more "overloaded" error conditions.
- Anthropic: Add `betas` custom model arg (`-M`) for opting in to beta features.
- Scoring: NaN values returned from scorers will be excluded from reductions when reducing epochs.
- Scoring: String to float conversion now extracts the first valid float from the string (ignoring trailing characters that are invalid for floats).
- Scoring: Provide access to `sample_limits()` within scorers.
- Prepare: Added `score_to_float()` function for converting score columns to float values.
- Eval logs: Add `if_match_etag` parameter for `write_eval_log()` and `etag` field to `EvalLog` for safe concurrent log modification.
- ModelOutput: Setting the `completion` property now does not affect the underlying `message` content.
- Inspect View: Improved handling of scores and messages with large or complex metadata.
- Inspect View: Web search and other server-side tool calls (e.g. remote MCP) are now shown in the transcript.
- Inspect View: Properly display scores with list values.
- Tests: Added @flaky_retry(max_retries=) decorator for necessarily flaky tests.
- Bugfix: Don't inspect stack in `span()` function until required for logging.

## 0.3.122 (11 August 2025)

- OpenAI: Enable native `web_search()` tool for GPT-5.
- OpenAI: Convert "web_search" tool choice to native "web_search_preview" type.
- Apply `sample_shuffle` for eval retry.

## 0.3.121 (10 August 2025)

- [SambaNova](https://inspect.aisi.org.uk/providers.html#sambanova) model provider.
- [Goodfire](https://inspect.aisi.org.uk/providers.html#goodfire) model provider.
- Google: Pass `timeout` generation config option through to API `Client`.
- Google: Ability to specify a custom `GOOGLE_VERTEX_BASE_URL`.
- OpenAI: Add `background`, `safety_identifier` and `prompt_cache_key` custom model args (bump required version of `openai` package to v1.98).
- OpenAI: Set `client_timeout` to 900s when flex processing is enabled.
- Ollama: Forward `reasoning_effort` option to `reasoning` dict.
- MCP: Support for `mcp_server_http()` (which replaces the deprecated SSE server mode).
- MCP: Added `authorization` to provide OAuth Bearer token for HTTP based servers.
- Task display: Sample cancel button now works immediately (no longer needs to wait for a cooperative check).
- Limits: Sample working limit is now enforced even during long running generations and sandbox operations.
- Store: Support for serializing complex nested types (e.g. to read in an offline scorer).
- Tools: Code viewer now handles function calls with `list[str]` rather than `str` without crashing.
- Basic Agent: Only set `message_limit` to 50 when both `message_limit` and `token_limit` are `None`.
- Tests: Improve sandbox self_check to handle test failure via `with pytest.raises`, add test for env vars.
- Tests: Improve sandbox self_check to handle test failure via `with pytest.raises`, add test for env vars.
- Tests: Added the ability to provide a generator like callback function for `MockLLM`.
- Scoring: Improve multiple_choice answer parsing, making it more strict in interpreting answers like `ANSWER: None of the above`. Allow answers to end with full stop (`.`).
- Tool Support: Converted `inspect_tool_support` to use a Unix socket rather than a tcp port for intra-container RPC. 
- Bugfix: `background()` task is now scoped to the sample lifetime in the presence of `retry_on_error`.
- Bugfix: Correct recording of `waiting_time` from within coroutines spawned from the main sample coroutine.
- Bugfix: Update `inspect-tool-support` reference container to support executing tool code with non-root accounts.
- Bugfix: Correct forwarding of `reasoning_effort` and `reasoning_tokens` for OpenRouter provider.
- Bugfix: `bridge()` no longer causes a recursion error when running a large number of samples with openai models
- Bugfix: Ensure that `model_roles` are available within task initialization code.

## 0.3.120 (07 August 2025)

- OpenAI: Update model version checks for GPT-5.
- OpenAI: Support for specifying "minimal" for `reasoning_effort`.
- Bugfix: Conform to breaking changes in `openai` package (1.99.2).
- Bugfix: Ensure that `sample_shuffle` is `None` (rather than 0) when not specified on the command line.

## 0.3.119 (04 August 2025)

- Analysis functions are out of beta (`inspect_ai.analysis.beta` is deprecated in favor of `inspect_ai.analysis`).
- Scoring: Provide access to sample `store` for scorers run on existing log files.

## 0.3.118 (02 August 2025)

- Remove support for `vertex` provider as the google-cloud-aiplatform package has [deprecated](https://pypi.org/project/google-cloud-aiplatform/) its support for Vertex generative models. Vertex can still be used via the native `google` and `anthropic` providers.
- Tool calling: Added support for emulated tool calling (`emulate_tools` model arg) to OpenAI API compatible providers.
- Task display: Improved display for multiple scorers/metrics in task results summary.
- Scoring: Improved error message for scorers missing a return type annotation.
- Datasets: Added `--sample-shuffle` eval option to control sample shuffling (takes an optional seed for determinism).
- Batch Processing: Enable batch support when using Google model provider.

## 0.3.117 (31 July 2025)

- Added [Fireworks AI](https://inspect.aisi.org.uk/providers.html#fireworks-ai) model provider.
- OpenAI: Add `user` and `http_client` custom model arguments.
- vLLM: Add `is_mistral` model arg for mistral compatible tool calling.
- Hugging Face: Add `hidden_states` model arg to get model activations.
- Model API: `--max-connections`, `--max-retries`, and `--timeout` now provide defaults for all models rather than only the main model being evaluated.
- Tool calling: Do middle truncation when enforcing `max_tool_output`.
- Datasets: Support for directories in sample `files` field.
- Added sample, message, and event linking to `log_viewer()` data preparation function.
- Analysis: Added `full` option to `samples_df()` for reading full sample metadata.
- Analysis: Renamed `EvalConfig` column defs to `EvalConfiguration`.
- Improved `_repr_` for `EvalLog` (print JSON representation of log header).
- Added `metadata_as()` typesafe `metadata` accessor to `ChatMessageBase`.
- Hooks: Emit run end hook when unhandled exceptions occur.
- Batch Processing: Add batch processing support for Together AI
- Batch Processing: Improve batch processing scalability when handling very large concurrent batch counts.
- Batch Processing: Log retry attempts to the task display console.
- Batch Processing: Move batch retry logic to base class to reduce logic duplication and simplify provider implementations.
- Batch Processing: Enable batch support when using OpenAI Responses API.
- Inspect View: Do not use instance cache for S3FileSystem (eliminates some errors with large eval sets)
- Bugfix: Correct mapping for organization and model name in `model_info()` operation.
- Bugfix: Fix bug that failed to detect when an entire batch gets rejected by OpenAI.

## 0.3.116 (27 July 2025)

- Added `display_name` property to `Task` (e.g. for plotting).
- Analysis: `task_info()` operation for data frame preparation.

## 0.3.115 (26 July 2025)

- Analysis: `model_info()` and `frontier()` operations for data frame preparation.
- ReAct Agent: Require submit tool to have no errors before you exit the react loop.
- Mistral: Type updates for `ThinkChunk` and `AudioChunk` in package v1.9.3 (which is now the minimum required version).
- Inspect View: Use MathJax rather than Katex for math rendering.
- Inspect View: Fix issue with scores 'More...' link not being displayed in some configurations.
- Inspect View: Fix issue displaying tool calls in transcript in some configurations.
- Bugfix: Strip smuggled `<think>` and `<internal>` tags from tool messages to prevent leakage in multi-agent scenarios where an _inner_ assistant message can be coerced into a tool message.
- Bugfix: Handle descriptions of nested `BaseModel` types in tool call schemas.
- Bugfix: Update workaround of OpenAI reasoning issue to retain only the last (rather than the first) in a run of consecutive reasoning items.


## 0.3.114 (17 July 2025)

- OpenAI: Move model classification functions into `ModelAPI` class so that subclasses can override them.
- Azure: Support for authenticating with Microsoft Entra ID managed identities.
- Analysis: `prepare()` function for doing common data preparation tasks and `log_viewer()` operation for adding log viewer URLs to data frames.
- ReAct Agent: Require submit tool to have no errors before you exit the react loop.
- Inspect View: Use MathJax rather than Katex for math rendering.
- Inspect View: Supporting linking to events via `uuid` field (or `event_id` in analysis data frames).
- Bugfix: Use the output filesystem when creating directories in `inspect log convert`

## 0.3.113 (16 July 2025)

- [Batch processing](https://inspect.aisi.org.uk/models-batch.html) API support for OpenAI and Anthropic models.
- [TransformerLens](https://inspect.aisi.org.uk/providers.html#transformer-lens) model provider enabling use of `HookedTransformer` models with Inspect.
- Web search: Added support for Grok as an internal search provider.
- Google: Set `thought=True` on content when replaying `ContentReasoning` back to the model.
- Transcript: Add globally unique `uuid` field and `metadata` field to `Event`.
- Transcript: Add `message_id` field to `ToolEvent` for corresponding `ChatMessageTool`.
- Eval log: Add option to select sample by `uuid` in `read_eval_log_sample()`.
- ReAct agent: Add `keep_in_messages` option to `AgentSubmit` to preserve calls to `submit()` in message history.
- Scoring: Change `Value` type to use covariant types (`Mapping` and `Sequence`).
- Scoring: Add `display` parameter to `score()` to control display type.
- Scoring: Nan values returned from scorers will be excluded from computation of metrics. Scorers in results include `scored_samples` and `unscored_samples` fields to indicate how many samples were scored and how many were not. The viewer will display these values if there are unscored samples.
- Eval Log: Protect against removing excessive numbers of samples at once from realtime database.
- Eval Log: Add `--resolve-attachments` option to `inspect log dump`.
- Hooks: Provide full `EvalSample` (rather than only the summary) to `on_sample_end()` hook.
- Inspect View: Compatiblility for sites published to GitHub Pages for `inspect view bundle`.
- Inspect View: The bundle produced for deployment now includes a much more compact manifest, improving support for bundling large numbers of files.
- Bugfix: Fix failure to allow Anthropic native web search for some model names such as `claude-3-7-sonnet-latest`.
- Bugfix: Fix Anthropic citation support code when it encounters citations created by external search providers such as Tavily.
- Bugfix: Break after finding final assistant message when implementing fallback for `AgentState` `output` field.
- Bugfix: Fix `run_in_background` allowing it to properly function outside the context of a task.
- Bugfix: `None` out `TaskLogger`'s `SampleBufferDatabase` after cleaning it up to avoid crashing on subsequent logging attempts.
- Bugfix: Disassociate the logger used by batch processing's background task from any particular sample.
- Bugfix: Improve the compactness and efficiency of eval files with extremely large text user inputs. 
- Bugfix: Fixed bugs in batch process as the size of a batch approached the model provider's maximum batch size of 256MB.
- Bugfix: Fix regression that allowed computer tool screenshot truncation to occur despite not being valid for OpenAI.
- Bugfix: Fix agent bridge scenarios that failed when used with reasoning models.
- Bugfix: Fix cases where <think> blocks are dropped in OpenAI choices because they are not at the front of text content. 

## 0.3.112 (03 July 2025)

- [Hooks](https://inspect.aisi.org.uk/extensions.html#hooks): Generic lifecycle hooks for Inspect extensions.
- Datasets: Expand glob wildcards when processing `--sample_id` filter for datasets.
- OpenAI: Enable web search for o3 and o4-mini models.
- OpenAI: Enable emulated tool call image results for o-series.
- Analysis: Provide `score_headline_stderr` field in standard evals column definitions.
- Analysis: Provide `task_name` without package namespace by default.
- Analysis: Don't show dataframe import progress by default in notebooks (leaves empty cell output artifact).
- Analysis: Include `order` field in `messages_df()` and `events_df()`.
- Eval: Introduce `run_samples` option to disable running samples (resulting in a log file with status "started" and no samples).
- Logging: Improvements to `--display=log` (improved task info formatting, ability to disable rich logging)
- Task Display: Limit console to a maximum of 100 lines to prevent rendering performance problems.
- Inspect View: Fix failure to restore VSCode state when switching to/from tabs for some class of log files.
- Bugfix: Conform to breaking changes in `mistralai` package (1.9.1).

## 0.3.111 (29 June 2025)

- Inspect View: Fix issue with tab switching when running in VS Code.

## 0.3.110 (28 June 2025)

- Bugfix: Return inner exception from `run_sample`.

## 0.3.109 (27 June 2025)

- Analysis: More forgiving column reading (use Pandas default reader rather than PyArrow).
- Fix store_as examples, document inspect_ai.scorer.score
- Delay cleanup of sample buffer database to account for potential sharing of data dir.
- Vertex: Ignore types to workaround update that removes type information from some of their sub-packages (tests still pass).
- MCP: Conform to breaking changes in latest mcp package (1.10.0).
- Docs: Correct docs for `web_browser()` and `bash_session()` to indicate that you must pass an `instance` explicitly to get distinct processes. 
- Docs: Correct shared documentation snippet that describes Dockerfile customization for Inspect Tool Support.
- Inspect View: Properly wrap log configuration values in evaluation header.
- Inspect View: Support for displaying and navigating directories of evaluation logs.
- Inspect View: Improved handling of agent handoffs in transcript outline view.
- Inspect View: Use numerical rather the correct/incorrect UI for scores with 0/1 values.
- Bugfix: Prevent concurrent accesses of eval event database from raising lock errors.
- Bugfix: Fix infinite recursion edge case in _flatten_exception.


## 0.3.108 (25 June 2025)

- Bugfix: Don't raise error on Anthropic cited_text not being a `str`.

## 0.3.107 (24 June 2025)

- Bugfix: Shield critical shutdown code from cancel scope.

## v0.3.106 (21 June 2025)

- OpenAI: Use prefix matching when detecting compatible models for `web_search()`.
- Groq: Capture `executed_tools` field as model output metadata.
- ReAct agent: Always send `str` returned from `on_continue` to the model (formerly this was only done if there were no tool calls).
- Web Search: Added provider for Perplexity's internal web search tool.
- Eval: Wrap eval execution in TaskGroup.
- Bugfix: Remove correlated reasoning content items when removing submit tool calls from ChatMessageAssistant instances in multi-agent scenarios.

## v0.3.105 (17 June 2025)

- [background()](https://inspect.aisi.org.uk/agent-custom.html#background) function for executing work in the background of the current sample.
- [sandbox_service()](https://inspect.aisi.org.uk/agent-custom.html#sandbox-service) function for making available methods to a sandbox for calling back into the main Inspect process.
- [sample_limits()](https://inspect.aisi.org.uk/errors-and-limits.html#query-usage) function for determining the current status of sample limits.
- React agent: Only do substitution on parts of the prompt that may contain a {submit} reference.
- Agent handoff: Ensure that handoff tool call responses immediately follow the call.
- Agent handoff: Only print handoff agent prefix if there is assistant message content.
- Subprocess: Ensure that streams are drained when a cancellation occurs (prevent hanging on calls with large output payloads).
- Eval log: Capture only limits that terminated the sample as `sample.limit` (as opposed to ones bound to context managers or agents).
- Inspect View: Display metadata for Chat Messages.
- Inspect View: Increase transcript outline font size.
- Inspect View: Add support for filtering by sample id, sample metadata.
- Bugfix: Eval set now correctly handles retries for tasks with defaulted args (regressed in v0.3.104).
- Bugfix: Use correct bindings for Claude v4 native `text_editor` tool; don't use native tool definition for Haiku 3.5 or Opus 3.0.  
- Bugfix: Restore preservation of `ContentReasoning` blocks for Gemini (regressed in v0.3.104). 
- Bugfix: Dataset shuffling now works correctly with `seed` of 0.

## v0.3.104 (12 June 2025)

- Web Search: Added provider for Anthropic's internal web search tool.
- Web Search: Added provider for [Exa](https://exa.ai/exa-api) Search API.
- Web Search: Added provider for Google's [Grounding with Google Search](https://ai.google.dev/gemini-api/docs/grounding) .
- Mistral: Support for capturing reasoning blocks for magistral models.
- Add [Perplexity](https://inspect.aisi.org.uk/providers.html#perplexity) model provider.
- ChatMessage: Add `metadata` field for arbitrary additional metadata.
- Content: Added `ContentData` for model specific content blocks.
- Citations: Added `Citation` suite of types and included citations in `ContentText` (supported for OpenAI and Anthropic models).
- Eval log: `task_args` now includes defaulted args (formerly it only included explicitly passed args).
- Eval set: `retry_connections` now defaults to 1.0 (resulting in no reduction in connections across passes).
  OpenAI: Work around OpenAI Responses API issue by filtering out leading consecutive reasoning blocks.
- OpenAI compatible provider: Substitute `-` with `_` when looking up provider environment variables.
- MCP: Update to types in latest release (1.9.4, which is now required).
- Added development container (`.devcontainer`) configuration.
- `trim_messages()` now removes any trailing assistant message after compaction.
- Task display: Ensure that full path to log file is always displayed (wrap as required).
- Task display: Wrap scorers and scores in the task detail display.
- Inspect View: Add support for displaying citations for web searches in the transcript.
- Inspect View: Correctly update browser URL when navigation between samples.
- Bugfix: Properly honor `responses_api=False` when pass as an OpenAI model config arg.
- Bugfix: Limits passed to handoffs can be used multiple times (if agent is handed off to multiple times).
- Bugfix: Replace invalid surrogate characters when serializing strings to JSON.
- Bugfix: Prevent error writing Nan values to the `logs.json` summary file during bundling.

## v0.3.103 (06 June 2025)

- Eval set: Do not read full eval logs into memory at task completion.

## v0.3.102 (05 June 2025)

- OpenAI: Use responses API for codex models.
- Bugfix: Temporarily revert change to eval set header reading to investigate regression.

## v0.3.101 (05 June 2025)

- Eval set: Default `max_tasks` to the greater of 4 and the number of models being evaluated.
- Eval set: Do not read full eval logs into memory at task completion.
- pass_at_k: Treat threshold as the the minimum inclusive value for passing (rather than checking equality)
- Web search: Include links specified by providers in the results.
- Inspect View: Display sample id & epoch in sample dialog title bar.
- Inspect View: Don't open sample dialog when simply navigating the sample list.
- Inspect View: Fix error that could occur when determine transcript outline collapse state.
- Inspect View: Show the correct sample when opening a sample from a sorted list.
- Bugfix: Ensure that dataset shuffle_choices=True always uses a distinct random seed.
- Bugfix: Don't attempt to use OpenAI's web search preview against models that are known to not support it.

## v0.3.100 (01 June 2025)

- [time_limit()](https://inspect.aisi.org.uk/errors-and-limits.html#time-limit) and [working_limit()](https://inspect.aisi.org.uk/errors-and-limits.html#working-limit) context managers for scoped application of time limits.
- Abiliy to query current usage for scoped limits (e.g. time or tokens).
- Added native OpenAI web search to [web_search()](https://inspect.aisi.org.uk/tools-standard.html#sec-web-search) tool.
- Limit `docker compose` concurrency to 2 * os.cpu_count() by default (override with `INSPECT_DOCKER_CLI_CONCURRENCY`).
- ReAct agent: Only send custom `on_continue` message to the model if the model made no tool calls.
- Tool calling: Support for `Enum` types in tool arguments.
- AzureAI: Automatically fold user and tool messages for Mistral models.
- Task display: Simplify task display for `plain` mode (no outline, don't expand tables to console width).
- Task display: Truncate task config to prevent overflow (collapse dicts, limit individual values to 50 chars, limit overall output to 500 chars).
- Task display: Always show the sample init event in the task transcript display.
- Task display: Fix mouse support on ghostty (and possibly other terminals).
- Inspect View: Outline view for transcript which enables high level navigation to solvers, agents, scorers, etc.
- Inspect View: Fix an issue that prevented the display of the viewer in VSCode when the viewer tab was moved to the background.
- Inspect View: Don't error when metadata contains null values.

## v0.3.99 (22 May 2025)

- Exported `view()` function for running Inspect View from Python.
- Always return tasks in the same order they were passed to `eval()` or `eval_set()`.
- Google: Updated required version of `google-genai` to 1.16.1 (which includes support for reasoning summaries and is now compatible with the trio async backend).
- Anthropic: More flexible detection of "overloaded_error" for retires.
- Inspect View: Improve text zooming and wrapping when rendering sample errors.
- Inspect View: Preserve log mtime-ordering in the bundle output directory

## v0.3.98 (18 May 2025)

- Google: Disable reasoning when `reasoning_tokens` is set to 0.
- Temporarily pin to textual < 3.0.0 to work around event loop breakage.
- CLI display: improve performance of sample rendering by only rendering the 10 most recent events.
- Inspect View: Improve sample score column layout, markdown render explanation.

## v0.3.97 (16 May 2025)

- React agent: Use of `submit()` tool is now [optional](https://inspect.aisi.org.uk/agent.html#submit-tool).
- Agents: `is_agent()` typeguard function for checking whether an object is an `Agent`.
- Anthropic: Show warning when generation config incompatible with extended thinking is used (affects `temperature`, `top_p`, and `top_k`).
- AzureAI: Don't include `tools` or `tool_choice` in  requests when emulating tool calling (avoiding a 400 error).
- AzureAI: Accept `<tool_calls>` plural from Llama models (as it sometimes uses this instead of `<tool_call>`).
- AzureAI: Correctly handle tool calls with no arguments.
- Eval retry: Improve error message when attempting to retry tasks in packages that have not been registered.
- Warn when a passed `--sample-id` is not found in the target dataset (raise error if there are no matches at all).
- Dataframes: [parallel](https://inspect.aisi.org.uk/dataframe.html#parallel-reading) option to read samples in parallel using multiprocessing.
- Dataframes: Include underlying `EvalLog` and `Exception` in `ColumnError`.
- Dataframes: Use native pyarrow column storage with pd.NA for missing values.
- Inspect View: Improve the performance and memory efficiency of the viewer when viewing large samples with long, complex transcripts.
- Inspect View: Improve the performance of the viewer when viewing large, complex sample or task metadata. 
- Inspect View: Live display of subtask, tool and other child events when viewing a running evaluation.
- Inspect View: Transcript rendering improvements including less complex overall layout, more collapsible entities, and improved rendering of sandbox events, tool calls, and other events.
- Inspect View: Message rendering improvement including coloring user messages, reducing layout complexity, and other minor improvements.
- Inspect View: Render metadata for samples and tasks as an interactive tree.
- Inspect View: When deployed via `inspect view bundle`, support linking to individual transcript events or messages.
- Inspect View: Reduce the maximum size of the header (before it is collapsed) when evals have large numbers of metrics.
- Bugfix: More robust handling of non-529 "overloaded_error" for Anthropic.
- Bugfix: More robust handling of no result returned from tool call.

## v0.3.96 (13 May 2025)

- Dataframes: `events_df()` function, improved message reading, log filtering, don't re-sort passed logs
- Model Context Protocol: Upgrade sandbox client to typing changes made in v1.8.0 of `mcp` package.
- vLLM/SGLang: Fix dynamic port binding for local server on Mac OS X.
- React Agent: Improve continue prompt to remind the model to include the answer in their call to `submit()`.
- Inspect View: Properly sort samples by score even when there are samples with errors.
- Inspect View: Allow filtering of samples by score when evals are running.

## v0.3.95 (10 May 2025)

- [Dataframe](https://inspect.aisi.org.uk/dataframe.html) functions for reading dataframes from log files.
- Web Search: Added provider for [Tavily](https://inspect.aisi.org.uk/tools-standard.html#tavily-provider) Research API.
- Multiple Choice: `max_tokens` option to control tokens used for `generate()`.
- Don't enforce sample `working_limit` after solvers have completed executing (matching behavior of other sample limits).
- Only pass `user` parameter on to sandboxes if is not `None` (eases compatibility with older sandbox providers).
- Anthropic: Retry when `type` in the error message body is "overloaded_error". 
- Agent Bridge: Compatibility with `request()` method in v1.78.0 of `openai` package (now the minimum required version).
- Model Context Protocol: Update to typing changes made in v1.8.0 of `mcp` package (now the minimum required version).
- TaskState: `input_text` and `user_prompt` properties now read the last rather than first user message.
- Inspect View: Properly display 'more' options when content is collapsed.
- Inspect View: Fix issue that prevented filtering of sample list when viewing a running evaluation.
- Inspect View: Fix selection of specific metrics within scorers when a scorer produces more than one metric.
- Ignore OSError that occurs while rotating trace files.
- Restore logging `metadata` from `TaskState` rather than from `Sample`.
- Bugfix: Restore ability of operator to terminate the current sample in tool call approval.
- Bugfix: Ensure that "init" span is exited in the same async context when sandbox connection errors occur.
- Bugfix: Protect against no `thought` argument being passed to `think()` tool.
- Bugfix: Correct handling of `text_editor()` tool for Claude Sonnet 3.5.

## v0.3.94 (06 May 2025)

- [span()](https://inspect.aisi.org.uk/agent-custom.html#grouping-with-spans) function for grouping transcript events.
- [collect()](https://inspect.aisi.org.uk/agent-custom.html#grouping-with-spans) function for enclosing parallel tasks in spans.
- [Event tree](https://inspect.aisi.org.uk/reference/inspect_ai.log.html#event-tree) functions for organising transcript events into a tree of spans.
- `inspect log convert` now always fully re-writes log files even of the same format (so that e.g. sample summaries always exist in the converted logs).
- React agent: `answer_only` and `answer_delimiter` to control how submitted answers are reflected in the assistant message content. 
- Python tool: Execute using a bash login shell for consistency of Python versions across `bash()` and `python()` tools.
- Task display: Realtime display of events that occur within tool calls and subtasks.
- Multiple choice: Support for more than 26 choices.
- Bugfix: Ensure that each MCP server gets its own cached tool list.

## v0.3.93 (01 May 2025)

- [Scoped Limits](https://inspect.aisi.org.uk/errors-and-limits.html#scoped-limits) for enforcing token and message limits using a context manager.
- [Agent Limits](https://inspect.aisi.org.uk/errors-and-limits.html#agent-limits) for enforcing token and message limits for agent execution.
- Enhanced `bash_session()` tool to provide richer interface to model and to support interactive sessions (e.g. logging in to a remote server).
- [read_eval_log_sample_summaries()](https://inspect.aisi.org.uk/eval-logs.html#summaries) function for reading sample summaries (including scoring) from eval logs.
- Updated [vLLM](https://inspect.aisi.org.uk/providers.html#vllm) provider to use local server rather than in process `vllm` package (improved concurrency and resource utilization).
- New [SGLang](https://inspect.aisi.org.uk/providers.html#sglang) provider (using similar local server architecture as vLLM provider).
- Anthropic: Added `streaming` model argument to control whether streaming API is used (by default, streams when using extended thinking).
- `--sample-id` option can now include task prefixes (e.g. `--sample-id=popularity:10,security:5)`).
- Improved write performance for realtime event logging.
- `--no-log-realtime` option for disabling realtime event logging (live viewing of logs is disabled when this is specified).
- Packaging: Exclude `_resources` directories from package (reduces pressure on path lengths for Windows).
- Inspect View: Split info tab into task, models, and info for improved layout.
- Bugfix: Avoid validation errors when loading old log files which contain "output_limit" tool errors.

## v0.3.92 (26 April 2025)

- OpenAI: In responses API, don't pass back assistant output that wasn't part of the output included in the server response (e.g. output generated from a call to a `submit()` tool).
- Bugfix: Correctly pass tool arguments back to model for OpenAI responses API.

## v0.3.91 (26 April 2025)

- Support for using tools from [Model Context Protocol](https://inspect.aisi.org.uk/tools-mcp.html) providers.
- New [retry_on_error](https://inspect.aisi.org.uk/errors-and-limits.html#sample-retries) option to enable sample level retry of errors (retries occur immediately rather than waiting until the next full eval retry).
- OpenAI: [reasoning_summary](https://inspect.aisi.org.uk/reasoning.html#reasoning-history) generation option for reasoning models.
- OpenAI: `responses_store` model argument to control whether the `store` option is enabled (it is enabled by default for reasoning models to support reasoning playback).
- OpenAI: Support for [flex processing](https://inspect.aisi.org.uk/providers.html#flex-processing), which provides lower inference costs in exchange for slower response times and occasional resource unavailability (added in v1.75.0, which is now required).
- OpenAI: Responses API is now used by default for all reasoning models.
- OpenAI: Automatically alias reserved internal tool names (e.g. `python`) for responses API.
- Anthropic: Warn only once if unable to call count_tokens() for a model.
- Google: Update to 1.12.1 of `google-genai` (which is now required).
- Google: Support for `reasoning_tokens` option for Gemini 2.5 models.
- Grok: Support for `reasoning_effort` option and capturing reasoning content.
- OpenRouter: Forward `reasoning_effort` and `reasoning_tokens` to `reasoning` field.
- Model API: `ToolSource` for dynamic tools inputs (can be used in calls to `model.generate()` and `execute_tools()`)
- ReAct Agent: Ability to fully repleace the default `submit()` tool.
- Human Agent: Added `user` parameter for running the human agent cli as a given user.
- Scoring: Support for multimodal inputs to `model_graded_qa()` and `model_graded_fact()`.
- Scoring: Handle parsing unicode fractions when evaluating numeric input for `match()` scorer.
- Scoring: Add `sample_metadata_as()` method to `SampleScore`.
- Sandbox API: Added `user` parameter to `connection()` method for getting connection details for a given user.
- Docker: Register samples for cleanup immediately (so they are still cleaned up even if interrupted during startup).
- Docker: Support sample metadata interpolation for image names in compose files. 
- Tool calling: Support for additional types (`datetime`, `date`, `time`, and `Set`)
- Log API: Functions for reading/writing eval logs can now take a `Path`.
- Registry: Evaluate string annotations when creating registry objects. 
- Error handling: Added `--traceback-locals` CLI option to print values of local variables in tracebacks.
- Error handling: Fully unwrap inner errors from exception groups for reporting.
- Inspect View: Support for viewing logs in Google Cloud Storage (gc://).
- Inspect View: Improved display of reasoning blocks.
- Inspect View: Improved display and layout of transcript and events.
- Inspect View: Improved Tool input and output display.
- Inspect View: Improved display of sample input, target, answer, and scoring information (improve column width behavior).
- Inspect View: Add support for linking to logs, specific log tabs, individual samples, and sample tabs within samples.
- Inspect View: Collapse sample init view by default.
- Inspect: Properly store and restore NaN values when viewing logs in VSCode.
- Documentation: Update tutorial to use HuggingFaceH4/MATH-500 as math dataset.
- Documentation: Add scorer.py example that uses the expression_equivalence custom scorer from the tutorial.
- Bugfix: Correct parsing of `CUDA_VISIBLE_DEVICES` environment variable for vLLM provider
- Bugfix: Don't require saved response message id for openai assistant messages.
- Bugfix: Don't show empty `<think>` tag in conversation view if there is no reasoning content.
- Bugfix: Properly handle multiple reasoning blocks and empty reasoning summaries in OpenAI responses API.
- Bugfix: Tolerate assistant messages with no internal representation in Open AI responses API.
- Bugifx: Correct reporting of seconds until next retry for model generate calls.

## v0.3.90 (21 April 2025)

- Inspect View: Collapse user messages after 15 lines by default.
- Inspect View: Improved spacing between transcript events.
- Bugfix: Prevent duplicate sample init events in transcript.
- Bugfix: Properly collapse initialization events in the transcript.
- Bugfix: Properly pre-wrap source code in the transcript.

## v0.3.89 (17 April 2025)

- [Model Roles](https://inspect.aisi.org.uk/models.html#model-roles) for creating aliases to models used in a task (e.g. "grader", "red_team", "blue_team", etc.)
- New [openai-api](https://inspect.aisi.org.uk/providers.html#openai-api) model provider for interfacing with arbitrary services that have Open AI API compatible endpoints.
- ReAct Agent: [truncation](https://inspect.aisi.org.uk/agents.html#truncation) option to trim conversation messages when the model context window is exceeded.
- ReAct Agent: Improve default `on_continue` message, including using a dynamic name for the submit tool.
- Agent Bridge: Add `metadata` field to bridge input for backward compatibility with solver-based bridge.
- Added `default` argument to `get_model()` to explicitly specify a fallback model if the specified model isn't found.
- Approval: Approvers now take `history` argument (rather than `TaskState`) to better handle agent conversation state.
- Anthropic: Update string matching to correctly handle BadRequestErrors related to prompt + max_tokens being too long.
- Google: Return "(no content)" when a generate call results in no completion choices.
- CloudFlare: Use OpenAI compatible REST endpoint for interface to models.
- Azure AI: Use `2025-03-01-preview` as default API version if none explicitly specified.
- Model API: `trim_messages()` function for pruning messages to fit within model context windows.
- Model API: Improved detection of context window overflow for Grok, Groq, and CloudFlare.
- Task Display: Show both provider and model name when concurrency context is not shared across all models for a given provider.
- Registry: Exported `registry_create()` function for dynamic creation of registry objects (e.g. `@task`, `@solver`, etc.).
- Remove `chdir` option from `@task` (tasks can no longer change their working directory during execution).
- `INSPECT_EVAL_LOG_FILE_PATTERN` environment variable for setting the eval log file pattern.
- Bugfix: Eval retry now works correctly for models with a service prefix (e.g. `openai/azure/model-name`).
- Bugfix: Correctly resolve approvers in the same source file as tasks. 
- Bugfix: Ensure agent decorator resolves string annotations from `__future__` as needed.
- Bugfix: Correctly handle string `dict` keys that are numeric in store diffs.

## v0.3.88 (11 April 2025)

- Tools: Restore formerly required (but now deprecated) `type` field to `ToolCall`.
- Approval: Raise operator limit exceeded error for tool approval termination action.
- Anthropic: Don't include side count of `reasoning_tokens` in `total_tokens` (they are already included).
- Anthropic: Update string matching to correctly handle BadRequestErrors related to prompts being too long.

## v0.3.87 (10 April 2025)

- Eval: Fix an error when attempting to display realtime metrics for an evaluation.
- Log Viewer: Fix an error when displaying a running log with a null metric value.

## v0.3.86 (09 April 2025)

- Open AI: Treat `UnprocessableEntityError` as bad request so we can include the request payload in the error message.
- Eval Retry: Correctly restore model-specific generation config on retry.
- Inspect View: Resolve sample attachments before including in realtime event stream.
- Bugfix: Properly handle special characters in IDs during event database cleanup.

## v0.3.85 (08 April 2025)

- Remove support for `goodfire` model provider (dependency conflicts).
- React Agent: Enable specification of `description` without `name`.

## v0.3.84 (07 April 2025)

- Bugfix: Suppress link click behavior in vscode links.

## v0.3.83 (07 April 2025)

- Inspect View: [Live updates](https://inspect.aisi.org.uk/log-viewer.html#live-view) to running evaluation logs.
- [Agent](https://inspect.aisi.org.uk/agents.html) protocol and [inspect_ai.agent](https://inspect.aisi.org.uk/reference/inspect_ai.agent.html) module with new system for creating, composing, and executing agents.
- Scoring: New [grouped()](https://inspect.aisi.org.uk/scoring.html#metric-grouping) metric wrapper function, which applies a given metric to subgroups of samples defined by a key in sample metadata.
- Basic Agent: New `submit_append` option to append the submit tool output to the completion rather than replacing the completion (note that the new `react()` agent appends by default).
- Model API: New [execute_tools()](https://inspect.aisi.org.uk/reference/inspect_ai.model.html#execute_tools) function (replaces deprecated `call_tools()` function) which handles agent handoffs that occur during tool calling.
- Model API: `generate_loop()` method for calling generate with a tool use loop.
- Model API: Provide optional sync context manager for `Model` (works only with providers that don't require an async close).
- Anthropic: Add support for `tool_choice="none"` (added in v0.49.0, which is now required).
- Together AI: Updated `logprobs` to pass `1` rather than `True` (protocol change).
- Tools: `bash_session()` and `web_browser()` now create a distinct sandbox process each time they are instantiated.
- Computer Tool: Support for use of the native Open AI computer tool (available in the model `openai/computer-use-preview`)
- Task API: `task_with()` and `tool_with()` no longer copy the input task or tool (rather, they modify it in place and return it).
- Eval Set: Resolve tasks before each pass (ensure that each pass runs against an entirely new task instance).
- Eval Retry: Ability to retry any task in the registry, even if it has a custom `name` (save `registry_name` separately).
- Human Agent: Start task with clock paused and then automatically start it on container logins.
- Typed Store: `instance` option for `store_as()` for using multiple instances of a `StoreModel` within a sample.
- Typed Store: Raise error if attempting to embed a `StoreModel` within another `StoreModel`.
- Sandbox: New `sandbox_default()` context manager for temporarily changing the default sandbox.
- Docker: `write_file()` function now gracefully handles larger input file sizes (was failing on files > 2MB).
- Docker: Prevent low timeout values (e.g. 1 second) from disabling timeout entirely when they are retried.
- Display: Print warnings after task summaries for improved visibility.
- Inspect View: Fallback to content range request if initial HEAD request fails.
- Inspect View: Improve error message when view bundles are server from incompatible servers.
- Inspect View: Render messages in `user` and `assistant` solver events.
- Inspect View: Improved support for display of nested arrays.
- Inspect View: Improved rendering of complex scores and metrics.
- Inspect View: Properly handle filtering of dictionary scores.
- Inspect View: Render math in model input and output using katex.
- Inspect View: Improve sample score rendering (single scoring tab with scores rendered in a table).
- Inspect View: Improve sample count display in sample list footer.
- Inspect View: Properly refresh running evals when restoring from being backgrounded.
- Bugfix: Support for calling the `score()` function within Jupyter notebooks.
- Bugfix: Handle process lookup errors that can occur during timeout race conditions.
- Bugfix: Correctly capture and return logs from `eval()` when a cancellation occurs.
- Bugfix: Correctly handle custom `api_version` model argument for OpenAI on Azure.
- Bugfix: Correct handling for `None` passed to tool call by model for optional parameters.
- Bugfix: Cleanup automatically created `.compose.yml` when not in working directory.
- Bugfix: Prevent exception when navigating to sample that no longer exists in running samples display.

## v0.3.82 (02 April 2025)

- Bugfix: Correct handling of backward compatibility for inspect-web-browser-tool image.
- Bugfix: Eval now properly exits when `max_tasks` is greater than total tasks

## v0.3.81 (30 March 2025)

- Requirements: Temporarily upper-bound `rich` to < 14.0.0 to workaround issue.

## v0.3.80 (30 March 2025)

- Google: Compatibility with httpx client in `google-genai` >= 1.8.0 (which is now required).
- Mistral: Compatibility with tool call schema for `mistralai` >= v1.6.0 (which is now required).
- Inspect View: Correctly parse NaN values (use JSON5 for all JSON parsing)

## v0.3.79 (26 March 2025)

- Google: Compatibility with v1.7 of google-genai package (create client per-generate request)
- Bugfix: Properly record scorer and metrics when there are multiple tasks run in an eval.

## v0.3.78 (25 March 2025)

- OpenAI: Ensure that assistant messages always have the `msg_` prefix in responses API.

## v0.3.77 (25 March 2025)

- New [think()](https://inspect.aisi.org.uk/tools-standard.html#sec-think) tool that provides models with the ability to include an additional thinking step.
- OpenAI: Support for the new [Responses API](https://inspect.ai-safety-institute.org.uk/providers.html#responses-api) and [o1-pro](https://platform.openai.com/docs/models/o1-pro) models.
- OpenAI: Remove base64-encoded audio content from API call JSON in ModelEvent.
- AzureAI: Support for use of native [OpenAI](https://inspect.ai-safety-institute.org.uk/providers.html#openai-on-azure) and [Mistral](https://inspect.ai-safety-institute.org.uk/providers.html#mistral-on-azure-ai) clients using service qualifiers (e.g. `openai/azure/gpt-4o-mini` or `mistral/azure/Mistral-Large-2411`). 
- OpenRouter: Handle "error" field in response object and retry for empty responses.
- Added `--metadata` option to eval for associating metadata with eval runs.
- Task display: Show reasoning tokens for models that report them.
- Anthropic: Include reasoning tokens in computation of total tokens
- Inspect View: Properly wrap tool input for non-code inputs like `think`.

## v0.3.76 (23 March 2025)

- [bash_session()](https://inspect.ai-safety-institute.org.uk/tools-standard.html#sec-bash-session) tool for creating a stateful bash shell that retains its state across calls from the model.
- [text_editor()](https://inspect.ai-safety-institute.org.uk/tools-standard.html#sec-text-editor) tool which enables viewing, creating and editing text files.
- Structured Output: Properly handle Pydantic BaseModel that contains other BaseModel definitions in its schema.
- OpenAI: Support for .wav files in audio inputs for gpt-4o-audio-preview.
- OpenAI: Strip 'azure' prefix from model_name so that model type checks all work correctly.
- OpenAI: Don't send `reasoning_effort` parameter to o1-preview (as it is not supported).
- Inspect View: Fix error sorting numeric or categorical score results.
- Inspect View: Properly wrap model API call text in the transcript.
- Bugfix: Only initialise display in eval_set if it wasn't initialised from the CLI
- Bugfix: Set the global log level based on the specified Inspect log level.
- Bugfix: Resolve issue when deserialising a SubtaskEvent from a log file which does not have a completed time.
- Bugfix: Fix unnecessary warnings about task arguments.
- Bugfix: When a task does not take a kwargs argument, only warn if the provided argument is not valid.

## v0.3.75 (18 March 2025)

- Model API: Specifying a default model (e.g. `--model`) is no longer required (as some evals have no model or use `get_model()` for model access).
- Tasks can now directly specify a `model`, and model is no longer a required axis for parallel tasks.
- Eval Set: Improved parallelisation in scheduler (all pending tasks are now run together rather than in model groups).
- Don't generate `id` for `ChatMessage` when deserialising (`id` is now `str | None` and is only populated when messages are directly created).
- Log: Support for zip64 extensions required to read some log files that are larger than 4GB.
- Anthropic: Provide `reasoning_tokens` for standard thinking blocks (redacted thinking not counted).
- Google: Improve checking of `APIError` status codes for retry.
- CLI: Added `--env` option for defining environment variables for the duration of the `inspect` process.
- Inspect View: Fix issue generating diffs for nested arrays.
- Inspect View: Fix layout issue with sample error display in sample detail summary.
- Inspect View: Better support large eval files (in excess of 4GB).
- Inspect View: Correctly display 'None' when passed in tool calls.
- Inspect View: Fix 'Access Denied' error when using `inspect view` and viewing the log in a browser.
- Bugfix: Properly handle nested Pydantic models when reading typed store (`store_as()`) from log.
- Bugfix: Enable passing `solver` list to `eval()` (decorate `chain` function with `@solver`).
- Bugfix: Support deserializing custom sandbox configuration objects when said sandbox plugin is not installed.
- Bugfix: Fix error in sample filtering autocomplete (could cause autocomplete to fail and show an error in js console).

## v0.3.74 (15 March 2025)

- Bugfix: Exclude chat message `id` from cache key (fixes regression in model output caching).

## v0.3.73 (14 March 2025)

- Constrain model output to a particular JSON schema using [Structured Output](https://inspect.aisi.org.uk/structured.html) (supported for OpenAI, Google, and Mistral).
- New "HTTP Retries" display (replacing the "HTTP Rate Limits" display) which counts all retries and does so much more consistently and accurately across providers.
- The `ModelAPI` class now has a `should_retry()` method that replaces the deprecated `is_rate_limit()` method.
- The "Generate..." progress message in the Running Samples view now shows the number of retries for the active call to `generate()`.
- New `inspect trace http` command which will show all HTTP requests for a run.
- More consistent use of `max_retries` and `timeout` configuration options. These options now exclusively control Inspect's outer retry handler; model providers use their default behaviour for the inner request, which is typically 2-4 retries and a service-appropriate timeout.
- Improved async implementation using AnyIO (can now optionally run Trio rather than asyncio as the [async backend](https://inspect.aisi.org.uk/parallelism.html#async-backends)).
- Agent Bridge: Correct handling for `tool_choice` option.
- Model API: `ChatMessage` now includes an `id` field (defaults to auto-generated uuid).
- OpenAI: More flexible parsing of content parts (some providers omit the "type" field); support for "reasoning" content parts.
- Anthropic: Retry api connection errors and remote protocol errors that occur during streaming.
- Mistral: Update to new Mistral API (v1.5.1 of `mistralai` is now required).
- Logging: Inspect no longer sets the global log level nor does it allow its own messages to propagate to the global handler (eliminating the possibility of duplicate display). This should improve compatibility with applications that have their own custom logging configured. 
- Tasks: For filesystem based tasks, no longer switch to the task file's directory during execution (directory switching still occurs during task loading). Specify `@task(chdir=True)` to preserve the previous behavior.
- Bugfix: Fix issue with deserializing custom sandbox configuration objects.
- Bugfix: Handle `parallel_tool_calls` correctly for OpenAI models served through Azure.

## v0.3.72 (03 March 2025)

- Computer: Updated tool definition to match improvements in Claude Sonnet 3.7.

## v0.3.71 (01 March 2025)

- Anthropic: Support for [extended thinking](https://inspect.aisi.org.uk/reasoning.html#claude-3.7-sonnet) features of Claude Sonnet 3.7 (minimum version of `anthropic` package bumped to 0.47.1).
- Reasoning: `ContentReasoning` type for representing model reasoning blocks.
- Reasoning: `reasoning_tokens` for setting maximum reasoning tokens (currently only supported by Claude Sonnet 3.7)
- Reasoning: `reasoning_history` can now be specified as "none", "all", "last", or "auto" (which yields a provider specific recommended default).
- Web Browser: [Various improvements](https://github.com/UKGovernmentBEIS/inspect_ai/pull/1314) to performance and robustness along with several bug fixes.
- OpenAI: Provide long connection (reasoning friendly) socket defaults in http client 
- OpenAI: Capture `reasoning_tokens` when reported.
- OpenAI: Retry on rate limit requests with "Request too large".
- OpenAI: Tolerate `None` for assistant content (can happen when there is a refusal).
- Google: Retry requests on more HTTP status codes (selected 400 errors and all 500 errors). 
- Event Log: Add `working_start` attribute to events and `completed` and `working_time` to model, tool, and subtask events.
- Human Agent: Add `task quit` command for giving up on tasks.
- Human Agent: Don't emit sandbox events for human agent
- Inspect View: Improve rendering of JSON within logging events.
- Inspect View: Improve virtualized rendering of Sample List, Sample Transcript, and Sample Messages.
- Task Display: Let plugins display counters ('rich' and 'full' display modes only).
- Inspect View: Fix layout issues with human agent terminal session playback.
- Inspect View: Improve tool input / output appearance when rendered in VSCode.
- Inspect View: Display reasoning tokens in model usage for the samples and for the complete eval.
- Inspect View: Improve model api request / response output when rendered in VSCode.
- Inspect View: Improve rendering of some tool calls in the transcript.
- Bugfix: Fix audio and video inputs for new Google GenAI client.
- Bugfix: Ensure that token limits are not enforced during model graded scoring.
- Bugfix: Catch standard `TimeoutError` for running shell commands in the computer tool container.
- Bugfix: Correct combination of consecutive string based user messages for Anthropic provider.

## v0.3.70 (25 February 2025)

- [working_limit](https://inspect.aisi.org.uk/errors_and_limits.html#working-limit) option for specifying a maximum working time (e.g. model generation, tool calls, etc.) for samples.
- Added `SandboxEvent` to transcript for recording sandbox execution and I/O.
- Sandboxes: `as_type()` function for checked downcasting of `SandboxEnvironment`
- Remove root logging handlers upon Inspect logger initialisation (as they result in lots of log spam if left installed).
- Only explicitly set `state.completed=True` when entering scoring (`basic_agent()` no longer sets `completed` so can be used in longer compositions of solvers).
- Add `uuid` property to `TaskState` and `EvalSample` (globally unique identifier for sample run).
- Add `cleanup` to tasks for executing a function at the end of each sample run.
- Agent `bridge()` is now compatible with the use of a custom `OPENAI_BASE_URL`.
- Mistral: Bump required version of `mistralai` package to 1.5 (required for `working_limit`).
- Truncate tracebacks included in evaluation log to a maximum of 1MB.
- Compatibility with textual version 2.0 (remove upper bound).
- Align with HF datasets `fsspec` version constraints to avoid pip errors when installing alongside `datasets`.
- Bugfix: Fix issue with tools that had an ordinary `dict` as a parameter.
- Bugfix: Print the correct container `sample_id` for `--no-sandbox-cleanup`.

## v0.3.69 (20 February 2025)

- Google provider updated to use the [Google Gen AI SDK](https://googleapis.github.io/python-genai/), which is now the recommended API for Gemini 2.0 models.
- Task display: Use cooperative cancellation for cancel buttons in task display.
- Task display: Print task progress every 5 seconds for 'plain' display mode.
- Task display: Handle click on running samples tab when there is no transcript.
- Docker: Print stderr from `compose up` when no services startup successfully. 
- Docker: Print sample id and epoch for each container when using `--no-sandbox-cleanup`
- Mistral: Create and destroy client within generate.
- Inspect View: Fix display of score dictionaries containing boolean values
- Bugfix: Catch standard `TimeoutError` for subprocess timeouts (ensure kill/cleanup of timed out process).

## v0.3.68 (19 February 2025)

- Task display: Improve spacing/layout of final task display.
- Textual: speicfy broader range of compatible versions (v0.86.2 to v1.0.0)

## v0.3.67 (18 February 2025)

- Memoize calls to `get_model()` so that model instances with the same parameters are cached and re-used (pass `memoize=False` to disable).
- Async context manager for `Model` class for optional scoped usage of model clients.
- New `assistant_message()` solver.
- Prompt templates: Ignore template placeholders that don't map to passed parameters in `prompt_template()`, and system/user/assistant solvers.
- Google: Handle system messages with content lists and input with system but no user messages.
- Google: Ensure that a completion choice is provided even when none are returned by the service.
- Inspect View: Improve the display of subtasks with no inputs or events.
- Inspect View: Fix transcript display of phantom subtask or other phantom events.
- Inspect View: Fix formatting issues in sample error display
- Bugfix: Raise error for empty dataset (rather than providing a dummy sample).
- Bugfix: Specify markup=False for textual static controls (stricter parser in textual 2.0 leading to exceptions).
- Bugfix: Temporarily pin to textual==1.0.0 while they chase all of their regressions in 2.0

## v0.3.66 (17 February 2025)

- Docker: Correct compose file generation for Dockerfiles w/ custom stem or extension.
- Escape brackets when rendering task config (another textual 2.0 fix)

## v0.3.65 (16 February 2025)

- Compatibility with textual 2.0 (which had several breaking changes).
- Inspect View: Improve scorer display formatting.
- Bugfix: Inspect view now correctly renders arrays with embedded `null` values.
- Bugfix: Inspect view now correctly handles scorers with no metrics.

## v0.3.64 (14 February 2025)

- [Reference documentation](https://inspect.aisi.org.uk/reference/) for Python API and CLI commands.
- Add support for [clustered standard errors](https://inspect.aisi.org.uk/scorers.html#clustered-standard-errors) via a new `cluster` parameter for the `stderr()` metric.
- Improvements to [scoring workflow](https://inspect.aisi.org.uk/scorers.html#sec-scorer-workflow) (`inspect score` command and `score()` function).
- Metrics now take `list[SampleScore]` rather than `list[Score]` (previous signature is deprecated but still works with a warning).
- Use a sample adjustment for the `var()` metric.
- Google: Speculative fix for completion candidates not being returned as a list.
- Python and Bash tools: Add `sandbox` argument for running in non-default sandboxes.
- Transcript: Log `ScoreEvent` (with `intermediate=True`) when the `score()` function is called.
- Transcript: Add `source` field to `InfoEvent` and use it for events logged by the human agent.
- Docker: Support Dockerfiles with `.Dockerfile` extension.
- Docker: Raise error when there is an explicitly configured `container_name` (incompatible with epochs > 1).
- Docker: Dynamically set `compose up` timeout when there are `healthcheck` entries for services.
- Log: Validate that `log_dir` is writeable at startup.
- Log: Write eval config defaults into log file (rather than `None`).
- Bugfix: Always honor level-level-transcript setting for transcript logging.
- Bugfix: Fix some dynamic layout issues for sample sandbox view.

## v0.3.63 (07 February 2025)

- Add [OpenRouter](https://inspect.aisi.org.uk/providers.html#openrouter) model provider.
- Inspect View: Convert codebase from JS/Preact to Typescript/React
- Add `shuffle_choices` to dataset and dataset loading functions. Deprecate `shuffle` parameter to the `multiple_choice` solver.
- Add `stop_words` param to the `f1` scorer. `stop_words` will be removed from the target and answer during normalization.
- Tools: Handle return of empty list from tool calls.
- Computer: Moved out of beta (i.e. from `inspect_ai.tool.beta` into `inspect_ai.tool`).
- Sandboxes: Docker now uses `tee` for write_file operations.
- Inspect View: Handle Zip64 zip files (for log files greater than 4GB)
- Bugfix: Change `type` parameter of `answer()` to `pattern` to address registry serialisation error.
- Bugfix: Restore printing of request payloads for 400 errors from Anthropic.
- Bugfix: Log transcript event for solver provided scores (improves log viewer display of solver scoring)

## v0.3.62 (03 February 2025)

- Various improvements for [reasoning models](https://github.com/UKGovernmentBEIS/inspect_ai/pull/1229) including extracting reasoning content from assistant messages.
- OpenAI: Handle `reasoning_effort`, `max_tokens`, `temperature`, and `parallel_tool_calls` correctly for o3 models.
- OpenAI: Map some additional 400 status codes to `content_filter` stop reason.
- Anthropic: Handle 413 status code (Payload Too Large) and map to `model_length` StopReason.
- Tasks: Log sample with error prior to raising task-ending exception.
- Python: Enhance prompt to emphasise that it is a script rather than a notebook.
- Computer: Various improvements to image including desktop, python, and VS Code configuration.
- Bugfix: Don't download full log from S3 for header_only reads.

## v0.3.61 (31 January 2025)

- Computer: Enable viewing computer tool's remote mouse cursor via VNC.
- Computer: Disable lock screen on from computer tool reference image.
- Limits: Amend `SampleLimitExceededError` with current `state` so that messages, etc. are preserved when limits are hit.
- Tools: Properly handle image dispatching when multiple tool calls are made by assistant.
- Anthropic: Raise error on 400 status not identified as model_length or content_filter.
- Basic Agent: `incorrect_message` can now optionally be an async function.
- Bugfix: Remove `suffix` from `eval-set` CLI args.
- Bugfix: Only catch `Exception` from sandboxenv_init (allow cancelled to propagate)

## v0.3.60 (29 January 2025)

- [Agent Bridge](https://inspect.aisi.org.uk/agent-bridge.html) for integrating external agent frameworks with Inspect.
- [Goodfire](https://inspect.aisi.org.uk/models.html#goodfire) model provider.
- Add `@wraps` to functions wrapped by Inspect decorators to preserve type information.
- Hugging Face: Add support for stop sequences for HF models.
- Docker: More robust parsing of version strings (handle development versions).
- Vertex: Support for Anthropic models hosted on Vertex.
- OpenAI: Read `refusal` field from assistant message when provided.
- OpenAI: Use qualifiers rather than model args for OpenAI on other providers (`openai/azure`)
- Anthropic: Don't insert '(no content)' into canonical messages list (do only on replay)
- Anthropic: Use qualifiers rather than model args for Anthropic on other providers (`anthropic/bedrock`, `anthropic/vertex`).
- Anthropic: Support for `extra_body` model arg (for adding additional JSON properties to the request)
- Basic Agent: Append `tools` to `state` so that tools added in `init` are preserved.
- Scoring: Always provide half-again the sample time limit for scoring.
- Bugfix: Fix issue w/ approvals for samples with id==0.
- Bugfix: Use "plain" display when running eval_async() outside of eval().
- Bugfix: Fix issue with multiple scorers of the same type in a task.

## v0.3.59 (24 January 2025)

- Beta version of [computer()](https://inspect.aisi.org.uk/tools-standard.html#sec-computer) tool which models with a computer desktop environment.
- `user_message()` solver for appending parameterised user messages.
- `prompt_template()`, `system_message()` and `user_message()` solver now also include the sample `store` in substitution parameters.
- Limits: Enforce token and message limit at lower level (not longer required to check `state.completed` for limit enforcement).
- Limits: Enforce [custom limits](https://inspect.aisi.org.uk/errors-and-limits.html#custom-limit) for samples by raising `SampleLimitExceededError`.
- Tasks: Optional ability for solvers to [yield scores](https://inspect.aisi.org.uk/solvers.html#sec-scoring-in-solvers) for a task.
- Model API: Log model calls that result in bad request errors.
- Tools: `model_input` option that determines how tool call result content is played back to the model.
- Tools: Don't attempt to marshall arguments of dynamic `ToolDef` with `**kwargs: Any` (just pass them through).
- Log warning when a non-fatal sample error occurs (i.e. errors permitted by the `fail_on_error` option) 
- Inspect View: allow filtering samples by compound expressions including multiple scorers. (thanks @andrei-apollo)
- Inspect View: improve rendering performance and stability for the viewer when viewing very large eval logs or samples with a large number of steps.
- Task display: Improved `plain` mode with periodic updates on progress, metrics, etc.
- Google: Update to v0.8.4 of google-generativeai (py.typed support and removal of logprobs generation options)
- Google: Support for string enums (e.g. `Literal["a", "b", "c"])`) in tool function declarations.

## v0.3.58 (16 January 2025)

- Support for [audio and video](https://inspect.aisi.org.uk/multimodal.html) inputs for Open AI and Google Gemini models.
- Task display: Added Timeout Tool button for manually timing out a tool call.
- Task display: Automatically switch to "plain" mode when running in a background thread
- Sandboxes: Setup and initialisation errors are now handled at the sample level.
- Sandboxes: Increase setup script timeout to 5 minutes (from 30 seconds) and do not retry setup scripts (in case they aren't idempotent).
- Sandboxes: Add `timeout_retry` option (defaulting to `True`) to `exec()` function.
- Sandboxes: Add `type` and  optional `container` properties to `SandboxConnection`.
- Docker: Services which exit with status 0 during setup no longer cause an error.
- `task_with()` function for creating task variants.
- Added `--filter` argument to trace CLI commands for filtering on trace log message content.
- Print model conversations to terminal with `--display=conversation` (was formerly `--trace`, which is now deprecated).
- HuggingFace: Support models that don't provide a chat template (e.g. gpt2)
- Eval Set: Ensure that logs with status 'started' are retried.
- Rename the built in `bootstrap_std` metric to `bootstrap_stderr` (deprecate `bootstrap_std`)
- Bugfix: Fix duplication of summaries when eval log file is rewritten.

## v0.3.57 (09 January 2025)

- [Tracing API](https://inspect.aisi.org.uk/tracing.html#tracing-api) for custom trace logging.
- Inspect View: never truncate tool result images and display at default width of 800px.
- Inspect View: display tool error messages in transcript when tool errors occur.
- Inspect View: display any completed samples even if the task fails because of an error
- Inspect View: don't display the 'input' column heading if there isn't an input
- Open AI: Handle additional bad request status codes (mapping them to appropriate `StopReason`)
- Open AI: Use new `max_completion_tokens` option for o1 full.
- Web Browser: raise error when both `error` and `web_at` fields are present in response.
- Sandboxes: Apply dataset filters (limit and sample id) prior to sandbox initialisation.
- Docker: Prevent issue with container/project names that have a trailing underscore. 
- Store: initialise `Store` from existing dictionary.
- Log: provide `metadata_as` and `store_as` typed accessors for sample metadata and store.
- Tool parameters with a default of `None` are now supported.
- More fine graned HTML escaping for sample transcripts displalyed in terminal.
- Bugfix: prevent errors when a state or storage value uses a tilde or slash in the key name.
- Bugfix: Include input in sample summary when the sample input contains a simple string.

## v0.3.56 (01 January 2025)

- [Human Agent](https://inspect.aisi.org.uk/human-agent.html) solver for human baselining of computing tasks.
- [Typed interfaces](https://inspect.aisi.org.uk/typing.html) to `Sample` store and metadata using Pydantic models.
- [Approval policies](https://inspect.aisi.org.uk/approval.html#task-approvers) can now be defined at the `Task` level (`eval` level approval policies take precedence).
- Tools can now return `ContentText` and `ContentImage`.
- Move tool result images into subsequent user messages for models that don't support tools returning images.
- `SandboxConnection` that contains login information from sandboxes.
- `display_type()` function for detecting the current display type (e.g. "full", "rich", etc.)
- Trace: improved handling of `eval()` running in multiple processes at once (trace file per-process)
- Docker: don't apply timeouts to `docker build` and `docker pull` commands.
- Bugfix: fix issue w/ `store.get()` not auto-inserting `default` value.

## v0.3.55 (29 December 2024)

- Bedrock: redact authentication model args from eval logs.
- OpenAI: warn when `temperature` is used with o1 models (as it is not supported).
- Bugfix: spread args for cache trace logging.

## v0.3.54 (26 December 2024)

- [Tracing](https://inspect.aisi.org.uk/tracing.html) for diagnosing runs with unterminated action (e.g. model calls, docker commands, etc.).
- Provide default timeout/retry for docker compose commands to mitigate unreliability in some configurations.
- Switch to sync S3 writes to overcome unreliability observed when using async interface.
- Task display: Added `--no-score-display` option to disable realtime scoring metrics.
- Bugfix: Fix failure to fully clone samples that have message lists as input.
- llama-cpp-python: Support for `logprobs`.

## v0.3.53 (20 December 2024)

- OpenAI: Support for o1 including native tool calling and `reasoning_effort` generation option.
- Task API: Introduce `setup` step that always runs even if `solver` is replaced.
- Bedrock: Support for tool calling on Nova models.
- Bedrock: Support for custom `model_args` passed through to `session.Client`.
- Bedrock: Support for `jpeg` images.
- Bedrock: Correct max_tokens for llama3-8b, llama3-70b models on Bedrock.
- Inspect View: Various improvements to appearance of tool calls in transcript.
- Task display: Ensure that widths of progress elements are kept consistent across tasks.
- Sandboxes: New `max_sandboxes` option for (per-provider) maximum number of running sandboxes.
- Sandboxes: Remove use of aiofiles to mitigate potential for threading deadlocks.
- Concurrency: Do not use `max_tasks` as a lower bound for `max_samples`.
- Log recorder: Always re-open log buffer for `eval` format logs.
- Bugfix: Proper handling of text find for eval raw JSON display
- Bugfix: Correct handling for `--sample-id` integer comparisons.
- Bugfix: Proper removal of model_args with falsey values (explicit check for `None`)
- Bugfix: Properly handle custom metrics that return dictionaries or lists
- Bugfix: Proper sample count display when retrying an evaluation
- Bugfix: Fix inability to define and run tasks in a notebook.

## v0.3.52 (13 December 2024)

- Eval: `--sample-id` option for evaluating specific sample id(s).
- Bedrock: Detect and report HTTP rate limit errors.
- Azure AI: Add `emulate_tools` model arg to force tool emulation (emulation is enabled by default for Llama models).
- Basic Agent: Add `max_tool_output` parameter to override default max tool output from generate config.
- Inspect View: Correct display of sample ID for single sample tasks.
- Trace: Show custom tool views in `--trace` mode.
- Bugfix: Support for dynamic metric names in realtime scoring display.

## v0.3.51 (13 December 2024)

- Bugfix: Task display fails to load when no scorers are defined for a task.

## v0.3.50 (12 December 2024)

- Tools: Improved typing/schema support (unions, optional params, enums).
- Tools: Added `append` argument to `use_tools()` for adding (rather than replacing) the currently available tools.
- Docker sandbox: Streamed reads of stderr/stdout (enabling us to enforce output limits for read_file and exec at the source).
- Sandbox API: Enable passing `BaseModel` types for sandbox `config` (formerly only a file path could be passed).
- Task display: Show all task scores in realtime (expand task progress to see scores).
- Task display: Show completed samples and align progress more closely to completed samples (as opposed to steps).
- Task display: Show sample messages/tokens used (plus limits if specified).
- Task display: Resolve issue where task display would lose mouse input after VS Code reload.
- Datasets: Validate that all IDs in datasets are unique (as several downstream problems occur w/ duplicate IDs).
- Inspect View: Fix issue with incorrectly displayed custom tool views.
- Human approval: Use fullscreen display (makes approval UI async and enables rapid processing of approvals via the `Enter` key).
- Added `input_panel()` API for adding custom panels to the fullscreen task display.
- Log recorder: Methods are now async which will improve performance for fsspec filesystems with async implementations (e.g. S3)
- Log recorder: Improve `.eval` log reading performance for remote filesystem (eagerly fetch log to local buffer).
- Add `token_usage` property to `TaskState` which has current total tokens used across all calls to `generate()` (same value that is used for enforcing token limits).
- Add `time` field to `ModelOutput` that records total time spent within call to ModelAPI `generate()`.
- Web browser: Remove base64 images from web page contents (prevent filling up model context with large images).
- Match scorer: If the target of a match isn’t numeric, ignore the numeric flag and instead use text matching (improved handling for percentages).
- Hugging Face: Support for native HF tool calling for Llama, Mistral, Qwen, and others if they conform to various standard schemas.
- Hugging Face: `tokenizer_call_args` dict to specify custom args during tokenization, such as `max_length` and `truncation`.
- Azure AI: Fix schema validation error that occurred when model API returns `None` for `content`.
- Display: Throttle updating of sample list based on number of samples.
- Display: Add explicit 'ctrl+c' keybinding (as textual now disables this by default).
- Bugfix: Correct rate limit error display when running in fullscreen mode.
- Bugfix: `hf_dataset` now explicitly requires the `split` argument (previously, it would crash when not specified).
- Bugfix: Prevent cascading textual error when an error occurs during task initialisation.
- Bugfix: Correctly restore sample summaries from log file after amend.
- Bugfix: Report errors that occur during task finalisation.
  
## v0.3.49 (03 December 2024)

- Logging: Only call CreateBucket on Amazon S3 when the bucket does not already exist.
- Improve cancellation feedback and prevent multiple cancellations when using fullscreen display.
- Inspect View: Prevent circular reference error when rendering complex tool input.
- Inspect View: Resolve display issue with sorting by sample then epoch.

## v0.3.48 (01 December 2024)

- [Realtime display](https://github.com/UKGovernmentBEIS/inspect_ai/pull/865) of sample transcripts (including ability to cancel running samples).
- Scoring: When using a dictionary to map metrics to score value dictionaries, you may now use globs as keys. See our [scorer documentation](https://inspect.aisi.org.uk/scorers.html#sec-multiple-scorers) for more information.
- `EvalLog` now includes a [location](https://github.com/UKGovernmentBEIS/inspect_ai/pull/872) property indicating where it was read from.
- Use [tool views](https://inspect.aisi.org.uk/approval.html#tool-views) when rendering tool calls in Inspect View.
- Consistent behavior for `max_samples` across sandbox and non-sandbox evals (both now apply `max_samples` per task, formerly evals with sandboxes applied `max_samples` globally).
- Log files now properly deal with scores that produce Nan. (fixes [#834](https://github.com/UKGovernmentBEIS/inspect_ai/issues/834))
- Bash tool: add `--login` option so that e.g. .bashrc is read before executing the command.
- Google: Support for tools/functions that have no parameters.
- Google/Vertex: Support for `logprobs` and other new 1.5 (002 series) options.
- AzureAI: Change default max_tokens for Llama models to 2048 (4096 currently yields an error w/ Llama 3.1).
- Mistral: Various compatibility changes for their client and tool calling implementation.
- Handle exponents in numeric normalisation for match, include, and answer scorers.
- hf_dataset: Added `cached` argument to control whether to use a previously cached version of the dataset if available (defaults to `True`).
- hf_dataset: Added `revision` option to load a specific branch or commit SHA (when using `revision` datasets are always revalidated on Hugging Face, i.e. `cached` is ignored).
- Log viewer: Display sample ids rather than indexes.
- Log viewer: Add timestamps to transcript events.
- Log viewer: Metadata which contains images will now render the images.
- Log viewer: Show custom tool call views in messages display.
- Bugfix: Correctly read and forward image detail property.
- Bugfix: Correct resolution of global eval override of task or sample sandboxes.
- Bugfix: Don't do eval log listing on background threads (s3fs can deadlock when run from multiple threads).

## v0.3.47 (18 November 2024)

- Basic agent: Ensure that the scorer is only run once when max_attempts = 1.
- Basic agent: Support custom function for incorrect_message reply to model.
- Tool calling: Execute multiple tool calls serially (some models assume that multiple calls are executed this way rather than in parallel).
- Google: Combine consecutive tool messages into single content part; ensure no empty text content parts.
- AzureAI: Create and close client with each call to generate (fixes issue w/ using azureai on multiple passes of eval).
- Bedrock: Migrate to the [Converse API](https://docs.aws.amazon.com/bedrock/latest/userguide/conversation-inference-supported-models-features.html), which supports many more features including tool calling and multimodal models.
- Scoring: When using a dictionary to map metrics to score value dictionaries, you may now use globs as keys. See our [scorer documentation](https://inspect.aisi.org.uk/scorers.html#sec-multiple-scorers) for more information.
- Sample limit events will now appear in the transcript if a limit (e.g. message, token, or time limit) halt a sample. The sample list and sample detail also display the limit, if applicable.

## v0.3.46 (12 November 2024)

- [eval](https://inspect.aisi.org.uk/eval-logs.html#sec-log-format) is now the default log format (use `--log-format=json` to use old format).
- Base 64 images are now logged by default for all log formats (disable with `--no-log-images`).
- The log viewer now properly displays sample errors in the sample list for `eval` format log files.
- Improve path handling when using `inspect log convert` to convert a single log file.
- Web browser tool: Subtasks now each have independent web browser sessions.
- Anthropic: Ensure that assistant messages created in generate never have empty content lists.
- Increase sandbox `exec()` output limit from 1 MiB to 10 MiB.

## v0.3.45 (11 November 2024)

- [time_limit](https://inspect.aisi.org.uk/errors_and_limits.html#sample-limits) option for specifying a maximum execution time for samples.
- [read_eval_log_samples()](https://inspect.aisi.org.uk/eval-logs.html#streaming) function for streaming reads of `.eval` log files.
- Mistral: Support for multi-modal models (requires v1.2 of mistralai package).
- Groq: Support for multi-modal models (requires v0.11.0 of groq package).
- AzureAI: Use Model Inference API (preview) for implementation of model client.
- Bedrock: Fix parsing of Bedrock Mistral Large 2407 responses
- Apply standard sample error handling (fail-on-error, etc.) when running scorers.
- Fix issue with correctly logging task_args for eval-set tasks which are interrupted.
- Move `INSPECT_DISABLE_MODEL_API` into `generate()` (as opposed to `get_model()`)
- Always treat `.eval` files as logs (don't apply file name pattern restrictions as we do with `.json`).
- Log model calls when model providers return bad request errors
- Better lay out large numbers of configuration and parameters when displaying log files.
- The log viewer now properly displays sample scores for running tasks.
- Add `metadata` field to `ModelOutput` and provide various fields for the Groq provider.

## v0.3.44 (04 November 2024)

- Revert change to single epoch reducer behavior (regressed some scoring scenarios).

## v0.3.43 (04 November 2024)

- New binary [log format](https://inspect.aisi.org.uk/eval-logs.html#sec-log-format) which yields substantial size and speed improvements (JSON format log files are still fully supported and utilities for converting between the formats are provided).
- [Grok](https://docs.x.ai/) model provider.
- [llama-cpp-python](https://llama-cpp-python.readthedocs.io/en/latest/) local model provider.
- Extensions: correctly load extensions in packages where package name differs from dist name.
- Added `--model-config`, `--task-config`, and `--solver-config` CLI arguments for specifying model, task, and solver args using a JSON or YAML config file.
- View: properly render complex score objects in transcript.
- Write custom tool call views into transcript for use by Inspect View.
- Use `casefold()` for case-insensitive compare in `includes()`, `match()`, `exact()`, and `f1()` scorers.
- OpenAI: eliminate use of `strict` tool calling (sporadically supported across models and we already internally validate).
- Mistral: fix bug where base_url was not respected when passing both an api_key and base_url.
- Don't include package scope for task name part of log files.
- Improve performance of write_file for Docker sandboxes.
- Use user_data_dir rather than user_runtime_dir for view notifications.
- Implement `read_eval_log_sample()` for JSON log files.
- Log the list of dataset sample IDs.
- Limit `SandboxEnvironment.exec()` output streams to 1 MiB. Limit `SandboxEnvironment.read_file()` to 100 MiB.
- Add `INSPECT_DISABLE_MODEL_API` environment variable for disabling all Model APIs save for mockllm.
- Add optional `tool_call_id` param to `ModelOutput.for_tool_call()`.
- Support all JSON and CSV dataset arguments in `file_dataset()` function.

## v0.3.42 (23 October 2024)

- [ToolDef](https://inspect.aisi.org.uk/tools-custom.html#sec-dynamic-tools) class for dynamically creating tool definitions.
- Added `--tags` option to eval for tagging evaluation runs.
- Added APIs for accessing sample event transcripts and for creating and resolving attachments for larger content items.
- Cleanup Docker Containers immediately for samples with errors.
- Support Dockerfile as config path for Docker sandboxes (previously only supported compose files).
- Anthropic: remove stock tool use chain of thought prompt (many Anthropic models now do this internally, in other cases its better for this to be explicit rather than implicit).
- Anthropic: ensure that we never send empty text content to the API.
- Google: compatibility with google-generativeai v0.8.3
- Llama: remove extraneous <|start_header_id|>assistant<|end_header_id|> if it appears in an assistant message.
- OpenAI: Remove tool call id in user message reporting tool calls to o1- models.
- Use Dockerhub aisiuk/inspect-web-browser-tool image for web browser tool.
- Use ParamSpec to capture types of decorated solvers, tools, scorers, and metrics.
- Support INSPECT_EVAL_MODEL_ARGS environment variable for calls to `eval()`.
- Requirements: add lower bounds to various dependencies based on usage, compatibility, and stability.
- Added `include_history` option to model graded scorers to optionally include the full chat history in the presented question.
- Added `delimiter` option to `csv_dataset()` (defaults to ",")
- Improve answer detection in multiple choice scorer.
- Open log files in binary mode when reading headers (fixes ijson deprecation warning).
- Capture `list` and `dict` of registry objects when logging `plan`.
- Add `model_usage` field to `EvalSample` to record token usage by model for each sample.
- Correct directory handling for tasks that are imported as local (non-package) modules.
- Basic agent: terminate agent loop when the context window is exceeded.
- Call tools sequentially when they have opted out of parallel calling.
- Inspect view bundle: support for bundling directories with nested subdirectories.
- Bugfix: strip protocol prefix when resolving eval event content
- Bugfix: switch to run directory when running multiple tasks with the same run directory.
- Bugfix: ensure that log directories don't end in forward/back slash.

## v0.3.41 (11 October 2024)

- [Approval mode](https://inspect.aisi.org.uk/approval.html) for extensible approvals of tool calls (human and auto-approvers built in,  arbitrary other approval schemes via extensions).
- [Trace mode](https://inspect.aisi.org.uk/interactivity.html#sec-trace-mode) for printing model interactions to the terminal.
- Add `as_dict()` utility method to `Score`
- [Sample limits](https://inspect.aisi.org.uk/errors_and_limits.html#sample-limits) (`token_limit` and `message_limit`) for capping the number of tokens or messages used per sample ( `message_limit` replaces deprecated `max_messages`).
- Add `metadata` field to `Task` and record in log `EvalSpec`.
- Include datetime and level in file logger.
- Correct llama3 and o1 tool calling when empty arguments passed.
- Allow resolution of any sandbox name when there is only a single environment.
- Introduce `--log-level-transcript` option for separate control of log entries recorded in the eval log file
- Improve mime type detection for image content encoding (fixes issues w/ webp images).
- Fix memory leak in Inspect View worker-based JSON parsing.
- Add `fail_on_error` option for `eval_retry()` and `inspect eval-retry`.
- Defer resolving helper models in `self_critique()` and `model_graded_qa()`.
- Fix Docker relative path resolution on Windows (use PurePosixPath not Path)
- Restore support for `--port` and `--host` on Inspect View.

## v0.3.40 (6 October 2024)

- Add `interactive` option to `web_browser()` for disabling interactive tools (clicking, typing, and submitting forms).
- Provide token usage and raw model API calls for OpenAI o1-preview.
- Add support for reading CSV files of dialect 'excel-tab'.
- Improve prompting for Python tool to emphasise the need to print output.
- For `basic_agent()`, defer to task `max_messages` if none is specified for the agent (default to 50 is the task does not specify `max_messages`).
- Add optional `content` parameter to `ModelOutput.for_tool_call()`.
- Display total samples in Inspect View
- Prune `sample_reductions` when returning eval logs with `header_only=True`.
- Improved error message for undecorated solvers.
- For simple matching scorers, only include explanation if it differs from answer.

## v0.3.39 (3 October 2024)

- The sample transcript will now display the target for scoring in the Score Event (for newly run evaluations).
- Provide setter for `max_messages` on `TaskState`.
- Provide `max_messages` option for `basic_agent()` (defaulting to 50) and use it rather than any task `max_messages` defined.
- Improved implementation of disabling parallel tool calling (also fixes a transcript issue introduced by the original implementation).
- Improve quality of error messages when a model API key environment variable is missing.
- Improve prompting around letting the model know it should not attempt parallel web browser calls.

## v0.3.38 (3 October 2024)

- Rename `web_browser_tools()` to `web_browser()`, and don't export individual web browsing tools.
- Add `parallel` option to `@tool` decorator and specify `parallel=False` for web browsing tools.
- Improve prompting for web browser tools using more explicit examples.
- Improve prompting for `</tool_call>` end sequence for Llama models.
- Fix issue with failure to execute sample setup scripts.

## v0.3.37 (2 October 2024)

- Move evals into [inspect_evals](https://github.com/UKGovernmentBEIS/inspect_evals) package.

## v0.3.36 (2 October 2024)

- [Web Browser](https://inspect.aisi.org.uk/tools-standard.html#sec-web-browser) tool which provides a headless Chromium browser that supports navigation, history, and mouse/keyboard interactions.
- `auto_id` option for dataset readers to assign an auto-incrementing ID to records.
- Task args: don't attempt to serialise registry objects that don't have captured parameters.

## v0.3.35 (1 October 2024)

- Catch o1-preview "invalid_prompt" exception and convert to normal content_filter refusal.
- Terminate timed out subprocesses.
- Support 'anthropoic/bedrock/' service prefix for Anthropic models hosted on AWS Bedrock.
- Change score reducer behavior to always reduce score metadata to the value of the `metadata` field in the first epoch
- Improve task termination message (provide eval-retry prompt for tasks published in packages)
- Preserve type for functions decorated with `@task`.
- Various improvements to layout and display for Inspect View transcript.

## v0.3.34 (30 September 2024)

- Support for `max_tokens` on OpenAI o1 models (map to `max_completion_tokens`).
- Fix regression of log and debug options on `inspect view`
- Improved focus management for Inspect View
- Raise error if `epochs` is less than 1
- Improve code parsing for HumanEval (compatibility with Llama model output)

## v0.3.33 (30 September 2024)

- StopReason: Added "model_length" for exceeding token window and renamed "length" to "max_tokens".
- Capture solver input params for subtasks created by `fork()`.
- Option to disable ANSI terminal output with `--no-ansi` or `INSPECT_NO_ANSI`
- Add chain of thought option to `multiple_choice()` and export `MultipleChoiceTemplate` enumeration
- Allow Docker sandboxes configured with `x-default` to be referred to by their declared service name.
- Improved error messages for Docker sandbox initialisation.
- Improve legibility of Docker sandbox log entries (join rather than displaying as array)
- Display user message immediately proceeding assistant message in model call transcripts.
- Display images created by tool calls in the Viewer.
- Fix duplicated tool call output display in Viewer for Gemini and Llama models.
- Require a `max_messages` for use of `basic_agent()` (as without it, the agent could end up in an infinite loop).
- Load extension entrypoints per-package (prevent unnecessary imports from packages not being referenced).
- Track sample task state in solver decorator rather than solver transcript.
- Display solver input parameters for forked subtasks.
- Improvements to docker compose down cleanup: timeout, survive missing compose files.
- Always produce epoch sample reductions even when there is only a single epoch.
- Scores produced after being reduced retain `answer`, `explanation`, and `metadata` only if equal across all epochs.

## v0.3.32 (25 September 2024)

- Fix issue w/ subtasks not getting a fresh store() (regression from introduction of `fork()` in v0.3.30)
- Fix issue w/ subtasks that return None invalidating the log file.
- Make subtasks collapsible in Inspect View.
- Improved error reporting for missing `web_search()` provider environment variables.

## v0.3.31 (24 September 2024)

- Deprecated `Plan` in favor of `Solver` (with `chain()` function to compose multiple solvers).
- Added `max_tool_output` generation option (defaults to 16KB).
- Improve performance of `header_only` log reading (switch from json-stream to ijson).
- Add support for 0 retries to `eval-set` (run a single `eval` then stop).
- Tool calling fixes for update to Mistral v1.1. client.
- Always show `epochs` in task status (formerly wasn't included for multiple task display)
- Render transcript `info()` strings as markdown
- Eliminate log spam from spurious grpc fork message.
- Fix issue with hf_dataset shuffle=True not actually shuffling.
- Improved error handling when loading invalid setuptools entrypoints.
- Don't catch TypeError when calling tools (we now handle this in other ways)

## v0.3.30 (18 September 2024)

- Added `fork()` function to fork a `TaskState` and evaluate it against multiple solvers in parallel.
- Ensure that Scores produced after being reduced still retain `answer`, `explanation`, and `metadata`.
- Fix error when running `inspect info log-types`
- Improve scorer names imported from modules by not including the the module names.
- Don't mark messages read from cache with source="cache" (as this breaks the cache key)
- Add `cache` argument to `basic_agent()` for specifying cache policy for the agent.
- Add `cache` field to `ModelEvent` to track cache reads and writes.
- Compatibility with Mistral v1.1 client (now required for Mistral).
- Catch and propagate Anthropic content filter exceptions as normal "content_filter" responses.
- Fix issue with failure to report metrics if all samples had a score value of 0.
- Improve concurrency of Bedrock models by using aioboto3.
- Added [SWE Bench](https://github.com/UKGovernmentBEIS/inspect_evals/tree/main/src/inspect_evals/swe_bench), [GAIA](https://github.com/UKGovernmentBEIS/inspect_evals/tree/main/src/inspect_evals/gaia), and [GDM CTF](https://github.com/UKGovernmentBEIS/inspect_evals/tree/main/src/inspect_evals/gdm_capabilities/in_house_ctf) evals.

## v0.3.29 (16 September 2024)

- Added `--plan` and `-P` arguments to `eval` and `eval-set` commands for replacing the task default plan with another one.
- Improved support for eval retries when calling `eval()` or `eval_set()` with a `plan` argument.
- Don't log base64 images by default (re-enable logging with `--log-images`).
- Provide unique tool id when parsing tool calls for models that don't support native tool usage.
- Fix bug that prevented `epoch_reducer` from being used in eval-retry.
- Fix bug that prevented eval() level `epoch` from overriding task level `epoch`.

## v0.3.28 (14 September 2024)

- [basic_agent()](https://inspect.aisi.org.uk/agents.html#sec-basic-agent) that provides a ReAct tool loop with support for retries and encouraging the model to continue if its gives up or gets stuck.
- [score()](https://inspect.aisi.org.uk/solvers.html#sec-scoring-in-solvers) function for accessing scoring logic from within solvers.
- Ability to [publish](https://inspect.aisi.org.uk/log-viewer.html#sec-publishing) a static standalone Inspect View website for a log directory.
- `system_message()` now supports custom parameters and interpolation of `metadata` values from `Sample`.
- `generate()` solver now accepts arbitrary generation config params.
- `use_tools()` now accepts a variadic list of `Tool` in addition to literal `list[Tool]`.
- `bash()` and `python()` tools now have a `user` parameter for choosing an alternate user to run code as.
- `bash()` and `python()` tools now always return stderr and stdout no matter the exit status.
- Support for OpenAI o1-preview and o1-mini models.
- Input event for recording screen input in sample transcripts.
- Record to sample function for CSV and JSON dataset readers can now return multiple samples.
- Added `debug_errors` option to `eval()` to raise task errors (rather than logging them) so they can be debugged.
- Properly support metrics that return a dict or list of values
- Improved display of prerequisite errors when running `eval()` from a script or notebook.
- Fix `eval_set()` issue with cleaning up failed logs on S3.
- Cleanup Docker containers that fail during sample init.
- Add support for computing metrics for both individual keys within a dictionary but also for the dictionary as a whole
- Fix for Vertex tool calling (don't pass 'additionalProperties').
- Added [SQuAD](https://github.com/UKGovernmentBEIS/inspect_evals/tree/main/src/inspect_evals/squad), [AGIEval](https://github.com/UKGovernmentBEIS/inspect_evals/tree/main/src/inspect_evals/agieval), [IFEval](https://github.com/UKGovernmentBEIS/inspect_ai/blob/main/src/inspect_evals/ifeval/), [PubMedQA](https://github.com/UKGovernmentBEIS/inspect_evals/tree/main/src/inspect_evals/pubmedqa), and [MBPP](https://github.com/UKGovernmentBEIS/inspect_evals/tree/main/src/inspect_evals/mbpp) benchmarks.

## v0.3.27 (6 September 2024)

- Fix missing timestamp issue with running `eval_set()` with an S3-backed log directory.
- Correct rounding behavior for `f1()` and `exact()` scorers.
- Correct normalized text comparison for `exact()` scorer.
- Improved appearance and navigation for sample transcript view.
- Added [MathVista](https://github.com/UKGovernmentBEIS/inspect_evals/tree/main/src/inspect_evals/mathvista) benchmark.

## v0.3.26 (6 September 2024)

- [Eval Sets](https://inspect.aisi.org.uk/eval-sets.html) for running groups of tasks with automatic retries.
- [Per-sample](https://inspect.aisi.org.uk/sandboxing.html#sec-per-sample-sandbox) Sandbox environments can now be specified (e.g. allowing for a distinct Dockerfile or Docker compose file for each sample).
- [input_screen()](https://inspect.aisi.org.uk/interactivity.html) context manager to temporarily clear task display for user input.
- Introduce two new scorers, `f1()` (precision and recall in text matching) and `exact()` (whether normalized text matches exactly).
- Task `metrics` now override built in scorer metrics (previously they were merged). This enables improved re-use of existing scorers where they only change required is a different set of metrics.
- `write_log_dir_manifest()` to write a log header manifest for a log directory.
- Relocate `store()` and `@subtask` from solver to utils module; relocate `transcript()` from solver to log module.
- Add optional user parameter to SandboxEnvironment.exec for specifying the user. Currently only DockerSandboxEnvironment is supported.
- Fix issue with resolving Docker configuration files when not running from the task directory.
- Only populate Docker compose config metadata values when they are used in the file.
- Treat Sandbox exec `cwd` that are relative paths as relative to sample working directory.
- Filter base64 encoded images out of model API call logs.
- Raise error when a Solver does not return a TaskState.
- Only run tests that use model APIs when the `--runapi` flag is passed to `pytest` (prevents unintended token usage)
- Remove `chdir` option from `@tasks` (tasks now always chdir during execution).
- Do not process `.env` files in task directories (all required vars should be specified in the global `.env`).
- Only enable `strict` mode for OpenAI tool calls when all function parameters are required.
- Added [MMMU](https://github.com/UKGovernmentBEIS/inspect_evals/tree/main/src/inspect_evals/mmmu), [CommonsenseQA](https://github.com/UKGovernmentBEIS/inspect_evals/tree/main/src/inspect_evals/commonsense_qa), [MMLU-Pro](https://github.com/UKGovernmentBEIS/inspect_evals/tree/main/src/inspect_evals/mmlu_pro), and [XSTest](https://github.com/UKGovernmentBEIS/inspect_evals/tree/main/src/inspect_evals/xstest) benchmarks.

## v0.3.25 (25 August 2024)

- `Store` for manipulating arbitrary sample state from within solvers and tools.
- `Transcripts` for detailed sample level tracking of model and tool calls, state changes, logging, etc.
- `Subtasks` for delegating work to helper models, sub-agents, etc.
- Integration with Anthropic [prompt caching](https://inspect.aisi.org.uk/caching.html#sec-provider-caching).
- [fail_on_error](https://inspect.aisi.org.uk/errors-and-limits.html#failure-threshold) option to tolerate some threshold of sample failures without failing the evaluation.
- Specify `init` value in default Docker compose file so that exit signals are handled correctly (substantially improves container shutdown performance).
- Add `function` field to `ChatMessageTool` to indicate the name of the function called.
- Added [RACE](https://github.com/UKGovernmentBEIS/inspect_evals/tree/main/src/inspect_evals/race-h/) benchmark.

## v0.3.24 (18 August 2024)

- Support for tool calling for Llama 3.1 models on Bedrock.
- Report JSON schema validation errors to model in tool response.
- Support for `strict` mode in OpenAI tool calls (update to v1.40.0 of `openai` package required).

## v0.3.23 (16 August 2024)

- Support for tool calling for Llama 3.1 models on Azure AI and CloudFlare.
- Increase default `max_tokens` from 1024 to 2048.
- Record individual sample reductions along with results for multi-epoch evals.
- Change default to not log base64 encoded versions of images, as this often resulted in extremely large log files (use `--log-images` to opt back in).
- Update to new Mistral API (v1.0.1 of `mistralai` is now required).
- Support for Llama 3.1 models on Amazon Bedrock
- Eliminate Bedrock dependency on anthropic package (unless using an Anthropic model).
- Improved resolution of AWS region for Bedrock (respecting already defined AWS_REGION and AWS_DEFAULT_REGION)
- Fix bug in match scorer whereby numeric values with periods aren't correctly recognized.
- Added [HumanEval](https://github.com/UKGovernmentBEIS/inspect_evals/tree/main/src/inspect_evals/humaneval), [WinoGrande](https://github.com/UKGovernmentBEIS/inspect_evals/tree/main/src/inspect_evals/winogrande) and [Drop](https://github.com/UKGovernmentBEIS/inspect_evals/tree/main/src/inspect_evals/drop) benchmarks.

## v0.3.22 (07 August 2024)

- Fix issue affecting results of `pass_at_{k}` score reducer.

## v0.3.21 (07 August 2024)

- Add `pass_at_{k}` score reducer to compute the probability of at least 1 correct sample given `k` epochs.
- Improved metrics `value_to_float` string conversion (handle numbers, "true", "false", etc.)
- Log viewer: Ctrl/Cmd+F to find text when running in VS Code.
- Set Claude default `max_tokens` to 4096
- Combine user and assistant messages for Vertex models.
- Warn when using the `name` parameter with task created from `@task` decorated function.
- Make sample `metadata` available in prompt, grading, and self-critique templates.
- Retry on several additional OpenAI errors (APIConnectionError | APITimeoutError | InternalServerError)
- Fix a regression which would cause the 'answer' to be improperly recorded when scoring a sample.

## v0.3.20 (03 August 2024)

- `Epochs` data type for specifying epochs and reducers together (deprecated `epochs_reducer` argument).
- Enable customisation of model generation cache dir via `INSPECT_CACHE_DIR` environment variable.
- Use doc comment description rather than `prompt` attribute of `@tool` for descriptions.
- Include examples section from doc comments in tool descriptions.
- Add `tool_with()` function for adapting tools to have varying names and parameter descriptions.
- Improve recording of `@task` arguments so that dynamically created tasks can be retried.
- Only print `eval-retry` message to terminal for filesystem based tasks.
- Enhance Python logger messages to capture more context from the log record.
- Fix an issue that could result in duplicate display of scorers in log view when using multiple epoch reducers.

## v0.3.19 (02 August 2024)

- [vLLM](https://inspect.aisi.org.uk/models.html#sec-vllm) model provider.
- [Groq](https://groq.com/) model provider.
- [Google Vertex](https://inspect.aisi.org.uk/models.html#google-vertex) model provider.
- [Reduce scores](https://inspect.aisi.org.uk/scorers.html##sec-reducing-epoch) in multi-epoch tasks before computing metrics (defaults to averaging sample values).
- Replace the use of the `bootstrap_std` metric with `stderr` for built in scorers (see [rationale](https://inspect.aisi.org.uk/scorers.html#stderr-note) for details).
- Option to write Python logger entries to an [external file](https://inspect.aisi.org.uk/log-viewer.html#sec-external-file).
- Rename `ToolEnvironment` to `SandboxEnvironment` and `tool_environment()` to `sandbox()` (moving the renamed types from `inspect_ai.tool` to `inspect_ai.util`). Existing symbols will continue to work but will print deprecation errors.
- Moved the `bash()`, `python()`, and `web_search()` functions from `inspect_ai.solver` to `inspect_ai.tool`.  Existing symbols will continue to work but will print deprecation errors.
- Enable parallel execution of tasks that share a working directory.
- Add `chdir` option to `@task` to opt-out of changing the working directory during task execution.
- Enable overriding of default safety settings for Google models.
- Use Python type annotations as the first source of type info for tool functions (fallback to docstrings only if necessary)
- Support for richer types (list, TypeDict, dataclass, Pydantic, etc.) in tool calling.
- Change `ToolInfo` parameters to be directly expressed in JSON Schema (making it much easier to pass them to model provider libraries).
- Validate tool call inputs using JSON Schema and report errors to the model.
- Gracefully handle tool calls that include only a single value (rather than a named dict of parameters).
- Support `tool_choice="any"` for OpenAI models (requires >= 1.24.0 of openai package).
- Make multiple tool calls in parallel. Parallel tool calls occur by default for OpenAI, Anthropic, Mistral, and Groq. You can disable this behavior for OpenAI and Groq with `--parallel-tool-calls false`.
- Invoke rate limit retry for OpenAI APITimeoutError (which they have recently begun returning a lot of more of as a result of httpx.ConnectTimeout, which is only 5 seconds by default.).
- Add `cwd` argument to `SandboxEnvironment.exec()`
- Use `tee` rather than `docker cp` for Docker sandbox environment implementation of `write_file()`.
- Handle duplicate tool call ids in Inspect View.
- Handle sorting sample ids of different types in Inspect View.
- Correctly resolve default model based on CLI --model argument.
- Fix issue with propagating API keys to Azure OpenAI provider.
- Add `azure` model arg for OpenAI provider to force binding (or not binding) to the Azure OpenAI back-end.
- Support for Llama 3 models with the Azure AI provider.
- Add `setup` field to `Sample` for providing a per-sample setup script.
- Score multiple choice questions without parsed answers as incorrect (rather than being an error). Llama 3 and 3.1 models especially often fail to yield an answer.
- Read JSON encoded `metadata` field from samples.
- Show task/display progress immediately (rather than waiting for connections to fill).
- Reduce foreground task contention for Inspect View history loading.
- Ability to host standalone version of Inspect View to view single log files.
- Throw `TimeoutError` if a call to `subprocess()` or `sandbox().exec()` times out (formerly a textual error was returned along with a non-zero exit code).
- Validate name passed to `example_dataset()` (and print available example dataset names).
- Resolve relative image paths within Dataset samples against the directory containing the dataset.
- Preserve `tool_error` text for Anthropic tool call responses.
- Fix issue with rate limit reporting being per task not per eval.
- Set maximum rate limit backoff time to 30 minutes
- Retry with exponential backoff for web_search Google provider.

## v0.3.18 (14 July 2024)

- [Multiple Scorers](https://inspect.aisi.org.uk/scorers.html#sec-multiple-scorers) are now supported for evaluation tasks.
- [Multiple Models](https://inspect.aisi.org.uk/parallelism.html#sec-multiple-models) can now be evaluated in parallel by passing a list of models to `eval()`.
- Add `api_key` to `get_model()` for explicitly specifying an API key for a model.
- Improved handling of very large (> 100MB) log files in Inspect View.
- Use `network_mode: none` for disabling networking by default in Docker tool environments.
- Shorten the default shutdown grace period for Docker container cleanup to 1 second.
- Allow sandbox environment providers to specify a default `max_samples` (set to 25 for the Docker provider).
- Prevent concurrent calls to `eval_async()` (unsafe because of need to change directories for tasks). Parallel task evaluation will instead be implemented as a top-level feature of `eval()` and `eval_async()`.
- Match scorers now return answers consistently even when there is no match.
- Relocate tool related types into a new top-level `inspect_ai.tool` module (previous imports still work fow now, but result in a runtime deprecation warning).
- Decouple tools entirely from solvers and task state (previously they had ways to interact with metadata, removing this coupling will enable tool use in lower level interactions with models). Accordingly, the `call_tools()` function now operates directly on messages rather than task state.
- Support token usage for Google models (Inspect now requires `google-generativeai` v0.5.3).

## v0.3.17 (25 June 2024)

- Optional increased control over the tool use loop via the `call_tools()` function and new `tool_calls` parameter for `generate()`.
- New `per_epoch` option for `CachePolicy` to allow caching to ignore epochs.
- Correctly handle `choices` and `files` when converting `Sample` images to base64.

## v0.3.16 (24 June 2024)

-   Various fixes for the use of Docker tool environments on Windows.
-   Ability to disable cleanup of tool environments via `--no-toolenv-cleanup`.
-   New `inspect toolenv cleanup` command for manually cleaning up tool environments.
-   `ToolError` exception type for explicitly raising tool errors to the model. Formerly, any exception would be surfaced as a tool error to the model. Now, the `ToolError` exception is required for reporting to the model (otherwise other exception types go through the call stack and result in an eval error).
-   Resolve `INSPECT_LOG_DIR` in `.env` file relative to `.env` file parent directory.
-   Use `-` for delimiting `--limit` ranges rather than `,`.
-   Use HF model device for generate (compatibility with multi-GPU).

## v0.3.15 (15 June 2024)

-   [Sandbox Environments](https://inspect.aisi.org.uk/sandboxing.html) for executing tool code in a sandbox.
-   [Caching](https://inspect.aisi.org.uk/caching.html) to reduce the number of model API calls made.
-   The `multiple_choice()` solver now has support for questions with multiple correct answers.
-   More fine grained handling of Claude `BadRequestError` (400) errors (which were formerly all treated as content moderation errors).
-   Filter out empty TextBlockParam when playing messages back to Claude.
-   Automatically combine Claude user messages that include tool content.
-   Revert to "auto" rather than "none" after forced tool call.
-   Provide `TaskState.tools` getter/setter (where the setter automatically syncs the system messages to the specified set of tools).
-   The `use_tools()` function now uses the `TaskState.tools` setter, so replaces the current set of tools entirely rather than appending to it.
-   Set `state.completed = False` when `max_messages` is reached.
-   Allow tools to be declared with no parameters.
-   Allow for null `bytes` field in `Logprobs` and `TopLogprobs`.
-   Support all Llama series models on Bedrock.
-   Added `truthfulqa` benchmark.
-   Added `intercode-ctf` example.

## v0.3.14 (04 June 2024)

-   Stream samples to the evaluation log as they are completed (subject to the new `--log-buffer` option). Always write completed samples in the case of an error or cancelled task.
-   New `"cancelled"` status in eval log for tasks interrupted with SIGINT (e.g. Ctrl-C). Logs are now written for cancellations (previously they were not).
-   Default `--max-samples` (maximum concurrent samples) to `--max-connections`, which will result in samples being more frequently completed and written to the log file.
-   For `eval_retry()`, copy previously completed samples in the log file being retried so that work is not unnecessarily repeated.
-   New `inspect eval-retry` command to retry a log file from a task that ended in error or cancellation.
-   New `retryable_eval_logs()` function and `--retryable` option for `inspect list logs` to query for tasks not yet completed within a log directory.
-   Add `shuffled` property to datasets to determine if they were shuffled.
-   Remove unused `extensions` argument from `list_eval_logs()`.

## v0.3.13 (31 May 2024)

-   Bugfix: Inspect view was not reliably updating when new evaluation logs were written.

## v0.3.12 (31 May 2024)

-   Bugfix: `results` was not defined when no scorer was provided resulting in an error being thrown. Fixed by setting `results = EvalResults()` when no scorer is provided.
-   Bugfix: The viewer was not properly handling samples without scores.

## v0.3.11 (30 May 2024)

-   Update to non-beta version of Anthropic tool use (remove legacy xml tools implementation).

## v0.3.10 (29 May 2024)

-   **BREAKING:** The `pattern` scorer has been modified to match against any (or all) regex match groups. This replaces the previous behaviour when there was more than one group, which would only match the second group.
-   Improved performance for Inspect View on very large datasets (virtualized sample list).
-   ToolChoice `any` option to indicate the model should use at least one tool (supported by Anthropic and Mistral, mapped to `auto` for OpenAI).
-   Tool calls can now return a simple scalar or `list[ContentText | ContentImage]`.
-   Support for updated Anthropic tools beta (tool_choice and image tool results).
-   Report tool_error back to model if it provides invalid JSON for tool calls arguments (formerly this halted the entire eval with an error).
-   New `max_samples` option to control how many samples are run in parallel (still defaults to running all samples in parallel).
-   Add `boolq.py` benchmark.
-   Add `piqa.py` benchmark.
-   View: Improved markdown rendering (properly escape reference links).
-   Improved typing for example_dataset function.
-   Setuptools entry point for loading custom model extensions.
-   Break optional `tuple` return out of `ToolResult` type.
-   Bugfix: always read original sample message(s) for `TaskState.input_text`.
-   Bugfix: remove write counter from log (could have resulted in incomplete/invalid logs propagating to the viewer).
-   Bugfix: handle task names that include spaces in log viewer.

## v0.3.9 (14 May 2024)

-   Add `ollama` local model provider.
-   Add `multi_scorer()` and `majority_vote()` functions for combining multiple scorers into a single score.
-   Add support for multiple model graders in `model_graded_qa()`.
-   Raise `TypeError` for solvers and scorers not declared as `async`.
-   Fallback to standard parse if `NaN` or `Inf` is encountered while reading log file header.
-   Remove deprecated support for matching partial model names (e.g. "gpt" or "claude").

## v0.3.8 (07 May 2024)

-   Exclude null config values from listings in log viewer.

## v0.3.7 (07 May 2024)

-   Add support for logprobs to HF provider, and create uniform API for other providers that support logprobs (Together and OpenAI).
-   Provide an option to merge assistant messages and use it for Anthropoic models (as they don't allow consecutive assistant messages).
-   Supporting infrastructure in Inspect CLI for VS Code extension (additional list and info commands).

## v0.3.6 (06 May 2024)

-   Show first log file immediately (don't wait for fetching metadata for other logs)
-   Add `--version` CLI arg and `inspect info version` command for interrogating version and runtime source path.
-   Fix: exclude `null` config values in output from `inspect info log-file`

## v0.3.5 (04 May 2024)

-   Fix issue with logs from S3 buckets in inspect view.
-   Add `sort()` method to `Dataset` (defaults to sorting by sample input length).
-   Improve tokenization for HF provider (left padding, attention mask, and allow for custom chat template)
-   Improve batching for HF provider (generate as soon as queue fills, thread safety for future.set_result).
-   Various improvements to documentation.

## v0.3.4 (01 May 2024)

-   `write_eval_log()` now ignores unserializable objects in metadata fields.
-   `read_eval_log()` now takes a `str` or `FileInfo` (for compatibility w/ list returned from `list_eval_logs()`).
-   Registry name looks are now case sensitive (fixes issue w/ loading tasks w/ mixed case names).
-   Resiliency to Python syntax errors that occur when enumerating tasks in a directory.
-   Do not throw error if unable to parse or load `.ipynb` file due to lack of dependencies (e.g. `nbformat`).
-   Various additions to log viewer display (log file name, dataset/scorer in listing, filter by complex score types).
-   Improvements to markdown rendering in log viewer (don't render intraword underscores, escape html tags).

## v0.3.3 (28 April 2024)

-   `inspect view` command for viewing eval log files.
-   `Score` now has an optional `answer` field, which denotes the answer text extracted from model output.
-   Accuracy metrics now take an optional `ValueToFloat` function for customising how textual values mapped to float.
-   Made `model_graded_qa` more flexible with separate `instruction` template and `grade_pattern`, as well providing `partial_credit` as an option.
-   Modify the default templates for `chain_of_thought()` and `self_critique()` to instruct the model to reply with `ANSWER: $ANSWER` at the end on its own line.
-   Improved numeric extraction for `match(numeric=True)` (better currency and decimal handling).
-   Improve `answer()` patterns so that they detect letter and word answers both within and at the end of model output.
-   `Plan` now has an optional `cleanup` function which can be used to free per-sample resources (e.g. Docker containers) even in the case of an evaluation error.
-   Add `Dataset.filter` method for filtering samples using a predicate.
-   `Dataset` slices (e.g. `dataset[0:100]`) now return a `Dataset` rather than `list[Sample]`.
-   Relative path to `INSPECT_LOG_DIR` in `.env` file is now correctly resolved for execution within subdirectories.
-   `inspect list tasks` and `list_tasks()` now only parse source files (rather than loading them), ensuring that it is fast even for task files that have non-trivial global initialisation.
-   `inspect list logs` and `list_eval_logs()` now enumerate log files recursively by default, and only enumerate json files that match log file naming conventions.
-   Provide `header_only` option for `read_eval_log()` and `inspect info log-file` for bypassing the potentially expensive reading of samples.
-   Provide `filter` option for `list_eval_logs()` to filter based on log file header info (i.e. anything but samples).
-   Added `__main__.py` entry point for invocation via `python3 -m inspect_ai`.
-   Removed prompt and callable from model `ToolDef` (renamed to `ToolInfo`).
-   Fix issue with accesses of `completion` property on `ModelOutput` with no choices.

## v0.3.2 (21 April 2024)

-   Initial release.<|MERGE_RESOLUTION|>--- conflicted
+++ resolved
@@ -1,16 +1,13 @@
 ## Unreleased
 
-<<<<<<< HEAD
+- Sandbox Service: Specify instance externally so a single script can service multiple instances.
 - Inspect View: Add support for cmd + arrow up/down to navigate the samples list.
 - Inspect View: Improve scroll keyboard handling in sample transcript view.
 - Inspect View: Improve scroll keyboard handling in sample messages view.
-=======
-- Sandbox Service: Specify instance externally so a single script can service multiple instances.
   
 ## 0.3.131 (08 September 2025)
 
 - OpenAI: Correct serialization of web search tool calls (prevent 400 errors).
->>>>>>> 653e2713
 
 ## 0.3.130 (06 September 2025)
 
