--- conflicted
+++ resolved
@@ -13,11 +13,8 @@
 - ReAct Agent: Add submit tool content to assistant message (in addition to setting the `completion`).
 - Metrics: Compute metrics when an empty list of reducers is provided (do not reduce the scores before computing metrics). Add `--no-epochs-reducer` CLI flag for specifying no reducers.
 - Inspect View: Add support for filtering sample transcripts by event types. Be default, filter out `sample_init`, `sandbox`, `store`, and `state` events.
-<<<<<<< HEAD
 - Inspect View: Add support for displaying raw markdown source when viewing sample data.
-=======
 - Inspect View: Remove sample list / title content when sample is displaying (prevents find from matching content behind the sample detail).
->>>>>>> 03f4ddef
 - Bugfix: Fix error in reducing scores when all scores for a sample are NaN.
 
 
