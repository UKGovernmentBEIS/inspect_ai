--- conflicted
+++ resolved
@@ -1,15 +1,13 @@
 
-<<<<<<< HEAD
 ## Unreleased
 
 - Memoize calls to `get_model()` so that model instances with the same parameters are cached and re-used (pass `memoize=False` to disable).
 - Async context manager for `Model` class for optional scoped usage of model clients.
-=======
+
 ## v0.3.66 (17 February 2025)
 
 - Docker: Correct compose file generation for Dockerfiles w/ custom stem or extension.
 - Escape brackets when rendering task config (another textual 2.0 fix)
->>>>>>> d348cabb
 
 ## v0.3.65 (16 February 2025)
 
