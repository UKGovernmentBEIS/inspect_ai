--- conflicted
+++ resolved
@@ -1,11 +1,8 @@
 ## Unreleased
 
-<<<<<<< HEAD
 - Google: Correct capture and playback of `thought_signature` in `ContentReasoning` blocks.
-=======
 - Anthropic: Set 4k as default max_token limit for Claude 3.5 (same as Claude 3.0).
 - Scoring: Support for using `@scanner` functions as scorers.
->>>>>>> 5ee1fdbe
 
 ## 0.3.142 (27 October 2025)
 
