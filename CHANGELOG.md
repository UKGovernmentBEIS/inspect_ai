## Unreleased

<<<<<<< HEAD
- [Early Stopping](https://inspect.aisi.org.uk/early-stopping.html.md) API for ending tasks early based on previously scored samples.
=======
- Logging: Support for writing logs to Azure Blob Storage (`az://`).
>>>>>>> 757dd21e
- React Agent: Remove newlines from default prompts.
- Bugfix: Copy `metadata` field to new eval for `eval-retry`.

## 0.3.153 (05 December 2025)

- Agent Bridge: Don't print serialization warnings when going from Pydantic -> JSON (as we use beta types that can cause warnings even though serialization works as intended).
- Batch Processing: Enable customizing of batch status rendering.
- Inspect View: Expand dictionary scores into separate scores when viewing samples.

## 0.3.152 (04 December 2025)

- [Update Plan](https://inspect.aisi.org.uk/tools-standard.html#sec-update-plan) tool for tracking steps and progress across longer horizon tasks.
- [Code Execution](https://inspect.aisi.org.uk/tools-standard.html#sec-code-execution) tool for executing Python code in a stateless sandbox running on model provider servers. 
- Anthropic: Support for new [Effort](https://platform.claude.com/docs/en/build-with-claude/effort) setting (`--effort`) for trading off between response thoroughness and token efficiency. 
- Anthropic: Include native `web_fetch` tool as part of `web_search()` implementation (matching capability of other providers that have native web search).
- Anthropic: Use required `caller` field for server tool uses (required by package version 0.75, which is now the minimum version).
- OpenAI: Check for mismatches between specified model and Azure deployment URL.
- Mistral: Use the new Conversation API by default (disable with `-M conversation_api=False`).
- Mistral: Added support for native web_search and code_execution tools (executed server side).
- Mistral: Added support for document input.
- Grok: Support for server-side MCP tool calling.
- VLLM and SGLang: Default to 5 second retry policy when server rejects requests due to saturated GPU (customize with model arg `retry_delay`).
- Model API: Assign new message ID when combining messages for replay to providers.
- MCP Tools Bridge: Added `BridgedToolsSpec` and `bridged_tools` parameter to `sandbox_agent_bridge()` for exposing host-side Inspect tools to sandboxed agents via MCP protocol.
- Analysis: Support passing `EvalLog` objects directly to dataframe functions (`samples_df()`, `evals_df()`, `messages_df()`, `events_df()`).
- Dependencies: Update to `mcp` package version 1.23.0.
- Inspect View: Fix regression where the display of samples with errors would result in unusuably wide sample list view.
- Inspect View: Properly compute sample list columns for running evaluations that return dictionary scores.
- Bugfix: Ensure that entry points are not scanned repeatedly when there are no targets.

## 0.3.151 (30 November 2025)

- Memory tool: Added [memory()](https://inspect.aisi.org.uk/tools-standard.html#sec-memory) tool and bound it to native definitions for providers that support it (currently only Anthropic).
- Grok: Correctly reconstruct assistant tool calls when replaying messages to API.
- Grok: Round trip encrypted reasoning (made available in v1.4.0 of `xai_sdk`, which is now required).
- Anthropic: Protect against signature not being replayed (can occur for agent bridge) by saving a side list of signatures.
- Sandboxes: For "local" and "docker" sandbox providers, treat `output_limit` as a cap enforced with a circular buffer (rather than a limit that results in killing the process and raising).
- Sandboxes: Added `evals_in_eval` example for running Inspect evaluations inside other evaluations.
- Model API: Enable model providers to have custom retry wait strategies (use 5 second fixed wait for vllm).
- Prevent querying of local timezone and forbid naïve `datetime`'s via DTZ lint rule. 
- Dependencies: Change jsonpath-ng requirement to >=1.6.0 (formerly required >= 1.7.0).
- Dependencies: Move from unmaintained `nest_asyncio`, which is fundamentally incompatible with Python 3.14, to `nest_asyncio2`, which has explicit 3.14 compatibility.
- Inspect View: Improve markdown rendering performance.
- Inspect View: Reduce use of virtualized display for smaller transcripts and message lists.
- Inspect View: Add support for copying sample messages (as text).
- Inspect View: Improved JSON parsing performance & scalability.
- Bugfix: Correct normalization of sample id for `read_eval_log()` with JSON log files.
- Bugfix: Correctly handle more complex list operations when detecting changes in state and store.

## 0.3.150 (25 November 2025)

- Anthropic: Enable [interleaved-thinking](https://platform.claude.com/docs/en/build-with-claude/extended-thinking#interleaved-thinking) by default for Claude 4 models.
- Anthropic: Smarter `max_tokens` handling to prevent exceeding model max tokens when reasoning tokens are specified. 
- OpenAI: Limit reasoning summary capability probe to 1 request.
- Google: Attach thought signature to first function call, even if a message also has text.
- Grok: Correctly handle web_search tool intermixed with other tool types.
- OpenRouter: Pass reasoning_effort = "none" through to models rather enabled=False.
- Model API: Conversion functions for translating raw model input and output into Inspect types.
- Hooks: Ensure that on_sample_start and on_sample_end are called on the same coroutine.
- Registry: Add `RegistryInfo` and `registry_info()` to the public API. 
- Bugfix: Ensure that `prompt_cache_retention` is correctly forwarded by agent bridge to responses API.

## 0.3.149 (23 November 2025)

- Inspect View: Truncate display of large sample summary fields to improve performance.
- Inspect View: Fix regression in displaying S3 log files in VS Code.
- Bugfix: Truncate large target fields in sample summaries.

## 0.3.148 (21 November 2025)

- Bugfix: Fix Google provider serialization of thought signatures on replay.

## 0.3.147 (21 November 2025)

- Google: Support for `--reasoning-effort` on Gemini 3.0 models.
- Anthropic: Support for [Structured Output](https://inspect.aisi.org.uk/structured.html) for Sonnet 4.5 and Opus 4.1.
- Anthropic: Don't insert "(no content)" when replaying empty assistant messages with tool calls.
- OpenAI: Don't remove consecutive reasoning blocks (earlier versions of the API would give 400 errors, this no longer occurs).
- OpenAI: Add `prompt_cache_retention` custom model arg (bump required version of `openai` package to v2.8.0).
- Eval Set: Task identifiers can now vary on `model_args` (which enables sweeping over these variables).
- Eval Logs: Compatibility with Hugging Face filesystem (hf://).
- Eval Logs: Don't forward credentials when using aioboto3 with S3 (was preventing use of AWS credential chain).
- Inspect View: Streaming for log bytes requests in fastapi view server.
- Bugfix: Fix incorrect approver behavior with multiple tool calls
- Bugfix: Correctly handle distinguishing eval set tasks based on `solver` passed to `eval_set()`.

## 0.3.146 (15 November 2025)

- Added `cache` configuration to `GenerateConfig` (formerly was only available as a parameter to `generate()`).
- ReAct agent: `on_continue` can now return a new `AgentState`.
- OpenAI: Retries for `APIConnectionError`.
- OpenAI: Support for `reasoning_effort="none"` (now available with gpt-5.1).
- Grok: Retries for 520 (UNKNOWN) errors.
- Bugfix: Properly load scorer metrics when using solver scoring.
- Bugfix: Properly handle `None` as value of `arguments` when parsing tool calls.
- Bugfix: Fix sandbox tools install for sandbox envs with non-root default user.
- Bugfix: Fix model name preservation in eval logs for service-prefixed models.

## 0.3.145 (09 November 2025)

- OpenAI: Show reasoning summaries by default (auto-detect whether current account is capable of reasoning summaries and fallback as required).
- OpenAI: Support for `logprobs` and `top_logprobs` in Responses API (note that logprobs are not supported for reasoning models).
- Grok: Updated provider implementation using `xai_sdk` package (rather than using OpenAI compatible endpoint).
- Grok: Support for server-side `web_search()` tool.
- Grok: Support for generating structured outputs (outputs constrained by JSON Schema).
- OpenRouter: Add `reasoning_enabled` model arg to optionally disable reasoning for hybrid models.
- Eval Set: Enable optional explicit specification of `eval_set_id` 
- Bugfix: Properly handle `content` of type `str` in Responses API agent bridge.

## 0.3.144 (05 November 2025)

- Eval Set: Task identifiers can now vary on `GenerateConfig` and `solver` (which enables sweeping over these variables).
- Eval Logs: Don't resolve attachments within `ModelEvent.call` by default, which prevents O(N) memory footprint for reading transcripts.
- OpenAI: Update for typing change to `ResponseOutputText` in v2.7.0 of `openai` package.
- Grok: Correct handling of `reasoning_effort` parameter (only supported by `grok-3-mini` and only `low` and `high`values are supported).
- Inspect View: Fixed theming issue with the score selector control in VS Code.
- Inspect View: Improve display of grouped metrics
- Inspect View: Don't render markdown images in the sample list input, target, or answer.
- Inspect View: Add Copy UUID button to sample toolbar.
- Inspect View: Add new samples view which displays a grid of all samples within a given folder of tasks (recursively).
- Inspect View: Invalidate client side caches for updates to statically deployed versions of the viewer.
- Inspect View: Fix flash of error that can occur when viewing folders with no eval-set info in statically deployed versions of the viewer.

## 0.3.143 (29 October 2025)

- Google: Correct capture and playback of `thought_signature` in `ContentReasoning` blocks.
- Anthropic: Set 4k as default max_token limit for Claude 3.5 (same as Claude 3.0).
- Scoring: Support for using `@scanner` functions as scorers.
- Bugfix: Prevent condensing of model event `output` during execution (only condense `call`).
- Bugfix: Defer binding of default value for `logs` in data frame functions.

## 0.3.142 (27 October 2025)

- Google: Distribute citations from web search to individual ContentText parts (rather than concatenating into a single part).
- Google: Support options (time interval) for Gemini Web Search.
- Inspect View: Fix performance regression when loading a log view from an S3 bucket.
- Inspect View: Fix flash of 'No events' message when loading sample transcripts.

## 0.3.141 (27 October 2025)

- OpenAI: Use `responses_store=false` by default (handling reasoning via the "reasoning.encrypted_content" include option).
- OpenAI: Don't include "metadata" extra body parameter when `responses_store` is False.
- Anthropic: Increase default `max_tokens` to 32,000 for Claude 4 models.
- OpenRouter: Classify `JSONDecodeError` as a retry-able infrastructure error.
- Remove Goodfire model provider (as the goodfire package has been archived/deprecated).
- Eval logs: Track dirty working tree state in `EvalRevision` (includes `dirty` field indicating uncommitted changes or untracked files at eval time).
- Inspect View: Display copy button for model events api request and response JSON.
- Inspect View: Support selecting multiple scorers for display in the sample list.
- Inspect View: Show multiple scores in sample view.
- Inspect View: Fix issue where samples would jump around when viewing running evals with high concurrency.
- Inspect View: Improve log and sample list performance by adding a persistent local cache.
- Inspect View: Display a message when there are no events to display in a transcript.
- Bugfix: Correctly resolve relative sandbox config paths in `eval-retry` when CWD differs from task directory.
- Bugfix: Don't check working time limit when there is a model generation in flight.
- Bugfix: Fix broken Pydantic @model_validator's that assumed the input was a dict.
- Bugfix: Fix `run_coroutine` to exit internal catch handler before running the coroutine.

## 0.3.140 (20 October 2025)

- Tests: Skip git revision detection and realtime logging during pytest runs to improve test performance.
- Inspect View: Fix regression that resulted in an error when displaying JSON log files.

## 0.3.139 (18 October 2025)

- OpenAI: Handle `Message` input types that have no `"type"` field in responses API.
- Google: Improve model API call diagnostics to accurately reflect request body sent by the Python client.
- Model API: Support for refreshing API keys during long-running evaluations via the `override_api_key()` hook.
- Datasets: Use readahead content caching by default for reading CSV and JSON datasets from S3.
- Datasets: Enable json dataset reader to support `dict` as well as `list` for underlying data.
- Inspect View: Improve the display of grouped metrics.
- Bugfix: Fix `edit_score()` silently editing only first epoch in multi-epoch evaluations (now requires explicit `epoch` parameter).
- Bugfix: Fix errors that could occur when re-scoring with duplicated scorer names.
- Bugfix: Fix regression in running samples display resulting from condensing model event messages.

## 0.3.138 (16 October 2025)

- Added model API for [Hugging Face Inference Providers](https://inspect.aisi.org.uk/providers.html#hugging-face-inference-providers).
- Agent bridge: Support for OpenAI 'custom' tools (required by Codex apply_patch tool).
- Agent bridge: New `messages_to_openai_responses()` function.
- OpenAI: Use background processing for `gpt-5-pro` by default.
- OpenAI: Use "developer" role for system messages for all models (formerly was only o-series and gpt5).
- Anthropic: Support `parallel_tool_calls` option for tool choice.
- Google: Enable support for `logprobs` and `top_logprobs`.
- Groq: Update "model_length" stop reason detection for latest way of reporting bad requests.
- Bedrock: Detect `model_length` stop reason based on additional error pattern.
- Bedrock: Ensure that list of `content` can never be empty.
- VLLM: Catch additional model_length stop reasons.
- Scoring: New `edit_score()` and `recompute_metrics()` functions for modifying evaluation scores with provenance tracking and metric recomputation.
- Scoring: When re-scoring an eval, use the correct sample uuid in TaskState.
- Scoring: Periodically flush samples when scoring with streaming enabled.
- Model API: Added `attempt_timeout` to `GenerateConfig` (governs timeout for individual attempts and still retries if timeout is exceeded).
- Analysis: Handle string columns which exceed the pyarrow 2GB limit (convert to large_string).
- Logging: Condense `ModelEvent` immediately to prevent O(N) memory usage for long message histories.
- Adjust terminal progress display to accommodate longer task names.
- Inspect View: Properly display task error when a task error is present in the log file.
- Inspect View: Improve display of running eval sets (correct duplicate files and incorrect progress display).
- Inspect View: Provide option to run `inspect view` server using uvicorn / fastapi.
- Python Versions: Use explicit `Union` for `TypeAlias` (required by Python 3.14).
- Bugfix: Fix improperly scoped use of restrictive `umask` that led to permission problems with `bash_session` tool.
- Bugfix: Ensure that init span is always cleaned up even when sandbox init fails.
- Bugfix: Ensure that calls to generate always sync the cache state to the current sample's epoch.
- Bugfix: Don't use default values for `list` and `dict` parameters (rather use `None` and initialize on use).
- Bugfix: When reading log files, tolerate `SubtaskEvent.input` values that aren't of the required `dict` type.

## 0.3.137 (07 October 2025)

- OpenAI: Support for tool calls returning images (requires v2.0 of `openai` package, which is now required).
- Anthropic: Retry requests that get an error body payload with 'internal server error'
- Agents: Improve overload return value typing for agent `run()` function.
- Task display: Improved reporting of errors that occur during log initialization.
- Event API: Created new `inspect_ai.event` module with event related tyeps and functions.
- Model API: Use context var for managing background task group.
- Model API: Add canonical model naming for consistent querying across service routing prefixes (vertex/, azure/, bedrock/).
- Inspect View: Properly truncate sample input and and target (in sample header) even when it contains large pre-formatted text blocks.
- Dependencies: Update to fsspec 2025.9.0 to match upper bound of HF datasets.
- Dependencies: Allow any version of `rich` > 13.3.3 save for 14.0.0 (which had an infinite recursion bug affecting stack traces with exception groups).
- Dependencies: Unpin textual dependency (was <= 4.0.0 is now >=2.1.0) as we have mitigated layout issue we saw in 4.0.0.
- Bugfix: Honor `resolve_attachments` in score command when `stream=True`.
- Bugfix: Allow cancellation errors to propagate when `fail_on_error=False`.
- Bugfix: text_editor tool now supports relative file paths.
- Bugfix: Fix crash when determining tool_param based on type hint of Any in Python 3.10 w/Pydantic 2.12.0.

## 0.3.136 (02 October 2025)

- Google: Manage Google client lifetime to scope of call to `generate()`.
- Eval logs: Add message count tracking to evaluation logs for quick analysis without loading full samples.
- Scoring: Fix regression in `inspect score` command (and `inspect_score` function) when scoring log files on S3.
- Inspect View: Improve display of OpenAI Codex tool calls in transcript and messages.
- Inspect View: Display eval set progress in the lower right corner of the log list.
- Inspect View: Make message and event link affordances slightly more discoverable.
- Inspect View: Preserve query parameters in log viewer URLs when copying links.
- Inspect View: Fix issue where sometimes the incorrect log is displayed when new logs are added to a log directory while viewing a log.

## 0.3.135 (29 September 2025)

- OpenAI: Capture reasoning summaries even when there is encrypted reasoning content.
- Anthropic: Update text editor tool detection to support latest text editor tool for Claude Sonnet 4.5.
- Inspect View: Improve rendering for Codex CLI shell tool output.

## 0.3.134 (27 September 2025)

- Agent bridge: Enable bridge filters to modify generation inputs (messages, tools, config, etc.).
- Agent bridge: Ensure that bridge filters also take advantage of `retry_refusals` loop.
- Agent bridge: Workaround Codex CLI not passing `detail` along with images.
- OpenAI: Automatically switch to the completions API when `--num-choices` is specified.
- Model APIs: Improve legibility/clarify of error messages when updated versions of anthropic or openai packages are required.
- Dataframes: Added `SampleScores` column group for extracting score answer, explanation, and metadata.
- Sandbox tools: Rewrite `inspect-ai` package installation type detection code.
- Task: Support mixed metrics (both direct metrics and dict groupings in the same list), matching the flexibility of the @scorer decorator.
- Inspect View: Fix regression sorting folder and logs in list (folders should sort to the front of the list)
- Inspect View: Properly reset page when navigating between folders.
- Inspect View: Always show reasoning blocks (previously we hid them when there was no content, i.e. Responses API store=True).
- Inspect View: Improve the display of Codex Agent `update_plan` and `shell` tool inputs.
- Inspect View: Fix flash of error message when initially viewing a log file in VS Code.
- Inspect View: Properly create tree for transcripts when tasks include async work generating spans and events.
- Bugfix: Properly deserialize `EvalSet` when optional values are missing.
- Bugfix: Fix "auto" message truncation in react agent.
- Bugfix: Update various tests to react to Google's deprecation of old models.

## 0.3.133 (22 September 2025)

- Sandbox tools: bash_session, text_editor, and sandbox MCP servers no longer require a separate pipx install (they are now automatically injected into sandbox as a static binary with no Python dependencies).
- Agent bridge: Python is no longer required within containers using the sandbox agent bridge.
- Agent bridge: Enhance automatic state tracking by ignoring shorter sub-agent generations.
- Agent bridge: Add `retry_refusals` option for automatically retrying refusals a set number of times.
- Eval logs: Option to resolve attachments for `convert_eval_logs()`.
- Eval logs: Option to stream processing for `convert_eval_logs()`.
- Google: Support disabling thinking for Gemini 2.5 Flash (warn if thinking is disabled for 2.5-Pro which doesn't support disabling thinking).
- Bedrock: Support for reasoning content in Bedrock models.
- Model grading: `model_graded_qa()`, `model_graded_fact()`) now look for the "grader" model-role by default.
- Human agent: Enable installation even when default tool user is not root.
- Hooks: Added `on_sample_scoring()` and `on_model_cache_usage()` hooks.
- Hooks: Propagate LimitExceededError so that hooks can raise limit errors.
- Hooks: Emit `on_run_end()` even when the eval is cancelled.
- Scoring: Allow scorers to return `None` to indicate that they did not score the sample. Such samples are excluded from reductions and metrics.
- Scoring: Resolve task metrics on to scores returned by solvers.
- Scoring: Use `Sequence` and `Mapping` types for metrics on scorer decorator.
- Scoring: Properly make sample events available in the transcript during re-scoring an eval log.
- Inspect View: Display pending tasks in eval sets (tasks that have not yet started running)
- Inspect View: Fine tune status appearance to improve legibility
- Inspect View: Fix issue displaying folders with with overlapping path prefixes.
- Bugfix: Fix Google Gemini 2.5 function calling configuration error when using native search tools.
- Bugfix: Enable passing no reducers to `async_score` in eval score.
- Bugfix: Handle non-contiguous task sequences in task batching.

## 0.3.132 (12 September 2025)

- Anthropic: Support for images with mime type image/bmp.
- Sandbox Service: Specify instance externally so a single script can service multiple instances.
- Agent Bridge: Capture message history in agent state for all bridge generations.
- Agent Bridge: Embed sandbox service client in sandbox bridge proxy (for ease of bundling).
- Agent Bridge: Respect `store=False` from bridge client and don't insist on `id` being included with reasoning (as it is not returned in `store=False` mode).
- Sandboxes: Add Sandbox Injection API for Dynamic Environment Setup.
- Scoring: Resolve task or eval level metrics onto scorers immediately rather than waiting until scoring.
- Logging: Flush log more frequently for very small numbers of samples.
- Model Roles: Support specifying model roles on the CLI with config and model args (via YAML or JSON).
- Inspect View: Add support for cmd + arrow up/down to navigate the samples list.
- Inspect View: Improve scroll keyboard handling in sample transcript view.
- Inspect View: Improve scroll keyboard handling in sample messages view.
- Inspect View: Improve find support within sample list, transcript, and messages.
- Inspect View: Fix issue that would result in `attachments:/` appearing in content when viewing running samples.
- Bugfix: Fix file info on filesystem without mtime.
- Bugfix: Correct rendering of tool call errors in running samples transcript.
- Bugfix: Use AzureAI token provider even when no API key is available.
- Bugfix: Ensure that assistant content without reasoning is always passed to responses API.
  
## 0.3.131 (08 September 2025)

- OpenAI: Correct serialization of web search tool calls (prevent 400 errors).

## 0.3.130 (06 September 2025)

- Agent Bridge: Option to force the sandbox agent bridge to use a specific model.
- Agent Bridge: New `filter` option to enable bridge to filter model generate calls.
- Agent Bridge: Ensure that Anthropic can't yield an empty system parameter.
- Agent Bridge: Increase polling interval for sandbox agent bridge to 2 seconds (was 0.2 seconds).
- OpenAI Compatible: Add support for using Responses API via `responses_api` model arg.
- Eval Set: Enable running additional epochs against an already completed eval set.
- Eval Set: Add `eval_set_id` to log file (unique id for eval set across invocations for the same `log_dir`).
- Eval Retry: Use the same `log_format` as the log which is being retried.
- Task Display: Render tool outputs based on model events rather than tool events (compatible w/ external tool calling e.g. for agent bridge).
- Sandbox Service: Don't emit sandbox events for sandbox service RPC calls.
- Hooks: New `EvalSetStart` and `EvalSetEnd` hook methods.
- Scoring: `inspect score` now supports streaming via the `--stream` argument.
- Inspect View: Starting the view server with a path to a specific log file will automatically open that log file (if it exists) rather than showing the log list.
- Inspect View: Improve sample scoring detail layout
- Inspect View: Reduce h1-h6 heading sizes
- Inspect View: Fix error that caused 'json too large' message to appear incorrectly for sample JSON.
- Inspect View: Improve filtering of log files in log list (improve performance and loading progress).
- Inspect View: Add cmd+F shortcut for filtering log in log list.
- Inspect View: Fix regression in tool input syntax highlighting.
- Inspect View: Focus transcript or messages when sample dialog is loaded, allowing use of keyboard shortcuts like cmd + arrow down for scrolling.
- Inspect View: Focus log list when the log list is shown, allowing use of keyboard shortcuts like cmd + F.
- Bugfix: Ensure ETags always match content when reading S3 logs to prevent write conflicts.

## 0.3.129 (03 September 2025)

- Agent Bridge: Don't use `concurrency()` for agent bridge interactions (not required for long-running proxy server or cheap polling requests).
- Sandboxes: Add `concurrency` parameter to `exec()` to advise whether the execution should be subject to local process concurrency limits.

## 0.3.128 (02 September 2025)

- Agent Bridge: Correctly dispatch LimitExceededError which occurs during proxied model calls.
- Agent Bridge: Respect reference vs. value semantics of agent caller (enables preservation of messages when agent is run via `as_solver()`).
- OpenAI: Update types to match `openai` v1.104.1 (which is now the minimum required version).
- Mistral: Support for updated use of `ThinkChunk` types in mistralai v1.9.10.
- Groq: Support for `--reasoning-effort` parameter (works w/ gpt-oss models).
- Scoring: Use fallback unicode numeric string parser when default `str_to_float()` fails.
- Bugfix: Work around OpenAI breaking change that renamed "find" web search action to "find_in_page" (bump required version of `openai` package to v1.104.0).

## 0.3.127 (01 September 2025)

- Bugfix: Preserve sample list state (e.g. scroll position, selection) across sample open/close.

## 0.3.126 (01 September 2025)

- Agent Bridge: OpenAI Responses API and Anthropic API are now supported alongside the OpenAI Completions API for both in-process and sandbox-based agent bridges.
- Agent Bridge: Bridge can now automatically keep track of `AgentState` changes via inspecting model traffic running over the bridge.
- Agent Bridge: Improved id stability across generations to prevent duplicated messages in `messages_df()`.
- Agent Bridge: Ensure that explicitly specified `GenerateConfig` values for models override bridged agent config.
- Agent `handoff()`: Use `content_only()` filter by default for handoff output and improve detection of new content from handed off to agents. 
- Model API: Refine available tool types for `ContentToolUse` ("web_search" or "mcp_call")
- Model API: Remove `internal` field from `ChatMessageBase` (no longer used).
- OpenAI: Added `responses_store` model arg for explicitly enabling or disabling the responses API.
- Google: Pass tool parameter descriptions for nullable and `enum` typed fields.
- Google: Support `thought_signature` for thought parts.
- Google: Use role="user" for tool call results rather than role="function".
- MCP: Export MCP server configuration types (`MCPServerConfig` and Stdio and HTTP variants).
- Sandbox Service: New `instance` option for multiple services of the same type in a single container.
- Sandbox Service: New `polling_interval` option for controlling polling interval from sandbox to scaffold (defaults to 2 seconds, overridden to 0.2 seconds for Docker sandbox).
- ReAct Agent: Add submit tool content to assistant message (in addition to setting the `completion`).
- Metrics: Compute metrics when an empty list of reducers is provided (do not reduce the scores before computing metrics). Add `--no-epochs-reducer` CLI flag for specifying no reducers.
- Scoring: Make `match` more lenient when numeric matches container markdown formatting.
- Concurrency: Add `visible` option for `concurrency()` contexts to control display in status bar.
- Inspect View: Add support for filtering sample transcripts by event types. Be default, filter out `sample_init`, `sandbox`, `store`, and `state` events.
- Inspect View: Add support for displaying raw markdown source when viewing sample data.
- Inspect View: Remove sample list / title content when sample is displaying (prevents find from matching content behind the sample detail).
- Inspect View: Custom rendering for TodoWrite tool calls.
- Bugfix: Fix error in reducing scores when all scores for a sample are NaN.
- Bugfix: Correctly extract authorization token from header in MCP remote server config.

## 0.3.125 (25 August 2025)

- Scoring: Refactor `inspect score` to call same underlying code as `score()`.
- Bugfix: Fix regression in CLI scoring.

## 0.3.124 (24 August 2025)

- Agent Bridge: New context-manager based `agent_bridge()` that replaces the deprecated `bridge()` function.
- Agent Bridge: `sandbox_agent_bridge()` to integrate with CLI based agents running inside sandboxes.
- Agent Bridge: Inspect model roles can now be addressed by bridged agents (e.g. "inspect/red-team").
- ReAct Agent: Allow for a ToolDef to be passed to an AgentSubmit type.
- Model API: `user_prompt()` function for getting the last user message from a list of messages.
- Model API: `messages_to_openai()` and `messages_from_openai()` functions for converting to and from OpenAI-style message dicts.
- Groq: Support `response_schema` option for providing a JSON schema for model output.
- VLLM: Allow specifying the port when starting up a new vllm server.
- Eval Log: For sample summaries, preserve all sample and score fields that are less than 1k in size.
- CLI: Yield error exit code (1) if no tasks to evaluate are found at the specified path.
- Eval Set: You can now run eval sets in log dirs containing unrelated eval log files using the `--log-dir-allow-dirty` option.
- Add `--continue-on-fail` option for `eval()` and `eval_set()`.
- Scoring: Add `copy` option to `score_async()` (defaults to `True`) to control whether the log is deep copied before scoring.
- Inspect View: Convert samples in the sample list to use simple a tags for navigation. This allows typical user gestures like cmd+click to work correctly.
- Inspect View: Update document titles when viewing a sample, log, or log dir to better disambiguate tabs or windows. Use reverse pyramid to place details at the head of the title.
- Inspect View: Increase sample size limit to 100MB (samples larger than that are not browsable in the viewer).
- Tool Support: Converted to a new runtime reconnaissance and injection architecture for `inspect_tool_support`. 
- Bugifx: Properly handle surrogates in JSON serialization.
- Bugfix: Google and Mistral providers now generate unique tool call IDs to prevent collisions when calling the same tool multiple times.
- Bugfix: Enable use of custom reducers with `eval-retry` by delaying their creation until after task creation.
- Bugfix: Fix custom json schema generation code for `CitationBase` so that it no longer leads to an invalid schema.
- Bugfix: Only pass `background` to OpenAI Responses if specified.
- Bugfix: Do not pass unsupported `tool_choice` to Anthropic thinking models.

## 0.3.123 (16 August 2025)

- Support for [PDF input](https://inspect.aisi.org.uk/multimodal.html#pdf) for OpenAI, Anthropic, and Google via new `ContentDocument` type.
- MCP: Use [Remote MCP Servers](https://inspect.aisi.org.uk/tools-mcp.html#remote-mcp) with OpenAI and Anthropic models.
- OpenAI: Use types from latest SDK (v1.99.7) and make that the minimum required version of the `openai` package.
- OpenAI: Automatically use background-mode for deep research models.
- Anthropic: Automatically use streaming when `max_tokens` is 8k or higher.
- Anthropic: Improved retry behavior via detection of more "overloaded" error conditions.
- Anthropic: Add `betas` custom model arg (`-M`) for opting in to beta features.
- Scoring: NaN values returned from scorers will be excluded from reductions when reducing epochs.
- Scoring: String to float conversion now extracts the first valid float from the string (ignoring trailing characters that are invalid for floats).
- Scoring: Provide access to `sample_limits()` within scorers.
- Prepare: Added `score_to_float()` function for converting score columns to float values.
- Eval logs: Add `if_match_etag` parameter for `write_eval_log()` and `etag` field to `EvalLog` for safe concurrent log modification.
- ModelOutput: Setting the `completion` property now does not affect the underlying `message` content.
- Inspect View: Improved handling of scores and messages with large or complex metadata.
- Inspect View: Web search and other server-side tool calls (e.g. remote MCP) are now shown in the transcript.
- Inspect View: Properly display scores with list values.
- Tests: Added @flaky_retry(max_retries=) decorator for necessarily flaky tests.
- Bugfix: Don't inspect stack in `span()` function until required for logging.

## 0.3.122 (11 August 2025)

- OpenAI: Enable native `web_search()` tool for GPT-5.
- OpenAI: Convert "web_search" tool choice to native "web_search_preview" type.
- Apply `sample_shuffle` for eval retry.

## 0.3.121 (10 August 2025)

- [SambaNova](https://inspect.aisi.org.uk/providers.html#sambanova) model provider.
- [Goodfire](https://inspect.aisi.org.uk/providers.html#goodfire) model provider.
- Google: Pass `timeout` generation config option through to API `Client`.
- Google: Ability to specify a custom `GOOGLE_VERTEX_BASE_URL`.
- OpenAI: Add `background`, `safety_identifier` and `prompt_cache_key` custom model args (bump required version of `openai` package to v1.98).
- OpenAI: Set `client_timeout` to 900s when flex processing is enabled.
- Ollama: Forward `reasoning_effort` option to `reasoning` dict.
- MCP: Support for `mcp_server_http()` (which replaces the deprecated SSE server mode).
- MCP: Added `authorization` to provide OAuth Bearer token for HTTP based servers.
- Task display: Sample cancel button now works immediately (no longer needs to wait for a cooperative check).
- Limits: Sample working limit is now enforced even during long running generations and sandbox operations.
- Store: Support for serializing complex nested types (e.g. to read in an offline scorer).
- Tools: Code viewer now handles function calls with `list[str]` rather than `str` without crashing.
- Basic Agent: Only set `message_limit` to 50 when both `message_limit` and `token_limit` are `None`.
- Tests: Improve sandbox self_check to handle test failure via `with pytest.raises`, add test for env vars.
- Tests: Improve sandbox self_check to handle test failure via `with pytest.raises`, add test for env vars.
- Tests: Added the ability to provide a generator like callback function for `MockLLM`.
- Scoring: Improve multiple_choice answer parsing, making it more strict in interpreting answers like `ANSWER: None of the above`. Allow answers to end with full stop (`.`).
- Tool Support: Converted `inspect_tool_support` to use a Unix socket rather than a tcp port for intra-container RPC. 
- Bugfix: `background()` task is now scoped to the sample lifetime in the presence of `retry_on_error`.
- Bugfix: Correct recording of `waiting_time` from within coroutines spawned from the main sample coroutine.
- Bugfix: Update `inspect-tool-support` reference container to support executing tool code with non-root accounts.
- Bugfix: Correct forwarding of `reasoning_effort` and `reasoning_tokens` for OpenRouter provider.
- Bugfix: `bridge()` no longer causes a recursion error when running a large number of samples with openai models
- Bugfix: Ensure that `model_roles` are available within task initialization code.

## 0.3.120 (07 August 2025)

- OpenAI: Update model version checks for GPT-5.
- OpenAI: Support for specifying "minimal" for `reasoning_effort`.
- Bugfix: Conform to breaking changes in `openai` package (1.99.2).
- Bugfix: Ensure that `sample_shuffle` is `None` (rather than 0) when not specified on the command line.

## 0.3.119 (04 August 2025)

- Analysis functions are out of beta (`inspect_ai.analysis.beta` is deprecated in favor of `inspect_ai.analysis`).
- Scoring: Provide access to sample `store` for scorers run on existing log files.

## 0.3.118 (02 August 2025)

- Remove support for `vertex` provider as the google-cloud-aiplatform package has [deprecated](https://pypi.org/project/google-cloud-aiplatform/) its support for Vertex generative models. Vertex can still be used via the native `google` and `anthropic` providers.
- Tool calling: Added support for emulated tool calling (`emulate_tools` model arg) to OpenAI API compatible providers.
- Task display: Improved display for multiple scorers/metrics in task results summary.
- Scoring: Improved error message for scorers missing a return type annotation.
- Datasets: Added `--sample-shuffle` eval option to control sample shuffling (takes an optional seed for determinism).
- Batch Processing: Enable batch support when using Google model provider.

## 0.3.117 (31 July 2025)

- Added [Fireworks AI](https://inspect.aisi.org.uk/providers.html#fireworks-ai) model provider.
- OpenAI: Add `user` and `http_client` custom model arguments.
- vLLM: Add `is_mistral` model arg for mistral compatible tool calling.
- Hugging Face: Add `hidden_states` model arg to get model activations.
- Model API: `--max-connections`, `--max-retries`, and `--timeout` now provide defaults for all models rather than only the main model being evaluated.
- Tool calling: Do middle truncation when enforcing `max_tool_output`.
- Datasets: Support for directories in sample `files` field.
- Added sample, message, and event linking to `log_viewer()` data preparation function.
- Analysis: Added `full` option to `samples_df()` for reading full sample metadata.
- Analysis: Renamed `EvalConfig` column defs to `EvalConfiguration`.
- Improved `_repr_` for `EvalLog` (print JSON representation of log header).
- Added `metadata_as()` typesafe `metadata` accessor to `ChatMessageBase`.
- Hooks: Emit run end hook when unhandled exceptions occur.
- Batch Processing: Add batch processing support for Together AI
- Batch Processing: Improve batch processing scalability when handling very large concurrent batch counts.
- Batch Processing: Log retry attempts to the task display console.
- Batch Processing: Move batch retry logic to base class to reduce logic duplication and simplify provider implementations.
- Batch Processing: Enable batch support when using OpenAI Responses API.
- Inspect View: Do not use instance cache for S3FileSystem (eliminates some errors with large eval sets)
- Bugfix: Correct mapping for organization and model name in `model_info()` operation.
- Bugfix: Fix bug that failed to detect when an entire batch gets rejected by OpenAI.

## 0.3.116 (27 July 2025)

- Added `display_name` property to `Task` (e.g. for plotting).
- Analysis: `task_info()` operation for data frame preparation.

## 0.3.115 (26 July 2025)

- Analysis: `model_info()` and `frontier()` operations for data frame preparation.
- ReAct Agent: Require submit tool to have no errors before you exit the react loop.
- Mistral: Type updates for `ThinkChunk` and `AudioChunk` in package v1.9.3 (which is now the minimum required version).
- Inspect View: Use MathJax rather than Katex for math rendering.
- Inspect View: Fix issue with scores 'More...' link not being displayed in some configurations.
- Inspect View: Fix issue displaying tool calls in transcript in some configurations.
- Bugfix: Strip smuggled `<think>` and `<internal>` tags from tool messages to prevent leakage in multi-agent scenarios where an _inner_ assistant message can be coerced into a tool message.
- Bugfix: Handle descriptions of nested `BaseModel` types in tool call schemas.
- Bugfix: Update workaround of OpenAI reasoning issue to retain only the last (rather than the first) in a run of consecutive reasoning items.


## 0.3.114 (17 July 2025)

- OpenAI: Move model classification functions into `ModelAPI` class so that subclasses can override them.
- Azure: Support for authenticating with Microsoft Entra ID managed identities.
- Analysis: `prepare()` function for doing common data preparation tasks and `log_viewer()` operation for adding log viewer URLs to data frames.
- ReAct Agent: Require submit tool to have no errors before you exit the react loop.
- Inspect View: Use MathJax rather than Katex for math rendering.
- Inspect View: Supporting linking to events via `uuid` field (or `event_id` in analysis data frames).
- Bugfix: Use the output filesystem when creating directories in `inspect log convert`

## 0.3.113 (16 July 2025)

- [Batch processing](https://inspect.aisi.org.uk/models-batch.html) API support for OpenAI and Anthropic models.
- [TransformerLens](https://inspect.aisi.org.uk/providers.html#transformer-lens) model provider enabling use of `HookedTransformer` models with Inspect.
- Web search: Added support for Grok as an internal search provider.
- Google: Set `thought=True` on content when replaying `ContentReasoning` back to the model.
- Transcript: Add globally unique `uuid` field and `metadata` field to `Event`.
- Transcript: Add `message_id` field to `ToolEvent` for corresponding `ChatMessageTool`.
- Eval log: Add option to select sample by `uuid` in `read_eval_log_sample()`.
- ReAct agent: Add `keep_in_messages` option to `AgentSubmit` to preserve calls to `submit()` in message history.
- Scoring: Change `Value` type to use covariant types (`Mapping` and `Sequence`).
- Scoring: Add `display` parameter to `score()` to control display type.
- Scoring: Nan values returned from scorers will be excluded from computation of metrics. Scorers in results include `scored_samples` and `unscored_samples` fields to indicate how many samples were scored and how many were not. The viewer will display these values if there are unscored samples.
- Eval Log: Protect against removing excessive numbers of samples at once from realtime database.
- Eval Log: Add `--resolve-attachments` option to `inspect log dump`.
- Hooks: Provide full `EvalSample` (rather than only the summary) to `on_sample_end()` hook.
- Inspect View: Compatiblility for sites published to GitHub Pages for `inspect view bundle`.
- Inspect View: The bundle produced for deployment now includes a much more compact manifest, improving support for bundling large numbers of files.
- Bugfix: Fix failure to allow Anthropic native web search for some model names such as `claude-3-7-sonnet-latest`.
- Bugfix: Fix Anthropic citation support code when it encounters citations created by external search providers such as Tavily.
- Bugfix: Break after finding final assistant message when implementing fallback for `AgentState` `output` field.
- Bugfix: Fix `run_in_background` allowing it to properly function outside the context of a task.
- Bugfix: `None` out `TaskLogger`'s `SampleBufferDatabase` after cleaning it up to avoid crashing on subsequent logging attempts.
- Bugfix: Disassociate the logger used by batch processing's background task from any particular sample.
- Bugfix: Improve the compactness and efficiency of eval files with extremely large text user inputs. 
- Bugfix: Fixed bugs in batch process as the size of a batch approached the model provider's maximum batch size of 256MB.
- Bugfix: Fix regression that allowed computer tool screenshot truncation to occur despite not being valid for OpenAI.
- Bugfix: Fix agent bridge scenarios that failed when used with reasoning models.
- Bugfix: Fix cases where <think> blocks are dropped in OpenAI choices because they are not at the front of text content. 

## 0.3.112 (03 July 2025)

- [Hooks](https://inspect.aisi.org.uk/extensions.html#hooks): Generic lifecycle hooks for Inspect extensions.
- Datasets: Expand glob wildcards when processing `--sample_id` filter for datasets.
- OpenAI: Enable web search for o3 and o4-mini models.
- OpenAI: Enable emulated tool call image results for o-series.
- Analysis: Provide `score_headline_stderr` field in standard evals column definitions.
- Analysis: Provide `task_name` without package namespace by default.
- Analysis: Don't show dataframe import progress by default in notebooks (leaves empty cell output artifact).
- Analysis: Include `order` field in `messages_df()` and `events_df()`.
- Eval: Introduce `run_samples` option to disable running samples (resulting in a log file with status "started" and no samples).
- Logging: Improvements to `--display=log` (improved task info formatting, ability to disable rich logging)
- Task Display: Limit console to a maximum of 100 lines to prevent rendering performance problems.
- Inspect View: Fix failure to restore VSCode state when switching to/from tabs for some class of log files.
- Bugfix: Conform to breaking changes in `mistralai` package (1.9.1).

## 0.3.111 (29 June 2025)

- Inspect View: Fix issue with tab switching when running in VS Code.

## 0.3.110 (28 June 2025)

- Bugfix: Return inner exception from `run_sample`.

## 0.3.109 (27 June 2025)

- Analysis: More forgiving column reading (use Pandas default reader rather than PyArrow).
- Fix store_as examples, document inspect_ai.scorer.score
- Delay cleanup of sample buffer database to account for potential sharing of data dir.
- Vertex: Ignore types to workaround update that removes type information from some of their sub-packages (tests still pass).
- MCP: Conform to breaking changes in latest mcp package (1.10.0).
- Docs: Correct docs for `web_browser()` and `bash_session()` to indicate that you must pass an `instance` explicitly to get distinct processes. 
- Docs: Correct shared documentation snippet that describes Dockerfile customization for Inspect Tool Support.
- Inspect View: Properly wrap log configuration values in evaluation header.
- Inspect View: Support for displaying and navigating directories of evaluation logs.
- Inspect View: Improved handling of agent handoffs in transcript outline view.
- Inspect View: Use numerical rather the correct/incorrect UI for scores with 0/1 values.
- Bugfix: Prevent concurrent accesses of eval event database from raising lock errors.
- Bugfix: Fix infinite recursion edge case in _flatten_exception.


## 0.3.108 (25 June 2025)

- Bugfix: Don't raise error on Anthropic cited_text not being a `str`.

## 0.3.107 (24 June 2025)

- Bugfix: Shield critical shutdown code from cancel scope.

## v0.3.106 (21 June 2025)

- OpenAI: Use prefix matching when detecting compatible models for `web_search()`.
- Groq: Capture `executed_tools` field as model output metadata.
- ReAct agent: Always send `str` returned from `on_continue` to the model (formerly this was only done if there were no tool calls).
- Web Search: Added provider for Perplexity's internal web search tool.
- Eval: Wrap eval execution in TaskGroup.
- Bugfix: Remove correlated reasoning content items when removing submit tool calls from ChatMessageAssistant instances in multi-agent scenarios.

## v0.3.105 (17 June 2025)

- [background()](https://inspect.aisi.org.uk/agent-custom.html#background) function for executing work in the background of the current sample.
- [sandbox_service()](https://inspect.aisi.org.uk/agent-custom.html#sandbox-service) function for making available methods to a sandbox for calling back into the main Inspect process.
- [sample_limits()](https://inspect.aisi.org.uk/errors-and-limits.html#query-usage) function for determining the current status of sample limits.
- React agent: Only do substitution on parts of the prompt that may contain a {submit} reference.
- Agent handoff: Ensure that handoff tool call responses immediately follow the call.
- Agent handoff: Only print handoff agent prefix if there is assistant message content.
- Subprocess: Ensure that streams are drained when a cancellation occurs (prevent hanging on calls with large output payloads).
- Eval log: Capture only limits that terminated the sample as `sample.limit` (as opposed to ones bound to context managers or agents).
- Inspect View: Display metadata for Chat Messages.
- Inspect View: Increase transcript outline font size.
- Inspect View: Add support for filtering by sample id, sample metadata.
- Bugfix: Eval set now correctly handles retries for tasks with defaulted args (regressed in v0.3.104).
- Bugfix: Use correct bindings for Claude v4 native `text_editor` tool; don't use native tool definition for Haiku 3.5 or Opus 3.0.  
- Bugfix: Restore preservation of `ContentReasoning` blocks for Gemini (regressed in v0.3.104). 
- Bugfix: Dataset shuffling now works correctly with `seed` of 0.

## v0.3.104 (12 June 2025)

- Web Search: Added provider for Anthropic's internal web search tool.
- Web Search: Added provider for [Exa](https://exa.ai/exa-api) Search API.
- Web Search: Added provider for Google's [Grounding with Google Search](https://ai.google.dev/gemini-api/docs/grounding) .
- Mistral: Support for capturing reasoning blocks for magistral models.
- Add [Perplexity](https://inspect.aisi.org.uk/providers.html#perplexity) model provider.
- ChatMessage: Add `metadata` field for arbitrary additional metadata.
- Content: Added `ContentData` for model specific content blocks.
- Citations: Added `Citation` suite of types and included citations in `ContentText` (supported for OpenAI and Anthropic models).
- Eval log: `task_args` now includes defaulted args (formerly it only included explicitly passed args).
- Eval set: `retry_connections` now defaults to 1.0 (resulting in no reduction in connections across passes).
  OpenAI: Work around OpenAI Responses API issue by filtering out leading consecutive reasoning blocks.
- OpenAI compatible provider: Substitute `-` with `_` when looking up provider environment variables.
- MCP: Update to types in latest release (1.9.4, which is now required).
- Added development container (`.devcontainer`) configuration.
- `trim_messages()` now removes any trailing assistant message after compaction.
- Task display: Ensure that full path to log file is always displayed (wrap as required).
- Task display: Wrap scorers and scores in the task detail display.
- Inspect View: Add support for displaying citations for web searches in the transcript.
- Inspect View: Correctly update browser URL when navigation between samples.
- Bugfix: Properly honor `responses_api=False` when pass as an OpenAI model config arg.
- Bugfix: Limits passed to handoffs can be used multiple times (if agent is handed off to multiple times).
- Bugfix: Replace invalid surrogate characters when serializing strings to JSON.
- Bugfix: Prevent error writing Nan values to the `logs.json` summary file during bundling.

## v0.3.103 (06 June 2025)

- Eval set: Do not read full eval logs into memory at task completion.

## v0.3.102 (05 June 2025)

- OpenAI: Use responses API for codex models.
- Bugfix: Temporarily revert change to eval set header reading to investigate regression.

## v0.3.101 (05 June 2025)

- Eval set: Default `max_tasks` to the greater of 4 and the number of models being evaluated.
- Eval set: Do not read full eval logs into memory at task completion.
- pass_at_k: Treat threshold as the the minimum inclusive value for passing (rather than checking equality)
- Web search: Include links specified by providers in the results.
- Inspect View: Display sample id & epoch in sample dialog title bar.
- Inspect View: Don't open sample dialog when simply navigating the sample list.
- Inspect View: Fix error that could occur when determine transcript outline collapse state.
- Inspect View: Show the correct sample when opening a sample from a sorted list.
- Bugfix: Ensure that dataset shuffle_choices=True always uses a distinct random seed.
- Bugfix: Don't attempt to use OpenAI's web search preview against models that are known to not support it.

## v0.3.100 (01 June 2025)

- [time_limit()](https://inspect.aisi.org.uk/errors-and-limits.html#time-limit) and [working_limit()](https://inspect.aisi.org.uk/errors-and-limits.html#working-limit) context managers for scoped application of time limits.
- Abiliy to query current usage for scoped limits (e.g. time or tokens).
- Added native OpenAI web search to [web_search()](https://inspect.aisi.org.uk/tools-standard.html#sec-web-search) tool.
- Limit `docker compose` concurrency to 2 * os.cpu_count() by default (override with `INSPECT_DOCKER_CLI_CONCURRENCY`).
- ReAct agent: Only send custom `on_continue` message to the model if the model made no tool calls.
- Tool calling: Support for `Enum` types in tool arguments.
- AzureAI: Automatically fold user and tool messages for Mistral models.
- Task display: Simplify task display for `plain` mode (no outline, don't expand tables to console width).
- Task display: Truncate task config to prevent overflow (collapse dicts, limit individual values to 50 chars, limit overall output to 500 chars).
- Task display: Always show the sample init event in the task transcript display.
- Task display: Fix mouse support on ghostty (and possibly other terminals).
- Inspect View: Outline view for transcript which enables high level navigation to solvers, agents, scorers, etc.
- Inspect View: Fix an issue that prevented the display of the viewer in VSCode when the viewer tab was moved to the background.
- Inspect View: Don't error when metadata contains null values.

## v0.3.99 (22 May 2025)

- Exported `view()` function for running Inspect View from Python.
- Always return tasks in the same order they were passed to `eval()` or `eval_set()`.
- Google: Updated required version of `google-genai` to 1.16.1 (which includes support for reasoning summaries and is now compatible with the trio async backend).
- Anthropic: More flexible detection of "overloaded_error" for retires.
- Inspect View: Improve text zooming and wrapping when rendering sample errors.
- Inspect View: Preserve log mtime-ordering in the bundle output directory

## v0.3.98 (18 May 2025)

- Google: Disable reasoning when `reasoning_tokens` is set to 0.
- Temporarily pin to textual < 3.0.0 to work around event loop breakage.
- CLI display: improve performance of sample rendering by only rendering the 10 most recent events.
- Inspect View: Improve sample score column layout, markdown render explanation.

## v0.3.97 (16 May 2025)

- React agent: Use of `submit()` tool is now [optional](https://inspect.aisi.org.uk/agent.html#submit-tool).
- Agents: `is_agent()` typeguard function for checking whether an object is an `Agent`.
- Anthropic: Show warning when generation config incompatible with extended thinking is used (affects `temperature`, `top_p`, and `top_k`).
- AzureAI: Don't include `tools` or `tool_choice` in  requests when emulating tool calling (avoiding a 400 error).
- AzureAI: Accept `<tool_calls>` plural from Llama models (as it sometimes uses this instead of `<tool_call>`).
- AzureAI: Correctly handle tool calls with no arguments.
- Eval retry: Improve error message when attempting to retry tasks in packages that have not been registered.
- Warn when a passed `--sample-id` is not found in the target dataset (raise error if there are no matches at all).
- Dataframes: [parallel](https://inspect.aisi.org.uk/dataframe.html#parallel-reading) option to read samples in parallel using multiprocessing.
- Dataframes: Include underlying `EvalLog` and `Exception` in `ColumnError`.
- Dataframes: Use native pyarrow column storage with pd.NA for missing values.
- Inspect View: Improve the performance and memory efficiency of the viewer when viewing large samples with long, complex transcripts.
- Inspect View: Improve the performance of the viewer when viewing large, complex sample or task metadata. 
- Inspect View: Live display of subtask, tool and other child events when viewing a running evaluation.
- Inspect View: Transcript rendering improvements including less complex overall layout, more collapsible entities, and improved rendering of sandbox events, tool calls, and other events.
- Inspect View: Message rendering improvement including coloring user messages, reducing layout complexity, and other minor improvements.
- Inspect View: Render metadata for samples and tasks as an interactive tree.
- Inspect View: When deployed via `inspect view bundle`, support linking to individual transcript events or messages.
- Inspect View: Reduce the maximum size of the header (before it is collapsed) when evals have large numbers of metrics.
- Bugfix: More robust handling of non-529 "overloaded_error" for Anthropic.
- Bugfix: More robust handling of no result returned from tool call.

## v0.3.96 (13 May 2025)

- Dataframes: `events_df()` function, improved message reading, log filtering, don't re-sort passed logs
- Model Context Protocol: Upgrade sandbox client to typing changes made in v1.8.0 of `mcp` package.
- vLLM/SGLang: Fix dynamic port binding for local server on Mac OS X.
- React Agent: Improve continue prompt to remind the model to include the answer in their call to `submit()`.
- Inspect View: Properly sort samples by score even when there are samples with errors.
- Inspect View: Allow filtering of samples by score when evals are running.

## v0.3.95 (10 May 2025)

- [Dataframe](https://inspect.aisi.org.uk/dataframe.html) functions for reading dataframes from log files.
- Web Search: Added provider for [Tavily](https://inspect.aisi.org.uk/tools-standard.html#tavily-provider) Research API.
- Multiple Choice: `max_tokens` option to control tokens used for `generate()`.
- Don't enforce sample `working_limit` after solvers have completed executing (matching behavior of other sample limits).
- Only pass `user` parameter on to sandboxes if is not `None` (eases compatibility with older sandbox providers).
- Anthropic: Retry when `type` in the error message body is "overloaded_error". 
- Agent Bridge: Compatibility with `request()` method in v1.78.0 of `openai` package (now the minimum required version).
- Model Context Protocol: Update to typing changes made in v1.8.0 of `mcp` package (now the minimum required version).
- TaskState: `input_text` and `user_prompt` properties now read the last rather than first user message.
- Inspect View: Properly display 'more' options when content is collapsed.
- Inspect View: Fix issue that prevented filtering of sample list when viewing a running evaluation.
- Inspect View: Fix selection of specific metrics within scorers when a scorer produces more than one metric.
- Ignore OSError that occurs while rotating trace files.
- Restore logging `metadata` from `TaskState` rather than from `Sample`.
- Bugfix: Restore ability of operator to terminate the current sample in tool call approval.
- Bugfix: Ensure that "init" span is exited in the same async context when sandbox connection errors occur.
- Bugfix: Protect against no `thought` argument being passed to `think()` tool.
- Bugfix: Correct handling of `text_editor()` tool for Claude Sonnet 3.5.

## v0.3.94 (06 May 2025)

- [span()](https://inspect.aisi.org.uk/agent-custom.html#grouping-with-spans) function for grouping transcript events.
- [collect()](https://inspect.aisi.org.uk/agent-custom.html#grouping-with-spans) function for enclosing parallel tasks in spans.
- [Event tree](https://inspect.aisi.org.uk/reference/inspect_ai.log.html#event-tree) functions for organising transcript events into a tree of spans.
- `inspect log convert` now always fully re-writes log files even of the same format (so that e.g. sample summaries always exist in the converted logs).
- React agent: `answer_only` and `answer_delimiter` to control how submitted answers are reflected in the assistant message content. 
- Python tool: Execute using a bash login shell for consistency of Python versions across `bash()` and `python()` tools.
- Task display: Realtime display of events that occur within tool calls and subtasks.
- Multiple choice: Support for more than 26 choices.
- Bugfix: Ensure that each MCP server gets its own cached tool list.

## v0.3.93 (01 May 2025)

- [Scoped Limits](https://inspect.aisi.org.uk/errors-and-limits.html#scoped-limits) for enforcing token and message limits using a context manager.
- [Agent Limits](https://inspect.aisi.org.uk/errors-and-limits.html#agent-limits) for enforcing token and message limits for agent execution.
- Enhanced `bash_session()` tool to provide richer interface to model and to support interactive sessions (e.g. logging in to a remote server).
- [read_eval_log_sample_summaries()](https://inspect.aisi.org.uk/eval-logs.html#summaries) function for reading sample summaries (including scoring) from eval logs.
- Updated [vLLM](https://inspect.aisi.org.uk/providers.html#vllm) provider to use local server rather than in process `vllm` package (improved concurrency and resource utilization).
- New [SGLang](https://inspect.aisi.org.uk/providers.html#sglang) provider (using similar local server architecture as vLLM provider).
- Anthropic: Added `streaming` model argument to control whether streaming API is used (by default, streams when using extended thinking).
- `--sample-id` option can now include task prefixes (e.g. `--sample-id=popularity:10,security:5)`).
- Improved write performance for realtime event logging.
- `--no-log-realtime` option for disabling realtime event logging (live viewing of logs is disabled when this is specified).
- Packaging: Exclude `_resources` directories from package (reduces pressure on path lengths for Windows).
- Inspect View: Split info tab into task, models, and info for improved layout.
- Bugfix: Avoid validation errors when loading old log files which contain "output_limit" tool errors.

## v0.3.92 (26 April 2025)

- OpenAI: In responses API, don't pass back assistant output that wasn't part of the output included in the server response (e.g. output generated from a call to a `submit()` tool).
- Bugfix: Correctly pass tool arguments back to model for OpenAI responses API.

## v0.3.91 (26 April 2025)

- Support for using tools from [Model Context Protocol](https://inspect.aisi.org.uk/tools-mcp.html) providers.
- New [retry_on_error](https://inspect.aisi.org.uk/errors-and-limits.html#sample-retries) option to enable sample level retry of errors (retries occur immediately rather than waiting until the next full eval retry).
- OpenAI: [reasoning_summary](https://inspect.aisi.org.uk/reasoning.html#reasoning-history) generation option for reasoning models.
- OpenAI: `responses_store` model argument to control whether the `store` option is enabled (it is enabled by default for reasoning models to support reasoning playback).
- OpenAI: Support for [flex processing](https://inspect.aisi.org.uk/providers.html#flex-processing), which provides lower inference costs in exchange for slower response times and occasional resource unavailability (added in v1.75.0, which is now required).
- OpenAI: Responses API is now used by default for all reasoning models.
- OpenAI: Automatically alias reserved internal tool names (e.g. `python`) for responses API.
- Anthropic: Warn only once if unable to call count_tokens() for a model.
- Google: Update to 1.12.1 of `google-genai` (which is now required).
- Google: Support for `reasoning_tokens` option for Gemini 2.5 models.
- Grok: Support for `reasoning_effort` option and capturing reasoning content.
- OpenRouter: Forward `reasoning_effort` and `reasoning_tokens` to `reasoning` field.
- Model API: `ToolSource` for dynamic tools inputs (can be used in calls to `model.generate()` and `execute_tools()`)
- ReAct Agent: Ability to fully repleace the default `submit()` tool.
- Human Agent: Added `user` parameter for running the human agent cli as a given user.
- Scoring: Support for multimodal inputs to `model_graded_qa()` and `model_graded_fact()`.
- Scoring: Handle parsing unicode fractions when evaluating numeric input for `match()` scorer.
- Scoring: Add `sample_metadata_as()` method to `SampleScore`.
- Sandbox API: Added `user` parameter to `connection()` method for getting connection details for a given user.
- Docker: Register samples for cleanup immediately (so they are still cleaned up even if interrupted during startup).
- Docker: Support sample metadata interpolation for image names in compose files. 
- Tool calling: Support for additional types (`datetime`, `date`, `time`, and `Set`)
- Log API: Functions for reading/writing eval logs can now take a `Path`.
- Registry: Evaluate string annotations when creating registry objects. 
- Error handling: Added `--traceback-locals` CLI option to print values of local variables in tracebacks.
- Error handling: Fully unwrap inner errors from exception groups for reporting.
- Inspect View: Support for viewing logs in Google Cloud Storage (gc://).
- Inspect View: Improved display of reasoning blocks.
- Inspect View: Improved display and layout of transcript and events.
- Inspect View: Improved Tool input and output display.
- Inspect View: Improved display of sample input, target, answer, and scoring information (improve column width behavior).
- Inspect View: Add support for linking to logs, specific log tabs, individual samples, and sample tabs within samples.
- Inspect View: Collapse sample init view by default.
- Inspect: Properly store and restore NaN values when viewing logs in VSCode.
- Documentation: Update tutorial to use HuggingFaceH4/MATH-500 as math dataset.
- Documentation: Add scorer.py example that uses the expression_equivalence custom scorer from the tutorial.
- Bugfix: Correct parsing of `CUDA_VISIBLE_DEVICES` environment variable for vLLM provider
- Bugfix: Don't require saved response message id for openai assistant messages.
- Bugfix: Don't show empty `<think>` tag in conversation view if there is no reasoning content.
- Bugfix: Properly handle multiple reasoning blocks and empty reasoning summaries in OpenAI responses API.
- Bugfix: Tolerate assistant messages with no internal representation in Open AI responses API.
- Bugifx: Correct reporting of seconds until next retry for model generate calls.

## v0.3.90 (21 April 2025)

- Inspect View: Collapse user messages after 15 lines by default.
- Inspect View: Improved spacing between transcript events.
- Bugfix: Prevent duplicate sample init events in transcript.
- Bugfix: Properly collapse initialization events in the transcript.
- Bugfix: Properly pre-wrap source code in the transcript.

## v0.3.89 (17 April 2025)

- [Model Roles](https://inspect.aisi.org.uk/models.html#model-roles) for creating aliases to models used in a task (e.g. "grader", "red_team", "blue_team", etc.)
- New [openai-api](https://inspect.aisi.org.uk/providers.html#openai-api) model provider for interfacing with arbitrary services that have Open AI API compatible endpoints.
- ReAct Agent: [truncation](https://inspect.aisi.org.uk/agents.html#truncation) option to trim conversation messages when the model context window is exceeded.
- ReAct Agent: Improve default `on_continue` message, including using a dynamic name for the submit tool.
- Agent Bridge: Add `metadata` field to bridge input for backward compatibility with solver-based bridge.
- Added `default` argument to `get_model()` to explicitly specify a fallback model if the specified model isn't found.
- Approval: Approvers now take `history` argument (rather than `TaskState`) to better handle agent conversation state.
- Anthropic: Update string matching to correctly handle BadRequestErrors related to prompt + max_tokens being too long.
- Google: Return "(no content)" when a generate call results in no completion choices.
- CloudFlare: Use OpenAI compatible REST endpoint for interface to models.
- Azure AI: Use `2025-03-01-preview` as default API version if none explicitly specified.
- Model API: `trim_messages()` function for pruning messages to fit within model context windows.
- Model API: Improved detection of context window overflow for Grok, Groq, and CloudFlare.
- Task Display: Show both provider and model name when concurrency context is not shared across all models for a given provider.
- Registry: Exported `registry_create()` function for dynamic creation of registry objects (e.g. `@task`, `@solver`, etc.).
- Remove `chdir` option from `@task` (tasks can no longer change their working directory during execution).
- `INSPECT_EVAL_LOG_FILE_PATTERN` environment variable for setting the eval log file pattern.
- Bugfix: Eval retry now works correctly for models with a service prefix (e.g. `openai/azure/model-name`).
- Bugfix: Correctly resolve approvers in the same source file as tasks. 
- Bugfix: Ensure agent decorator resolves string annotations from `__future__` as needed.
- Bugfix: Correctly handle string `dict` keys that are numeric in store diffs.

## v0.3.88 (11 April 2025)

- Tools: Restore formerly required (but now deprecated) `type` field to `ToolCall`.
- Approval: Raise operator limit exceeded error for tool approval termination action.
- Anthropic: Don't include side count of `reasoning_tokens` in `total_tokens` (they are already included).
- Anthropic: Update string matching to correctly handle BadRequestErrors related to prompts being too long.

## v0.3.87 (10 April 2025)

- Eval: Fix an error when attempting to display realtime metrics for an evaluation.
- Log Viewer: Fix an error when displaying a running log with a null metric value.

## v0.3.86 (09 April 2025)

- Open AI: Treat `UnprocessableEntityError` as bad request so we can include the request payload in the error message.
- Eval Retry: Correctly restore model-specific generation config on retry.
- Inspect View: Resolve sample attachments before including in realtime event stream.
- Bugfix: Properly handle special characters in IDs during event database cleanup.

## v0.3.85 (08 April 2025)

- Remove support for `goodfire` model provider (dependency conflicts).
- React Agent: Enable specification of `description` without `name`.

## v0.3.84 (07 April 2025)

- Bugfix: Suppress link click behavior in vscode links.

## v0.3.83 (07 April 2025)

- Inspect View: [Live updates](https://inspect.aisi.org.uk/log-viewer.html#live-view) to running evaluation logs.
- [Agent](https://inspect.aisi.org.uk/agents.html) protocol and [inspect_ai.agent](https://inspect.aisi.org.uk/reference/inspect_ai.agent.html) module with new system for creating, composing, and executing agents.
- Scoring: New [grouped()](https://inspect.aisi.org.uk/scoring.html#metric-grouping) metric wrapper function, which applies a given metric to subgroups of samples defined by a key in sample metadata.
- Basic Agent: New `submit_append` option to append the submit tool output to the completion rather than replacing the completion (note that the new `react()` agent appends by default).
- Model API: New [execute_tools()](https://inspect.aisi.org.uk/reference/inspect_ai.model.html#execute_tools) function (replaces deprecated `call_tools()` function) which handles agent handoffs that occur during tool calling.
- Model API: `generate_loop()` method for calling generate with a tool use loop.
- Model API: Provide optional sync context manager for `Model` (works only with providers that don't require an async close).
- Anthropic: Add support for `tool_choice="none"` (added in v0.49.0, which is now required).
- Together AI: Updated `logprobs` to pass `1` rather than `True` (protocol change).
- Tools: `bash_session()` and `web_browser()` now create a distinct sandbox process each time they are instantiated.
- Computer Tool: Support for use of the native Open AI computer tool (available in the model `openai/computer-use-preview`)
- Task API: `task_with()` and `tool_with()` no longer copy the input task or tool (rather, they modify it in place and return it).
- Eval Set: Resolve tasks before each pass (ensure that each pass runs against an entirely new task instance).
- Eval Retry: Ability to retry any task in the registry, even if it has a custom `name` (save `registry_name` separately).
- Human Agent: Start task with clock paused and then automatically start it on container logins.
- Typed Store: `instance` option for `store_as()` for using multiple instances of a `StoreModel` within a sample.
- Typed Store: Raise error if attempting to embed a `StoreModel` within another `StoreModel`.
- Sandbox: New `sandbox_default()` context manager for temporarily changing the default sandbox.
- Docker: `write_file()` function now gracefully handles larger input file sizes (was failing on files > 2MB).
- Docker: Prevent low timeout values (e.g. 1 second) from disabling timeout entirely when they are retried.
- Display: Print warnings after task summaries for improved visibility.
- Inspect View: Fallback to content range request if initial HEAD request fails.
- Inspect View: Improve error message when view bundles are server from incompatible servers.
- Inspect View: Render messages in `user` and `assistant` solver events.
- Inspect View: Improved support for display of nested arrays.
- Inspect View: Improved rendering of complex scores and metrics.
- Inspect View: Properly handle filtering of dictionary scores.
- Inspect View: Render math in model input and output using katex.
- Inspect View: Improve sample score rendering (single scoring tab with scores rendered in a table).
- Inspect View: Improve sample count display in sample list footer.
- Inspect View: Properly refresh running evals when restoring from being backgrounded.
- Bugfix: Support for calling the `score()` function within Jupyter notebooks.
- Bugfix: Handle process lookup errors that can occur during timeout race conditions.
- Bugfix: Correctly capture and return logs from `eval()` when a cancellation occurs.
- Bugfix: Correctly handle custom `api_version` model argument for OpenAI on Azure.
- Bugfix: Correct handling for `None` passed to tool call by model for optional parameters.
- Bugfix: Cleanup automatically created `.compose.yml` when not in working directory.
- Bugfix: Prevent exception when navigating to sample that no longer exists in running samples display.

## v0.3.82 (02 April 2025)

- Bugfix: Correct handling of backward compatibility for inspect-web-browser-tool image.
- Bugfix: Eval now properly exits when `max_tasks` is greater than total tasks

## v0.3.81 (30 March 2025)

- Requirements: Temporarily upper-bound `rich` to < 14.0.0 to workaround issue.

## v0.3.80 (30 March 2025)

- Google: Compatibility with httpx client in `google-genai` >= 1.8.0 (which is now required).
- Mistral: Compatibility with tool call schema for `mistralai` >= v1.6.0 (which is now required).
- Inspect View: Correctly parse NaN values (use JSON5 for all JSON parsing)

## v0.3.79 (26 March 2025)

- Google: Compatibility with v1.7 of google-genai package (create client per-generate request)
- Bugfix: Properly record scorer and metrics when there are multiple tasks run in an eval.

## v0.3.78 (25 March 2025)

- OpenAI: Ensure that assistant messages always have the `msg_` prefix in responses API.

## v0.3.77 (25 March 2025)

- New [think()](https://inspect.aisi.org.uk/tools-standard.html#sec-think) tool that provides models with the ability to include an additional thinking step.
- OpenAI: Support for the new [Responses API](https://inspect.ai-safety-institute.org.uk/providers.html#responses-api) and [o1-pro](https://platform.openai.com/docs/models/o1-pro) models.
- OpenAI: Remove base64-encoded audio content from API call JSON in ModelEvent.
- AzureAI: Support for use of native [OpenAI](https://inspect.ai-safety-institute.org.uk/providers.html#openai-on-azure) and [Mistral](https://inspect.ai-safety-institute.org.uk/providers.html#mistral-on-azure-ai) clients using service qualifiers (e.g. `openai/azure/gpt-4o-mini` or `mistral/azure/Mistral-Large-2411`). 
- OpenRouter: Handle "error" field in response object and retry for empty responses.
- Added `--metadata` option to eval for associating metadata with eval runs.
- Task display: Show reasoning tokens for models that report them.
- Anthropic: Include reasoning tokens in computation of total tokens
- Inspect View: Properly wrap tool input for non-code inputs like `think`.

## v0.3.76 (23 March 2025)

- [bash_session()](https://inspect.ai-safety-institute.org.uk/tools-standard.html#sec-bash-session) tool for creating a stateful bash shell that retains its state across calls from the model.
- [text_editor()](https://inspect.ai-safety-institute.org.uk/tools-standard.html#sec-text-editor) tool which enables viewing, creating and editing text files.
- Structured Output: Properly handle Pydantic BaseModel that contains other BaseModel definitions in its schema.
- OpenAI: Support for .wav files in audio inputs for gpt-4o-audio-preview.
- OpenAI: Strip 'azure' prefix from model_name so that model type checks all work correctly.
- OpenAI: Don't send `reasoning_effort` parameter to o1-preview (as it is not supported).
- Inspect View: Fix error sorting numeric or categorical score results.
- Inspect View: Properly wrap model API call text in the transcript.
- Bugfix: Only initialise display in eval_set if it wasn't initialised from the CLI
- Bugfix: Set the global log level based on the specified Inspect log level.
- Bugfix: Resolve issue when deserialising a SubtaskEvent from a log file which does not have a completed time.
- Bugfix: Fix unnecessary warnings about task arguments.
- Bugfix: When a task does not take a kwargs argument, only warn if the provided argument is not valid.

## v0.3.75 (18 March 2025)

- Model API: Specifying a default model (e.g. `--model`) is no longer required (as some evals have no model or use `get_model()` for model access).
- Tasks can now directly specify a `model`, and model is no longer a required axis for parallel tasks.
- Eval Set: Improved parallelisation in scheduler (all pending tasks are now run together rather than in model groups).
- Don't generate `id` for `ChatMessage` when deserialising (`id` is now `str | None` and is only populated when messages are directly created).
- Log: Support for zip64 extensions required to read some log files that are larger than 4GB.
- Anthropic: Provide `reasoning_tokens` for standard thinking blocks (redacted thinking not counted).
- Google: Improve checking of `APIError` status codes for retry.
- CLI: Added `--env` option for defining environment variables for the duration of the `inspect` process.
- Inspect View: Fix issue generating diffs for nested arrays.
- Inspect View: Fix layout issue with sample error display in sample detail summary.
- Inspect View: Better support large eval files (in excess of 4GB).
- Inspect View: Correctly display 'None' when passed in tool calls.
- Inspect View: Fix 'Access Denied' error when using `inspect view` and viewing the log in a browser.
- Bugfix: Properly handle nested Pydantic models when reading typed store (`store_as()`) from log.
- Bugfix: Enable passing `solver` list to `eval()` (decorate `chain` function with `@solver`).
- Bugfix: Support deserializing custom sandbox configuration objects when said sandbox plugin is not installed.
- Bugfix: Fix error in sample filtering autocomplete (could cause autocomplete to fail and show an error in js console).

## v0.3.74 (15 March 2025)

- Bugfix: Exclude chat message `id` from cache key (fixes regression in model output caching).

## v0.3.73 (14 March 2025)

- Constrain model output to a particular JSON schema using [Structured Output](https://inspect.aisi.org.uk/structured.html) (supported for OpenAI, Google, and Mistral).
- New "HTTP Retries" display (replacing the "HTTP Rate Limits" display) which counts all retries and does so much more consistently and accurately across providers.
- The `ModelAPI` class now has a `should_retry()` method that replaces the deprecated `is_rate_limit()` method.
- The "Generate..." progress message in the Running Samples view now shows the number of retries for the active call to `generate()`.
- New `inspect trace http` command which will show all HTTP requests for a run.
- More consistent use of `max_retries` and `timeout` configuration options. These options now exclusively control Inspect's outer retry handler; model providers use their default behaviour for the inner request, which is typically 2-4 retries and a service-appropriate timeout.
- Improved async implementation using AnyIO (can now optionally run Trio rather than asyncio as the [async backend](https://inspect.aisi.org.uk/parallelism.html#async-backends)).
- Agent Bridge: Correct handling for `tool_choice` option.
- Model API: `ChatMessage` now includes an `id` field (defaults to auto-generated uuid).
- OpenAI: More flexible parsing of content parts (some providers omit the "type" field); support for "reasoning" content parts.
- Anthropic: Retry api connection errors and remote protocol errors that occur during streaming.
- Mistral: Update to new Mistral API (v1.5.1 of `mistralai` is now required).
- Logging: Inspect no longer sets the global log level nor does it allow its own messages to propagate to the global handler (eliminating the possibility of duplicate display). This should improve compatibility with applications that have their own custom logging configured. 
- Tasks: For filesystem based tasks, no longer switch to the task file's directory during execution (directory switching still occurs during task loading). Specify `@task(chdir=True)` to preserve the previous behavior.
- Bugfix: Fix issue with deserializing custom sandbox configuration objects.
- Bugfix: Handle `parallel_tool_calls` correctly for OpenAI models served through Azure.

## v0.3.72 (03 March 2025)

- Computer: Updated tool definition to match improvements in Claude Sonnet 3.7.

## v0.3.71 (01 March 2025)

- Anthropic: Support for [extended thinking](https://inspect.aisi.org.uk/reasoning.html#claude-3.7-sonnet) features of Claude Sonnet 3.7 (minimum version of `anthropic` package bumped to 0.47.1).
- Reasoning: `ContentReasoning` type for representing model reasoning blocks.
- Reasoning: `reasoning_tokens` for setting maximum reasoning tokens (currently only supported by Claude Sonnet 3.7)
- Reasoning: `reasoning_history` can now be specified as "none", "all", "last", or "auto" (which yields a provider specific recommended default).
- Web Browser: [Various improvements](https://github.com/UKGovernmentBEIS/inspect_ai/pull/1314) to performance and robustness along with several bug fixes.
- OpenAI: Provide long connection (reasoning friendly) socket defaults in http client 
- OpenAI: Capture `reasoning_tokens` when reported.
- OpenAI: Retry on rate limit requests with "Request too large".
- OpenAI: Tolerate `None` for assistant content (can happen when there is a refusal).
- Google: Retry requests on more HTTP status codes (selected 400 errors and all 500 errors). 
- Event Log: Add `working_start` attribute to events and `completed` and `working_time` to model, tool, and subtask events.
- Human Agent: Add `task quit` command for giving up on tasks.
- Human Agent: Don't emit sandbox events for human agent
- Inspect View: Improve rendering of JSON within logging events.
- Inspect View: Improve virtualized rendering of Sample List, Sample Transcript, and Sample Messages.
- Task Display: Let plugins display counters ('rich' and 'full' display modes only).
- Inspect View: Fix layout issues with human agent terminal session playback.
- Inspect View: Improve tool input / output appearance when rendered in VSCode.
- Inspect View: Display reasoning tokens in model usage for the samples and for the complete eval.
- Inspect View: Improve model api request / response output when rendered in VSCode.
- Inspect View: Improve rendering of some tool calls in the transcript.
- Bugfix: Fix audio and video inputs for new Google GenAI client.
- Bugfix: Ensure that token limits are not enforced during model graded scoring.
- Bugfix: Catch standard `TimeoutError` for running shell commands in the computer tool container.
- Bugfix: Correct combination of consecutive string based user messages for Anthropic provider.

## v0.3.70 (25 February 2025)

- [working_limit](https://inspect.aisi.org.uk/errors_and_limits.html#working-limit) option for specifying a maximum working time (e.g. model generation, tool calls, etc.) for samples.
- Added `SandboxEvent` to transcript for recording sandbox execution and I/O.
- Sandboxes: `as_type()` function for checked downcasting of `SandboxEnvironment`
- Remove root logging handlers upon Inspect logger initialisation (as they result in lots of log spam if left installed).
- Only explicitly set `state.completed=True` when entering scoring (`basic_agent()` no longer sets `completed` so can be used in longer compositions of solvers).
- Add `uuid` property to `TaskState` and `EvalSample` (globally unique identifier for sample run).
- Add `cleanup` to tasks for executing a function at the end of each sample run.
- Agent `bridge()` is now compatible with the use of a custom `OPENAI_BASE_URL`.
- Mistral: Bump required version of `mistralai` package to 1.5 (required for `working_limit`).
- Truncate tracebacks included in evaluation log to a maximum of 1MB.
- Compatibility with textual version 2.0 (remove upper bound).
- Align with HF datasets `fsspec` version constraints to avoid pip errors when installing alongside `datasets`.
- Bugfix: Fix issue with tools that had an ordinary `dict` as a parameter.
- Bugfix: Print the correct container `sample_id` for `--no-sandbox-cleanup`.

## v0.3.69 (20 February 2025)

- Google provider updated to use the [Google Gen AI SDK](https://googleapis.github.io/python-genai/), which is now the recommended API for Gemini 2.0 models.
- Task display: Use cooperative cancellation for cancel buttons in task display.
- Task display: Print task progress every 5 seconds for 'plain' display mode.
- Task display: Handle click on running samples tab when there is no transcript.
- Docker: Print stderr from `compose up` when no services startup successfully. 
- Docker: Print sample id and epoch for each container when using `--no-sandbox-cleanup`
- Mistral: Create and destroy client within generate.
- Inspect View: Fix display of score dictionaries containing boolean values
- Bugfix: Catch standard `TimeoutError` for subprocess timeouts (ensure kill/cleanup of timed out process).

## v0.3.68 (19 February 2025)

- Task display: Improve spacing/layout of final task display.
- Textual: speicfy broader range of compatible versions (v0.86.2 to v1.0.0)

## v0.3.67 (18 February 2025)

- Memoize calls to `get_model()` so that model instances with the same parameters are cached and re-used (pass `memoize=False` to disable).
- Async context manager for `Model` class for optional scoped usage of model clients.
- New `assistant_message()` solver.
- Prompt templates: Ignore template placeholders that don't map to passed parameters in `prompt_template()`, and system/user/assistant solvers.
- Google: Handle system messages with content lists and input with system but no user messages.
- Google: Ensure that a completion choice is provided even when none are returned by the service.
- Inspect View: Improve the display of subtasks with no inputs or events.
- Inspect View: Fix transcript display of phantom subtask or other phantom events.
- Inspect View: Fix formatting issues in sample error display
- Bugfix: Raise error for empty dataset (rather than providing a dummy sample).
- Bugfix: Specify markup=False for textual static controls (stricter parser in textual 2.0 leading to exceptions).
- Bugfix: Temporarily pin to textual==1.0.0 while they chase all of their regressions in 2.0

## v0.3.66 (17 February 2025)

- Docker: Correct compose file generation for Dockerfiles w/ custom stem or extension.
- Escape brackets when rendering task config (another textual 2.0 fix)

## v0.3.65 (16 February 2025)

- Compatibility with textual 2.0 (which had several breaking changes).
- Inspect View: Improve scorer display formatting.
- Bugfix: Inspect view now correctly renders arrays with embedded `null` values.
- Bugfix: Inspect view now correctly handles scorers with no metrics.

## v0.3.64 (14 February 2025)

- [Reference documentation](https://inspect.aisi.org.uk/reference/) for Python API and CLI commands.
- Add support for [clustered standard errors](https://inspect.aisi.org.uk/scorers.html#clustered-standard-errors) via a new `cluster` parameter for the `stderr()` metric.
- Improvements to [scoring workflow](https://inspect.aisi.org.uk/scorers.html#sec-scorer-workflow) (`inspect score` command and `score()` function).
- Metrics now take `list[SampleScore]` rather than `list[Score]` (previous signature is deprecated but still works with a warning).
- Use a sample adjustment for the `var()` metric.
- Google: Speculative fix for completion candidates not being returned as a list.
- Python and Bash tools: Add `sandbox` argument for running in non-default sandboxes.
- Transcript: Log `ScoreEvent` (with `intermediate=True`) when the `score()` function is called.
- Transcript: Add `source` field to `InfoEvent` and use it for events logged by the human agent.
- Docker: Support Dockerfiles with `.Dockerfile` extension.
- Docker: Raise error when there is an explicitly configured `container_name` (incompatible with epochs > 1).
- Docker: Dynamically set `compose up` timeout when there are `healthcheck` entries for services.
- Log: Validate that `log_dir` is writeable at startup.
- Log: Write eval config defaults into log file (rather than `None`).
- Bugfix: Always honor level-level-transcript setting for transcript logging.
- Bugfix: Fix some dynamic layout issues for sample sandbox view.

## v0.3.63 (07 February 2025)

- Add [OpenRouter](https://inspect.aisi.org.uk/providers.html#openrouter) model provider.
- Inspect View: Convert codebase from JS/Preact to Typescript/React
- Add `shuffle_choices` to dataset and dataset loading functions. Deprecate `shuffle` parameter to the `multiple_choice` solver.
- Add `stop_words` param to the `f1` scorer. `stop_words` will be removed from the target and answer during normalization.
- Tools: Handle return of empty list from tool calls.
- Computer: Moved out of beta (i.e. from `inspect_ai.tool.beta` into `inspect_ai.tool`).
- Sandboxes: Docker now uses `tee` for write_file operations.
- Inspect View: Handle Zip64 zip files (for log files greater than 4GB)
- Bugfix: Change `type` parameter of `answer()` to `pattern` to address registry serialisation error.
- Bugfix: Restore printing of request payloads for 400 errors from Anthropic.
- Bugfix: Log transcript event for solver provided scores (improves log viewer display of solver scoring)

## v0.3.62 (03 February 2025)

- Various improvements for [reasoning models](https://github.com/UKGovernmentBEIS/inspect_ai/pull/1229) including extracting reasoning content from assistant messages.
- OpenAI: Handle `reasoning_effort`, `max_tokens`, `temperature`, and `parallel_tool_calls` correctly for o3 models.
- OpenAI: Map some additional 400 status codes to `content_filter` stop reason.
- Anthropic: Handle 413 status code (Payload Too Large) and map to `model_length` StopReason.
- Tasks: Log sample with error prior to raising task-ending exception.
- Python: Enhance prompt to emphasise that it is a script rather than a notebook.
- Computer: Various improvements to image including desktop, python, and VS Code configuration.
- Bugfix: Don't download full log from S3 for header_only reads.

## v0.3.61 (31 January 2025)

- Computer: Enable viewing computer tool's remote mouse cursor via VNC.
- Computer: Disable lock screen on from computer tool reference image.
- Limits: Amend `SampleLimitExceededError` with current `state` so that messages, etc. are preserved when limits are hit.
- Tools: Properly handle image dispatching when multiple tool calls are made by assistant.
- Anthropic: Raise error on 400 status not identified as model_length or content_filter.
- Basic Agent: `incorrect_message` can now optionally be an async function.
- Bugfix: Remove `suffix` from `eval-set` CLI args.
- Bugfix: Only catch `Exception` from sandboxenv_init (allow cancelled to propagate)

## v0.3.60 (29 January 2025)

- [Agent Bridge](https://inspect.aisi.org.uk/agent-bridge.html) for integrating external agent frameworks with Inspect.
- [Goodfire](https://inspect.aisi.org.uk/models.html#goodfire) model provider.
- Add `@wraps` to functions wrapped by Inspect decorators to preserve type information.
- Hugging Face: Add support for stop sequences for HF models.
- Docker: More robust parsing of version strings (handle development versions).
- Vertex: Support for Anthropic models hosted on Vertex.
- OpenAI: Read `refusal` field from assistant message when provided.
- OpenAI: Use qualifiers rather than model args for OpenAI on other providers (`openai/azure`)
- Anthropic: Don't insert '(no content)' into canonical messages list (do only on replay)
- Anthropic: Use qualifiers rather than model args for Anthropic on other providers (`anthropic/bedrock`, `anthropic/vertex`).
- Anthropic: Support for `extra_body` model arg (for adding additional JSON properties to the request)
- Basic Agent: Append `tools` to `state` so that tools added in `init` are preserved.
- Scoring: Always provide half-again the sample time limit for scoring.
- Bugfix: Fix issue w/ approvals for samples with id==0.
- Bugfix: Use "plain" display when running eval_async() outside of eval().
- Bugfix: Fix issue with multiple scorers of the same type in a task.

## v0.3.59 (24 January 2025)

- Beta version of [computer()](https://inspect.aisi.org.uk/tools-standard.html#sec-computer) tool which models with a computer desktop environment.
- `user_message()` solver for appending parameterised user messages.
- `prompt_template()`, `system_message()` and `user_message()` solver now also include the sample `store` in substitution parameters.
- Limits: Enforce token and message limit at lower level (not longer required to check `state.completed` for limit enforcement).
- Limits: Enforce [custom limits](https://inspect.aisi.org.uk/errors-and-limits.html#custom-limit) for samples by raising `SampleLimitExceededError`.
- Tasks: Optional ability for solvers to [yield scores](https://inspect.aisi.org.uk/solvers.html#sec-scoring-in-solvers) for a task.
- Model API: Log model calls that result in bad request errors.
- Tools: `model_input` option that determines how tool call result content is played back to the model.
- Tools: Don't attempt to marshall arguments of dynamic `ToolDef` with `**kwargs: Any` (just pass them through).
- Log warning when a non-fatal sample error occurs (i.e. errors permitted by the `fail_on_error` option) 
- Inspect View: allow filtering samples by compound expressions including multiple scorers. (thanks @andrei-apollo)
- Inspect View: improve rendering performance and stability for the viewer when viewing very large eval logs or samples with a large number of steps.
- Task display: Improved `plain` mode with periodic updates on progress, metrics, etc.
- Google: Update to v0.8.4 of google-generativeai (py.typed support and removal of logprobs generation options)
- Google: Support for string enums (e.g. `Literal["a", "b", "c"])`) in tool function declarations.

## v0.3.58 (16 January 2025)

- Support for [audio and video](https://inspect.aisi.org.uk/multimodal.html) inputs for Open AI and Google Gemini models.
- Task display: Added Timeout Tool button for manually timing out a tool call.
- Task display: Automatically switch to "plain" mode when running in a background thread
- Sandboxes: Setup and initialisation errors are now handled at the sample level.
- Sandboxes: Increase setup script timeout to 5 minutes (from 30 seconds) and do not retry setup scripts (in case they aren't idempotent).
- Sandboxes: Add `timeout_retry` option (defaulting to `True`) to `exec()` function.
- Sandboxes: Add `type` and  optional `container` properties to `SandboxConnection`.
- Docker: Services which exit with status 0 during setup no longer cause an error.
- `task_with()` function for creating task variants.
- Added `--filter` argument to trace CLI commands for filtering on trace log message content.
- Print model conversations to terminal with `--display=conversation` (was formerly `--trace`, which is now deprecated).
- HuggingFace: Support models that don't provide a chat template (e.g. gpt2)
- Eval Set: Ensure that logs with status 'started' are retried.
- Rename the built in `bootstrap_std` metric to `bootstrap_stderr` (deprecate `bootstrap_std`)
- Bugfix: Fix duplication of summaries when eval log file is rewritten.

## v0.3.57 (09 January 2025)

- [Tracing API](https://inspect.aisi.org.uk/tracing.html#tracing-api) for custom trace logging.
- Inspect View: never truncate tool result images and display at default width of 800px.
- Inspect View: display tool error messages in transcript when tool errors occur.
- Inspect View: display any completed samples even if the task fails because of an error
- Inspect View: don't display the 'input' column heading if there isn't an input
- Open AI: Handle additional bad request status codes (mapping them to appropriate `StopReason`)
- Open AI: Use new `max_completion_tokens` option for o1 full.
- Web Browser: raise error when both `error` and `web_at` fields are present in response.
- Sandboxes: Apply dataset filters (limit and sample id) prior to sandbox initialisation.
- Docker: Prevent issue with container/project names that have a trailing underscore. 
- Store: initialise `Store` from existing dictionary.
- Log: provide `metadata_as` and `store_as` typed accessors for sample metadata and store.
- Tool parameters with a default of `None` are now supported.
- More fine graned HTML escaping for sample transcripts displalyed in terminal.
- Bugfix: prevent errors when a state or storage value uses a tilde or slash in the key name.
- Bugfix: Include input in sample summary when the sample input contains a simple string.

## v0.3.56 (01 January 2025)

- [Human Agent](https://inspect.aisi.org.uk/human-agent.html) solver for human baselining of computing tasks.
- [Typed interfaces](https://inspect.aisi.org.uk/typing.html) to `Sample` store and metadata using Pydantic models.
- [Approval policies](https://inspect.aisi.org.uk/approval.html#task-approvers) can now be defined at the `Task` level (`eval` level approval policies take precedence).
- Tools can now return `ContentText` and `ContentImage`.
- Move tool result images into subsequent user messages for models that don't support tools returning images.
- `SandboxConnection` that contains login information from sandboxes.
- `display_type()` function for detecting the current display type (e.g. "full", "rich", etc.)
- Trace: improved handling of `eval()` running in multiple processes at once (trace file per-process)
- Docker: don't apply timeouts to `docker build` and `docker pull` commands.
- Bugfix: fix issue w/ `store.get()` not auto-inserting `default` value.

## v0.3.55 (29 December 2024)

- Bedrock: redact authentication model args from eval logs.
- OpenAI: warn when `temperature` is used with o1 models (as it is not supported).
- Bugfix: spread args for cache trace logging.

## v0.3.54 (26 December 2024)

- [Tracing](https://inspect.aisi.org.uk/tracing.html) for diagnosing runs with unterminated action (e.g. model calls, docker commands, etc.).
- Provide default timeout/retry for docker compose commands to mitigate unreliability in some configurations.
- Switch to sync S3 writes to overcome unreliability observed when using async interface.
- Task display: Added `--no-score-display` option to disable realtime scoring metrics.
- Bugfix: Fix failure to fully clone samples that have message lists as input.
- llama-cpp-python: Support for `logprobs`.

## v0.3.53 (20 December 2024)

- OpenAI: Support for o1 including native tool calling and `reasoning_effort` generation option.
- Task API: Introduce `setup` step that always runs even if `solver` is replaced.
- Bedrock: Support for tool calling on Nova models.
- Bedrock: Support for custom `model_args` passed through to `session.Client`.
- Bedrock: Support for `jpeg` images.
- Bedrock: Correct max_tokens for llama3-8b, llama3-70b models on Bedrock.
- Inspect View: Various improvements to appearance of tool calls in transcript.
- Task display: Ensure that widths of progress elements are kept consistent across tasks.
- Sandboxes: New `max_sandboxes` option for (per-provider) maximum number of running sandboxes.
- Sandboxes: Remove use of aiofiles to mitigate potential for threading deadlocks.
- Concurrency: Do not use `max_tasks` as a lower bound for `max_samples`.
- Log recorder: Always re-open log buffer for `eval` format logs.
- Bugfix: Proper handling of text find for eval raw JSON display
- Bugfix: Correct handling for `--sample-id` integer comparisons.
- Bugfix: Proper removal of model_args with falsey values (explicit check for `None`)
- Bugfix: Properly handle custom metrics that return dictionaries or lists
- Bugfix: Proper sample count display when retrying an evaluation
- Bugfix: Fix inability to define and run tasks in a notebook.

## v0.3.52 (13 December 2024)

- Eval: `--sample-id` option for evaluating specific sample id(s).
- Bedrock: Detect and report HTTP rate limit errors.
- Azure AI: Add `emulate_tools` model arg to force tool emulation (emulation is enabled by default for Llama models).
- Basic Agent: Add `max_tool_output` parameter to override default max tool output from generate config.
- Inspect View: Correct display of sample ID for single sample tasks.
- Trace: Show custom tool views in `--trace` mode.
- Bugfix: Support for dynamic metric names in realtime scoring display.

## v0.3.51 (13 December 2024)

- Bugfix: Task display fails to load when no scorers are defined for a task.

## v0.3.50 (12 December 2024)

- Tools: Improved typing/schema support (unions, optional params, enums).
- Tools: Added `append` argument to `use_tools()` for adding (rather than replacing) the currently available tools.
- Docker sandbox: Streamed reads of stderr/stdout (enabling us to enforce output limits for read_file and exec at the source).
- Sandbox API: Enable passing `BaseModel` types for sandbox `config` (formerly only a file path could be passed).
- Task display: Show all task scores in realtime (expand task progress to see scores).
- Task display: Show completed samples and align progress more closely to completed samples (as opposed to steps).
- Task display: Show sample messages/tokens used (plus limits if specified).
- Task display: Resolve issue where task display would lose mouse input after VS Code reload.
- Datasets: Validate that all IDs in datasets are unique (as several downstream problems occur w/ duplicate IDs).
- Inspect View: Fix issue with incorrectly displayed custom tool views.
- Human approval: Use fullscreen display (makes approval UI async and enables rapid processing of approvals via the `Enter` key).
- Added `input_panel()` API for adding custom panels to the fullscreen task display.
- Log recorder: Methods are now async which will improve performance for fsspec filesystems with async implementations (e.g. S3)
- Log recorder: Improve `.eval` log reading performance for remote filesystem (eagerly fetch log to local buffer).
- Add `token_usage` property to `TaskState` which has current total tokens used across all calls to `generate()` (same value that is used for enforcing token limits).
- Add `time` field to `ModelOutput` that records total time spent within call to ModelAPI `generate()`.
- Web browser: Remove base64 images from web page contents (prevent filling up model context with large images).
- Match scorer: If the target of a match isn’t numeric, ignore the numeric flag and instead use text matching (improved handling for percentages).
- Hugging Face: Support for native HF tool calling for Llama, Mistral, Qwen, and others if they conform to various standard schemas.
- Hugging Face: `tokenizer_call_args` dict to specify custom args during tokenization, such as `max_length` and `truncation`.
- Azure AI: Fix schema validation error that occurred when model API returns `None` for `content`.
- Display: Throttle updating of sample list based on number of samples.
- Display: Add explicit 'ctrl+c' keybinding (as textual now disables this by default).
- Bugfix: Correct rate limit error display when running in fullscreen mode.
- Bugfix: `hf_dataset` now explicitly requires the `split` argument (previously, it would crash when not specified).
- Bugfix: Prevent cascading textual error when an error occurs during task initialisation.
- Bugfix: Correctly restore sample summaries from log file after amend.
- Bugfix: Report errors that occur during task finalisation.
  
## v0.3.49 (03 December 2024)

- Logging: Only call CreateBucket on Amazon S3 when the bucket does not already exist.
- Improve cancellation feedback and prevent multiple cancellations when using fullscreen display.
- Inspect View: Prevent circular reference error when rendering complex tool input.
- Inspect View: Resolve display issue with sorting by sample then epoch.

## v0.3.48 (01 December 2024)

- [Realtime display](https://github.com/UKGovernmentBEIS/inspect_ai/pull/865) of sample transcripts (including ability to cancel running samples).
- Scoring: When using a dictionary to map metrics to score value dictionaries, you may now use globs as keys. See our [scorer documentation](https://inspect.aisi.org.uk/scorers.html#sec-multiple-scorers) for more information.
- `EvalLog` now includes a [location](https://github.com/UKGovernmentBEIS/inspect_ai/pull/872) property indicating where it was read from.
- Use [tool views](https://inspect.aisi.org.uk/approval.html#tool-views) when rendering tool calls in Inspect View.
- Consistent behavior for `max_samples` across sandbox and non-sandbox evals (both now apply `max_samples` per task, formerly evals with sandboxes applied `max_samples` globally).
- Log files now properly deal with scores that produce Nan. (fixes [#834](https://github.com/UKGovernmentBEIS/inspect_ai/issues/834))
- Bash tool: add `--login` option so that e.g. .bashrc is read before executing the command.
- Google: Support for tools/functions that have no parameters.
- Google/Vertex: Support for `logprobs` and other new 1.5 (002 series) options.
- AzureAI: Change default max_tokens for Llama models to 2048 (4096 currently yields an error w/ Llama 3.1).
- Mistral: Various compatibility changes for their client and tool calling implementation.
- Handle exponents in numeric normalisation for match, include, and answer scorers.
- hf_dataset: Added `cached` argument to control whether to use a previously cached version of the dataset if available (defaults to `True`).
- hf_dataset: Added `revision` option to load a specific branch or commit SHA (when using `revision` datasets are always revalidated on Hugging Face, i.e. `cached` is ignored).
- Log viewer: Display sample ids rather than indexes.
- Log viewer: Add timestamps to transcript events.
- Log viewer: Metadata which contains images will now render the images.
- Log viewer: Show custom tool call views in messages display.
- Bugfix: Correctly read and forward image detail property.
- Bugfix: Correct resolution of global eval override of task or sample sandboxes.
- Bugfix: Don't do eval log listing on background threads (s3fs can deadlock when run from multiple threads).

## v0.3.47 (18 November 2024)

- Basic agent: Ensure that the scorer is only run once when max_attempts = 1.
- Basic agent: Support custom function for incorrect_message reply to model.
- Tool calling: Execute multiple tool calls serially (some models assume that multiple calls are executed this way rather than in parallel).
- Google: Combine consecutive tool messages into single content part; ensure no empty text content parts.
- AzureAI: Create and close client with each call to generate (fixes issue w/ using azureai on multiple passes of eval).
- Bedrock: Migrate to the [Converse API](https://docs.aws.amazon.com/bedrock/latest/userguide/conversation-inference-supported-models-features.html), which supports many more features including tool calling and multimodal models.
- Scoring: When using a dictionary to map metrics to score value dictionaries, you may now use globs as keys. See our [scorer documentation](https://inspect.aisi.org.uk/scorers.html#sec-multiple-scorers) for more information.
- Sample limit events will now appear in the transcript if a limit (e.g. message, token, or time limit) halt a sample. The sample list and sample detail also display the limit, if applicable.

## v0.3.46 (12 November 2024)

- [eval](https://inspect.aisi.org.uk/eval-logs.html#sec-log-format) is now the default log format (use `--log-format=json` to use old format).
- Base 64 images are now logged by default for all log formats (disable with `--no-log-images`).
- The log viewer now properly displays sample errors in the sample list for `eval` format log files.
- Improve path handling when using `inspect log convert` to convert a single log file.
- Web browser tool: Subtasks now each have independent web browser sessions.
- Anthropic: Ensure that assistant messages created in generate never have empty content lists.
- Increase sandbox `exec()` output limit from 1 MiB to 10 MiB.

## v0.3.45 (11 November 2024)

- [time_limit](https://inspect.aisi.org.uk/errors_and_limits.html#sample-limits) option for specifying a maximum execution time for samples.
- [read_eval_log_samples()](https://inspect.aisi.org.uk/eval-logs.html#streaming) function for streaming reads of `.eval` log files.
- Mistral: Support for multi-modal models (requires v1.2 of mistralai package).
- Groq: Support for multi-modal models (requires v0.11.0 of groq package).
- AzureAI: Use Model Inference API (preview) for implementation of model client.
- Bedrock: Fix parsing of Bedrock Mistral Large 2407 responses
- Apply standard sample error handling (fail-on-error, etc.) when running scorers.
- Fix issue with correctly logging task_args for eval-set tasks which are interrupted.
- Move `INSPECT_DISABLE_MODEL_API` into `generate()` (as opposed to `get_model()`)
- Always treat `.eval` files as logs (don't apply file name pattern restrictions as we do with `.json`).
- Log model calls when model providers return bad request errors
- Better lay out large numbers of configuration and parameters when displaying log files.
- The log viewer now properly displays sample scores for running tasks.
- Add `metadata` field to `ModelOutput` and provide various fields for the Groq provider.

## v0.3.44 (04 November 2024)

- Revert change to single epoch reducer behavior (regressed some scoring scenarios).

## v0.3.43 (04 November 2024)

- New binary [log format](https://inspect.aisi.org.uk/eval-logs.html#sec-log-format) which yields substantial size and speed improvements (JSON format log files are still fully supported and utilities for converting between the formats are provided).
- [Grok](https://docs.x.ai/) model provider.
- [llama-cpp-python](https://llama-cpp-python.readthedocs.io/en/latest/) local model provider.
- Extensions: correctly load extensions in packages where package name differs from dist name.
- Added `--model-config`, `--task-config`, and `--solver-config` CLI arguments for specifying model, task, and solver args using a JSON or YAML config file.
- View: properly render complex score objects in transcript.
- Write custom tool call views into transcript for use by Inspect View.
- Use `casefold()` for case-insensitive compare in `includes()`, `match()`, `exact()`, and `f1()` scorers.
- OpenAI: eliminate use of `strict` tool calling (sporadically supported across models and we already internally validate).
- Mistral: fix bug where base_url was not respected when passing both an api_key and base_url.
- Don't include package scope for task name part of log files.
- Improve performance of write_file for Docker sandboxes.
- Use user_data_dir rather than user_runtime_dir for view notifications.
- Implement `read_eval_log_sample()` for JSON log files.
- Log the list of dataset sample IDs.
- Limit `SandboxEnvironment.exec()` output streams to 1 MiB. Limit `SandboxEnvironment.read_file()` to 100 MiB.
- Add `INSPECT_DISABLE_MODEL_API` environment variable for disabling all Model APIs save for mockllm.
- Add optional `tool_call_id` param to `ModelOutput.for_tool_call()`.
- Support all JSON and CSV dataset arguments in `file_dataset()` function.

## v0.3.42 (23 October 2024)

- [ToolDef](https://inspect.aisi.org.uk/tools-custom.html#sec-dynamic-tools) class for dynamically creating tool definitions.
- Added `--tags` option to eval for tagging evaluation runs.
- Added APIs for accessing sample event transcripts and for creating and resolving attachments for larger content items.
- Cleanup Docker Containers immediately for samples with errors.
- Support Dockerfile as config path for Docker sandboxes (previously only supported compose files).
- Anthropic: remove stock tool use chain of thought prompt (many Anthropic models now do this internally, in other cases its better for this to be explicit rather than implicit).
- Anthropic: ensure that we never send empty text content to the API.
- Google: compatibility with google-generativeai v0.8.3
- Llama: remove extraneous <|start_header_id|>assistant<|end_header_id|> if it appears in an assistant message.
- OpenAI: Remove tool call id in user message reporting tool calls to o1- models.
- Use Dockerhub aisiuk/inspect-web-browser-tool image for web browser tool.
- Use ParamSpec to capture types of decorated solvers, tools, scorers, and metrics.
- Support INSPECT_EVAL_MODEL_ARGS environment variable for calls to `eval()`.
- Requirements: add lower bounds to various dependencies based on usage, compatibility, and stability.
- Added `include_history` option to model graded scorers to optionally include the full chat history in the presented question.
- Added `delimiter` option to `csv_dataset()` (defaults to ",")
- Improve answer detection in multiple choice scorer.
- Open log files in binary mode when reading headers (fixes ijson deprecation warning).
- Capture `list` and `dict` of registry objects when logging `plan`.
- Add `model_usage` field to `EvalSample` to record token usage by model for each sample.
- Correct directory handling for tasks that are imported as local (non-package) modules.
- Basic agent: terminate agent loop when the context window is exceeded.
- Call tools sequentially when they have opted out of parallel calling.
- Inspect view bundle: support for bundling directories with nested subdirectories.
- Bugfix: strip protocol prefix when resolving eval event content
- Bugfix: switch to run directory when running multiple tasks with the same run directory.
- Bugfix: ensure that log directories don't end in forward/back slash.

## v0.3.41 (11 October 2024)

- [Approval mode](https://inspect.aisi.org.uk/approval.html) for extensible approvals of tool calls (human and auto-approvers built in,  arbitrary other approval schemes via extensions).
- [Trace mode](https://inspect.aisi.org.uk/interactivity.html#sec-trace-mode) for printing model interactions to the terminal.
- Add `as_dict()` utility method to `Score`
- [Sample limits](https://inspect.aisi.org.uk/errors_and_limits.html#sample-limits) (`token_limit` and `message_limit`) for capping the number of tokens or messages used per sample ( `message_limit` replaces deprecated `max_messages`).
- Add `metadata` field to `Task` and record in log `EvalSpec`.
- Include datetime and level in file logger.
- Correct llama3 and o1 tool calling when empty arguments passed.
- Allow resolution of any sandbox name when there is only a single environment.
- Introduce `--log-level-transcript` option for separate control of log entries recorded in the eval log file
- Improve mime type detection for image content encoding (fixes issues w/ webp images).
- Fix memory leak in Inspect View worker-based JSON parsing.
- Add `fail_on_error` option for `eval_retry()` and `inspect eval-retry`.
- Defer resolving helper models in `self_critique()` and `model_graded_qa()`.
- Fix Docker relative path resolution on Windows (use PurePosixPath not Path)
- Restore support for `--port` and `--host` on Inspect View.

## v0.3.40 (6 October 2024)

- Add `interactive` option to `web_browser()` for disabling interactive tools (clicking, typing, and submitting forms).
- Provide token usage and raw model API calls for OpenAI o1-preview.
- Add support for reading CSV files of dialect 'excel-tab'.
- Improve prompting for Python tool to emphasise the need to print output.
- For `basic_agent()`, defer to task `max_messages` if none is specified for the agent (default to 50 is the task does not specify `max_messages`).
- Add optional `content` parameter to `ModelOutput.for_tool_call()`.
- Display total samples in Inspect View
- Prune `sample_reductions` when returning eval logs with `header_only=True`.
- Improved error message for undecorated solvers.
- For simple matching scorers, only include explanation if it differs from answer.

## v0.3.39 (3 October 2024)

- The sample transcript will now display the target for scoring in the Score Event (for newly run evaluations).
- Provide setter for `max_messages` on `TaskState`.
- Provide `max_messages` option for `basic_agent()` (defaulting to 50) and use it rather than any task `max_messages` defined.
- Improved implementation of disabling parallel tool calling (also fixes a transcript issue introduced by the original implementation).
- Improve quality of error messages when a model API key environment variable is missing.
- Improve prompting around letting the model know it should not attempt parallel web browser calls.

## v0.3.38 (3 October 2024)

- Rename `web_browser_tools()` to `web_browser()`, and don't export individual web browsing tools.
- Add `parallel` option to `@tool` decorator and specify `parallel=False` for web browsing tools.
- Improve prompting for web browser tools using more explicit examples.
- Improve prompting for `</tool_call>` end sequence for Llama models.
- Fix issue with failure to execute sample setup scripts.

## v0.3.37 (2 October 2024)

- Move evals into [inspect_evals](https://github.com/UKGovernmentBEIS/inspect_evals) package.

## v0.3.36 (2 October 2024)

- [Web Browser](https://inspect.aisi.org.uk/tools-standard.html#sec-web-browser) tool which provides a headless Chromium browser that supports navigation, history, and mouse/keyboard interactions.
- `auto_id` option for dataset readers to assign an auto-incrementing ID to records.
- Task args: don't attempt to serialise registry objects that don't have captured parameters.

## v0.3.35 (1 October 2024)

- Catch o1-preview "invalid_prompt" exception and convert to normal content_filter refusal.
- Terminate timed out subprocesses.
- Support 'anthropoic/bedrock/' service prefix for Anthropic models hosted on AWS Bedrock.
- Change score reducer behavior to always reduce score metadata to the value of the `metadata` field in the first epoch
- Improve task termination message (provide eval-retry prompt for tasks published in packages)
- Preserve type for functions decorated with `@task`.
- Various improvements to layout and display for Inspect View transcript.

## v0.3.34 (30 September 2024)

- Support for `max_tokens` on OpenAI o1 models (map to `max_completion_tokens`).
- Fix regression of log and debug options on `inspect view`
- Improved focus management for Inspect View
- Raise error if `epochs` is less than 1
- Improve code parsing for HumanEval (compatibility with Llama model output)

## v0.3.33 (30 September 2024)

- StopReason: Added "model_length" for exceeding token window and renamed "length" to "max_tokens".
- Capture solver input params for subtasks created by `fork()`.
- Option to disable ANSI terminal output with `--no-ansi` or `INSPECT_NO_ANSI`
- Add chain of thought option to `multiple_choice()` and export `MultipleChoiceTemplate` enumeration
- Allow Docker sandboxes configured with `x-default` to be referred to by their declared service name.
- Improved error messages for Docker sandbox initialisation.
- Improve legibility of Docker sandbox log entries (join rather than displaying as array)
- Display user message immediately proceeding assistant message in model call transcripts.
- Display images created by tool calls in the Viewer.
- Fix duplicated tool call output display in Viewer for Gemini and Llama models.
- Require a `max_messages` for use of `basic_agent()` (as without it, the agent could end up in an infinite loop).
- Load extension entrypoints per-package (prevent unnecessary imports from packages not being referenced).
- Track sample task state in solver decorator rather than solver transcript.
- Display solver input parameters for forked subtasks.
- Improvements to docker compose down cleanup: timeout, survive missing compose files.
- Always produce epoch sample reductions even when there is only a single epoch.
- Scores produced after being reduced retain `answer`, `explanation`, and `metadata` only if equal across all epochs.

## v0.3.32 (25 September 2024)

- Fix issue w/ subtasks not getting a fresh store() (regression from introduction of `fork()` in v0.3.30)
- Fix issue w/ subtasks that return None invalidating the log file.
- Make subtasks collapsible in Inspect View.
- Improved error reporting for missing `web_search()` provider environment variables.

## v0.3.31 (24 September 2024)

- Deprecated `Plan` in favor of `Solver` (with `chain()` function to compose multiple solvers).
- Added `max_tool_output` generation option (defaults to 16KB).
- Improve performance of `header_only` log reading (switch from json-stream to ijson).
- Add support for 0 retries to `eval-set` (run a single `eval` then stop).
- Tool calling fixes for update to Mistral v1.1. client.
- Always show `epochs` in task status (formerly wasn't included for multiple task display)
- Render transcript `info()` strings as markdown
- Eliminate log spam from spurious grpc fork message.
- Fix issue with hf_dataset shuffle=True not actually shuffling.
- Improved error handling when loading invalid setuptools entrypoints.
- Don't catch TypeError when calling tools (we now handle this in other ways)

## v0.3.30 (18 September 2024)

- Added `fork()` function to fork a `TaskState` and evaluate it against multiple solvers in parallel.
- Ensure that Scores produced after being reduced still retain `answer`, `explanation`, and `metadata`.
- Fix error when running `inspect info log-types`
- Improve scorer names imported from modules by not including the the module names.
- Don't mark messages read from cache with source="cache" (as this breaks the cache key)
- Add `cache` argument to `basic_agent()` for specifying cache policy for the agent.
- Add `cache` field to `ModelEvent` to track cache reads and writes.
- Compatibility with Mistral v1.1 client (now required for Mistral).
- Catch and propagate Anthropic content filter exceptions as normal "content_filter" responses.
- Fix issue with failure to report metrics if all samples had a score value of 0.
- Improve concurrency of Bedrock models by using aioboto3.
- Added [SWE Bench](https://github.com/UKGovernmentBEIS/inspect_evals/tree/main/src/inspect_evals/swe_bench), [GAIA](https://github.com/UKGovernmentBEIS/inspect_evals/tree/main/src/inspect_evals/gaia), and [GDM CTF](https://github.com/UKGovernmentBEIS/inspect_evals/tree/main/src/inspect_evals/gdm_capabilities/in_house_ctf) evals.

## v0.3.29 (16 September 2024)

- Added `--plan` and `-P` arguments to `eval` and `eval-set` commands for replacing the task default plan with another one.
- Improved support for eval retries when calling `eval()` or `eval_set()` with a `plan` argument.
- Don't log base64 images by default (re-enable logging with `--log-images`).
- Provide unique tool id when parsing tool calls for models that don't support native tool usage.
- Fix bug that prevented `epoch_reducer` from being used in eval-retry.
- Fix bug that prevented eval() level `epoch` from overriding task level `epoch`.

## v0.3.28 (14 September 2024)

- [basic_agent()](https://inspect.aisi.org.uk/agents.html#sec-basic-agent) that provides a ReAct tool loop with support for retries and encouraging the model to continue if its gives up or gets stuck.
- [score()](https://inspect.aisi.org.uk/solvers.html#sec-scoring-in-solvers) function for accessing scoring logic from within solvers.
- Ability to [publish](https://inspect.aisi.org.uk/log-viewer.html#sec-publishing) a static standalone Inspect View website for a log directory.
- `system_message()` now supports custom parameters and interpolation of `metadata` values from `Sample`.
- `generate()` solver now accepts arbitrary generation config params.
- `use_tools()` now accepts a variadic list of `Tool` in addition to literal `list[Tool]`.
- `bash()` and `python()` tools now have a `user` parameter for choosing an alternate user to run code as.
- `bash()` and `python()` tools now always return stderr and stdout no matter the exit status.
- Support for OpenAI o1-preview and o1-mini models.
- Input event for recording screen input in sample transcripts.
- Record to sample function for CSV and JSON dataset readers can now return multiple samples.
- Added `debug_errors` option to `eval()` to raise task errors (rather than logging them) so they can be debugged.
- Properly support metrics that return a dict or list of values
- Improved display of prerequisite errors when running `eval()` from a script or notebook.
- Fix `eval_set()` issue with cleaning up failed logs on S3.
- Cleanup Docker containers that fail during sample init.
- Add support for computing metrics for both individual keys within a dictionary but also for the dictionary as a whole
- Fix for Vertex tool calling (don't pass 'additionalProperties').
- Added [SQuAD](https://github.com/UKGovernmentBEIS/inspect_evals/tree/main/src/inspect_evals/squad), [AGIEval](https://github.com/UKGovernmentBEIS/inspect_evals/tree/main/src/inspect_evals/agieval), [IFEval](https://github.com/UKGovernmentBEIS/inspect_ai/blob/main/src/inspect_evals/ifeval/), [PubMedQA](https://github.com/UKGovernmentBEIS/inspect_evals/tree/main/src/inspect_evals/pubmedqa), and [MBPP](https://github.com/UKGovernmentBEIS/inspect_evals/tree/main/src/inspect_evals/mbpp) benchmarks.

## v0.3.27 (6 September 2024)

- Fix missing timestamp issue with running `eval_set()` with an S3-backed log directory.
- Correct rounding behavior for `f1()` and `exact()` scorers.
- Correct normalized text comparison for `exact()` scorer.
- Improved appearance and navigation for sample transcript view.
- Added [MathVista](https://github.com/UKGovernmentBEIS/inspect_evals/tree/main/src/inspect_evals/mathvista) benchmark.

## v0.3.26 (6 September 2024)

- [Eval Sets](https://inspect.aisi.org.uk/eval-sets.html) for running groups of tasks with automatic retries.
- [Per-sample](https://inspect.aisi.org.uk/sandboxing.html#sec-per-sample-sandbox) Sandbox environments can now be specified (e.g. allowing for a distinct Dockerfile or Docker compose file for each sample).
- [input_screen()](https://inspect.aisi.org.uk/interactivity.html) context manager to temporarily clear task display for user input.
- Introduce two new scorers, `f1()` (precision and recall in text matching) and `exact()` (whether normalized text matches exactly).
- Task `metrics` now override built in scorer metrics (previously they were merged). This enables improved re-use of existing scorers where they only change required is a different set of metrics.
- `write_log_dir_manifest()` to write a log header manifest for a log directory.
- Relocate `store()` and `@subtask` from solver to utils module; relocate `transcript()` from solver to log module.
- Add optional user parameter to SandboxEnvironment.exec for specifying the user. Currently only DockerSandboxEnvironment is supported.
- Fix issue with resolving Docker configuration files when not running from the task directory.
- Only populate Docker compose config metadata values when they are used in the file.
- Treat Sandbox exec `cwd` that are relative paths as relative to sample working directory.
- Filter base64 encoded images out of model API call logs.
- Raise error when a Solver does not return a TaskState.
- Only run tests that use model APIs when the `--runapi` flag is passed to `pytest` (prevents unintended token usage)
- Remove `chdir` option from `@tasks` (tasks now always chdir during execution).
- Do not process `.env` files in task directories (all required vars should be specified in the global `.env`).
- Only enable `strict` mode for OpenAI tool calls when all function parameters are required.
- Added [MMMU](https://github.com/UKGovernmentBEIS/inspect_evals/tree/main/src/inspect_evals/mmmu), [CommonsenseQA](https://github.com/UKGovernmentBEIS/inspect_evals/tree/main/src/inspect_evals/commonsense_qa), [MMLU-Pro](https://github.com/UKGovernmentBEIS/inspect_evals/tree/main/src/inspect_evals/mmlu_pro), and [XSTest](https://github.com/UKGovernmentBEIS/inspect_evals/tree/main/src/inspect_evals/xstest) benchmarks.

## v0.3.25 (25 August 2024)

- `Store` for manipulating arbitrary sample state from within solvers and tools.
- `Transcripts` for detailed sample level tracking of model and tool calls, state changes, logging, etc.
- `Subtasks` for delegating work to helper models, sub-agents, etc.
- Integration with Anthropic [prompt caching](https://inspect.aisi.org.uk/caching.html#sec-provider-caching).
- [fail_on_error](https://inspect.aisi.org.uk/errors-and-limits.html#failure-threshold) option to tolerate some threshold of sample failures without failing the evaluation.
- Specify `init` value in default Docker compose file so that exit signals are handled correctly (substantially improves container shutdown performance).
- Add `function` field to `ChatMessageTool` to indicate the name of the function called.
- Added [RACE](https://github.com/UKGovernmentBEIS/inspect_evals/tree/main/src/inspect_evals/race-h/) benchmark.

## v0.3.24 (18 August 2024)

- Support for tool calling for Llama 3.1 models on Bedrock.
- Report JSON schema validation errors to model in tool response.
- Support for `strict` mode in OpenAI tool calls (update to v1.40.0 of `openai` package required).

## v0.3.23 (16 August 2024)

- Support for tool calling for Llama 3.1 models on Azure AI and CloudFlare.
- Increase default `max_tokens` from 1024 to 2048.
- Record individual sample reductions along with results for multi-epoch evals.
- Change default to not log base64 encoded versions of images, as this often resulted in extremely large log files (use `--log-images` to opt back in).
- Update to new Mistral API (v1.0.1 of `mistralai` is now required).
- Support for Llama 3.1 models on Amazon Bedrock
- Eliminate Bedrock dependency on anthropic package (unless using an Anthropic model).
- Improved resolution of AWS region for Bedrock (respecting already defined AWS_REGION and AWS_DEFAULT_REGION)
- Fix bug in match scorer whereby numeric values with periods aren't correctly recognized.
- Added [HumanEval](https://github.com/UKGovernmentBEIS/inspect_evals/tree/main/src/inspect_evals/humaneval), [WinoGrande](https://github.com/UKGovernmentBEIS/inspect_evals/tree/main/src/inspect_evals/winogrande) and [Drop](https://github.com/UKGovernmentBEIS/inspect_evals/tree/main/src/inspect_evals/drop) benchmarks.

## v0.3.22 (07 August 2024)

- Fix issue affecting results of `pass_at_{k}` score reducer.

## v0.3.21 (07 August 2024)

- Add `pass_at_{k}` score reducer to compute the probability of at least 1 correct sample given `k` epochs.
- Improved metrics `value_to_float` string conversion (handle numbers, "true", "false", etc.)
- Log viewer: Ctrl/Cmd+F to find text when running in VS Code.
- Set Claude default `max_tokens` to 4096
- Combine user and assistant messages for Vertex models.
- Warn when using the `name` parameter with task created from `@task` decorated function.
- Make sample `metadata` available in prompt, grading, and self-critique templates.
- Retry on several additional OpenAI errors (APIConnectionError | APITimeoutError | InternalServerError)
- Fix a regression which would cause the 'answer' to be improperly recorded when scoring a sample.

## v0.3.20 (03 August 2024)

- `Epochs` data type for specifying epochs and reducers together (deprecated `epochs_reducer` argument).
- Enable customisation of model generation cache dir via `INSPECT_CACHE_DIR` environment variable.
- Use doc comment description rather than `prompt` attribute of `@tool` for descriptions.
- Include examples section from doc comments in tool descriptions.
- Add `tool_with()` function for adapting tools to have varying names and parameter descriptions.
- Improve recording of `@task` arguments so that dynamically created tasks can be retried.
- Only print `eval-retry` message to terminal for filesystem based tasks.
- Enhance Python logger messages to capture more context from the log record.
- Fix an issue that could result in duplicate display of scorers in log view when using multiple epoch reducers.

## v0.3.19 (02 August 2024)

- [vLLM](https://inspect.aisi.org.uk/models.html#sec-vllm) model provider.
- [Groq](https://groq.com/) model provider.
- [Google Vertex](https://inspect.aisi.org.uk/models.html#google-vertex) model provider.
- [Reduce scores](https://inspect.aisi.org.uk/scorers.html##sec-reducing-epoch) in multi-epoch tasks before computing metrics (defaults to averaging sample values).
- Replace the use of the `bootstrap_std` metric with `stderr` for built in scorers (see [rationale](https://inspect.aisi.org.uk/scorers.html#stderr-note) for details).
- Option to write Python logger entries to an [external file](https://inspect.aisi.org.uk/log-viewer.html#sec-external-file).
- Rename `ToolEnvironment` to `SandboxEnvironment` and `tool_environment()` to `sandbox()` (moving the renamed types from `inspect_ai.tool` to `inspect_ai.util`). Existing symbols will continue to work but will print deprecation errors.
- Moved the `bash()`, `python()`, and `web_search()` functions from `inspect_ai.solver` to `inspect_ai.tool`.  Existing symbols will continue to work but will print deprecation errors.
- Enable parallel execution of tasks that share a working directory.
- Add `chdir` option to `@task` to opt-out of changing the working directory during task execution.
- Enable overriding of default safety settings for Google models.
- Use Python type annotations as the first source of type info for tool functions (fallback to docstrings only if necessary)
- Support for richer types (list, TypeDict, dataclass, Pydantic, etc.) in tool calling.
- Change `ToolInfo` parameters to be directly expressed in JSON Schema (making it much easier to pass them to model provider libraries).
- Validate tool call inputs using JSON Schema and report errors to the model.
- Gracefully handle tool calls that include only a single value (rather than a named dict of parameters).
- Support `tool_choice="any"` for OpenAI models (requires >= 1.24.0 of openai package).
- Make multiple tool calls in parallel. Parallel tool calls occur by default for OpenAI, Anthropic, Mistral, and Groq. You can disable this behavior for OpenAI and Groq with `--parallel-tool-calls false`.
- Invoke rate limit retry for OpenAI APITimeoutError (which they have recently begun returning a lot of more of as a result of httpx.ConnectTimeout, which is only 5 seconds by default.).
- Add `cwd` argument to `SandboxEnvironment.exec()`
- Use `tee` rather than `docker cp` for Docker sandbox environment implementation of `write_file()`.
- Handle duplicate tool call ids in Inspect View.
- Handle sorting sample ids of different types in Inspect View.
- Correctly resolve default model based on CLI --model argument.
- Fix issue with propagating API keys to Azure OpenAI provider.
- Add `azure` model arg for OpenAI provider to force binding (or not binding) to the Azure OpenAI back-end.
- Support for Llama 3 models with the Azure AI provider.
- Add `setup` field to `Sample` for providing a per-sample setup script.
- Score multiple choice questions without parsed answers as incorrect (rather than being an error). Llama 3 and 3.1 models especially often fail to yield an answer.
- Read JSON encoded `metadata` field from samples.
- Show task/display progress immediately (rather than waiting for connections to fill).
- Reduce foreground task contention for Inspect View history loading.
- Ability to host standalone version of Inspect View to view single log files.
- Throw `TimeoutError` if a call to `subprocess()` or `sandbox().exec()` times out (formerly a textual error was returned along with a non-zero exit code).
- Validate name passed to `example_dataset()` (and print available example dataset names).
- Resolve relative image paths within Dataset samples against the directory containing the dataset.
- Preserve `tool_error` text for Anthropic tool call responses.
- Fix issue with rate limit reporting being per task not per eval.
- Set maximum rate limit backoff time to 30 minutes
- Retry with exponential backoff for web_search Google provider.

## v0.3.18 (14 July 2024)

- [Multiple Scorers](https://inspect.aisi.org.uk/scorers.html#sec-multiple-scorers) are now supported for evaluation tasks.
- [Multiple Models](https://inspect.aisi.org.uk/parallelism.html#sec-multiple-models) can now be evaluated in parallel by passing a list of models to `eval()`.
- Add `api_key` to `get_model()` for explicitly specifying an API key for a model.
- Improved handling of very large (> 100MB) log files in Inspect View.
- Use `network_mode: none` for disabling networking by default in Docker tool environments.
- Shorten the default shutdown grace period for Docker container cleanup to 1 second.
- Allow sandbox environment providers to specify a default `max_samples` (set to 25 for the Docker provider).
- Prevent concurrent calls to `eval_async()` (unsafe because of need to change directories for tasks). Parallel task evaluation will instead be implemented as a top-level feature of `eval()` and `eval_async()`.
- Match scorers now return answers consistently even when there is no match.
- Relocate tool related types into a new top-level `inspect_ai.tool` module (previous imports still work fow now, but result in a runtime deprecation warning).
- Decouple tools entirely from solvers and task state (previously they had ways to interact with metadata, removing this coupling will enable tool use in lower level interactions with models). Accordingly, the `call_tools()` function now operates directly on messages rather than task state.
- Support token usage for Google models (Inspect now requires `google-generativeai` v0.5.3).

## v0.3.17 (25 June 2024)

- Optional increased control over the tool use loop via the `call_tools()` function and new `tool_calls` parameter for `generate()`.
- New `per_epoch` option for `CachePolicy` to allow caching to ignore epochs.
- Correctly handle `choices` and `files` when converting `Sample` images to base64.

## v0.3.16 (24 June 2024)

-   Various fixes for the use of Docker tool environments on Windows.
-   Ability to disable cleanup of tool environments via `--no-toolenv-cleanup`.
-   New `inspect toolenv cleanup` command for manually cleaning up tool environments.
-   `ToolError` exception type for explicitly raising tool errors to the model. Formerly, any exception would be surfaced as a tool error to the model. Now, the `ToolError` exception is required for reporting to the model (otherwise other exception types go through the call stack and result in an eval error).
-   Resolve `INSPECT_LOG_DIR` in `.env` file relative to `.env` file parent directory.
-   Use `-` for delimiting `--limit` ranges rather than `,`.
-   Use HF model device for generate (compatibility with multi-GPU).

## v0.3.15 (15 June 2024)

-   [Sandbox Environments](https://inspect.aisi.org.uk/sandboxing.html) for executing tool code in a sandbox.
-   [Caching](https://inspect.aisi.org.uk/caching.html) to reduce the number of model API calls made.
-   The `multiple_choice()` solver now has support for questions with multiple correct answers.
-   More fine grained handling of Claude `BadRequestError` (400) errors (which were formerly all treated as content moderation errors).
-   Filter out empty TextBlockParam when playing messages back to Claude.
-   Automatically combine Claude user messages that include tool content.
-   Revert to "auto" rather than "none" after forced tool call.
-   Provide `TaskState.tools` getter/setter (where the setter automatically syncs the system messages to the specified set of tools).
-   The `use_tools()` function now uses the `TaskState.tools` setter, so replaces the current set of tools entirely rather than appending to it.
-   Set `state.completed = False` when `max_messages` is reached.
-   Allow tools to be declared with no parameters.
-   Allow for null `bytes` field in `Logprobs` and `TopLogprobs`.
-   Support all Llama series models on Bedrock.
-   Added `truthfulqa` benchmark.
-   Added `intercode-ctf` example.

## v0.3.14 (04 June 2024)

-   Stream samples to the evaluation log as they are completed (subject to the new `--log-buffer` option). Always write completed samples in the case of an error or cancelled task.
-   New `"cancelled"` status in eval log for tasks interrupted with SIGINT (e.g. Ctrl-C). Logs are now written for cancellations (previously they were not).
-   Default `--max-samples` (maximum concurrent samples) to `--max-connections`, which will result in samples being more frequently completed and written to the log file.
-   For `eval_retry()`, copy previously completed samples in the log file being retried so that work is not unnecessarily repeated.
-   New `inspect eval-retry` command to retry a log file from a task that ended in error or cancellation.
-   New `retryable_eval_logs()` function and `--retryable` option for `inspect list logs` to query for tasks not yet completed within a log directory.
-   Add `shuffled` property to datasets to determine if they were shuffled.
-   Remove unused `extensions` argument from `list_eval_logs()`.

## v0.3.13 (31 May 2024)

-   Bugfix: Inspect view was not reliably updating when new evaluation logs were written.

## v0.3.12 (31 May 2024)

-   Bugfix: `results` was not defined when no scorer was provided resulting in an error being thrown. Fixed by setting `results = EvalResults()` when no scorer is provided.
-   Bugfix: The viewer was not properly handling samples without scores.

## v0.3.11 (30 May 2024)

-   Update to non-beta version of Anthropic tool use (remove legacy xml tools implementation).

## v0.3.10 (29 May 2024)

-   **BREAKING:** The `pattern` scorer has been modified to match against any (or all) regex match groups. This replaces the previous behaviour when there was more than one group, which would only match the second group.
-   Improved performance for Inspect View on very large datasets (virtualized sample list).
-   ToolChoice `any` option to indicate the model should use at least one tool (supported by Anthropic and Mistral, mapped to `auto` for OpenAI).
-   Tool calls can now return a simple scalar or `list[ContentText | ContentImage]`.
-   Support for updated Anthropic tools beta (tool_choice and image tool results).
-   Report tool_error back to model if it provides invalid JSON for tool calls arguments (formerly this halted the entire eval with an error).
-   New `max_samples` option to control how many samples are run in parallel (still defaults to running all samples in parallel).
-   Add `boolq.py` benchmark.
-   Add `piqa.py` benchmark.
-   View: Improved markdown rendering (properly escape reference links).
-   Improved typing for example_dataset function.
-   Setuptools entry point for loading custom model extensions.
-   Break optional `tuple` return out of `ToolResult` type.
-   Bugfix: always read original sample message(s) for `TaskState.input_text`.
-   Bugfix: remove write counter from log (could have resulted in incomplete/invalid logs propagating to the viewer).
-   Bugfix: handle task names that include spaces in log viewer.

## v0.3.9 (14 May 2024)

-   Add `ollama` local model provider.
-   Add `multi_scorer()` and `majority_vote()` functions for combining multiple scorers into a single score.
-   Add support for multiple model graders in `model_graded_qa()`.
-   Raise `TypeError` for solvers and scorers not declared as `async`.
-   Fallback to standard parse if `NaN` or `Inf` is encountered while reading log file header.
-   Remove deprecated support for matching partial model names (e.g. "gpt" or "claude").

## v0.3.8 (07 May 2024)

-   Exclude null config values from listings in log viewer.

## v0.3.7 (07 May 2024)

-   Add support for logprobs to HF provider, and create uniform API for other providers that support logprobs (Together and OpenAI).
-   Provide an option to merge assistant messages and use it for Anthropoic models (as they don't allow consecutive assistant messages).
-   Supporting infrastructure in Inspect CLI for VS Code extension (additional list and info commands).

## v0.3.6 (06 May 2024)

-   Show first log file immediately (don't wait for fetching metadata for other logs)
-   Add `--version` CLI arg and `inspect info version` command for interrogating version and runtime source path.
-   Fix: exclude `null` config values in output from `inspect info log-file`

## v0.3.5 (04 May 2024)

-   Fix issue with logs from S3 buckets in inspect view.
-   Add `sort()` method to `Dataset` (defaults to sorting by sample input length).
-   Improve tokenization for HF provider (left padding, attention mask, and allow for custom chat template)
-   Improve batching for HF provider (generate as soon as queue fills, thread safety for future.set_result).
-   Various improvements to documentation.

## v0.3.4 (01 May 2024)

-   `write_eval_log()` now ignores unserializable objects in metadata fields.
-   `read_eval_log()` now takes a `str` or `FileInfo` (for compatibility w/ list returned from `list_eval_logs()`).
-   Registry name looks are now case sensitive (fixes issue w/ loading tasks w/ mixed case names).
-   Resiliency to Python syntax errors that occur when enumerating tasks in a directory.
-   Do not throw error if unable to parse or load `.ipynb` file due to lack of dependencies (e.g. `nbformat`).
-   Various additions to log viewer display (log file name, dataset/scorer in listing, filter by complex score types).
-   Improvements to markdown rendering in log viewer (don't render intraword underscores, escape html tags).

## v0.3.3 (28 April 2024)

-   `inspect view` command for viewing eval log files.
-   `Score` now has an optional `answer` field, which denotes the answer text extracted from model output.
-   Accuracy metrics now take an optional `ValueToFloat` function for customising how textual values mapped to float.
-   Made `model_graded_qa` more flexible with separate `instruction` template and `grade_pattern`, as well providing `partial_credit` as an option.
-   Modify the default templates for `chain_of_thought()` and `self_critique()` to instruct the model to reply with `ANSWER: $ANSWER` at the end on its own line.
-   Improved numeric extraction for `match(numeric=True)` (better currency and decimal handling).
-   Improve `answer()` patterns so that they detect letter and word answers both within and at the end of model output.
-   `Plan` now has an optional `cleanup` function which can be used to free per-sample resources (e.g. Docker containers) even in the case of an evaluation error.
-   Add `Dataset.filter` method for filtering samples using a predicate.
-   `Dataset` slices (e.g. `dataset[0:100]`) now return a `Dataset` rather than `list[Sample]`.
-   Relative path to `INSPECT_LOG_DIR` in `.env` file is now correctly resolved for execution within subdirectories.
-   `inspect list tasks` and `list_tasks()` now only parse source files (rather than loading them), ensuring that it is fast even for task files that have non-trivial global initialisation.
-   `inspect list logs` and `list_eval_logs()` now enumerate log files recursively by default, and only enumerate json files that match log file naming conventions.
-   Provide `header_only` option for `read_eval_log()` and `inspect info log-file` for bypassing the potentially expensive reading of samples.
-   Provide `filter` option for `list_eval_logs()` to filter based on log file header info (i.e. anything but samples).
-   Added `__main__.py` entry point for invocation via `python3 -m inspect_ai`.
-   Removed prompt and callable from model `ToolDef` (renamed to `ToolInfo`).
-   Fix issue with accesses of `completion` property on `ModelOutput` with no choices.

## v0.3.2 (21 April 2024)

-   Initial release.<|MERGE_RESOLUTION|>--- conflicted
+++ resolved
@@ -1,10 +1,7 @@
 ## Unreleased
 
-<<<<<<< HEAD
 - [Early Stopping](https://inspect.aisi.org.uk/early-stopping.html.md) API for ending tasks early based on previously scored samples.
-=======
 - Logging: Support for writing logs to Azure Blob Storage (`az://`).
->>>>>>> 757dd21e
 - React Agent: Remove newlines from default prompts.
 - Bugfix: Copy `metadata` field to new eval for `eval-retry`.
 
