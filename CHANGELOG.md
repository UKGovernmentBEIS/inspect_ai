## Unreleased

- Analysis: More forgiving column reading (use Pandas default reader rather than PyArrow).
- Fix store_as examples, document inspect_ai.scorer.score
<<<<<<< HEAD
- Delay cleanup of sample buffer database to account for potential sharing of data dir.
=======
- Vertex: Ignore types to workaround update that removes type information from some of their sub-packages (tests still pass).
>>>>>>> e60fd5b6
- Docs: Correct docs for `web_browser()` and `bash_session()` to indicate that you must pass an `instance` explicitly to get distinct processes. 
- Docs: Correct shared documentation snippet that describes Dockerfile customization for Inspect Tool Support.
- Inspect View: Properly wrap log configuration values in evaluation header.
- Inspect View: Support for displaying and navigating directories of evaluation logs.
- Inspect View: Improved handling of agent handoffs in transcript outline view.
- Inspect View: Use numerical rather the correct/incorrect UI for scores with 0/1 values.
- Bugfix: Prevent concurrent accesses of eval event database from raising lock errors.
- Bugfix: Fix infinite recursion edge case in _flatten_exception.
- MCP: Conform to breaking changes in latest mcp package (1.10.0).

## 0.3.108 (25 June 2025)

- Bugfix: Don't raise error on Anthropic cited_text not being a `str`.

## 0.3.107 (24 June 2025)

- Bugfix: Shield critical shutdown code from cancel scope.

## v0.3.106 (21 June 2025)

- OpenAI: Use prefix matching when detecting compatible models for `web_search()`.
- Groq: Capture `executed_tools` field as model output metadata.
- ReAct agent: Always send `str` returned from `on_continue` to the model (formerly this was only done if there were no tool calls).
- Web Search: Added provider for Perplexity's internal web search tool.
- Eval: Wrap eval execution in TaskGroup.
- Bugfix: Remove correlated reasoning content items when removing submit tool calls from ChatMessageAssistant instances in multi-agent scenarios.

## v0.3.105 (17 June 2025)

- [background()](https://inspect.aisi.org.uk/agent-custom.html#background) function for executing work in the background of the current sample.
- [sandbox_service()](https://inspect.aisi.org.uk/agent-custom.html#sandbox-service) function for making available methods to a sandbox for calling back into the main Inspect process.
- [sample_limits()](https://inspect.aisi.org.uk/errors-and-limits.html#query-usage) function for determining the current status of sample limits.
- React agent: Only do substitution on parts of the prompt that may contain a {submit} reference.
- Agent handoff: Ensure that handoff tool call responses immediately follow the call.
- Agent handoff: Only print handoff agent prefix if there is assistant message content.
- Subprocess: Ensure that streams are drained when a cancellation occurs (prevent hanging on calls with large output payloads).
- Eval log: Capture only limits that terminated the sample as `sample.limit` (as opposed to ones bound to context managers or agents).
- Inspect View: Display metadata for Chat Messages.
- Inspect View: Increase transcript outline font size.
- Inspect View: Add support for filtering by sample id, sample metadata.
- Bugfix: Eval set now correctly handles retries for tasks with defaulted args (regressed in v0.3.104).
- Bugfix: Use correct bindings for Claude v4 native `text_editor` tool; don't use native tool definition for Haiku 3.5 or Opus 3.0.  
- Bugfix: Restore preservation of `ContentReasoning` blocks for Gemini (regressed in v0.3.104). 
- Bugfix: Dataset shuffling now works correctly with `seed` of 0.

## v0.3.104 (12 June 2025)

- Web Search: Added provider for Anthropic's internal web search tool.
- Web Search: Added provider for [Exa](https://exa.ai/exa-api) Search API.
- Web Search: Added provider for Google's [Grounding with Google Search](https://ai.google.dev/gemini-api/docs/grounding) .
- Mistral: Support for capturing reasoning blocks for magistral models.
- Add [Perplexity](https://inspect.aisi.org.uk/providers.html#perplexity) model provider.
- ChatMessage: Add `metadata` field for arbitrary additional metadata.
- Content: Added `ContentData` for model specific content blocks.
- Citations: Added `Citation` suite of types and included citations in `ContentText` (supported for OpenAI and Anthropic models).
- Eval log: `task_args` now includes defaulted args (formerly it only included explicitly passed args).
- Eval set: `retry_connections` now defaults to 1.0 (resulting in no reduction in connections across passes).
  OpenAI: Work around OpenAI Responses API issue by filtering out leading consecutive reasoning blocks.
- OpenAI compatible provider: Substitute `-` with `_` when looking up provider environment variables.
- MCP: Update to types in latest release (1.9.4, which is now required).
- Added development container (`.devcontainer`) configuration.
- `trim_messages()` now removes any trailing assistant message after compaction.
- Task display: Ensure that full path to log file is always displayed (wrap as required).
- Task display: Wrap scorers and scores in the task detail display.
- Inspect View: Add support for displaying citations for web searches in the transcript.
- Inspect View: Correctly update browser URL when navigation between samples.
- Bugfix: Properly honor `responses_api=False` when pass as an OpenAI model config arg.
- Bugfix: Limits passed to handoffs can be used multiple times (if agent is handed off to multiple times).
- Bugfix: Replace invalid surrogate characters when serializing strings to JSON.
- Bugfix: Prevent error writing Nan values to the `logs.json` summary file during bundling.

## v0.3.103 (06 June 2025)

- Eval set: Do not read full eval logs into memory at task completion.

## v0.3.102 (05 June 2025)

- OpenAI: Use responses API for codex models.
- Bugfix: Temporarily revert change to eval set header reading to investigate regression.

## v0.3.101 (05 June 2025)

- Eval set: Default `max_tasks` to the greater of 4 and the number of models being evaluated.
- Eval set: Do not read full eval logs into memory at task completion.
- pass_at_k: Treat threshold as the the minimum inclusive value for passing (rather than checking equality)
- Web search: Include links specified by providers in the results.
- Inspect View: Display sample id & epoch in sample dialog title bar.
- Inspect View: Don't open sample dialog when simply navigating the sample list.
- Inspect View: Fix error that could occur when determine transcript outline collapse state.
- Inspect View: Show the correct sample when opening a sample from a sorted list.
- Bugfix: Ensure that dataset shuffle_choices=True always uses a distinct random seed.
- Bugfix: Don't attempt to use OpenAI's web search preview against models that are known to not support it.

## v0.3.100 (01 June 2025)

- [time_limit()](https://inspect.aisi.org.uk/errors-and-limits.html#time-limit) and [working_limit()](https://inspect.aisi.org.uk/errors-and-limits.html#working-limit) context managers for scoped application of time limits.
- Abiliy to query current usage for scoped limits (e.g. time or tokens).
- Added native OpenAI web search to [web_search()](https://inspect.aisi.org.uk/tools-standard.html#sec-web-search) tool.
- Limit `docker compose` concurrency to 2 * os.cpu_count() by default (override with `INSPECT_DOCKER_CLI_CONCURRENCY`).
- ReAct agent: Only send custom `on_continue` message to the model if the model made no tool calls.
- Tool calling: Support for `Enum` types in tool arguments.
- AzureAI: Automatically fold user and tool messages for Mistral models.
- Task display: Simplify task display for `plain` mode (no outline, don't expand tables to console width).
- Task display: Truncate task config to prevent overflow (collapse dicts, limit individual values to 50 chars, limit overall output to 500 chars).
- Task display: Always show the sample init event in the task transcript display.
- Task display: Fix mouse support on ghostty (and possibly other terminals).
- Inspect View: Outline view for transcript which enables high level navigation to solvers, agents, scorers, etc.
- Inspect View: Fix an issue that prevented the display of the viewer in VSCode when the viewer tab was moved to the background.
- Inspect View: Don't error when metadata contains null values.

## v0.3.99 (22 May 2025)

- Exported `view()` function for running Inspect View from Python.
- Always return tasks in the same order they were passed to `eval()` or `eval_set()`.
- Google: Updated required version of `google-genai` to 1.16.1 (which includes support for reasoning summaries and is now compatible with the trio async backend).
- Anthropic: More flexible detection of "overloaded_error" for retires.
- Inspect View: Improve text zooming and wrapping when rendering sample errors.
- Inspect View: Preserve log mtime-ordering in the bundle output directory

## v0.3.98 (18 May 2025)

- Google: Disable reasoning when `reasoning_tokens` is set to 0.
- Temporarily pin to textual < 3.0.0 to work around event loop breakage.
- CLI display: improve performance of sample rendering by only rendering the 10 most recent events.
- Inspect View: Improve sample score column layout, markdown render explanation.

## v0.3.97 (16 May 2025)

- React agent: Use of `submit()` tool is now [optional](https://inspect.aisi.org.uk/agent.html#submit-tool).
- Agents: `is_agent()` typeguard function for checking whether an object is an `Agent`.
- Anthropic: Show warning when generation config incompatible with extended thinking is used (affects `temperature`, `top_p`, and `top_k`).
- AzureAI: Don't include `tools` or `tool_choice` in  requests when emulating tool calling (avoiding a 400 error).
- AzureAI: Accept `<tool_calls>` plural from Llama models (as it sometimes uses this instead of `<tool_call>`).
- AzureAI: Correctly handle tool calls with no arguments.
- Eval retry: Improve error message when attempting to retry tasks in packages that have not been registered.
- Warn when a passed `--sample-id` is not found in the target dataset (raise error if there are no matches at all).
- Dataframes: [parallel](https://inspect.aisi.org.uk/dataframe.html#parallel-reading) option to read samples in parallel using multiprocessing.
- Dataframes: Include underlying `EvalLog` and `Exception` in `ColumnError`.
- Dataframes: Use native pyarrow column storage with pd.NA for missing values.
- Inspect View: Improve the performance and memory efficiency of the viewer when viewing large samples with long, complex transcripts.
- Inspect View: Improve the performance of the viewer when viewing large, complex sample or task metadata. 
- Inspect View: Live display of subtask, tool and other child events when viewing a running evaluation.
- Inspect View: Transcript rendering improvements including less complex overall layout, more collapsible entities, and improved rendering of sandbox events, tool calls, and other events.
- Inspect View: Message rendering improvement including coloring user messages, reducing layout complexity, and other minor improvements.
- Inspect View: Render metadata for samples and tasks as an interactive tree.
- Inspect View: When deployed via `inspect view bundle`, support linking to individual transcript events or messages.
- Inspect View: Reduce the maximum size of the header (before it is collapsed) when evals have large numbers of metrics.
- Bugfix: More robust handling of non-529 "overloaded_error" for Anthropic.
- Bugfix: More robust handling of no result returned from tool call.

## v0.3.96 (13 May 2025)

- Dataframes: `events_df()` function, improved message reading, log filtering, don't re-sort passed logs
- Model Context Protocol: Upgrade sandbox client to typing changes made in v1.8.0 of `mcp` package.
- vLLM/SGLang: Fix dynamic port binding for local server on Mac OS X.
- React Agent: Improve continue prompt to remind the model to include the answer in their call to `submit()`.
- Inspect View: Properly sort samples by score even when there are samples with errors.
- Inspect View: Allow filtering of samples by score when evals are running.

## v0.3.95 (10 May 2025)

- [Dataframe](https://inspect.aisi.org.uk/dataframe.html) functions for reading dataframes from log files.
- Web Search: Added provider for [Tavily](https://inspect.aisi.org.uk/tools-standard.html#tavily-provider) Research API.
- Multiple Choice: `max_tokens` option to control tokens used for `generate()`.
- Don't enforce sample `working_limit` after solvers have completed executing (matching behavior of other sample limits).
- Only pass `user` parameter on to sandboxes if is not `None` (eases compatibility with older sandbox providers).
- Anthropic: Retry when `type` in the error message body is "overloaded_error". 
- Agent Bridge: Compatibility with `request()` method in v1.78.0 of `openai` package (now the minimum required version).
- Model Context Protocol: Update to typing changes made in v1.8.0 of `mcp` package (now the minimum required version).
- TaskState: `input_text` and `user_prompt` properties now read the last rather than first user message.
- Inspect View: Properly display 'more' options when content is collapsed.
- Inspect View: Fix issue that prevented filtering of sample list when viewing a running evaluation.
- Inspect View: Fix selection of specific metrics within scorers when a scorer produces more than one metric.
- Ignore OSError that occurs while rotating trace files.
- Restore logging `metadata` from `TaskState` rather than from `Sample`.
- Bugfix: Restore ability of operator to terminate the current sample in tool call approval.
- Bugfix: Ensure that "init" span is exited in the same async context when sandbox connection errors occur.
- Bugfix: Protect against no `thought` argument being passed to `think()` tool.
- Bugfix: Correct handling of `text_editor()` tool for Claude Sonnet 3.5.

## v0.3.94 (06 May 2025)

- [span()](https://inspect.aisi.org.uk/agent-custom.html#grouping-with-spans) function for grouping transcript events.
- [collect()](https://inspect.aisi.org.uk/agent-custom.html#grouping-with-spans) function for enclosing parallel tasks in spans.
- [Event tree](https://inspect.aisi.org.uk/reference/inspect_ai.log.html#event-tree) functions for organising transcript events into a tree of spans.
- `inspect log convert` now always fully re-writes log files even of the same format (so that e.g. sample summaries always exist in the converted logs).
- React agent: `answer_only` and `answer_delimiter` to control how submitted answers are reflected in the assistant message content. 
- Python tool: Execute using a bash login shell for consistency of Python versions across `bash()` and `python()` tools.
- Task display: Realtime display of events that occur within tool calls and subtasks.
- Multiple choice: Support for more than 26 choices.
- Bugfix: Ensure that each MCP server gets its own cached tool list.

## v0.3.93 (01 May 2025)

- [Scoped Limits](https://inspect.aisi.org.uk/errors-and-limits.html#scoped-limits) for enforcing token and message limits using a context manager.
- [Agent Limits](https://inspect.aisi.org.uk/errors-and-limits.html#agent-limits) for enforcing token and message limits for agent execution.
- Enhanced `bash_session()` tool to provide richer interface to model and to support interactive sessions (e.g. logging in to a remote server).
- [read_eval_log_sample_summaries()](https://inspect.aisi.org.uk/eval-logs.html#summaries) function for reading sample summaries (including scoring) from eval logs.
- Updated [vLLM](https://inspect.aisi.org.uk/providers.html#vllm) provider to use local server rather than in process `vllm` package (improved concurrency and resource utilization).
- New [SGLang](https://inspect.aisi.org.uk/providers.html#sglang) provider (using similar local server architecture as vLLM provider).
- Anthropic: Added `streaming` model argument to control whether streaming API is used (by default, streams when using extended thinking).
- `--sample-id` option can now include task prefixes (e.g. `--sample-id=popularity:10,security:5)`).
- Improved write performance for realtime event logging.
- `--no-log-realtime` option for disabling realtime event logging (live viewing of logs is disabled when this is specified).
- Packaging: Exclude `_resources` directories from package (reduces pressure on path lengths for Windows).
- Inspect View: Split info tab into task, models, and info for improved layout.
- Bugfix: Avoid validation errors when loading old log files which contain "output_limit" tool errors.

## v0.3.92 (26 April 2025)

- OpenAI: In responses API, don't pass back assistant output that wasn't part of the output included in the server response (e.g. output generated from a call to a `submit()` tool).
- Bugfix: Correctly pass tool arguments back to model for OpenAI responses API.

## v0.3.91 (26 April 2025)

- Support for using tools from [Model Context Protocol](https://inspect.aisi.org.uk/tools-mcp.html) providers.
- New [retry_on_error](https://inspect.aisi.org.uk/errors-and-limits.html#sample-retries) option to enable sample level retry of errors (retries occur immediately rather than waiting until the next full eval retry).
- OpenAI: [reasoning_summary](https://inspect.aisi.org.uk/reasoning.html#reasoning-history) generation option for reasoning models.
- OpenAI: `responses_store` model argument to control whether the `store` option is enabled (it is enabled by default for reasoning models to support reasoning playback).
- OpenAI: Support for [flex processing](https://inspect.aisi.org.uk/providers.html#flex-processing), which provides lower inference costs in exchange for slower response times and occasional resource unavailability (added in v1.75.0, which is now required).
- OpenAI: Responses API is now used by default for all reasoning models.
- OpenAI: Automatically alias reserved internal tool names (e.g. `python`) for responses API.
- Anthropic: Warn only once if unable to call count_tokens() for a model.
- Google: Update to 1.12.1 of `google-genai` (which is now required).
- Google: Support for `reasoning_tokens` option for Gemini 2.5 models.
- Grok: Support for `reasoning_effort` option and capturing reasoning content.
- OpenRouter: Forward `reasoning_effort` and `reasoning_tokens` to `reasoning` field.
- Model API: `ToolSource` for dynamic tools inputs (can be used in calls to `model.generate()` and `execute_tools()`)
- ReAct Agent: Ability to fully repleace the default `submit()` tool.
- Human Agent: Added `user` parameter for running the human agent cli as a given user.
- Scoring: Support for multimodal inputs to `model_graded_qa()` and `model_graded_fact()`.
- Scoring: Handle parsing unicode fractions when evaluating numeric input for `match()` scorer.
- Scoring: Add `sample_metadata_as()` method to `SampleScore`.
- Sandbox API: Added `user` parameter to `connection()` method for getting connection details for a given user.
- Docker: Register samples for cleanup immediately (so they are still cleaned up even if interrupted during startup).
- Docker: Support sample metadata interpolation for image names in compose files. 
- Tool calling: Support for additional types (`datetime`, `date`, `time`, and `Set`)
- Log API: Functions for reading/writing eval logs can now take a `Path`.
- Registry: Evaluate string annotations when creating registry objects. 
- Error handling: Added `--traceback-locals` CLI option to print values of local variables in tracebacks.
- Error handling: Fully unwrap inner errors from exception groups for reporting.
- Inspect View: Support for viewing logs in Google Cloud Storage (gc://).
- Inspect View: Improved display of reasoning blocks.
- Inspect View: Improved display and layout of transcript and events.
- Inspect View: Improved Tool input and output display.
- Inspect View: Improved display of sample input, target, answer, and scoring information (improve column width behavior).
- Inspect View: Add support for linking to logs, specific log tabs, individual samples, and sample tabs within samples.
- Inspect View: Collapse sample init view by default.
- Inspect: Properly store and restore NaN values when viewing logs in VSCode.
- Documentation: Update tutorial to use HuggingFaceH4/MATH-500 as math dataset.
- Documentation: Add scorer.py example that uses the expression_equivalence custom scorer from the tutorial.
- Bugfix: Correct parsing of `CUDA_VISIBLE_DEVICES` environment variable for vLLM provider
- Bugfix: Don't require saved response message id for openai assistant messages.
- Bugfix: Don't show empty `<think>` tag in conversation view if there is no reasoning content.
- Bugfix: Properly handle multiple reasoning blocks and empty reasoning summaries in OpenAI responses API.
- Bugfix: Tolerate assistant messages with no internal representation in Open AI responses API.
- Bugifx: Correct reporting of seconds until next retry for model generate calls.

## v0.3.90 (21 April 2025)

- Inspect View: Collapse user messages after 15 lines by default.
- Inspect View: Improved spacing between transcript events.
- Bugfix: Prevent duplicate sample init events in transcript.
- Bugfix: Properly collapse initialization events in the transcript.
- Bugfix: Properly pre-wrap source code in the transcript.

## v0.3.89 (17 April 2025)

- [Model Roles](https://inspect.aisi.org.uk/models.html#model-roles) for creating aliases to models used in a task (e.g. "grader", "red_team", "blue_team", etc.)
- New [openai-api](https://inspect.aisi.org.uk/providers.html#openai-api) model provider for interfacing with arbitrary services that have Open AI API compatible endpoints.
- ReAct Agent: [truncation](https://inspect.aisi.org.uk/agents.html#truncation) option to trim conversation messages when the model context window is exceeded.
- ReAct Agent: Improve default `on_continue` message, including using a dynamic name for the submit tool.
- Agent Bridge: Add `metadata` field to bridge input for backward compatibility with solver-based bridge.
- Added `default` argument to `get_model()` to explicitly specify a fallback model if the specified model isn't found.
- Approval: Approvers now take `history` argument (rather than `TaskState`) to better handle agent conversation state.
- Anthropic: Update string matching to correctly handle BadRequestErrors related to prompt + max_tokens being too long.
- Google: Return "(no content)" when a generate call results in no completion choices.
- CloudFlare: Use OpenAI compatible REST endpoint for interface to models.
- Azure AI: Use `2025-03-01-preview` as default API version if none explicitly specified.
- Model API: `trim_messages()` function for pruning messages to fit within model context windows.
- Model API: Improved detection of context window overflow for Grok, Groq, and CloudFlare.
- Task Display: Show both provider and model name when concurrency context is not shared across all models for a given provider.
- Registry: Exported `registry_create()` function for dynamic creation of registry objects (e.g. `@task`, `@solver`, etc.).
- Remove `chdir` option from `@task` (tasks can no longer change their working directory during execution).
- `INSPECT_EVAL_LOG_FILE_PATTERN` environment variable for setting the eval log file pattern.
- Bugfix: Eval retry now works correctly for models with a service prefix (e.g. `openai/azure/model-name`).
- Bugfix: Correctly resolve approvers in the same source file as tasks. 
- Bugfix: Ensure agent decorator resolves string annotations from `__future__` as needed.
- Bugfix: Correctly handle string `dict` keys that are numeric in store diffs.

## v0.3.88 (11 April 2025)

- Tools: Restore formerly required (but now deprecated) `type` field to `ToolCall`.
- Approval: Raise operator limit exceeded error for tool approval termination action.
- Anthropic: Don't include side count of `reasoning_tokens` in `total_tokens` (they are already included).
- Anthropic: Update string matching to correctly handle BadRequestErrors related to prompts being too long.

## v0.3.87 (10 April 2025)

- Eval: Fix an error when attempting to display realtime metrics for an evaluation.
- Log Viewer: Fix an error when displaying a running log with a null metric value.

## v0.3.86 (09 April 2025)

- Open AI: Treat `UnprocessableEntityError` as bad request so we can include the request payload in the error message.
- Eval Retry: Correctly restore model-specific generation config on retry.
- Inspect View: Resolve sample attachments before including in realtime event stream.
- Bugfix: Properly handle special characters in IDs during event database cleanup.

## v0.3.85 (08 April 2025)

- Remove support for `goodfire` model provider (dependency conflicts).
- React Agent: Enable specification of `description` without `name`.

## v0.3.84 (07 April 2025)

- Bugfix: Suppress link click behavior in vscode links.

## v0.3.83 (07 April 2025)

- Inspect View: [Live updates](https://inspect.aisi.org.uk/log-viewer.html#live-view) to running evaluation logs.
- [Agent](https://inspect.aisi.org.uk/agents.html) protocol and [inspect_ai.agent](https://inspect.aisi.org.uk/reference/inspect_ai.agent.html) module with new system for creating, composing, and executing agents.
- Scoring: New [grouped()](https://inspect.aisi.org.uk/scoring.html#metric-grouping) metric wrapper function, which applies a given metric to subgroups of samples defined by a key in sample metadata.
- Basic Agent: New `submit_append` option to append the submit tool output to the completion rather than replacing the completion (note that the new `react()` agent appends by default).
- Model API: New [execute_tools()](https://inspect.aisi.org.uk/reference/inspect_ai.model.html#execute_tools) function (replaces deprecated `call_tools()` function) which handles agent handoffs that occur during tool calling.
- Model API: `generate_loop()` method for calling generate with a tool use loop.
- Model API: Provide optional sync context manager for `Model` (works only with providers that don't require an async close).
- Anthropic: Add support for `tool_choice="none"` (added in v0.49.0, which is now required).
- Together AI: Updated `logprobs` to pass `1` rather than `True` (protocol change).
- Tools: `bash_session()` and `web_browser()` now create a distinct sandbox process each time they are instantiated.
- Computer Tool: Support for use of the native Open AI computer tool (available in the model `openai/computer-use-preview`)
- Task API: `task_with()` and `tool_with()` no longer copy the input task or tool (rather, they modify it in place and return it).
- Eval Set: Resolve tasks before each pass (ensure that each pass runs against an entirely new task instance).
- Eval Retry: Ability to retry any task in the registry, even if it has a custom `name` (save `registry_name` separately).
- Human Agent: Start task with clock paused and then automatically start it on container logins.
- Typed Store: `instance` option for `store_as()` for using multiple instances of a `StoreModel` within a sample.
- Typed Store: Raise error if attempting to embed a `StoreModel` within another `StoreModel`.
- Sandbox: New `sandbox_default()` context manager for temporarily changing the default sandbox.
- Docker: `write_file()` function now gracefully handles larger input file sizes (was failing on files > 2MB).
- Docker: Prevent low timeout values (e.g. 1 second) from disabling timeout entirely when they are retried.
- Display: Print warnings after task summaries for improved visibility.
- Inspect View: Fallback to content range request if initial HEAD request fails.
- Inspect View: Improve error message when view bundles are server from incompatible servers.
- Inspect View: Render messages in `user` and `assistant` solver events.
- Inspect View: Improved support for display of nested arrays.
- Inspect View: Improved rendering of complex scores and metrics.
- Inspect View: Properly handle filtering of dictionary scores.
- Inspect View: Render math in model input and output using katex.
- Inspect View: Improve sample score rendering (single scoring tab with scores rendered in a table).
- Inspect View: Improve sample count display in sample list footer.
- Inspect View: Properly refresh running evals when restoring from being backgrounded.
- Bugfix: Support for calling the `score()` function within Jupyter notebooks.
- Bugfix: Handle process lookup errors that can occur during timeout race conditions.
- Bugfix: Correctly capture and return logs from `eval()` when a cancellation occurs.
- Bugfix: Correctly handle custom `api_version` model argument for OpenAI on Azure.
- Bugfix: Correct handling for `None` passed to tool call by model for optional parameters.
- Bugfix: Cleanup automatically created `.compose.yml` when not in working directory.
- Bugfix: Prevent exception when navigating to sample that no longer exists in running samples display.

## v0.3.82 (02 April 2025)

- Bugfix: Correct handling of backward compatibility for inspect-web-browser-tool image.
- Bugfix: Eval now properly exits when `max_tasks` is greater than total tasks

## v0.3.81 (30 March 2025)

- Requirements: Temporarily upper-bound `rich` to < 14.0.0 to workaround issue.

## v0.3.80 (30 March 2025)

- Google: Compatibility with httpx client in `google-genai` >= 1.8.0 (which is now required).
- Mistral: Compatibility with tool call schema for `mistralai` >= v1.6.0 (which is now required).
- Inspect View: Correctly parse NaN values (use JSON5 for all JSON parsing)

## v0.3.79 (26 March 2025)

- Google: Compatibility with v1.7 of google-genai package (create client per-generate request)
- Bugfix: Properly record scorer and metrics when there are multiple tasks run in an eval.

## v0.3.78 (25 March 2025)

- OpenAI: Ensure that assistant messages always have the `msg_` prefix in responses API.

## v0.3.77 (25 March 2025)

- New [think()](https://inspect.aisi.org.uk/tools-standard.html#sec-think) tool that provides models with the ability to include an additional thinking step.
- OpenAI: Support for the new [Responses API](https://inspect.ai-safety-institute.org.uk/providers.html#responses-api) and [o1-pro](https://platform.openai.com/docs/models/o1-pro) models.
- OpenAI: Remove base64-encoded audio content from API call JSON in ModelEvent.
- AzureAI: Support for use of native [OpenAI](https://inspect.ai-safety-institute.org.uk/providers.html#openai-on-azure) and [Mistral](https://inspect.ai-safety-institute.org.uk/providers.html#mistral-on-azure-ai) clients using service qualifiers (e.g. `openai/azure/gpt-4o-mini` or `mistral/azure/Mistral-Large-2411`). 
- OpenRouter: Handle "error" field in response object and retry for empty responses.
- Added `--metadata` option to eval for associating metadata with eval runs.
- Task display: Show reasoning tokens for models that report them.
- Anthropic: Include reasoning tokens in computation of total tokens
- Inspect View: Properly wrap tool input for non-code inputs like `think`.

## v0.3.76 (23 March 2025)

- [bash_session()](https://inspect.ai-safety-institute.org.uk/tools-standard.html#sec-bash-session) tool for creating a stateful bash shell that retains its state across calls from the model.
- [text_editor()](https://inspect.ai-safety-institute.org.uk/tools-standard.html#sec-text-editor) tool which enables viewing, creating and editing text files.
- Structured Output: Properly handle Pydantic BaseModel that contains other BaseModel definitions in its schema.
- OpenAI: Support for .wav files in audio inputs for gpt-4o-audio-preview.
- OpenAI: Strip 'azure' prefix from model_name so that model type checks all work correctly.
- OpenAI: Don't send `reasoning_effort` parameter to o1-preview (as it is not supported).
- Inspect View: Fix error sorting numeric or categorical score results.
- Inspect View: Properly wrap model API call text in the transcript.
- Bugfix: Only initialise display in eval_set if it wasn't initialised from the CLI
- Bugfix: Set the global log level based on the specified Inspect log level.
- Bugfix: Resolve issue when deserialising a SubtaskEvent from a log file which does not have a completed time.
- Bugfix: Fix unnecessary warnings about task arguments.
- Bugfix: When a task does not take a kwargs argument, only warn if the provided argument is not valid.

## v0.3.75 (18 March 2025)

- Model API: Specifying a default model (e.g. `--model`) is no longer required (as some evals have no model or use `get_model()` for model access).
- Tasks can now directly specify a `model`, and model is no longer a required axis for parallel tasks.
- Eval Set: Improved parallelisation in scheduler (all pending tasks are now run together rather than in model groups).
- Don't generate `id` for `ChatMessage` when deserialising (`id` is now `str | None` and is only populated when messages are directly created).
- Log: Support for zip64 extensions required to read some log files that are larger than 4GB.
- Anthropic: Provide `reasoning_tokens` for standard thinking blocks (redacted thinking not counted).
- Google: Improve checking of `APIError` status codes for retry.
- CLI: Added `--env` option for defining environment variables for the duration of the `inspect` process.
- Inspect View: Fix issue generating diffs for nested arrays.
- Inspect View: Fix layout issue with sample error display in sample detail summary.
- Inspect View: Better support large eval files (in excess of 4GB).
- Inspect View: Correctly display 'None' when passed in tool calls.
- Inspect View: Fix 'Access Denied' error when using `inspect view` and viewing the log in a browser.
- Bugfix: Properly handle nested Pydantic models when reading typed store (`store_as()`) from log.
- Bugfix: Enable passing `solver` list to `eval()` (decorate `chain` function with `@solver`).
- Bugfix: Support deserializing custom sandbox configuration objects when said sandbox plugin is not installed.
- Bugfix: Fix error in sample filtering autocomplete (could cause autocomplete to fail and show an error in js console).

## v0.3.74 (15 March 2025)

- Bugfix: Exclude chat message `id` from cache key (fixes regression in model output caching).

## v0.3.73 (14 March 2025)

- Constrain model output to a particular JSON schema using [Structured Output](https://inspect.aisi.org.uk/structured.html) (supported for OpenAI, Google, and Mistral).
- New "HTTP Retries" display (replacing the "HTTP Rate Limits" display) which counts all retries and does so much more consistently and accurately across providers.
- The `ModelAPI` class now has a `should_retry()` method that replaces the deprecated `is_rate_limit()` method.
- The "Generate..." progress message in the Running Samples view now shows the number of retries for the active call to `generate()`.
- New `inspect trace http` command which will show all HTTP requests for a run.
- More consistent use of `max_retries` and `timeout` configuration options. These options now exclusively control Inspect's outer retry handler; model providers use their default behaviour for the inner request, which is typically 2-4 retries and a service-appropriate timeout.
- Improved async implementation using AnyIO (can now optionally run Trio rather than asyncio as the [async backend](https://inspect.aisi.org.uk/parallelism.html#async-backends)).
- Agent Bridge: Correct handling for `tool_choice` option.
- Model API: `ChatMessage` now includes an `id` field (defaults to auto-generated uuid).
- OpenAI: More flexible parsing of content parts (some providers omit the "type" field); support for "reasoning" content parts.
- Anthropic: Retry api connection errors and remote protocol errors that occur during streaming.
- Mistral: Update to new Mistral API (v1.5.1 of `mistralai` is now required).
- Logging: Inspect no longer sets the global log level nor does it allow its own messages to propagate to the global handler (eliminating the possibility of duplicate display). This should improve compatibility with applications that have their own custom logging configured. 
- Tasks: For filesystem based tasks, no longer switch to the task file's directory during execution (directory switching still occurs during task loading). Specify `@task(chdir=True)` to preserve the previous behavior.
- Bugfix: Fix issue with deserializing custom sandbox configuration objects.
- Bugfix: Handle `parallel_tool_calls` correctly for OpenAI models served through Azure.

## v0.3.72 (03 March 2025)

- Computer: Updated tool definition to match improvements in Claude Sonnet 3.7.

## v0.3.71 (01 March 2025)

- Anthropic: Support for [extended thinking](https://inspect.aisi.org.uk/reasoning.html#claude-3.7-sonnet) features of Claude Sonnet 3.7 (minimum version of `anthropic` package bumped to 0.47.1).
- Reasoning: `ContentReasoning` type for representing model reasoning blocks.
- Reasoning: `reasoning_tokens` for setting maximum reasoning tokens (currently only supported by Claude Sonnet 3.7)
- Reasoning: `reasoning_history` can now be specified as "none", "all", "last", or "auto" (which yields a provider specific recommended default).
- Web Browser: [Various improvements](https://github.com/UKGovernmentBEIS/inspect_ai/pull/1314) to performance and robustness along with several bug fixes.
- OpenAI: Provide long connection (reasoning friendly) socket defaults in http client 
- OpenAI: Capture `reasoning_tokens` when reported.
- OpenAI: Retry on rate limit requests with "Request too large".
- OpenAI: Tolerate `None` for assistant content (can happen when there is a refusal).
- Google: Retry requests on more HTTP status codes (selected 400 errors and all 500 errors). 
- Event Log: Add `working_start` attribute to events and `completed` and `working_time` to model, tool, and subtask events.
- Human Agent: Add `task quit` command for giving up on tasks.
- Human Agent: Don't emit sandbox events for human agent
- Inspect View: Improve rendering of JSON within logging events.
- Inspect View: Improve virtualized rendering of Sample List, Sample Transcript, and Sample Messages.
- Task Display: Let plugins display counters ('rich' and 'full' display modes only).
- Inspect View: Fix layout issues with human agent terminal session playback.
- Inspect View: Improve tool input / output appearance when rendered in VSCode.
- Inspect View: Display reasoning tokens in model usage for the samples and for the complete eval.
- Inspect View: Improve model api request / response output when rendered in VSCode.
- Inspect View: Improve rendering of some tool calls in the transcript.
- Bugfix: Fix audio and video inputs for new Google GenAI client.
- Bugfix: Ensure that token limits are not enforced during model graded scoring.
- Bugfix: Catch standard `TimeoutError` for running shell commands in the computer tool container.
- Bugfix: Correct combination of consecutive string based user messages for Anthropic provider.

## v0.3.70 (25 February 2025)

- [working_limit](https://inspect.aisi.org.uk/errors_and_limits.html#working-limit) option for specifying a maximum working time (e.g. model generation, tool calls, etc.) for samples.
- Added `SandboxEvent` to transcript for recording sandbox execution and I/O.
- Sandboxes: `as_type()` function for checked downcasting of `SandboxEnvironment`
- Remove root logging handlers upon Inspect logger initialisation (as they result in lots of log spam if left installed).
- Only explicitly set `state.completed=True` when entering scoring (`basic_agent()` no longer sets `completed` so can be used in longer compositions of solvers).
- Add `uuid` property to `TaskState` and `EvalSample` (globally unique identifier for sample run).
- Add `cleanup` to tasks for executing a function at the end of each sample run.
- Agent `bridge()` is now compatible with the use of a custom `OPENAI_BASE_URL`.
- Mistral: Bump required version of `mistralai` package to 1.5 (required for `working_limit`).
- Truncate tracebacks included in evaluation log to a maximum of 1MB.
- Compatibility with textual version 2.0 (remove upper bound).
- Align with HF datasets `fsspec` version constraints to avoid pip errors when installing alongside `datasets`.
- Bugfix: Fix issue with tools that had an ordinary `dict` as a parameter.
- Bugfix: Print the correct container `sample_id` for `--no-sandbox-cleanup`.

## v0.3.69 (20 February 2025)

- Google provider updated to use the [Google Gen AI SDK](https://googleapis.github.io/python-genai/), which is now the recommended API for Gemini 2.0 models.
- Task display: Use cooperative cancellation for cancel buttons in task display.
- Task display: Print task progress every 5 seconds for 'plain' display mode.
- Task display: Handle click on running samples tab when there is no transcript.
- Docker: Print stderr from `compose up` when no services startup successfully. 
- Docker: Print sample id and epoch for each container when using `--no-sandbox-cleanup`
- Mistral: Create and destroy client within generate.
- Inspect View: Fix display of score dictionaries containing boolean values
- Bugfix: Catch standard `TimeoutError` for subprocess timeouts (ensure kill/cleanup of timed out process).

## v0.3.68 (19 February 2025)

- Task display: Improve spacing/layout of final task display.
- Textual: speicfy broader range of compatible versions (v0.86.2 to v1.0.0)

## v0.3.67 (18 February 2025)

- Memoize calls to `get_model()` so that model instances with the same parameters are cached and re-used (pass `memoize=False` to disable).
- Async context manager for `Model` class for optional scoped usage of model clients.
- New `assistant_message()` solver.
- Prompt templates: Ignore template placeholders that don't map to passed parameters in `prompt_template()`, and system/user/assistant solvers.
- Google: Handle system messages with content lists and input with system but no user messages.
- Google: Ensure that a completion choice is provided even when none are returned by the service.
- Inspect View: Improve the display of subtasks with no inputs or events.
- Inspect View: Fix transcript display of phantom subtask or other phantom events.
- Inspect View: Fix formatting issues in sample error display
- Bugfix: Raise error for empty dataset (rather than providing a dummy sample).
- Bugfix: Specify markup=False for textual static controls (stricter parser in textual 2.0 leading to exceptions).
- Bugfix: Temporarily pin to textual==1.0.0 while they chase all of their regressions in 2.0

## v0.3.66 (17 February 2025)

- Docker: Correct compose file generation for Dockerfiles w/ custom stem or extension.
- Escape brackets when rendering task config (another textual 2.0 fix)

## v0.3.65 (16 February 2025)

- Compatibility with textual 2.0 (which had several breaking changes).
- Inspect View: Improve scorer display formatting.
- Bugfix: Inspect view now correctly renders arrays with embedded `null` values.
- Bugfix: Inspect view now correctly handles scorers with no metrics.

## v0.3.64 (14 February 2025)

- [Reference documentation](https://inspect.aisi.org.uk/reference/) for Python API and CLI commands.
- Add support for [clustered standard errors](https://inspect.aisi.org.uk/scorers.html#clustered-standard-errors) via a new `cluster` parameter for the `stderr()` metric.
- Improvements to [scoring workflow](https://inspect.aisi.org.uk/scorers.html#sec-scorer-workflow) (`inspect score` command and `score()` function).
- Metrics now take `list[SampleScore]` rather than `list[Score]` (previous signature is deprecated but still works with a warning).
- Use a sample adjustment for the `var()` metric.
- Google: Speculative fix for completion candidates not being returned as a list.
- Python and Bash tools: Add `sandbox` argument for running in non-default sandboxes.
- Transcript: Log `ScoreEvent` (with `intermediate=True`) when the `score()` function is called.
- Transcript: Add `source` field to `InfoEvent` and use it for events logged by the human agent.
- Docker: Support Dockerfiles with `.Dockerfile` extension.
- Docker: Raise error when there is an explicitly configured `container_name` (incompatible with epochs > 1).
- Docker: Dynamically set `compose up` timeout when there are `healthcheck` entries for services.
- Log: Validate that `log_dir` is writeable at startup.
- Log: Write eval config defaults into log file (rather than `None`).
- Bugfix: Always honor level-level-transcript setting for transcript logging.
- Bugfix: Fix some dynamic layout issues for sample sandbox view.

## v0.3.63 (07 February 2025)

- Add [OpenRouter](https://inspect.aisi.org.uk/providers.html#openrouter) model provider.
- Inspect View: Convert codebase from JS/Preact to Typescript/React
- Add `shuffle_choices` to dataset and dataset loading functions. Deprecate `shuffle` parameter to the `multiple_choice` solver.
- Add `stop_words` param to the `f1` scorer. `stop_words` will be removed from the target and answer during normalization.
- Tools: Handle return of empty list from tool calls.
- Computer: Moved out of beta (i.e. from `inspect_ai.tool.beta` into `inspect_ai.tool`).
- Sandboxes: Docker now uses `tee` for write_file operations.
- Inspect View: Handle Zip64 zip files (for log files greater than 4GB)
- Bugfix: Change `type` parameter of `answer()` to `pattern` to address registry serialisation error.
- Bugfix: Restore printing of request payloads for 400 errors from Anthropic.
- Bugfix: Log transcript event for solver provided scores (improves log viewer display of solver scoring)

## v0.3.62 (03 February 2025)

- Various improvements for [reasoning models](https://github.com/UKGovernmentBEIS/inspect_ai/pull/1229) including extracting reasoning content from assistant messages.
- OpenAI: Handle `reasoning_effort`, `max_tokens`, `temperature`, and `parallel_tool_calls` correctly for o3 models.
- OpenAI: Map some additional 400 status codes to `content_filter` stop reason.
- Anthropic: Handle 413 status code (Payload Too Large) and map to `model_length` StopReason.
- Tasks: Log sample with error prior to raising task-ending exception.
- Python: Enhance prompt to emphasise that it is a script rather than a notebook.
- Computer: Various improvements to image including desktop, python, and VS Code configuration.
- Bugfix: Don't download full log from S3 for header_only reads.

## v0.3.61 (31 January 2025)

- Computer: Enable viewing computer tool's remote mouse cursor via VNC.
- Computer: Disable lock screen on from computer tool reference image.
- Limits: Amend `SampleLimitExceededError` with current `state` so that messages, etc. are preserved when limits are hit.
- Tools: Properly handle image dispatching when multiple tool calls are made by assistant.
- Anthropic: Raise error on 400 status not identified as model_length or content_filter.
- Basic Agent: `incorrect_message` can now optionally be an async function.
- Bugfix: Remove `suffix` from `eval-set` CLI args.
- Bugfix: Only catch `Exception` from sandboxenv_init (allow cancelled to propagate)

## v0.3.60 (29 January 2025)

- [Agent Bridge](https://inspect.aisi.org.uk/agent-bridge.html) for integrating external agent frameworks with Inspect.
- [Goodfire](https://inspect.aisi.org.uk/models.html#goodfire) model provider.
- Add `@wraps` to functions wrapped by Inspect decorators to preserve type information.
- Hugging Face: Add support for stop sequences for HF models.
- Docker: More robust parsing of version strings (handle development versions).
- Vertex: Support for Anthropic models hosted on Vertex.
- OpenAI: Read `refusal` field from assistant message when provided.
- OpenAI: Use qualifiers rather than model args for OpenAI on other providers (`openai/azure`)
- Anthropic: Don't insert '(no content)' into canonical messages list (do only on replay)
- Anthropic: Use qualifiers rather than model args for Anthropic on other providers (`anthropic/bedrock`, `anthropic/vertex`).
- Anthropic: Support for `extra_body` model arg (for adding additional JSON properties to the request)
- Basic Agent: Append `tools` to `state` so that tools added in `init` are preserved.
- Scoring: Always provide half-again the sample time limit for scoring.
- Bugfix: Fix issue w/ approvals for samples with id==0.
- Bugfix: Use "plain" display when running eval_async() outside of eval().
- Bugfix: Fix issue with multiple scorers of the same type in a task.

## v0.3.59 (24 January 2025)

- Beta version of [computer()](https://inspect.aisi.org.uk/tools-standard.html#sec-computer) tool which models with a computer desktop environment.
- `user_message()` solver for appending parameterised user messages.
- `prompt_template()`, `system_message()` and `user_message()` solver now also include the sample `store` in substitution parameters.
- Limits: Enforce token and message limit at lower level (not longer required to check `state.completed` for limit enforcement).
- Limits: Enforce [custom limits](https://inspect.aisi.org.uk/errors-and-limits.html#custom-limit) for samples by raising `SampleLimitExceededError`.
- Tasks: Optional ability for solvers to [yield scores](https://inspect.aisi.org.uk/solvers.html#sec-scoring-in-solvers) for a task.
- Model API: Log model calls that result in bad request errors.
- Tools: `model_input` option that determines how tool call result content is played back to the model.
- Tools: Don't attempt to marshall arguments of dynamic `ToolDef` with `**kwargs: Any` (just pass them through).
- Log warning when a non-fatal sample error occurs (i.e. errors permitted by the `fail_on_error` option) 
- Inspect View: allow filtering samples by compound expressions including multiple scorers. (thanks @andrei-apollo)
- Inspect View: improve rendering performance and stability for the viewer when viewing very large eval logs or samples with a large number of steps.
- Task display: Improved `plain` mode with periodic updates on progress, metrics, etc.
- Google: Update to v0.8.4 of google-generativeai (py.typed support and removal of logprobs generation options)
- Google: Support for string enums (e.g. `Literal["a", "b", "c"])`) in tool function declarations.

## v0.3.58 (16 January 2025)

- Support for [audio and video](https://inspect.aisi.org.uk/multimodal.html) inputs for Open AI and Google Gemini models.
- Task display: Added Timeout Tool button for manually timing out a tool call.
- Task display: Automatically switch to "plain" mode when running in a background thread
- Sandboxes: Setup and initialisation errors are now handled at the sample level.
- Sandboxes: Increase setup script timeout to 5 minutes (from 30 seconds) and do not retry setup scripts (in case they aren't idempotent).
- Sandboxes: Add `timeout_retry` option (defaulting to `True`) to `exec()` function.
- Sandboxes: Add `type` and  optional `container` properties to `SandboxConnection`.
- Docker: Services which exit with status 0 during setup no longer cause an error.
- `task_with()` function for creating task variants.
- Added `--filter` argument to trace CLI commands for filtering on trace log message content.
- Print model conversations to terminal with `--display=conversation` (was formerly `--trace`, which is now deprecated).
- HuggingFace: Support models that don't provide a chat template (e.g. gpt2)
- Eval Set: Ensure that logs with status 'started' are retried.
- Rename the built in `bootstrap_std` metric to `bootstrap_stderr` (deprecate `bootstrap_std`)
- Bugfix: Fix duplication of summaries when eval log file is rewritten.

## v0.3.57 (09 January 2025)

- [Tracing API](https://inspect.aisi.org.uk/tracing.html#tracing-api) for custom trace logging.
- Inspect View: never truncate tool result images and display at default width of 800px.
- Inspect View: display tool error messages in transcript when tool errors occur.
- Inspect View: display any completed samples even if the task fails because of an error
- Inspect View: don't display the 'input' column heading if there isn't an input
- Open AI: Handle additional bad request status codes (mapping them to appropriate `StopReason`)
- Open AI: Use new `max_completion_tokens` option for o1 full.
- Web Browser: raise error when both `error` and `web_at` fields are present in response.
- Sandboxes: Apply dataset filters (limit and sample id) prior to sandbox initialisation.
- Docker: Prevent issue with container/project names that have a trailing underscore. 
- Store: initialise `Store` from existing dictionary.
- Log: provide `metadata_as` and `store_as` typed accessors for sample metadata and store.
- Tool parameters with a default of `None` are now supported.
- More fine graned HTML escaping for sample transcripts displalyed in terminal.
- Bugfix: prevent errors when a state or storage value uses a tilde or slash in the key name.
- Bugfix: Include input in sample summary when the sample input contains a simple string.

## v0.3.56 (01 January 2025)

- [Human Agent](https://inspect.aisi.org.uk/human-agent.html) solver for human baselining of computing tasks.
- [Typed interfaces](https://inspect.aisi.org.uk/typing.html) to `Sample` store and metadata using Pydantic models.
- [Approval policies](https://inspect.aisi.org.uk/approval.html#task-approvers) can now be defined at the `Task` level (`eval` level approval policies take precedence).
- Tools can now return `ContentText` and `ContentImage`.
- Move tool result images into subsequent user messages for models that don't support tools returning images.
- `SandboxConnection` that contains login information from sandboxes.
- `display_type()` function for detecting the current display type (e.g. "full", "rich", etc.)
- Trace: improved handling of `eval()` running in multiple processes at once (trace file per-process)
- Docker: don't apply timeouts to `docker build` and `docker pull` commands.
- Bugfix: fix issue w/ `store.get()` not auto-inserting `default` value.

## v0.3.55 (29 December 2024)

- Bedrock: redact authentication model args from eval logs.
- OpenAI: warn when `temperature` is used with o1 models (as it is not supported).
- Bugfix: spread args for cache trace logging.

## v0.3.54 (26 December 2024)

- [Tracing](https://inspect.aisi.org.uk/tracing.html) for diagnosing runs with unterminated action (e.g. model calls, docker commands, etc.).
- Provide default timeout/retry for docker compose commands to mitigate unreliability in some configurations.
- Switch to sync S3 writes to overcome unreliability observed when using async interface.
- Task display: Added `--no-score-display` option to disable realtime scoring metrics.
- Bugfix: Fix failure to fully clone samples that have message lists as input.
- llama-cpp-python: Support for `logprobs`.

## v0.3.53 (20 December 2024)

- OpenAI: Support for o1 including native tool calling and `reasoning_effort` generation option.
- Task API: Introduce `setup` step that always runs even if `solver` is replaced.
- Bedrock: Support for tool calling on Nova models.
- Bedrock: Support for custom `model_args` passed through to `session.Client`.
- Bedrock: Support for `jpeg` images.
- Bedrock: Correct max_tokens for llama3-8b, llama3-70b models on Bedrock.
- Inspect View: Various improvements to appearance of tool calls in transcript.
- Task display: Ensure that widths of progress elements are kept consistent across tasks.
- Sandboxes: New `max_sandboxes` option for (per-provider) maximum number of running sandboxes.
- Sandboxes: Remove use of aiofiles to mitigate potential for threading deadlocks.
- Concurrency: Do not use `max_tasks` as a lower bound for `max_samples`.
- Log recorder: Always re-open log buffer for `eval` format logs.
- Bugfix: Proper handling of text find for eval raw JSON display
- Bugfix: Correct handling for `--sample-id` integer comparisons.
- Bugfix: Proper removal of model_args with falsey values (explicit check for `None`)
- Bugfix: Properly handle custom metrics that return dictionaries or lists
- Bugfix: Proper sample count display when retrying an evaluation
- Bugfix: Fix inability to define and run tasks in a notebook.

## v0.3.52 (13 December 2024)

- Eval: `--sample-id` option for evaluating specific sample id(s).
- Bedrock: Detect and report HTTP rate limit errors.
- Azure AI: Add `emulate_tools` model arg to force tool emulation (emulation is enabled by default for Llama models).
- Basic Agent: Add `max_tool_output` parameter to override default max tool output from generate config.
- Inspect View: Correct display of sample ID for single sample tasks.
- Trace: Show custom tool views in `--trace` mode.
- Bugfix: Support for dynamic metric names in realtime scoring display.

## v0.3.51 (13 December 2024)

- Bugfix: Task display fails to load when no scorers are defined for a task.

## v0.3.50 (12 December 2024)

- Tools: Improved typing/schema support (unions, optional params, enums).
- Tools: Added `append` argument to `use_tools()` for adding (rather than replacing) the currently available tools.
- Docker sandbox: Streamed reads of stderr/stdout (enabling us to enforce output limits for read_file and exec at the source).
- Sandbox API: Enable passing `BaseModel` types for sandbox `config` (formerly only a file path could be passed).
- Task display: Show all task scores in realtime (expand task progress to see scores).
- Task display: Show completed samples and align progress more closely to completed samples (as opposed to steps).
- Task display: Show sample messages/tokens used (plus limits if specified).
- Task display: Resolve issue where task display would lose mouse input after VS Code reload.
- Datasets: Validate that all IDs in datasets are unique (as several downstream problems occur w/ duplicate IDs).
- Inspect View: Fix issue with incorrectly displayed custom tool views.
- Human approval: Use fullscreen display (makes approval UI async and enables rapid processing of approvals via the `Enter` key).
- Added `input_panel()` API for adding custom panels to the fullscreen task display.
- Log recorder: Methods are now async which will improve performance for fsspec filesystems with async implementations (e.g. S3)
- Log recorder: Improve `.eval` log reading performance for remote filesystem (eagerly fetch log to local buffer).
- Add `token_usage` property to `TaskState` which has current total tokens used across all calls to `generate()` (same value that is used for enforcing token limits).
- Add `time` field to `ModelOutput` that records total time spent within call to ModelAPI `generate()`.
- Web browser: Remove base64 images from web page contents (prevent filling up model context with large images).
- Match scorer: If the target of a match isn’t numeric, ignore the numeric flag and instead use text matching (improved handling for percentages).
- Hugging Face: Support for native HF tool calling for Llama, Mistral, Qwen, and others if they conform to various standard schemas.
- Hugging Face: `tokenizer_call_args` dict to specify custom args during tokenization, such as `max_length` and `truncation`.
- Azure AI: Fix schema validation error that occurred when model API returns `None` for `content`.
- Display: Throttle updating of sample list based on number of samples.
- Display: Add explicit 'ctrl+c' keybinding (as textual now disables this by default).
- Bugfix: Correct rate limit error display when running in fullscreen mode.
- Bugfix: `hf_dataset` now explicitly requires the `split` argument (previously, it would crash when not specified).
- Bugfix: Prevent cascading textual error when an error occurs during task initialisation.
- Bugfix: Correctly restore sample summaries from log file after amend.
- Bugfix: Report errors that occur during task finalisation.
  
## v0.3.49 (03 December 2024)

- Logging: Only call CreateBucket on Amazon S3 when the bucket does not already exist.
- Improve cancellation feedback and prevent multiple cancellations when using fullscreen display.
- Inspect View: Prevent circular reference error when rendering complex tool input.
- Inspect View: Resolve display issue with sorting by sample then epoch.

## v0.3.48 (01 December 2024)

- [Realtime display](https://github.com/UKGovernmentBEIS/inspect_ai/pull/865) of sample transcripts (including ability to cancel running samples).
- Scoring: When using a dictionary to map metrics to score value dictionaries, you may now use globs as keys. See our [scorer documentation](https://inspect.aisi.org.uk/scorers.html#sec-multiple-scorers) for more information.
- `EvalLog` now includes a [location](https://github.com/UKGovernmentBEIS/inspect_ai/pull/872) property indicating where it was read from.
- Use [tool views](https://inspect.aisi.org.uk/approval.html#tool-views) when rendering tool calls in Inspect View.
- Consistent behavior for `max_samples` across sandbox and non-sandbox evals (both now apply `max_samples` per task, formerly evals with sandboxes applied `max_samples` globally).
- Log files now properly deal with scores that produce Nan. (fixes [#834](https://github.com/UKGovernmentBEIS/inspect_ai/issues/834))
- Bash tool: add `--login` option so that e.g. .bashrc is read before executing the command.
- Google: Support for tools/functions that have no parameters.
- Google/Vertex: Support for `logprobs` and other new 1.5 (002 series) options.
- AzureAI: Change default max_tokens for Llama models to 2048 (4096 currently yields an error w/ Llama 3.1).
- Mistral: Various compatibility changes for their client and tool calling implementation.
- Handle exponents in numeric normalisation for match, include, and answer scorers.
- hf_dataset: Added `cached` argument to control whether to use a previously cached version of the dataset if available (defaults to `True`).
- hf_dataset: Added `revision` option to load a specific branch or commit SHA (when using `revision` datasets are always revalidated on Hugging Face, i.e. `cached` is ignored).
- Log viewer: Display sample ids rather than indexes.
- Log viewer: Add timestamps to transcript events.
- Log viewer: Metadata which contains images will now render the images.
- Log viewer: Show custom tool call views in messages display.
- Bugfix: Correctly read and forward image detail property.
- Bugfix: Correct resolution of global eval override of task or sample sandboxes.
- Bugfix: Don't do eval log listing on background threads (s3fs can deadlock when run from multiple threads).

## v0.3.47 (18 November 2024)

- Basic agent: Ensure that the scorer is only run once when max_attempts = 1.
- Basic agent: Support custom function for incorrect_message reply to model.
- Tool calling: Execute multiple tool calls serially (some models assume that multiple calls are executed this way rather than in parallel).
- Google: Combine consecutive tool messages into single content part; ensure no empty text content parts.
- AzureAI: Create and close client with each call to generate (fixes issue w/ using azureai on multiple passes of eval).
- Bedrock: Migrate to the [Converse API](https://docs.aws.amazon.com/bedrock/latest/userguide/conversation-inference-supported-models-features.html), which supports many more features including tool calling and multimodal models.
- Scoring: When using a dictionary to map metrics to score value dictionaries, you may now use globs as keys. See our [scorer documentation](https://inspect.aisi.org.uk/scorers.html#sec-multiple-scorers) for more information.
- Sample limit events will now appear in the transcript if a limit (e.g. message, token, or time limit) halt a sample. The sample list and sample detail also display the limit, if applicable.

## v0.3.46 (12 November 2024)

- [eval](https://inspect.aisi.org.uk/eval-logs.html#sec-log-format) is now the default log format (use `--log-format=json` to use old format).
- Base 64 images are now logged by default for all log formats (disable with `--no-log-images`).
- The log viewer now properly displays sample errors in the sample list for `eval` format log files.
- Improve path handling when using `inspect log convert` to convert a single log file.
- Web browser tool: Subtasks now each have independent web browser sessions.
- Anthropic: Ensure that assistant messages created in generate never have empty content lists.
- Increase sandbox `exec()` output limit from 1 MiB to 10 MiB.

## v0.3.45 (11 November 2024)

- [time_limit](https://inspect.aisi.org.uk/errors_and_limits.html#sample-limits) option for specifying a maximum execution time for samples.
- [read_eval_log_samples()](https://inspect.aisi.org.uk/eval-logs.html#streaming) function for streaming reads of `.eval` log files.
- Mistral: Support for multi-modal models (requires v1.2 of mistralai package).
- Groq: Support for multi-modal models (requires v0.11.0 of groq package).
- AzureAI: Use Model Inference API (preview) for implementation of model client.
- Bedrock: Fix parsing of Bedrock Mistral Large 2407 responses
- Apply standard sample error handling (fail-on-error, etc.) when running scorers.
- Fix issue with correctly logging task_args for eval-set tasks which are interrupted.
- Move `INSPECT_DISABLE_MODEL_API` into `generate()` (as opposed to `get_model()`)
- Always treat `.eval` files as logs (don't apply file name pattern restrictions as we do with `.json`).
- Log model calls when model providers return bad request errors
- Better lay out large numbers of configuration and parameters when displaying log files.
- The log viewer now properly displays sample scores for running tasks.
- Add `metadata` field to `ModelOutput` and provide various fields for the Groq provider.

## v0.3.44 (04 November 2024)

- Revert change to single epoch reducer behavior (regressed some scoring scenarios).

## v0.3.43 (04 November 2024)

- New binary [log format](https://inspect.aisi.org.uk/eval-logs.html#sec-log-format) which yields substantial size and speed improvements (JSON format log files are still fully supported and utilities for converting between the formats are provided).
- [Grok](https://docs.x.ai/) model provider.
- [llama-cpp-python](https://llama-cpp-python.readthedocs.io/en/latest/) local model provider.
- Extensions: correctly load extensions in packages where package name differs from dist name.
- Added `--model-config`, `--task-config`, and `--solver-config` CLI arguments for specifying model, task, and solver args using a JSON or YAML config file.
- View: properly render complex score objects in transcript.
- Write custom tool call views into transcript for use by Inspect View.
- Use `casefold()` for case-insensitive compare in `includes()`, `match()`, `exact()`, and `f1()` scorers.
- OpenAI: eliminate use of `strict` tool calling (sporadically supported across models and we already internally validate).
- Mistral: fix bug where base_url was not respected when passing both an api_key and base_url.
- Don't include package scope for task name part of log files.
- Improve performance of write_file for Docker sandboxes.
- Use user_data_dir rather than user_runtime_dir for view notifications.
- Implement `read_eval_log_sample()` for JSON log files.
- Log the list of dataset sample IDs.
- Limit `SandboxEnvironment.exec()` output streams to 1 MiB. Limit `SandboxEnvironment.read_file()` to 100 MiB.
- Add `INSPECT_DISABLE_MODEL_API` environment variable for disabling all Model APIs save for mockllm.
- Add optional `tool_call_id` param to `ModelOutput.for_tool_call()`.
- Support all JSON and CSV dataset arguments in `file_dataset()` function.

## v0.3.42 (23 October 2024)

- [ToolDef](https://inspect.aisi.org.uk/tools-custom.html#sec-dynamic-tools) class for dynamically creating tool definitions.
- Added `--tags` option to eval for tagging evaluation runs.
- Added APIs for accessing sample event transcripts and for creating and resolving attachments for larger content items.
- Cleanup Docker Containers immediately for samples with errors.
- Support Dockerfile as config path for Docker sandboxes (previously only supported compose files).
- Anthropic: remove stock tool use chain of thought prompt (many Anthropic models now do this internally, in other cases its better for this to be explicit rather than implicit).
- Anthropic: ensure that we never send empty text content to the API.
- Google: compatibility with google-generativeai v0.8.3
- Llama: remove extraneous <|start_header_id|>assistant<|end_header_id|> if it appears in an assistant message.
- OpenAI: Remove tool call id in user message reporting tool calls to o1- models.
- Use Dockerhub aisiuk/inspect-web-browser-tool image for web browser tool.
- Use ParamSpec to capture types of decorated solvers, tools, scorers, and metrics.
- Support INSPECT_EVAL_MODEL_ARGS environment variable for calls to `eval()`.
- Requirements: add lower bounds to various dependencies based on usage, compatibility, and stability.
- Added `include_history` option to model graded scorers to optionally include the full chat history in the presented question.
- Added `delimiter` option to `csv_dataset()` (defaults to ",")
- Improve answer detection in multiple choice scorer.
- Open log files in binary mode when reading headers (fixes ijson deprecation warning).
- Capture `list` and `dict` of registry objects when logging `plan`.
- Add `model_usage` field to `EvalSample` to record token usage by model for each sample.
- Correct directory handling for tasks that are imported as local (non-package) modules.
- Basic agent: terminate agent loop when the context window is exceeded.
- Call tools sequentially when they have opted out of parallel calling.
- Inspect view bundle: support for bundling directories with nested subdirectories.
- Bugfix: strip protocol prefix when resolving eval event content
- Bugfix: switch to run directory when running multiple tasks with the same run directory.
- Bugfix: ensure that log directories don't end in forward/back slash.

## v0.3.41 (11 October 2024)

- [Approval mode](https://inspect.aisi.org.uk/approval.html) for extensible approvals of tool calls (human and auto-approvers built in,  arbitrary other approval schemes via extensions).
- [Trace mode](https://inspect.aisi.org.uk/interactivity.html#sec-trace-mode) for printing model interactions to the terminal.
- Add `as_dict()` utility method to `Score`
- [Sample limits](https://inspect.aisi.org.uk/errors_and_limits.html#sample-limits) (`token_limit` and `message_limit`) for capping the number of tokens or messages used per sample ( `message_limit` replaces deprecated `max_messages`).
- Add `metadata` field to `Task` and record in log `EvalSpec`.
- Include datetime and level in file logger.
- Correct llama3 and o1 tool calling when empty arguments passed.
- Allow resolution of any sandbox name when there is only a single environment.
- Introduce `--log-level-transcript` option for separate control of log entries recorded in the eval log file
- Improve mime type detection for image content encoding (fixes issues w/ webp images).
- Fix memory leak in Inspect View worker-based JSON parsing.
- Add `fail_on_error` option for `eval_retry()` and `inspect eval-retry`.
- Defer resolving helper models in `self_critique()` and `model_graded_qa()`.
- Fix Docker relative path resolution on Windows (use PurePosixPath not Path)
- Restore support for `--port` and `--host` on Inspect View.

## v0.3.40 (6 October 2024)

- Add `interactive` option to `web_browser()` for disabling interactive tools (clicking, typing, and submitting forms).
- Provide token usage and raw model API calls for OpenAI o1-preview.
- Add support for reading CSV files of dialect 'excel-tab'.
- Improve prompting for Python tool to emphasise the need to print output.
- For `basic_agent()`, defer to task `max_messages` if none is specified for the agent (default to 50 is the task does not specify `max_messages`).
- Add optional `content` parameter to `ModelOutput.for_tool_call()`.
- Display total samples in Inspect View
- Prune `sample_reductions` when returning eval logs with `header_only=True`.
- Improved error message for undecorated solvers.
- For simple matching scorers, only include explanation if it differs from answer.

## v0.3.39 (3 October 2024)

- The sample transcript will now display the target for scoring in the Score Event (for newly run evaluations).
- Provide setter for `max_messages` on `TaskState`.
- Provide `max_messages` option for `basic_agent()` (defaulting to 50) and use it rather than any task `max_messages` defined.
- Improved implementation of disabling parallel tool calling (also fixes a transcript issue introduced by the original implementation).
- Improve quality of error messages when a model API key environment variable is missing.
- Improve prompting around letting the model know it should not attempt parallel web browser calls.

## v0.3.38 (3 October 2024)

- Rename `web_browser_tools()` to `web_browser()`, and don't export individual web browsing tools.
- Add `parallel` option to `@tool` decorator and specify `parallel=False` for web browsing tools.
- Improve prompting for web browser tools using more explicit examples.
- Improve prompting for `</tool_call>` end sequence for Llama models.
- Fix issue with failure to execute sample setup scripts.

## v0.3.37 (2 October 2024)

- Move evals into [inspect_evals](https://github.com/UKGovernmentBEIS/inspect_evals) package.

## v0.3.36 (2 October 2024)

- [Web Browser](https://inspect.aisi.org.uk/tools-standard.html#sec-web-browser) tool which provides a headless Chromium browser that supports navigation, history, and mouse/keyboard interactions.
- `auto_id` option for dataset readers to assign an auto-incrementing ID to records.
- Task args: don't attempt to serialise registry objects that don't have captured parameters.

## v0.3.35 (1 October 2024)

- Catch o1-preview "invalid_prompt" exception and convert to normal content_filter refusal.
- Terminate timed out subprocesses.
- Support 'anthropoic/bedrock/' service prefix for Anthropic models hosted on AWS Bedrock.
- Change score reducer behavior to always reduce score metadata to the value of the `metadata` field in the first epoch
- Improve task termination message (provide eval-retry prompt for tasks published in packages)
- Preserve type for functions decorated with `@task`.
- Various improvements to layout and display for Inspect View transcript.

## v0.3.34 (30 September 2024)

- Support for `max_tokens` on OpenAI o1 models (map to `max_completion_tokens`).
- Fix regression of log and debug options on `inspect view`
- Improved focus management for Inspect View
- Raise error if `epochs` is less than 1
- Improve code parsing for HumanEval (compatibility with Llama model output)

## v0.3.33 (30 September 2024)

- StopReason: Added "model_length" for exceeding token window and renamed "length" to "max_tokens".
- Capture solver input params for subtasks created by `fork()`.
- Option to disable ANSI terminal output with `--no-ansi` or `INSPECT_NO_ANSI`
- Add chain of thought option to `multiple_choice()` and export `MultipleChoiceTemplate` enumeration
- Allow Docker sandboxes configured with `x-default` to be referred to by their declared service name.
- Improved error messages for Docker sandbox initialisation.
- Improve legibility of Docker sandbox log entries (join rather than displaying as array)
- Display user message immediately proceeding assistant message in model call transcripts.
- Display images created by tool calls in the Viewer.
- Fix duplicated tool call output display in Viewer for Gemini and Llama models.
- Require a `max_messages` for use of `basic_agent()` (as without it, the agent could end up in an infinite loop).
- Load extension entrypoints per-package (prevent unnecessary imports from packages not being referenced).
- Track sample task state in solver decorator rather than solver transcript.
- Display solver input parameters for forked subtasks.
- Improvements to docker compose down cleanup: timeout, survive missing compose files.
- Always produce epoch sample reductions even when there is only a single epoch.
- Scores produced after being reduced retain `answer`, `explanation`, and `metadata` only if equal across all epochs.

## v0.3.32 (25 September 2024)

- Fix issue w/ subtasks not getting a fresh store() (regression from introduction of `fork()` in v0.3.30)
- Fix issue w/ subtasks that return None invalidating the log file.
- Make subtasks collapsible in Inspect View.
- Improved error reporting for missing `web_search()` provider environment variables.

## v0.3.31 (24 September 2024)

- Deprecated `Plan` in favor of `Solver` (with `chain()` function to compose multiple solvers).
- Added `max_tool_output` generation option (defaults to 16KB).
- Improve performance of `header_only` log reading (switch from json-stream to ijson).
- Add support for 0 retries to `eval-set` (run a single `eval` then stop).
- Tool calling fixes for update to Mistral v1.1. client.
- Always show `epochs` in task status (formerly wasn't included for multiple task display)
- Render transcript `info()` strings as markdown
- Eliminate log spam from spurious grpc fork message.
- Fix issue with hf_dataset shuffle=True not actually shuffling.
- Improved error handling when loading invalid setuptools entrypoints.
- Don't catch TypeError when calling tools (we now handle this in other ways)

## v0.3.30 (18 September 2024)

- Added `fork()` function to fork a `TaskState` and evaluate it against multiple solvers in parallel.
- Ensure that Scores produced after being reduced still retain `answer`, `explanation`, and `metadata`.
- Fix error when running `inspect info log-types`
- Improve scorer names imported from modules by not including the the module names.
- Don't mark messages read from cache with source="cache" (as this breaks the cache key)
- Add `cache` argument to `basic_agent()` for specifying cache policy for the agent.
- Add `cache` field to `ModelEvent` to track cache reads and writes.
- Compatibility with Mistral v1.1 client (now required for Mistral).
- Catch and propagate Anthropic content filter exceptions as normal "content_filter" responses.
- Fix issue with failure to report metrics if all samples had a score value of 0.
- Improve concurrency of Bedrock models by using aioboto3.
- Added [SWE Bench](https://github.com/UKGovernmentBEIS/inspect_evals/tree/main/src/inspect_evals/swe_bench), [GAIA](https://github.com/UKGovernmentBEIS/inspect_evals/tree/main/src/inspect_evals/gaia), and [GDM CTF](https://github.com/UKGovernmentBEIS/inspect_evals/tree/main/src/inspect_evals/gdm_capabilities/in_house_ctf) evals.

## v0.3.29 (16 September 2024)

- Added `--plan` and `-P` arguments to `eval` and `eval-set` commands for replacing the task default plan with another one.
- Improved support for eval retries when calling `eval()` or `eval_set()` with a `plan` argument.
- Don't log base64 images by default (re-enable logging with `--log-images`).
- Provide unique tool id when parsing tool calls for models that don't support native tool usage.
- Fix bug that prevented `epoch_reducer` from being used in eval-retry.
- Fix bug that prevented eval() level `epoch` from overriding task level `epoch`.

## v0.3.28 (14 September 2024)

- [basic_agent()](https://inspect.aisi.org.uk/agents.html#sec-basic-agent) that provides a ReAct tool loop with support for retries and encouraging the model to continue if its gives up or gets stuck.
- [score()](https://inspect.aisi.org.uk/solvers.html#sec-scoring-in-solvers) function for accessing scoring logic from within solvers.
- Ability to [publish](https://inspect.aisi.org.uk/log-viewer.html#sec-publishing) a static standalone Inspect View website for a log directory.
- `system_message()` now supports custom parameters and interpolation of `metadata` values from `Sample`.
- `generate()` solver now accepts arbitrary generation config params.
- `use_tools()` now accepts a variadic list of `Tool` in addition to literal `list[Tool]`.
- `bash()` and `python()` tools now have a `user` parameter for choosing an alternate user to run code as.
- `bash()` and `python()` tools now always return stderr and stdout no matter the exit status.
- Support for OpenAI o1-preview and o1-mini models.
- Input event for recording screen input in sample transcripts.
- Record to sample function for CSV and JSON dataset readers can now return multiple samples.
- Added `debug_errors` option to `eval()` to raise task errors (rather than logging them) so they can be debugged.
- Properly support metrics that return a dict or list of values
- Improved display of prerequisite errors when running `eval()` from a script or notebook.
- Fix `eval_set()` issue with cleaning up failed logs on S3.
- Cleanup Docker containers that fail during sample init.
- Add support for computing metrics for both individual keys within a dictionary but also for the dictionary as a whole
- Fix for Vertex tool calling (don't pass 'additionalProperties').
- Added [SQuAD](https://github.com/UKGovernmentBEIS/inspect_evals/tree/main/src/inspect_evals/squad), [AGIEval](https://github.com/UKGovernmentBEIS/inspect_evals/tree/main/src/inspect_evals/agieval), [IFEval](https://github.com/UKGovernmentBEIS/inspect_ai/blob/main/src/inspect_evals/ifeval/), [PubMedQA](https://github.com/UKGovernmentBEIS/inspect_evals/tree/main/src/inspect_evals/pubmedqa), and [MBPP](https://github.com/UKGovernmentBEIS/inspect_evals/tree/main/src/inspect_evals/mbpp) benchmarks.

## v0.3.27 (6 September 2024)

- Fix missing timestamp issue with running `eval_set()` with an S3-backed log directory.
- Correct rounding behavior for `f1()` and `exact()` scorers.
- Correct normalized text comparison for `exact()` scorer.
- Improved appearance and navigation for sample transcript view.
- Added [MathVista](https://github.com/UKGovernmentBEIS/inspect_evals/tree/main/src/inspect_evals/mathvista) benchmark.

## v0.3.26 (6 September 2024)

- [Eval Sets](https://inspect.aisi.org.uk/eval-sets.html) for running groups of tasks with automatic retries.
- [Per-sample](https://inspect.aisi.org.uk/sandboxing.html#sec-per-sample-sandbox) Sandbox environments can now be specified (e.g. allowing for a distinct Dockerfile or Docker compose file for each sample).
- [input_screen()](https://inspect.aisi.org.uk/interactivity.html) context manager to temporarily clear task display for user input.
- Introduce two new scorers, `f1()` (precision and recall in text matching) and `exact()` (whether normalized text matches exactly).
- Task `metrics` now override built in scorer metrics (previously they were merged). This enables improved re-use of existing scorers where they only change required is a different set of metrics.
- `write_log_dir_manifest()` to write a log header manifest for a log directory.
- Relocate `store()` and `@subtask` from solver to utils module; relocate `transcript()` from solver to log module.
- Add optional user parameter to SandboxEnvironment.exec for specifying the user. Currently only DockerSandboxEnvironment is supported.
- Fix issue with resolving Docker configuration files when not running from the task directory.
- Only populate Docker compose config metadata values when they are used in the file.
- Treat Sandbox exec `cwd` that are relative paths as relative to sample working directory.
- Filter base64 encoded images out of model API call logs.
- Raise error when a Solver does not return a TaskState.
- Only run tests that use model APIs when the `--runapi` flag is passed to `pytest` (prevents unintended token usage)
- Remove `chdir` option from `@tasks` (tasks now always chdir during execution).
- Do not process `.env` files in task directories (all required vars should be specified in the global `.env`).
- Only enable `strict` mode for OpenAI tool calls when all function parameters are required.
- Added [MMMU](https://github.com/UKGovernmentBEIS/inspect_evals/tree/main/src/inspect_evals/mmmu), [CommonsenseQA](https://github.com/UKGovernmentBEIS/inspect_evals/tree/main/src/inspect_evals/commonsense_qa), [MMLU-Pro](https://github.com/UKGovernmentBEIS/inspect_evals/tree/main/src/inspect_evals/mmlu_pro), and [XSTest](https://github.com/UKGovernmentBEIS/inspect_evals/tree/main/src/inspect_evals/xstest) benchmarks.

## v0.3.25 (25 August 2024)

- `Store` for manipulating arbitrary sample state from within solvers and tools.
- `Transcripts` for detailed sample level tracking of model and tool calls, state changes, logging, etc.
- `Subtasks` for delegating work to helper models, sub-agents, etc.
- Integration with Anthropic [prompt caching](https://inspect.aisi.org.uk/caching.html#sec-provider-caching).
- [fail_on_error](https://inspect.aisi.org.uk/errors-and-limits.html#failure-threshold) option to tolerate some threshold of sample failures without failing the evaluation.
- Specify `init` value in default Docker compose file so that exit signals are handled correctly (substantially improves container shutdown performance).
- Add `function` field to `ChatMessageTool` to indicate the name of the function called.
- Added [RACE](https://github.com/UKGovernmentBEIS/inspect_evals/tree/main/src/inspect_evals/race-h/) benchmark.

## v0.3.24 (18 August 2024)

- Support for tool calling for Llama 3.1 models on Bedrock.
- Report JSON schema validation errors to model in tool response.
- Support for `strict` mode in OpenAI tool calls (update to v1.40.0 of `openai` package required).

## v0.3.23 (16 August 2024)

- Support for tool calling for Llama 3.1 models on Azure AI and CloudFlare.
- Increase default `max_tokens` from 1024 to 2048.
- Record individual sample reductions along with results for multi-epoch evals.
- Change default to not log base64 encoded versions of images, as this often resulted in extremely large log files (use `--log-images` to opt back in).
- Update to new Mistral API (v1.0.1 of `mistralai` is now required).
- Support for Llama 3.1 models on Amazon Bedrock
- Eliminate Bedrock dependency on anthropic package (unless using an Anthropic model).
- Improved resolution of AWS region for Bedrock (respecting already defined AWS_REGION and AWS_DEFAULT_REGION)
- Fix bug in match scorer whereby numeric values with periods aren't correctly recognized.
- Added [HumanEval](https://github.com/UKGovernmentBEIS/inspect_evals/tree/main/src/inspect_evals/humaneval), [WinoGrande](https://github.com/UKGovernmentBEIS/inspect_evals/tree/main/src/inspect_evals/winogrande) and [Drop](https://github.com/UKGovernmentBEIS/inspect_evals/tree/main/src/inspect_evals/drop) benchmarks.

## v0.3.22 (07 August 2024)

- Fix issue affecting results of `pass_at_{k}` score reducer.

## v0.3.21 (07 August 2024)

- Add `pass_at_{k}` score reducer to compute the probability of at least 1 correct sample given `k` epochs.
- Improved metrics `value_to_float` string conversion (handle numbers, "true", "false", etc.)
- Log viewer: Ctrl/Cmd+F to find text when running in VS Code.
- Set Claude default `max_tokens` to 4096
- Combine user and assistant messages for Vertex models.
- Warn when using the `name` parameter with task created from `@task` decorated function.
- Make sample `metadata` available in prompt, grading, and self-critique templates.
- Retry on several additional OpenAI errors (APIConnectionError | APITimeoutError | InternalServerError)
- Fix a regression which would cause the 'answer' to be improperly recorded when scoring a sample.

## v0.3.20 (03 August 2024)

- `Epochs` data type for specifying epochs and reducers together (deprecated `epochs_reducer` argument).
- Enable customisation of model generation cache dir via `INSPECT_CACHE_DIR` environment variable.
- Use doc comment description rather than `prompt` attribute of `@tool` for descriptions.
- Include examples section from doc comments in tool descriptions.
- Add `tool_with()` function for adapting tools to have varying names and parameter descriptions.
- Improve recording of `@task` arguments so that dynamically created tasks can be retried.
- Only print `eval-retry` message to terminal for filesystem based tasks.
- Enhance Python logger messages to capture more context from the log record.
- Fix an issue that could result in duplicate display of scorers in log view when using multiple epoch reducers.

## v0.3.19 (02 August 2024)

- [vLLM](https://inspect.aisi.org.uk/models.html#sec-vllm) model provider.
- [Groq](https://groq.com/) model provider.
- [Google Vertex](https://inspect.aisi.org.uk/models.html#google-vertex) model provider.
- [Reduce scores](https://inspect.aisi.org.uk/scorers.html##sec-reducing-epoch) in multi-epoch tasks before computing metrics (defaults to averaging sample values).
- Replace the use of the `bootstrap_std` metric with `stderr` for built in scorers (see [rationale](https://inspect.aisi.org.uk/scorers.html#stderr-note) for details).
- Option to write Python logger entries to an [external file](https://inspect.aisi.org.uk/log-viewer.html#sec-external-file).
- Rename `ToolEnvironment` to `SandboxEnvironment` and `tool_environment()` to `sandbox()` (moving the renamed types from `inspect_ai.tool` to `inspect_ai.util`). Existing symbols will continue to work but will print deprecation errors.
- Moved the `bash()`, `python()`, and `web_search()` functions from `inspect_ai.solver` to `inspect_ai.tool`.  Existing symbols will continue to work but will print deprecation errors.
- Enable parallel execution of tasks that share a working directory.
- Add `chdir` option to `@task` to opt-out of changing the working directory during task execution.
- Enable overriding of default safety settings for Google models.
- Use Python type annotations as the first source of type info for tool functions (fallback to docstrings only if necessary)
- Support for richer types (list, TypeDict, dataclass, Pydantic, etc.) in tool calling.
- Change `ToolInfo` parameters to be directly expressed in JSON Schema (making it much easier to pass them to model provider libraries).
- Validate tool call inputs using JSON Schema and report errors to the model.
- Gracefully handle tool calls that include only a single value (rather than a named dict of parameters).
- Support `tool_choice="any"` for OpenAI models (requires >= 1.24.0 of openai package).
- Make multiple tool calls in parallel. Parallel tool calls occur by default for OpenAI, Anthropic, Mistral, and Groq. You can disable this behavior for OpenAI and Groq with `--parallel-tool-calls false`.
- Invoke rate limit retry for OpenAI APITimeoutError (which they have recently begun returning a lot of more of as a result of httpx.ConnectTimeout, which is only 5 seconds by default.).
- Add `cwd` argument to `SandboxEnvironment.exec()`
- Use `tee` rather than `docker cp` for Docker sandbox environment implementation of `write_file()`.
- Handle duplicate tool call ids in Inspect View.
- Handle sorting sample ids of different types in Inspect View.
- Correctly resolve default model based on CLI --model argument.
- Fix issue with propagating API keys to Azure OpenAI provider.
- Add `azure` model arg for OpenAI provider to force binding (or not binding) to the Azure OpenAI back-end.
- Support for Llama 3 models with the Azure AI provider.
- Add `setup` field to `Sample` for providing a per-sample setup script.
- Score multiple choice questions without parsed answers as incorrect (rather than being an error). Llama 3 and 3.1 models especially often fail to yield an answer.
- Read JSON encoded `metadata` field from samples.
- Show task/display progress immediately (rather than waiting for connections to fill).
- Reduce foreground task contention for Inspect View history loading.
- Ability to host standalone version of Inspect View to view single log files.
- Throw `TimeoutError` if a call to `subprocess()` or `sandbox().exec()` times out (formerly a textual error was returned along with a non-zero exit code).
- Validate name passed to `example_dataset()` (and print available example dataset names).
- Resolve relative image paths within Dataset samples against the directory containing the dataset.
- Preserve `tool_error` text for Anthropic tool call responses.
- Fix issue with rate limit reporting being per task not per eval.
- Set maximum rate limit backoff time to 30 minutes
- Retry with exponential backoff for web_search Google provider.

## v0.3.18 (14 July 2024)

- [Multiple Scorers](https://inspect.aisi.org.uk/scorers.html#sec-multiple-scorers) are now supported for evaluation tasks.
- [Multiple Models](https://inspect.aisi.org.uk/parallelism.html#sec-multiple-models) can now be evaluated in parallel by passing a list of models to `eval()`.
- Add `api_key` to `get_model()` for explicitly specifying an API key for a model.
- Improved handling of very large (> 100MB) log files in Inspect View.
- Use `network_mode: none` for disabling networking by default in Docker tool environments.
- Shorten the default shutdown grace period for Docker container cleanup to 1 second.
- Allow sandbox environment providers to specify a default `max_samples` (set to 25 for the Docker provider).
- Prevent concurrent calls to `eval_async()` (unsafe because of need to change directories for tasks). Parallel task evaluation will instead be implemented as a top-level feature of `eval()` and `eval_async()`.
- Match scorers now return answers consistently even when there is no match.
- Relocate tool related types into a new top-level `inspect_ai.tool` module (previous imports still work fow now, but result in a runtime deprecation warning).
- Decouple tools entirely from solvers and task state (previously they had ways to interact with metadata, removing this coupling will enable tool use in lower level interactions with models). Accordingly, the `call_tools()` function now operates directly on messages rather than task state.
- Support token usage for Google models (Inspect now requires `google-generativeai` v0.5.3).

## v0.3.17 (25 June 2024)

- Optional increased control over the tool use loop via the `call_tools()` function and new `tool_calls` parameter for `generate()`.
- New `per_epoch` option for `CachePolicy` to allow caching to ignore epochs.
- Correctly handle `choices` and `files` when converting `Sample` images to base64.

## v0.3.16 (24 June 2024)

-   Various fixes for the use of Docker tool environments on Windows.
-   Ability to disable cleanup of tool environments via `--no-toolenv-cleanup`.
-   New `inspect toolenv cleanup` command for manually cleaning up tool environments.
-   `ToolError` exception type for explicitly raising tool errors to the model. Formerly, any exception would be surfaced as a tool error to the model. Now, the `ToolError` exception is required for reporting to the model (otherwise other exception types go through the call stack and result in an eval error).
-   Resolve `INSPECT_LOG_DIR` in `.env` file relative to `.env` file parent directory.
-   Use `-` for delimiting `--limit` ranges rather than `,`.
-   Use HF model device for generate (compatibility with multi-GPU).

## v0.3.15 (15 June 2024)

-   [Sandbox Environments](https://inspect.aisi.org.uk/sandboxing.html) for executing tool code in a sandbox.
-   [Caching](https://inspect.aisi.org.uk/caching.html) to reduce the number of model API calls made.
-   The `multiple_choice()` solver now has support for questions with multiple correct answers.
-   More fine grained handling of Claude `BadRequestError` (400) errors (which were formerly all treated as content moderation errors).
-   Filter out empty TextBlockParam when playing messages back to Claude.
-   Automatically combine Claude user messages that include tool content.
-   Revert to "auto" rather than "none" after forced tool call.
-   Provide `TaskState.tools` getter/setter (where the setter automatically syncs the system messages to the specified set of tools).
-   The `use_tools()` function now uses the `TaskState.tools` setter, so replaces the current set of tools entirely rather than appending to it.
-   Set `state.completed = False` when `max_messages` is reached.
-   Allow tools to be declared with no parameters.
-   Allow for null `bytes` field in `Logprobs` and `TopLogprobs`.
-   Support all Llama series models on Bedrock.
-   Added `truthfulqa` benchmark.
-   Added `intercode-ctf` example.

## v0.3.14 (04 June 2024)

-   Stream samples to the evaluation log as they are completed (subject to the new `--log-buffer` option). Always write completed samples in the case of an error or cancelled task.
-   New `"cancelled"` status in eval log for tasks interrupted with SIGINT (e.g. Ctrl-C). Logs are now written for cancellations (previously they were not).
-   Default `--max-samples` (maximum concurrent samples) to `--max-connections`, which will result in samples being more frequently completed and written to the log file.
-   For `eval_retry()`, copy previously completed samples in the log file being retried so that work is not unnecessarily repeated.
-   New `inspect eval-retry` command to retry a log file from a task that ended in error or cancellation.
-   New `retryable_eval_logs()` function and `--retryable` option for `inspect list logs` to query for tasks not yet completed within a log directory.
-   Add `shuffled` property to datasets to determine if they were shuffled.
-   Remove unused `extensions` argument from `list_eval_logs()`.

## v0.3.13 (31 May 2024)

-   Bugfix: Inspect view was not reliably updating when new evaluation logs were written.

## v0.3.12 (31 May 2024)

-   Bugfix: `results` was not defined when no scorer was provided resulting in an error being thrown. Fixed by setting `results = EvalResults()` when no scorer is provided.
-   Bugfix: The viewer was not properly handling samples without scores.

## v0.3.11 (30 May 2024)

-   Update to non-beta version of Anthropic tool use (remove legacy xml tools implementation).

## v0.3.10 (29 May 2024)

-   **BREAKING:** The `pattern` scorer has been modified to match against any (or all) regex match groups. This replaces the previous behaviour when there was more than one group, which would only match the second group.
-   Improved performance for Inspect View on very large datasets (virtualized sample list).
-   ToolChoice `any` option to indicate the model should use at least one tool (supported by Anthropic and Mistral, mapped to `auto` for OpenAI).
-   Tool calls can now return a simple scalar or `list[ContentText | ContentImage]`.
-   Support for updated Anthropic tools beta (tool_choice and image tool results).
-   Report tool_error back to model if it provides invalid JSON for tool calls arguments (formerly this halted the entire eval with an error).
-   New `max_samples` option to control how many samples are run in parallel (still defaults to running all samples in parallel).
-   Add `boolq.py` benchmark.
-   Add `piqa.py` benchmark.
-   View: Improved markdown rendering (properly escape reference links).
-   Improved typing for example_dataset function.
-   Setuptools entry point for loading custom model extensions.
-   Break optional `tuple` return out of `ToolResult` type.
-   Bugfix: always read original sample message(s) for `TaskState.input_text`.
-   Bugfix: remove write counter from log (could have resulted in incomplete/invalid logs propagating to the viewer).
-   Bugfix: handle task names that include spaces in log viewer.

## v0.3.9 (14 May 2024)

-   Add `ollama` local model provider.
-   Add `multi_scorer()` and `majority_vote()` functions for combining multiple scorers into a single score.
-   Add support for multiple model graders in `model_graded_qa()`.
-   Raise `TypeError` for solvers and scorers not declared as `async`.
-   Fallback to standard parse if `NaN` or `Inf` is encountered while reading log file header.
-   Remove deprecated support for matching partial model names (e.g. "gpt" or "claude").

## v0.3.8 (07 May 2024)

-   Exclude null config values from listings in log viewer.

## v0.3.7 (07 May 2024)

-   Add support for logprobs to HF provider, and create uniform API for other providers that support logprobs (Together and OpenAI).
-   Provide an option to merge assistant messages and use it for Anthropoic models (as they don't allow consecutive assistant messages).
-   Supporting infrastructure in Inspect CLI for VS Code extension (additional list and info commands).

## v0.3.6 (06 May 2024)

-   Show first log file immediately (don't wait for fetching metadata for other logs)
-   Add `--version` CLI arg and `inspect info version` command for interrogating version and runtime source path.
-   Fix: exclude `null` config values in output from `inspect info log-file`

## v0.3.5 (04 May 2024)

-   Fix issue with logs from S3 buckets in inspect view.
-   Add `sort()` method to `Dataset` (defaults to sorting by sample input length).
-   Improve tokenization for HF provider (left padding, attention mask, and allow for custom chat template)
-   Improve batching for HF provider (generate as soon as queue fills, thread safety for future.set_result).
-   Various improvements to documentation.

## v0.3.4 (01 May 2024)

-   `write_eval_log()` now ignores unserializable objects in metadata fields.
-   `read_eval_log()` now takes a `str` or `FileInfo` (for compatibility w/ list returned from `list_eval_logs()`).
-   Registry name looks are now case sensitive (fixes issue w/ loading tasks w/ mixed case names).
-   Resiliency to Python syntax errors that occur when enumerating tasks in a directory.
-   Do not throw error if unable to parse or load `.ipynb` file due to lack of dependencies (e.g. `nbformat`).
-   Various additions to log viewer display (log file name, dataset/scorer in listing, filter by complex score types).
-   Improvements to markdown rendering in log viewer (don't render intraword underscores, escape html tags).

## v0.3.3 (28 April 2024)

-   `inspect view` command for viewing eval log files.
-   `Score` now has an optional `answer` field, which denotes the answer text extracted from model output.
-   Accuracy metrics now take an optional `ValueToFloat` function for customising how textual values mapped to float.
-   Made `model_graded_qa` more flexible with separate `instruction` template and `grade_pattern`, as well providing `partial_credit` as an option.
-   Modify the default templates for `chain_of_thought()` and `self_critique()` to instruct the model to reply with `ANSWER: $ANSWER` at the end on its own line.
-   Improved numeric extraction for `match(numeric=True)` (better currency and decimal handling).
-   Improve `answer()` patterns so that they detect letter and word answers both within and at the end of model output.
-   `Plan` now has an optional `cleanup` function which can be used to free per-sample resources (e.g. Docker containers) even in the case of an evaluation error.
-   Add `Dataset.filter` method for filtering samples using a predicate.
-   `Dataset` slices (e.g. `dataset[0:100]`) now return a `Dataset` rather than `list[Sample]`.
-   Relative path to `INSPECT_LOG_DIR` in `.env` file is now correctly resolved for execution within subdirectories.
-   `inspect list tasks` and `list_tasks()` now only parse source files (rather than loading them), ensuring that it is fast even for task files that have non-trivial global initialisation.
-   `inspect list logs` and `list_eval_logs()` now enumerate log files recursively by default, and only enumerate json files that match log file naming conventions.
-   Provide `header_only` option for `read_eval_log()` and `inspect info log-file` for bypassing the potentially expensive reading of samples.
-   Provide `filter` option for `list_eval_logs()` to filter based on log file header info (i.e. anything but samples).
-   Added `__main__.py` entry point for invocation via `python3 -m inspect_ai`.
-   Removed prompt and callable from model `ToolDef` (renamed to `ToolInfo`).
-   Fix issue with accesses of `completion` property on `ModelOutput` with no choices.

## v0.3.2 (21 April 2024)

-   Initial release.<|MERGE_RESOLUTION|>--- conflicted
+++ resolved
@@ -2,11 +2,8 @@
 
 - Analysis: More forgiving column reading (use Pandas default reader rather than PyArrow).
 - Fix store_as examples, document inspect_ai.scorer.score
-<<<<<<< HEAD
 - Delay cleanup of sample buffer database to account for potential sharing of data dir.
-=======
 - Vertex: Ignore types to workaround update that removes type information from some of their sub-packages (tests still pass).
->>>>>>> e60fd5b6
 - Docs: Correct docs for `web_browser()` and `bash_session()` to indicate that you must pass an `instance` explicitly to get distinct processes. 
 - Docs: Correct shared documentation snippet that describes Dockerfile customization for Inspect Tool Support.
 - Inspect View: Properly wrap log configuration values in evaluation header.
