--- conflicted
+++ resolved
@@ -1,12 +1,8 @@
-<<<<<<< HEAD
-## Future
+## Unreleased
 
 - Google: Distribute citations from web search to individual ContentText parts (rather than concatenating into a single part).
 
-## Unreleased
-=======
 ## 0.3.141 (27 October 2025)
->>>>>>> bb78d82d
 
 - OpenAI: Use `responses_store=false` by default (handling reasoning via the "reasoning.encrypted_content" include option).
 - OpenAI: Don't include "metadata" extra body parameter when `responses_store` is False.
