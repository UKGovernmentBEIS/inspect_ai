--- conflicted
+++ resolved
@@ -2,14 +2,11 @@
 
 ## Unreleased
 
-<<<<<<< HEAD
 - `sandbox_service()` for providing RPC methods for sandbox code to call back into Inspect.
 - `SandboxConnection` that contains login information from sandboxes.
 - `display_type()` function for detecting the current display type (e.g. "full", "rich", etc.)
-=======
 - Bedrock: Support for tool calling on Nova models.
 - Bedrock: Support for custom `model_args` passed through to `session.Client`.
->>>>>>> fddf97e6
 - Inspect View: Various improvements to appearance of tool calls in transcript.
 - Bugfix: Proper handling of text find for eval raw JSON display
 - Bugfix: Correct handling for `--sample-id` integer comparisons.
