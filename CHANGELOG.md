## Unreleased

- OpenAI: Use `responses_store=false` by default (handling reasoning via the "reasoning.encrypted_content" include option).
<<<<<<< HEAD
- OpenAI: Don't include "metadata" extra body parameter when `responses_store` is False.
=======
- Anthropic: Increase default `max_tokens` to 32,000 for Claude 4 models.
>>>>>>> c62caa53
- OpenRouter: Classify `JSONDecodeError` as a retry-able infrastructure error.
- Remove Goodfire model provider (as the goodfire package has been archived/deprecated).
- Inspect View: Display copy button for model events api request and response JSON.
- Inspect View: Support selecting multiple scorers for display in the sample list.
- Inspect View: Show multiple scores in sample view.
- Bugfix: Correctly resolve relative sandbox config paths in `eval-retry` when CWD differs from task directory.
- Bugfix: Don't check working time limit when there is a model generation in flight.

## 0.3.140 (20 October 2025)

- Tests: Skip git revision detection and realtime logging during pytest runs to improve test performance.
- Inspect View: Fix regression that resulted in an error when displaying JSON log files.

## 0.3.139 (18 October 2025)

- OpenAI: Handle `Message` input types that have no `"type"` field in responses API.
- Google: Improve model API call diagnostics to accurately reflect request body sent by the Python client.
- Model API: Support for refreshing API keys during long-running evaluations via the `override_api_key()` hook.
- Datasets: Use readahead content caching by default for reading CSV and JSON datasets from S3.
- Datasets: Enable json dataset reader to support `dict` as well as `list` for underlying data.
- Inspect View: Improve the display of grouped metrics.
- Bugfix: Fix `edit_score()` silently editing only first epoch in multi-epoch evaluations (now requires explicit `epoch` parameter).
- Bugfix: Fix errors that could occur when re-scoring with duplicated scorer names.
- Bugfix: Fix regression in running samples display resulting from condensing model event messages.

## 0.3.138 (16 October 2025)

- Added model API for [Hugging Face Inference Providers](https://inspect.aisi.org.uk/providers.html#hugging-face-inference-providers).
- Agent bridge: Support for OpenAI 'custom' tools (required by Codex apply_patch tool).
- Agent bridge: New `messages_to_openai_responses()` function.
- OpenAI: Use background processing for `gpt-5-pro` by default.
- OpenAI: Use "developer" role for system messages for all models (formerly was only o-series and gpt5).
- Anthropic: Support `parallel_tool_calls` option for tool choice.
- Google: Enable support for `logprobs` and `top_logprobs`.
- Groq: Update "model_length" stop reason detection for latest way of reporting bad requests.
- Bedrock: Detect `model_length` stop reason based on additional error pattern.
- Bedrock: Ensure that list of `content` can never be empty.
- VLLM: Catch additional model_length stop reasons.
- Scoring: New `edit_score()` and `recompute_metrics()` functions for modifying evaluation scores with provenance tracking and metric recomputation.
- Scoring: When re-scoring an eval, use the correct sample uuid in TaskState.
- Scoring: Periodically flush samples when scoring with streaming enabled.
- Model API: Added `attempt_timeout` to `GenerateConfig` (governs timeout for individual attempts and still retries if timeout is exceeded).
- Analysis: Handle string columns which exceed the pyarrow 2GB limit (convert to large_string).
- Logging: Condense `ModelEvent` immediately to prevent O(N) memory usage for long message histories.
- Adjust terminal progress display to accommodate longer task names.
- Inspect View: Properly display task error when a task error is present in the log file.
- Inspect View: Improve display of running eval sets (correct duplicate files and incorrect progress display).
- Inspect View: Provide option to run `inspect view` server using uvicorn / fastapi.
- Python Versions: Use explicit `Union` for `TypeAlias` (required by Python 3.14).
- Bugfix: Fix improperly scoped use of restrictive `umask` that led to permission problems with `bash_session` tool.
- Bugfix: Ensure that init span is always cleaned up even when sandbox init fails.
- Bugfix: Ensure that calls to generate always sync the cache state to the current sample's epoch.
- Bugfix: Don't use default values for `list` and `dict` parameters (rather use `None` and initialize on use).
- Bugfix: When reading log files, tolerate `SubtaskEvent.input` values that aren't of the required `dict` type.

## 0.3.137 (07 October 2025)

- OpenAI: Support for tool calls returning images (requires v2.0 of `openai` package, which is now required).
- Anthropic: Retry requests that get an error body payload with 'internal server error'
- Agents: Improve overload return value typing for agent `run()` function.
- Task display: Improved reporting of errors that occur during log initialization.
- Event API: Created new `inspect_ai.event` module with event related tyeps and functions.
- Model API: Use context var for managing background task group.
- Model API: Add canonical model naming for consistent querying across service routing prefixes (vertex/, azure/, bedrock/).
- Inspect View: Properly truncate sample input and and target (in sample header) even when it contains large pre-formatted text blocks.
- Dependencies: Update to fsspec 2025.9.0 to match upper bound of HF datasets.
- Dependencies: Allow any version of `rich` > 13.3.3 save for 14.0.0 (which had an infinite recursion bug affecting stack traces with exception groups).
- Dependencies: Unpin textual dependency (was <= 4.0.0 is now >=2.1.0) as we have mitigated layout issue we saw in 4.0.0.
- Bugfix: Honor `resolve_attachments` in score command when `stream=True`.
- Bugfix: Allow cancellation errors to propagate when `fail_on_error=False`.
- Bugfix: text_editor tool now supports relative file paths.
- Bugfix: Fix crash when determining tool_param based on type hint of Any in Python 3.10 w/Pydantic 2.12.0.

## 0.3.136 (02 October 2025)

- Google: Manage Google client lifetime to scope of call to `generate()`.
- Eval logs: Add message count tracking to evaluation logs for quick analysis without loading full samples.
- Scoring: Fix regression in `inspect score` command (and `inspect_score` function) when scoring log files on S3.
- Inspect View: Improve display of OpenAI Codex tool calls in transcript and messages.
- Inspect View: Display eval set progress in the lower right corner of the log list.
- Inspect View: Make message and event link affordances slightly more discoverable.
- Inspect View: Preserve query parameters in log viewer URLs when copying links.
- Inspect View: Fix issue where sometimes the incorrect log is displayed when new logs are added to a log directory while viewing a log.

## 0.3.135 (29 September 2025)

- OpenAI: Capture reasoning summaries even when there is encrypted reasoning content.
- Anthropic: Update text editor tool detection to support latest text editor tool for Claude Sonnet 4.5.
- Inspect View: Improve rendering for Codex CLI shell tool output.

## 0.3.134 (27 September 2025)

- Agent bridge: Enable bridge filters to modify generation inputs (messages, tools, config, etc.).
- Agent bridge: Ensure that bridge filters also take advantage of `retry_refusals` loop.
- Agent bridge: Workaround Codex CLI not passing `detail` along with images.
- OpenAI: Automatically switch to the completions API when `--num-choices` is specified.
- Model APIs: Improve legibility/clarify of error messages when updated versions of anthropic or openai packages are required.
- Dataframes: Added `SampleScores` column group for extracting score answer, explanation, and metadata.
- Sandbox tools: Rewrite `inspect-ai` package installation type detection code.
- Task: Support mixed metrics (both direct metrics and dict groupings in the same list), matching the flexibility of the @scorer decorator.
- Inspect View: Fix regression sorting folder and logs in list (folders should sort to the front of the list)
- Inspect View: Properly reset page when navigating between folders.
- Inspect View: Always show reasoning blocks (previously we hid them when there was no content, i.e. Responses API store=True).
- Inspect View: Improve the display of Codex Agent `update_plan` and `shell` tool inputs.
- Inspect View: Fix flash of error message when initially viewing a log file in VS Code.
- Inspect View: Properly create tree for transcripts when tasks include async work generating spans and events.
- Bugfix: Properly deserialize `EvalSet` when optional values are missing.
- Bugfix: Fix "auto" message truncation in react agent.
- Bugfix: Update various tests to react to Google's deprecation of old models.

## 0.3.133 (22 September 2025)

- Sandbox tools: bash_session, text_editor, and sandbox MCP servers no longer require a separate pipx install (they are now automatically injected into sandbox as a static binary with no Python dependencies).
- Agent bridge: Python is no longer required within containers using the sandbox agent bridge.
- Agent bridge: Enhance automatic state tracking by ignoring shorter sub-agent generations.
- Agent bridge: Add `retry_refusals` option for automatically retrying refusals a set number of times.
- Eval logs: Option to resolve attachments for `convert_eval_logs()`.
- Eval logs: Option to stream processing for `convert_eval_logs()`.
- Google: Support disabling thinking for Gemini 2.5 Flash (warn if thinking is disabled for 2.5-Pro which doesn't support disabling thinking).
- Bedrock: Support for reasoning content in Bedrock models.
- Model grading: `model_graded_qa()`, `model_graded_fact()`) now look for the "grader" model-role by default.
- Human agent: Enable installation even when default tool user is not root.
- Hooks: Added `on_sample_scoring()` and `on_model_cache_usage()` hooks.
- Hooks: Propagate LimitExceededError so that hooks can raise limit errors.
- Hooks: Emit `on_run_end()` even when the eval is cancelled.
- Scoring: Allow scorers to return `None` to indicate that they did not score the sample. Such samples are excluded from reductions and metrics.
- Scoring: Resolve task metrics on to scores returned by solvers.
- Scoring: Use `Sequence` and `Mapping` types for metrics on scorer decorator.
- Scoring: Properly make sample events available in the transcript during re-scoring an eval log.
- Inspect View: Display pending tasks in eval sets (tasks that have not yet started running)
- Inspect View: Fine tune status appearance to improve legibility
- Inspect View: Fix issue displaying folders with with overlapping path prefixes.
- Bugfix: Fix Google Gemini 2.5 function calling configuration error when using native search tools.
- Bugfix: Enable passing no reducers to `async_score` in eval score.
- Bugfix: Handle non-contiguous task sequences in task batching.

## 0.3.132 (12 September 2025)

- Anthropic: Support for images with mime type image/bmp.
- Sandbox Service: Specify instance externally so a single script can service multiple instances.
- Agent Bridge: Capture message history in agent state for all bridge generations.
- Agent Bridge: Embed sandbox service client in sandbox bridge proxy (for ease of bundling).
- Agent Bridge: Respect `store=False` from bridge client and don't insist on `id` being included with reasoning (as it is not returned in `store=False` mode).
- Sandboxes: Add Sandbox Injection API for Dynamic Environment Setup.
- Scoring: Resolve task or eval level metrics onto scorers immediately rather than waiting until scoring.
- Logging: Flush log more frequently for very small numbers of samples.
- Model Roles: Support specifying model roles on the CLI with config and model args (via YAML or JSON).
- Inspect View: Add support for cmd + arrow up/down to navigate the samples list.
- Inspect View: Improve scroll keyboard handling in sample transcript view.
- Inspect View: Improve scroll keyboard handling in sample messages view.
- Inspect View: Improve find support within sample list, transcript, and messages.
- Inspect View: Fix issue that would result in `attachments:/` appearing in content when viewing running samples.
- Bugfix: Fix file info on filesystem without mtime.
- Bugfix: Correct rendering of tool call errors in running samples transcript.
- Bugfix: Use AzureAI token provider even when no API key is available.
- Bugfix: Ensure that assistant content without reasoning is always passed to responses API.
  
## 0.3.131 (08 September 2025)

- OpenAI: Correct serialization of web search tool calls (prevent 400 errors).

## 0.3.130 (06 September 2025)

- Agent Bridge: Option to force the sandbox agent bridge to use a specific model.
- Agent Bridge: New `filter` option to enable bridge to filter model generate calls.
- Agent Bridge: Ensure that Anthropic can't yield an empty system parameter.
- Agent Bridge: Increase polling interval for sandbox agent bridge to 2 seconds (was 0.2 seconds).
- OpenAI Compatible: Add support for using Responses API via `responses_api` model arg.
- Eval Set: Enable running additional epochs against an already completed eval set.
- Eval Set: Add `eval_set_id` to log file (unique id for eval set across invocations for the same `log_dir`).
- Eval Retry: Use the same `log_format` as the log which is being retried.
- Task Display: Render tool outputs based on model events rather than tool events (compatible w/ external tool calling e.g. for agent bridge).
- Sandbox Service: Don't emit sandbox events for sandbox service RPC calls.
- Hooks: New `EvalSetStart` and `EvalSetEnd` hook methods.
- Scoring: `inspect score` now supports streaming via the `--stream` argument.
- Inspect View: Starting the view server with a path to a specific log file will automatically open that log file (if it exists) rather than showing the log list.
- Inspect View: Improve sample scoring detail layout
- Inspect View: Reduce h1-h6 heading sizes
- Inspect View: Fix error that caused 'json too large' message to appear incorrectly for sample JSON.
- Inspect View: Improve filtering of log files in log list (improve performance and loading progress).
- Inspect View: Add cmd+F shortcut for filtering log in log list.
- Inspect View: Fix regression in tool input syntax highlighting.
- Inspect View: Focus transcript or messages when sample dialog is loaded, allowing use of keyboard shortcuts like cmd + arrow down for scrolling.
- Inspect View: Focus log list when the log list is shown, allowing use of keyboard shortcuts like cmd + F.
- Bugfix: Ensure ETags always match content when reading S3 logs to prevent write conflicts.

## 0.3.129 (03 September 2025)

- Agent Bridge: Don't use `concurrency()` for agent bridge interactions (not required for long-running proxy server or cheap polling requests).
- Sandboxes: Add `concurrency` parameter to `exec()` to advise whether the execution should be subject to local process concurrency limits.

## 0.3.128 (02 September 2025)

- Agent Bridge: Correctly dispatch LimitExceededError which occurs during proxied model calls.
- Agent Bridge: Respect reference vs. value semantics of agent caller (enables preservation of messages when agent is run via `as_solver()`).
- OpenAI: Update types to match `openai` v1.104.1 (which is now the minimum required version).
- Mistral: Support for updated use of `ThinkChunk` types in mistralai v1.9.10.
- Groq: Support for `--reasoning-effort` parameter (works w/ gpt-oss models).
- Scoring: Use fallback unicode numeric string parser when default `str_to_float()` fails.
- Bugfix: Work around OpenAI breaking change that renamed "find" web search action to "find_in_page" (bump required version of `openai` package to v1.104.0).

## 0.3.127 (01 September 2025)

- Bugfix: Preserve sample list state (e.g. scroll position, selection) across sample open/close.

## 0.3.126 (01 September 2025)

- Agent Bridge: OpenAI Responses API and Anthropic API are now supported alongside the OpenAI Completions API for both in-process and sandbox-based agent bridges.
- Agent Bridge: Bridge can now automatically keep track of `AgentState` changes via inspecting model traffic running over the bridge.
- Agent Bridge: Improved id stability across generations to prevent duplicated messages in `messages_df()`.
- Agent Bridge: Ensure that explicitly specified `GenerateConfig` values for models override bridged agent config.
- Agent `handoff()`: Use `content_only()` filter by default for handoff output and improve detection of new content from handed off to agents. 
- Model API: Refine available tool types for `ContentToolUse` ("web_search" or "mcp_call")
- Model API: Remove `internal` field from `ChatMessageBase` (no longer used).
- OpenAI: Added `responses_store` model arg for explicitly enabling or disabling the responses API.
- Google: Pass tool parameter descriptions for nullable and `enum` typed fields.
- Google: Support `thought_signature` for thought parts.
- Google: Use role="user" for tool call results rather than role="function".
- MCP: Export MCP server configuration types (`MCPServerConfig` and Stdio and HTTP variants).
- Sandbox Service: New `instance` option for multiple services of the same type in a single container.
- Sandbox Service: New `polling_interval` option for controlling polling interval from sandbox to scaffold (defaults to 2 seconds, overridden to 0.2 seconds for Docker sandbox).
- ReAct Agent: Add submit tool content to assistant message (in addition to setting the `completion`).
- Metrics: Compute metrics when an empty list of reducers is provided (do not reduce the scores before computing metrics). Add `--no-epochs-reducer` CLI flag for specifying no reducers.
- Scoring: Make `match` more lenient when numeric matches container markdown formatting.
- Concurrency: Add `visible` option for `concurrency()` contexts to control display in status bar.
- Inspect View: Add support for filtering sample transcripts by event types. Be default, filter out `sample_init`, `sandbox`, `store`, and `state` events.
- Inspect View: Add support for displaying raw markdown source when viewing sample data.
- Inspect View: Remove sample list / title content when sample is displaying (prevents find from matching content behind the sample detail).
- Inspect View: Custom rendering for TodoWrite tool calls.
- Bugfix: Fix error in reducing scores when all scores for a sample are NaN.
- Bugfix: Correctly extract authorization token from header in MCP remote server config.

## 0.3.125 (25 August 2025)

- Scoring: Refactor `inspect score` to call same underlying code as `score()`.
- Bugfix: Fix regression in CLI scoring.

## 0.3.124 (24 August 2025)

- Agent Bridge: New context-manager based `agent_bridge()` that replaces the deprecated `bridge()` function.
- Agent Bridge: `sandbox_agent_bridge()` to integrate with CLI based agents running inside sandboxes.
- Agent Bridge: Inspect model roles can now be addressed by bridged agents (e.g. "inspect/red-team").
- ReAct Agent: Allow for a ToolDef to be passed to an AgentSubmit type.
- Model API: `user_prompt()` function for getting the last user message from a list of messages.
- Model API: `messages_to_openai()` and `messages_from_openai()` functions for converting to and from OpenAI-style message dicts.
- Groq: Support `response_schema` option for providing a JSON schema for model output.
- VLLM: Allow specifying the port when starting up a new vllm server.
- Eval Log: For sample summaries, preserve all sample and score fields that are less than 1k in size.
- CLI: Yield error exit code (1) if no tasks to evaluate are found at the specified path.
- Eval Set: You can now run eval sets in log dirs containing unrelated eval log files using the `--log-dir-allow-dirty` option.
- Add `--continue-on-fail` option for `eval()` and `eval_set()`.
- Scoring: Add `copy` option to `score_async()` (defaults to `True`) to control whether the log is deep copied before scoring.
- Inspect View: Convert samples in the sample list to use simple a tags for navigation. This allows typical user gestures like cmd+click to work correctly.
- Inspect View: Update document titles when viewing a sample, log, or log dir to better disambiguate tabs or windows. Use reverse pyramid to place details at the head of the title.
- Inspect View: Increase sample size limit to 100MB (samples larger than that are not browsable in the viewer).
- Tool Support: Converted to a new runtime reconnaissance and injection architecture for `inspect_tool_support`. 
- Bugifx: Properly handle surrogates in JSON serialization.
- Bugfix: Google and Mistral providers now generate unique tool call IDs to prevent collisions when calling the same tool multiple times.
- Bugfix: Enable use of custom reducers with `eval-retry` by delaying their creation until after task creation.
- Bugfix: Fix custom json schema generation code for `CitationBase` so that it no longer leads to an invalid schema.
- Bugfix: Only pass `background` to OpenAI Responses if specified.
- Bugfix: Do not pass unsupported `tool_choice` to Anthropic thinking models.

## 0.3.123 (16 August 2025)

- Support for [PDF input](https://inspect.aisi.org.uk/multimodal.html#pdf) for OpenAI, Anthropic, and Google via new `ContentDocument` type.
- MCP: Use [Remote MCP Servers](https://inspect.aisi.org.uk/tools-mcp.html#remote-mcp) with OpenAI and Anthropic models.
- OpenAI: Use types from latest SDK (v1.99.7) and make that the minimum required version of the `openai` package.
- OpenAI: Automatically use background-mode for deep research models.
- Anthropic: Automatically use streaming when `max_tokens` is 8k or higher.
- Anthropic: Improved retry behavior via detection of more "overloaded" error conditions.
- Anthropic: Add `betas` custom model arg (`-M`) for opting in to beta features.
- Scoring: NaN values returned from scorers will be excluded from reductions when reducing epochs.
- Scoring: String to float conversion now extracts the first valid float from the string (ignoring trailing characters that are invalid for floats).
- Scoring: Provide access to `sample_limits()` within scorers.
- Prepare: Added `score_to_float()` function for converting score columns to float values.
- Eval logs: Add `if_match_etag` parameter for `write_eval_log()` and `etag` field to `EvalLog` for safe concurrent log modification.
- ModelOutput: Setting the `completion` property now does not affect the underlying `message` content.
- Inspect View: Improved handling of scores and messages with large or complex metadata.
- Inspect View: Web search and other server-side tool calls (e.g. remote MCP) are now shown in the transcript.
- Inspect View: Properly display scores with list values.
- Tests: Added @flaky_retry(max_retries=) decorator for necessarily flaky tests.
- Bugfix: Don't inspect stack in `span()` function until required for logging.

## 0.3.122 (11 August 2025)

- OpenAI: Enable native `web_search()` tool for GPT-5.
- OpenAI: Convert "web_search" tool choice to native "web_search_preview" type.
- Apply `sample_shuffle` for eval retry.

## 0.3.121 (10 August 2025)

- [SambaNova](https://inspect.aisi.org.uk/providers.html#sambanova) model provider.
- [Goodfire](https://inspect.aisi.org.uk/providers.html#goodfire) model provider.
- Google: Pass `timeout` generation config option through to API `Client`.
- Google: Ability to specify a custom `GOOGLE_VERTEX_BASE_URL`.
- OpenAI: Add `background`, `safety_identifier` and `prompt_cache_key` custom model args (bump required version of `openai` package to v1.98).
- OpenAI: Set `client_timeout` to 900s when flex processing is enabled.
- Ollama: Forward `reasoning_effort` option to `reasoning` dict.
- MCP: Support for `mcp_server_http()` (which replaces the deprecated SSE server mode).
- MCP: Added `authorization` to provide OAuth Bearer token for HTTP based servers.
- Task display: Sample cancel button now works immediately (no longer needs to wait for a cooperative check).
- Limits: Sample working limit is now enforced even during long running generations and sandbox operations.
- Store: Support for serializing complex nested types (e.g. to read in an offline scorer).
- Tools: Code viewer now handles function calls with `list[str]` rather than `str` without crashing.
- Basic Agent: Only set `message_limit` to 50 when both `message_limit` and `token_limit` are `None`.
- Tests: Improve sandbox self_check to handle test failure via `with pytest.raises`, add test for env vars.
- Tests: Improve sandbox self_check to handle test failure via `with pytest.raises`, add test for env vars.
- Tests: Added the ability to provide a generator like callback function for `MockLLM`.
- Scoring: Improve multiple_choice answer parsing, making it more strict in interpreting answers like `ANSWER: None of the above`. Allow answers to end with full stop (`.`).
- Tool Support: Converted `inspect_tool_support` to use a Unix socket rather than a tcp port for intra-container RPC. 
- Bugfix: `background()` task is now scoped to the sample lifetime in the presence of `retry_on_error`.
- Bugfix: Correct recording of `waiting_time` from within coroutines spawned from the main sample coroutine.
- Bugfix: Update `inspect-tool-support` reference container to support executing tool code with non-root accounts.
- Bugfix: Correct forwarding of `reasoning_effort` and `reasoning_tokens` for OpenRouter provider.
- Bugfix: `bridge()` no longer causes a recursion error when running a large number of samples with openai models
- Bugfix: Ensure that `model_roles` are available within task initialization code.

## 0.3.120 (07 August 2025)

- OpenAI: Update model version checks for GPT-5.
- OpenAI: Support for specifying "minimal" for `reasoning_effort`.
- Bugfix: Conform to breaking changes in `openai` package (1.99.2).
- Bugfix: Ensure that `sample_shuffle` is `None` (rather than 0) when not specified on the command line.

## 0.3.119 (04 August 2025)

- Analysis functions are out of beta (`inspect_ai.analysis.beta` is deprecated in favor of `inspect_ai.analysis`).
- Scoring: Provide access to sample `store` for scorers run on existing log files.

## 0.3.118 (02 August 2025)

- Remove support for `vertex` provider as the google-cloud-aiplatform package has [deprecated](https://pypi.org/project/google-cloud-aiplatform/) its support for Vertex generative models. Vertex can still be used via the native `google` and `anthropic` providers.
- Tool calling: Added support for emulated tool calling (`emulate_tools` model arg) to OpenAI API compatible providers.
- Task display: Improved display for multiple scorers/metrics in task results summary.
- Scoring: Improved error message for scorers missing a return type annotation.
- Datasets: Added `--sample-shuffle` eval option to control sample shuffling (takes an optional seed for determinism).
- Batch Processing: Enable batch support when using Google model provider.

## 0.3.117 (31 July 2025)

- Added [Fireworks AI](https://inspect.aisi.org.uk/providers.html#fireworks-ai) model provider.
- OpenAI: Add `user` and `http_client` custom model arguments.
- vLLM: Add `is_mistral` model arg for mistral compatible tool calling.
- Hugging Face: Add `hidden_states` model arg to get model activations.
- Model API: `--max-connections`, `--max-retries`, and `--timeout` now provide defaults for all models rather than only the main model being evaluated.
- Tool calling: Do middle truncation when enforcing `max_tool_output`.
- Datasets: Support for directories in sample `files` field.
- Added sample, message, and event linking to `log_viewer()` data preparation function.
- Analysis: Added `full` option to `samples_df()` for reading full sample metadata.
- Analysis: Renamed `EvalConfig` column defs to `EvalConfiguration`.
- Improved `_repr_` for `EvalLog` (print JSON representation of log header).
- Added `metadata_as()` typesafe `metadata` accessor to `ChatMessageBase`.
- Hooks: Emit run end hook when unhandled exceptions occur.
- Batch Processing: Add batch processing support for Together AI
- Batch Processing: Improve batch processing scalability when handling very large concurrent batch counts.
- Batch Processing: Log retry attempts to the task display console.
- Batch Processing: Move batch retry logic to base class to reduce logic duplication and simplify provider implementations.
- Batch Processing: Enable batch support when using OpenAI Responses API.
- Inspect View: Do not use instance cache for S3FileSystem (eliminates some errors with large eval sets)
- Bugfix: Correct mapping for organization and model name in `model_info()` operation.
- Bugfix: Fix bug that failed to detect when an entire batch gets rejected by OpenAI.

## 0.3.116 (27 July 2025)

- Added `display_name` property to `Task` (e.g. for plotting).
- Analysis: `task_info()` operation for data frame preparation.

## 0.3.115 (26 July 2025)

- Analysis: `model_info()` and `frontier()` operations for data frame preparation.
- ReAct Agent: Require submit tool to have no errors before you exit the react loop.
- Mistral: Type updates for `ThinkChunk` and `AudioChunk` in package v1.9.3 (which is now the minimum required version).
- Inspect View: Use MathJax rather than Katex for math rendering.
- Inspect View: Fix issue with scores 'More...' link not being displayed in some configurations.
- Inspect View: Fix issue displaying tool calls in transcript in some configurations.
- Bugfix: Strip smuggled `<think>` and `<internal>` tags from tool messages to prevent leakage in multi-agent scenarios where an _inner_ assistant message can be coerced into a tool message.
- Bugfix: Handle descriptions of nested `BaseModel` types in tool call schemas.
- Bugfix: Update workaround of OpenAI reasoning issue to retain only the last (rather than the first) in a run of consecutive reasoning items.


## 0.3.114 (17 July 2025)

- OpenAI: Move model classification functions into `ModelAPI` class so that subclasses can override them.
- Azure: Support for authenticating with Microsoft Entra ID managed identities.
- Analysis: `prepare()` function for doing common data preparation tasks and `log_viewer()` operation for adding log viewer URLs to data frames.
- ReAct Agent: Require submit tool to have no errors before you exit the react loop.
- Inspect View: Use MathJax rather than Katex for math rendering.
- Inspect View: Supporting linking to events via `uuid` field (or `event_id` in analysis data frames).
- Bugfix: Use the output filesystem when creating directories in `inspect log convert`

## 0.3.113 (16 July 2025)

- [Batch processing](https://inspect.aisi.org.uk/models-batch.html) API support for OpenAI and Anthropic models.
- [TransformerLens](https://inspect.aisi.org.uk/providers.html#transformer-lens) model provider enabling use of `HookedTransformer` models with Inspect.
- Web search: Added support for Grok as an internal search provider.
- Google: Set `thought=True` on content when replaying `ContentReasoning` back to the model.
- Transcript: Add globally unique `uuid` field and `metadata` field to `Event`.
- Transcript: Add `message_id` field to `ToolEvent` for corresponding `ChatMessageTool`.
- Eval log: Add option to select sample by `uuid` in `read_eval_log_sample()`.
- ReAct agent: Add `keep_in_messages` option to `AgentSubmit` to preserve calls to `submit()` in message history.
- Scoring: Change `Value` type to use covariant types (`Mapping` and `Sequence`).
- Scoring: Add `display` parameter to `score()` to control display type.
- Scoring: Nan values returned from scorers will be excluded from computation of metrics. Scorers in results include `scored_samples` and `unscored_samples` fields to indicate how many samples were scored and how many were not. The viewer will display these values if there are unscored samples.
- Eval Log: Protect against removing excessive numbers of samples at once from realtime database.
- Eval Log: Add `--resolve-attachments` option to `inspect log dump`.
- Hooks: Provide full `EvalSample` (rather than only the summary) to `on_sample_end()` hook.
- Inspect View: Compatiblility for sites published to GitHub Pages for `inspect view bundle`.
- Inspect View: The bundle produced for deployment now includes a much more compact manifest, improving support for bundling large numbers of files.
- Bugfix: Fix failure to allow Anthropic native web search for some model names such as `claude-3-7-sonnet-latest`.
- Bugfix: Fix Anthropic citation support code when it encounters citations created by external search providers such as Tavily.
- Bugfix: Break after finding final assistant message when implementing fallback for `AgentState` `output` field.
- Bugfix: Fix `run_in_background` allowing it to properly function outside the context of a task.
- Bugfix: `None` out `TaskLogger`'s `SampleBufferDatabase` after cleaning it up to avoid crashing on subsequent logging attempts.
- Bugfix: Disassociate the logger used by batch processing's background task from any particular sample.
- Bugfix: Improve the compactness and efficiency of eval files with extremely large text user inputs. 
- Bugfix: Fixed bugs in batch process as the size of a batch approached the model provider's maximum batch size of 256MB.
- Bugfix: Fix regression that allowed computer tool screenshot truncation to occur despite not being valid for OpenAI.
- Bugfix: Fix agent bridge scenarios that failed when used with reasoning models.
- Bugfix: Fix cases where <think> blocks are dropped in OpenAI choices because they are not at the front of text content. 

## 0.3.112 (03 July 2025)

- [Hooks](https://inspect.aisi.org.uk/extensions.html#hooks): Generic lifecycle hooks for Inspect extensions.
- Datasets: Expand glob wildcards when processing `--sample_id` filter for datasets.
- OpenAI: Enable web search for o3 and o4-mini models.
- OpenAI: Enable emulated tool call image results for o-series.
- Analysis: Provide `score_headline_stderr` field in standard evals column definitions.
- Analysis: Provide `task_name` without package namespace by default.
- Analysis: Don't show dataframe import progress by default in notebooks (leaves empty cell output artifact).
- Analysis: Include `order` field in `messages_df()` and `events_df()`.
- Eval: Introduce `run_samples` option to disable running samples (resulting in a log file with status "started" and no samples).
- Logging: Improvements to `--display=log` (improved task info formatting, ability to disable rich logging)
- Task Display: Limit console to a maximum of 100 lines to prevent rendering performance problems.
- Inspect View: Fix failure to restore VSCode state when switching to/from tabs for some class of log files.
- Bugfix: Conform to breaking changes in `mistralai` package (1.9.1).

## 0.3.111 (29 June 2025)

- Inspect View: Fix issue with tab switching when running in VS Code.

## 0.3.110 (28 June 2025)

- Bugfix: Return inner exception from `run_sample`.

## 0.3.109 (27 June 2025)

- Analysis: More forgiving column reading (use Pandas default reader rather than PyArrow).
- Fix store_as examples, document inspect_ai.scorer.score
- Delay cleanup of sample buffer database to account for potential sharing of data dir.
- Vertex: Ignore types to workaround update that removes type information from some of their sub-packages (tests still pass).
- MCP: Conform to breaking changes in latest mcp package (1.10.0).
- Docs: Correct docs for `web_browser()` and `bash_session()` to indicate that you must pass an `instance` explicitly to get distinct processes. 
- Docs: Correct shared documentation snippet that describes Dockerfile customization for Inspect Tool Support.
- Inspect View: Properly wrap log configuration values in evaluation header.
- Inspect View: Support for displaying and navigating directories of evaluation logs.
- Inspect View: Improved handling of agent handoffs in transcript outline view.
- Inspect View: Use numerical rather the correct/incorrect UI for scores with 0/1 values.
- Bugfix: Prevent concurrent accesses of eval event database from raising lock errors.
- Bugfix: Fix infinite recursion edge case in _flatten_exception.


## 0.3.108 (25 June 2025)

- Bugfix: Don't raise error on Anthropic cited_text not being a `str`.

## 0.3.107 (24 June 2025)

- Bugfix: Shield critical shutdown code from cancel scope.

## v0.3.106 (21 June 2025)

- OpenAI: Use prefix matching when detecting compatible models for `web_search()`.
- Groq: Capture `executed_tools` field as model output metadata.
- ReAct agent: Always send `str` returned from `on_continue` to the model (formerly this was only done if there were no tool calls).
- Web Search: Added provider for Perplexity's internal web search tool.
- Eval: Wrap eval execution in TaskGroup.
- Bugfix: Remove correlated reasoning content items when removing submit tool calls from ChatMessageAssistant instances in multi-agent scenarios.

## v0.3.105 (17 June 2025)

- [background()](https://inspect.aisi.org.uk/agent-custom.html#background) function for executing work in the background of the current sample.
- [sandbox_service()](https://inspect.aisi.org.uk/agent-custom.html#sandbox-service) function for making available methods to a sandbox for calling back into the main Inspect process.
- [sample_limits()](https://inspect.aisi.org.uk/errors-and-limits.html#query-usage) function for determining the current status of sample limits.
- React agent: Only do substitution on parts of the prompt that may contain a {submit} reference.
- Agent handoff: Ensure that handoff tool call responses immediately follow the call.
- Agent handoff: Only print handoff agent prefix if there is assistant message content.
- Subprocess: Ensure that streams are drained when a cancellation occurs (prevent hanging on calls with large output payloads).
- Eval log: Capture only limits that terminated the sample as `sample.limit` (as opposed to ones bound to context managers or agents).
- Inspect View: Display metadata for Chat Messages.
- Inspect View: Increase transcript outline font size.
- Inspect View: Add support for filtering by sample id, sample metadata.
- Bugfix: Eval set now correctly handles retries for tasks with defaulted args (regressed in v0.3.104).
- Bugfix: Use correct bindings for Claude v4 native `text_editor` tool; don't use native tool definition for Haiku 3.5 or Opus 3.0.  
- Bugfix: Restore preservation of `ContentReasoning` blocks for Gemini (regressed in v0.3.104). 
- Bugfix: Dataset shuffling now works correctly with `seed` of 0.

## v0.3.104 (12 June 2025)

- Web Search: Added provider for Anthropic's internal web search tool.
- Web Search: Added provider for [Exa](https://exa.ai/exa-api) Search API.
- Web Search: Added provider for Google's [Grounding with Google Search](https://ai.google.dev/gemini-api/docs/grounding) .
- Mistral: Support for capturing reasoning blocks for magistral models.
- Add [Perplexity](https://inspect.aisi.org.uk/providers.html#perplexity) model provider.
- ChatMessage: Add `metadata` field for arbitrary additional metadata.
- Content: Added `ContentData` for model specific content blocks.
- Citations: Added `Citation` suite of types and included citations in `ContentText` (supported for OpenAI and Anthropic models).
- Eval log: `task_args` now includes defaulted args (formerly it only included explicitly passed args).
- Eval set: `retry_connections` now defaults to 1.0 (resulting in no reduction in connections across passes).
  OpenAI: Work around OpenAI Responses API issue by filtering out leading consecutive reasoning blocks.
- OpenAI compatible provider: Substitute `-` with `_` when looking up provider environment variables.
- MCP: Update to types in latest release (1.9.4, which is now required).
- Added development container (`.devcontainer`) configuration.
- `trim_messages()` now removes any trailing assistant message after compaction.
- Task display: Ensure that full path to log file is always displayed (wrap as required).
- Task display: Wrap scorers and scores in the task detail display.
- Inspect View: Add support for displaying citations for web searches in the transcript.
- Inspect View: Correctly update browser URL when navigation between samples.
- Bugfix: Properly honor `responses_api=False` when pass as an OpenAI model config arg.
- Bugfix: Limits passed to handoffs can be used multiple times (if agent is handed off to multiple times).
- Bugfix: Replace invalid surrogate characters when serializing strings to JSON.
- Bugfix: Prevent error writing Nan values to the `logs.json` summary file during bundling.

## v0.3.103 (06 June 2025)

- Eval set: Do not read full eval logs into memory at task completion.

## v0.3.102 (05 June 2025)

- OpenAI: Use responses API for codex models.
- Bugfix: Temporarily revert change to eval set header reading to investigate regression.

## v0.3.101 (05 June 2025)

- Eval set: Default `max_tasks` to the greater of 4 and the number of models being evaluated.
- Eval set: Do not read full eval logs into memory at task completion.
- pass_at_k: Treat threshold as the the minimum inclusive value for passing (rather than checking equality)
- Web search: Include links specified by providers in the results.
- Inspect View: Display sample id & epoch in sample dialog title bar.
- Inspect View: Don't open sample dialog when simply navigating the sample list.
- Inspect View: Fix error that could occur when determine transcript outline collapse state.
- Inspect View: Show the correct sample when opening a sample from a sorted list.
- Bugfix: Ensure that dataset shuffle_choices=True always uses a distinct random seed.
- Bugfix: Don't attempt to use OpenAI's web search preview against models that are known to not support it.

## v0.3.100 (01 June 2025)

- [time_limit()](https://inspect.aisi.org.uk/errors-and-limits.html#time-limit) and [working_limit()](https://inspect.aisi.org.uk/errors-and-limits.html#working-limit) context managers for scoped application of time limits.
- Abiliy to query current usage for scoped limits (e.g. time or tokens).
- Added native OpenAI web search to [web_search()](https://inspect.aisi.org.uk/tools-standard.html#sec-web-search) tool.
- Limit `docker compose` concurrency to 2 * os.cpu_count() by default (override with `INSPECT_DOCKER_CLI_CONCURRENCY`).
- ReAct agent: Only send custom `on_continue` message to the model if the model made no tool calls.
- Tool calling: Support for `Enum` types in tool arguments.
- AzureAI: Automatically fold user and tool messages for Mistral models.
- Task display: Simplify task display for `plain` mode (no outline, don't expand tables to console width).
- Task display: Truncate task config to prevent overflow (collapse dicts, limit individual values to 50 chars, limit overall output to 500 chars).
- Task display: Always show the sample init event in the task transcript display.
- Task display: Fix mouse support on ghostty (and possibly other terminals).
- Inspect View: Outline view for transcript which enables high level navigation to solvers, agents, scorers, etc.
- Inspect View: Fix an issue that prevented the display of the viewer in VSCode when the viewer tab was moved to the background.
- Inspect View: Don't error when metadata contains null values.

## v0.3.99 (22 May 2025)

- Exported `view()` function for running Inspect View from Python.
- Always return tasks in the same order they were passed to `eval()` or `eval_set()`.
- Google: Updated required version of `google-genai` to 1.16.1 (which includes support for reasoning summaries and is now compatible with the trio async backend).
- Anthropic: More flexible detection of "overloaded_error" for retires.
- Inspect View: Improve text zooming and wrapping when rendering sample errors.
- Inspect View: Preserve log mtime-ordering in the bundle output directory

## v0.3.98 (18 May 2025)

- Google: Disable reasoning when `reasoning_tokens` is set to 0.
- Temporarily pin to textual < 3.0.0 to work around event loop breakage.
- CLI display: improve performance of sample rendering by only rendering the 10 most recent events.
- Inspect View: Improve sample score column layout, markdown render explanation.

## v0.3.97 (16 May 2025)

- React agent: Use of `submit()` tool is now [optional](https://inspect.aisi.org.uk/agent.html#submit-tool).
- Agents: `is_agent()` typeguard function for checking whether an object is an `Agent`.
- Anthropic: Show warning when generation config incompatible with extended thinking is used (affects `temperature`, `top_p`, and `top_k`).
- AzureAI: Don't include `tools` or `tool_choice` in  requests when emulating tool calling (avoiding a 400 error).
- AzureAI: Accept `<tool_calls>` plural from Llama models (as it sometimes uses this instead of `<tool_call>`).
- AzureAI: Correctly handle tool calls with no arguments.
- Eval retry: Improve error message when attempting to retry tasks in packages that have not been registered.
- Warn when a passed `--sample-id` is not found in the target dataset (raise error if there are no matches at all).
- Dataframes: [parallel](https://inspect.aisi.org.uk/dataframe.html#parallel-reading) option to read samples in parallel using multiprocessing.
- Dataframes: Include underlying `EvalLog` and `Exception` in `ColumnError`.
- Dataframes: Use native pyarrow column storage with pd.NA for missing values.
- Inspect View: Improve the performance and memory efficiency of the viewer when viewing large samples with long, complex transcripts.
- Inspect View: Improve the performance of the viewer when viewing large, complex sample or task metadata. 
- Inspect View: Live display of subtask, tool and other child events when viewing a running evaluation.
- Inspect View: Transcript rendering improvements including less complex overall layout, more collapsible entities, and improved rendering of sandbox events, tool calls, and other events.
- Inspect View: Message rendering improvement including coloring user messages, reducing layout complexity, and other minor improvements.
- Inspect View: Render metadata for samples and tasks as an interactive tree.
- Inspect View: When deployed via `inspect view bundle`, support linking to individual transcript events or messages.
- Inspect View: Reduce the maximum size of the header (before it is collapsed) when evals have large numbers of metrics.
- Bugfix: More robust handling of non-529 "overloaded_error" for Anthropic.
- Bugfix: More robust handling of no result returned from tool call.

## v0.3.96 (13 May 2025)

- Dataframes: `events_df()` function, improved message reading, log filtering, don't re-sort passed logs
- Model Context Protocol: Upgrade sandbox client to typing changes made in v1.8.0 of `mcp` package.
- vLLM/SGLang: Fix dynamic port binding for local server on Mac OS X.
- React Agent: Improve continue prompt to remind the model to include the answer in their call to `submit()`.
- Inspect View: Properly sort samples by score even when there are samples with errors.
- Inspect View: Allow filtering of samples by score when evals are running.

## v0.3.95 (10 May 2025)

- [Dataframe](https://inspect.aisi.org.uk/dataframe.html) functions for reading dataframes from log files.
- Web Search: Added provider for [Tavily](https://inspect.aisi.org.uk/tools-standard.html#tavily-provider) Research API.
- Multiple Choice: `max_tokens` option to control tokens used for `generate()`.
- Don't enforce sample `working_limit` after solvers have completed executing (matching behavior of other sample limits).
- Only pass `user` parameter on to sandboxes if is not `None` (eases compatibility with older sandbox providers).
- Anthropic: Retry when `type` in the error message body is "overloaded_error". 
- Agent Bridge: Compatibility with `request()` method in v1.78.0 of `openai` package (now the minimum required version).
- Model Context Protocol: Update to typing changes made in v1.8.0 of `mcp` package (now the minimum required version).
- TaskState: `input_text` and `user_prompt` properties now read the last rather than first user message.
- Inspect View: Properly display 'more' options when content is collapsed.
- Inspect View: Fix issue that prevented filtering of sample list when viewing a running evaluation.
- Inspect View: Fix selection of specific metrics within scorers when a scorer produces more than one metric.
- Ignore OSError that occurs while rotating trace files.
- Restore logging `metadata` from `TaskState` rather than from `Sample`.
- Bugfix: Restore ability of operator to terminate the current sample in tool call approval.
- Bugfix: Ensure that "init" span is exited in the same async context when sandbox connection errors occur.
- Bugfix: Protect against no `thought` argument being passed to `think()` tool.
- Bugfix: Correct handling of `text_editor()` tool for Claude Sonnet 3.5.

## v0.3.94 (06 May 2025)

- [span()](https://inspect.aisi.org.uk/agent-custom.html#grouping-with-spans) function for grouping transcript events.
- [collect()](https://inspect.aisi.org.uk/agent-custom.html#grouping-with-spans) function for enclosing parallel tasks in spans.
- [Event tree](https://inspect.aisi.org.uk/reference/inspect_ai.log.html#event-tree) functions for organising transcript events into a tree of spans.
- `inspect log convert` now always fully re-writes log files even of the same format (so that e.g. sample summaries always exist in the converted logs).
- React agent: `answer_only` and `answer_delimiter` to control how submitted answers are reflected in the assistant message content. 
- Python tool: Execute using a bash login shell for consistency of Python versions across `bash()` and `python()` tools.
- Task display: Realtime display of events that occur within tool calls and subtasks.
- Multiple choice: Support for more than 26 choices.
- Bugfix: Ensure that each MCP server gets its own cached tool list.

## v0.3.93 (01 May 2025)

- [Scoped Limits](https://inspect.aisi.org.uk/errors-and-limits.html#scoped-limits) for enforcing token and message limits using a context manager.
- [Agent Limits](https://inspect.aisi.org.uk/errors-and-limits.html#agent-limits) for enforcing token and message limits for agent execution.
- Enhanced `bash_session()` tool to provide richer interface to model and to support interactive sessions (e.g. logging in to a remote server).
- [read_eval_log_sample_summaries()](https://inspect.aisi.org.uk/eval-logs.html#summaries) function for reading sample summaries (including scoring) from eval logs.
- Updated [vLLM](https://inspect.aisi.org.uk/providers.html#vllm) provider to use local server rather than in process `vllm` package (improved concurrency and resource utilization).
- New [SGLang](https://inspect.aisi.org.uk/providers.html#sglang) provider (using similar local server architecture as vLLM provider).
- Anthropic: Added `streaming` model argument to control whether streaming API is used (by default, streams when using extended thinking).
- `--sample-id` option can now include task prefixes (e.g. `--sample-id=popularity:10,security:5)`).
- Improved write performance for realtime event logging.
- `--no-log-realtime` option for disabling realtime event logging (live viewing of logs is disabled when this is specified).
- Packaging: Exclude `_resources` directories from package (reduces pressure on path lengths for Windows).
- Inspect View: Split info tab into task, models, and info for improved layout.
- Bugfix: Avoid validation errors when loading old log files which contain "output_limit" tool errors.

## v0.3.92 (26 April 2025)

- OpenAI: In responses API, don't pass back assistant output that wasn't part of the output included in the server response (e.g. output generated from a call to a `submit()` tool).
- Bugfix: Correctly pass tool arguments back to model for OpenAI responses API.

## v0.3.91 (26 April 2025)

- Support for using tools from [Model Context Protocol](https://inspect.aisi.org.uk/tools-mcp.html) providers.
- New [retry_on_error](https://inspect.aisi.org.uk/errors-and-limits.html#sample-retries) option to enable sample level retry of errors (retries occur immediately rather than waiting until the next full eval retry).
- OpenAI: [reasoning_summary](https://inspect.aisi.org.uk/reasoning.html#reasoning-history) generation option for reasoning models.
- OpenAI: `responses_store` model argument to control whether the `store` option is enabled (it is enabled by default for reasoning models to support reasoning playback).
- OpenAI: Support for [flex processing](https://inspect.aisi.org.uk/providers.html#flex-processing), which provides lower inference costs in exchange for slower response times and occasional resource unavailability (added in v1.75.0, which is now required).
- OpenAI: Responses API is now used by default for all reasoning models.
- OpenAI: Automatically alias reserved internal tool names (e.g. `python`) for responses API.
- Anthropic: Warn only once if unable to call count_tokens() for a model.
- Google: Update to 1.12.1 of `google-genai` (which is now required).
- Google: Support for `reasoning_tokens` option for Gemini 2.5 models.
- Grok: Support for `reasoning_effort` option and capturing reasoning content.
- OpenRouter: Forward `reasoning_effort` and `reasoning_tokens` to `reasoning` field.
- Model API: `ToolSource` for dynamic tools inputs (can be used in calls to `model.generate()` and `execute_tools()`)
- ReAct Agent: Ability to fully repleace the default `submit()` tool.
- Human Agent: Added `user` parameter for running the human agent cli as a given user.
- Scoring: Support for multimodal inputs to `model_graded_qa()` and `model_graded_fact()`.
- Scoring: Handle parsing unicode fractions when evaluating numeric input for `match()` scorer.
- Scoring: Add `sample_metadata_as()` method to `SampleScore`.
- Sandbox API: Added `user` parameter to `connection()` method for getting connection details for a given user.
- Docker: Register samples for cleanup immediately (so they are still cleaned up even if interrupted during startup).
- Docker: Support sample metadata interpolation for image names in compose files. 
- Tool calling: Support for additional types (`datetime`, `date`, `time`, and `Set`)
- Log API: Functions for reading/writing eval logs can now take a `Path`.
- Registry: Evaluate string annotations when creating registry objects. 
- Error handling: Added `--traceback-locals` CLI option to print values of local variables in tracebacks.
- Error handling: Fully unwrap inner errors from exception groups for reporting.
- Inspect View: Support for viewing logs in Google Cloud Storage (gc://).
- Inspect View: Improved display of reasoning blocks.
- Inspect View: Improved display and layout of transcript and events.
- Inspect View: Improved Tool input and output display.
- Inspect View: Improved display of sample input, target, answer, and scoring information (improve column width behavior).
- Inspect View: Add support for linking to logs, specific log tabs, individual samples, and sample tabs within samples.
- Inspect View: Collapse sample init view by default.
- Inspect: Properly store and restore NaN values when viewing logs in VSCode.
- Documentation: Update tutorial to use HuggingFaceH4/MATH-500 as math dataset.
- Documentation: Add scorer.py example that uses the expression_equivalence custom scorer from the tutorial.
- Bugfix: Correct parsing of `CUDA_VISIBLE_DEVICES` environment variable for vLLM provider
- Bugfix: Don't require saved response message id for openai assistant messages.
- Bugfix: Don't show empty `<think>` tag in conversation view if there is no reasoning content.
- Bugfix: Properly handle multiple reasoning blocks and empty reasoning summaries in OpenAI responses API.
- Bugfix: Tolerate assistant messages with no internal representation in Open AI responses API.
- Bugifx: Correct reporting of seconds until next retry for model generate calls.

## v0.3.90 (21 April 2025)

- Inspect View: Collapse user messages after 15 lines by default.
- Inspect View: Improved spacing between transcript events.
- Bugfix: Prevent duplicate sample init events in transcript.
- Bugfix: Properly collapse initialization events in the transcript.
- Bugfix: Properly pre-wrap source code in the transcript.

## v0.3.89 (17 April 2025)

- [Model Roles](https://inspect.aisi.org.uk/models.html#model-roles) for creating aliases to models used in a task (e.g. "grader", "red_team", "blue_team", etc.)
- New [openai-api](https://inspect.aisi.org.uk/providers.html#openai-api) model provider for interfacing with arbitrary services that have Open AI API compatible endpoints.
- ReAct Agent: [truncation](https://inspect.aisi.org.uk/agents.html#truncation) option to trim conversation messages when the model context window is exceeded.
- ReAct Agent: Improve default `on_continue` message, including using a dynamic name for the submit tool.
- Agent Bridge: Add `metadata` field to bridge input for backward compatibility with solver-based bridge.
- Added `default` argument to `get_model()` to explicitly specify a fallback model if the specified model isn't found.
- Approval: Approvers now take `history` argument (rather than `TaskState`) to better handle agent conversation state.
- Anthropic: Update string matching to correctly handle BadRequestErrors related to prompt + max_tokens being too long.
- Google: Return "(no content)" when a generate call results in no completion choices.
- CloudFlare: Use OpenAI compatible REST endpoint for interface to models.
- Azure AI: Use `2025-03-01-preview` as default API version if none explicitly specified.
- Model API: `trim_messages()` function for pruning messages to fit within model context windows.
- Model API: Improved detection of context window overflow for Grok, Groq, and CloudFlare.
- Task Display: Show both provider and model name when concurrency context is not shared across all models for a given provider.
- Registry: Exported `registry_create()` function for dynamic creation of registry objects (e.g. `@task`, `@solver`, etc.).
- Remove `chdir` option from `@task` (tasks can no longer change their working directory during execution).
- `INSPECT_EVAL_LOG_FILE_PATTERN` environment variable for setting the eval log file pattern.
- Bugfix: Eval retry now works correctly for models with a service prefix (e.g. `openai/azure/model-name`).
- Bugfix: Correctly resolve approvers in the same source file as tasks. 
- Bugfix: Ensure agent decorator resolves string annotations from `__future__` as needed.
- Bugfix: Correctly handle string `dict` keys that are numeric in store diffs.

## v0.3.88 (11 April 2025)

- Tools: Restore formerly required (but now deprecated) `type` field to `ToolCall`.
- Approval: Raise operator limit exceeded error for tool approval termination action.
- Anthropic: Don't include side count of `reasoning_tokens` in `total_tokens` (they are already included).
- Anthropic: Update string matching to correctly handle BadRequestErrors related to prompts being too long.

## v0.3.87 (10 April 2025)

- Eval: Fix an error when attempting to display realtime metrics for an evaluation.
- Log Viewer: Fix an error when displaying a running log with a null metric value.

## v0.3.86 (09 April 2025)

- Open AI: Treat `UnprocessableEntityError` as bad request so we can include the request payload in the error message.
- Eval Retry: Correctly restore model-specific generation config on retry.
- Inspect View: Resolve sample attachments before including in realtime event stream.
- Bugfix: Properly handle special characters in IDs during event database cleanup.

## v0.3.85 (08 April 2025)

- Remove support for `goodfire` model provider (dependency conflicts).
- React Agent: Enable specification of `description` without `name`.

## v0.3.84 (07 April 2025)

- Bugfix: Suppress link click behavior in vscode links.

## v0.3.83 (07 April 2025)

- Inspect View: [Live updates](https://inspect.aisi.org.uk/log-viewer.html#live-view) to running evaluation logs.
- [Agent](https://inspect.aisi.org.uk/agents.html) protocol and [inspect_ai.agent](https://inspect.aisi.org.uk/reference/inspect_ai.agent.html) module with new system for creating, composing, and executing agents.
- Scoring: New [grouped()](https://inspect.aisi.org.uk/scoring.html#metric-grouping) metric wrapper function, which applies a given metric to subgroups of samples defined by a key in sample metadata.
- Basic Agent: New `submit_append` option to append the submit tool output to the completion rather than replacing the completion (note that the new `react()` agent appends by default).
- Model API: New [execute_tools()](https://inspect.aisi.org.uk/reference/inspect_ai.model.html#execute_tools) function (replaces deprecated `call_tools()` function) which handles agent handoffs that occur during tool calling.
- Model API: `generate_loop()` method for calling generate with a tool use loop.
- Model API: Provide optional sync context manager for `Model` (works only with providers that don't require an async close).
- Anthropic: Add support for `tool_choice="none"` (added in v0.49.0, which is now required).
- Together AI: Updated `logprobs` to pass `1` rather than `True` (protocol change).
- Tools: `bash_session()` and `web_browser()` now create a distinct sandbox process each time they are instantiated.
- Computer Tool: Support for use of the native Open AI computer tool (available in the model `openai/computer-use-preview`)
- Task API: `task_with()` and `tool_with()` no longer copy the input task or tool (rather, they modify it in place and return it).
- Eval Set: Resolve tasks before each pass (ensure that each pass runs against an entirely new task instance).
- Eval Retry: Ability to retry any task in the registry, even if it has a custom `name` (save `registry_name` separately).
- Human Agent: Start task with clock paused and then automatically start it on container logins.
- Typed Store: `instance` option for `store_as()` for using multiple instances of a `StoreModel` within a sample.
- Typed Store: Raise error if attempting to embed a `StoreModel` within another `StoreModel`.
- Sandbox: New `sandbox_default()` context manager for temporarily changing the default sandbox.
- Docker: `write_file()` function now gracefully handles larger input file sizes (was failing on files > 2MB).
- Docker: Prevent low timeout values (e.g. 1 second) from disabling timeout entirely when they are retried.
- Display: Print warnings after task summaries for improved visibility.
- Inspect View: Fallback to content range request if initial HEAD request fails.
- Inspect View: Improve error message when view bundles are server from incompatible servers.
- Inspect View: Render messages in `user` and `assistant` solver events.
- Inspect View: Improved support for display of nested arrays.
- Inspect View: Improved rendering of complex scores and metrics.
- Inspect View: Properly handle filtering of dictionary scores.
- Inspect View: Render math in model input and output using katex.
- Inspect View: Improve sample score rendering (single scoring tab with scores rendered in a table).
- Inspect View: Improve sample count display in sample list footer.
- Inspect View: Properly refresh running evals when restoring from being backgrounded.
- Bugfix: Support for calling the `score()` function within Jupyter notebooks.
- Bugfix: Handle process lookup errors that can occur during timeout race conditions.
- Bugfix: Correctly capture and return logs from `eval()` when a cancellation occurs.
- Bugfix: Correctly handle custom `api_version` model argument for OpenAI on Azure.
- Bugfix: Correct handling for `None` passed to tool call by model for optional parameters.
- Bugfix: Cleanup automatically created `.compose.yml` when not in working directory.
- Bugfix: Prevent exception when navigating to sample that no longer exists in running samples display.

## v0.3.82 (02 April 2025)

- Bugfix: Correct handling of backward compatibility for inspect-web-browser-tool image.
- Bugfix: Eval now properly exits when `max_tasks` is greater than total tasks

## v0.3.81 (30 March 2025)

- Requirements: Temporarily upper-bound `rich` to < 14.0.0 to workaround issue.

## v0.3.80 (30 March 2025)

- Google: Compatibility with httpx client in `google-genai` >= 1.8.0 (which is now required).
- Mistral: Compatibility with tool call schema for `mistralai` >= v1.6.0 (which is now required).
- Inspect View: Correctly parse NaN values (use JSON5 for all JSON parsing)

## v0.3.79 (26 March 2025)

- Google: Compatibility with v1.7 of google-genai package (create client per-generate request)
- Bugfix: Properly record scorer and metrics when there are multiple tasks run in an eval.

## v0.3.78 (25 March 2025)

- OpenAI: Ensure that assistant messages always have the `msg_` prefix in responses API.

## v0.3.77 (25 March 2025)

- New [think()](https://inspect.aisi.org.uk/tools-standard.html#sec-think) tool that provides models with the ability to include an additional thinking step.
- OpenAI: Support for the new [Responses API](https://inspect.ai-safety-institute.org.uk/providers.html#responses-api) and [o1-pro](https://platform.openai.com/docs/models/o1-pro) models.
- OpenAI: Remove base64-encoded audio content from API call JSON in ModelEvent.
- AzureAI: Support for use of native [OpenAI](https://inspect.ai-safety-institute.org.uk/providers.html#openai-on-azure) and [Mistral](https://inspect.ai-safety-institute.org.uk/providers.html#mistral-on-azure-ai) clients using service qualifiers (e.g. `openai/azure/gpt-4o-mini` or `mistral/azure/Mistral-Large-2411`). 
- OpenRouter: Handle "error" field in response object and retry for empty responses.
- Added `--metadata` option to eval for associating metadata with eval runs.
- Task display: Show reasoning tokens for models that report them.
- Anthropic: Include reasoning tokens in computation of total tokens
- Inspect View: Properly wrap tool input for non-code inputs like `think`.

## v0.3.76 (23 March 2025)

- [bash_session()](https://inspect.ai-safety-institute.org.uk/tools-standard.html#sec-bash-session) tool for creating a stateful bash shell that retains its state across calls from the model.
- [text_editor()](https://inspect.ai-safety-institute.org.uk/tools-standard.html#sec-text-editor) tool which enables viewing, creating and editing text files.
- Structured Output: Properly handle Pydantic BaseModel that contains other BaseModel definitions in its schema.
- OpenAI: Support for .wav files in audio inputs for gpt-4o-audio-preview.
- OpenAI: Strip 'azure' prefix from model_name so that model type checks all work correctly.
- OpenAI: Don't send `reasoning_effort` parameter to o1-preview (as it is not supported).
- Inspect View: Fix error sorting numeric or categorical score results.
- Inspect View: Properly wrap model API call text in the transcript.
- Bugfix: Only initialise display in eval_set if it wasn't initialised from the CLI
- Bugfix: Set the global log level based on the specified Inspect log level.
- Bugfix: Resolve issue when deserialising a SubtaskEvent from a log file which does not have a completed time.
- Bugfix: Fix unnecessary warnings about task arguments.
- Bugfix: When a task does not take a kwargs argument, only warn if the provided argument is not valid.

## v0.3.75 (18 March 2025)

- Model API: Specifying a default model (e.g. `--model`) is no longer required (as some evals have no model or use `get_model()` for model access).
- Tasks can now directly specify a `model`, and model is no longer a required axis for parallel tasks.
- Eval Set: Improved parallelisation in scheduler (all pending tasks are now run together rather than in model groups).
- Don't generate `id` for `ChatMessage` when deserialising (`id` is now `str | None` and is only populated when messages are directly created).
- Log: Support for zip64 extensions required to read some log files that are larger than 4GB.
- Anthropic: Provide `reasoning_tokens` for standard thinking blocks (redacted thinking not counted).
- Google: Improve checking of `APIError` status codes for retry.
- CLI: Added `--env` option for defining environment variables for the duration of the `inspect` process.
- Inspect View: Fix issue generating diffs for nested arrays.
- Inspect View: Fix layout issue with sample error display in sample detail summary.
- Inspect View: Better support large eval files (in excess of 4GB).
- Inspect View: Correctly display 'None' when passed in tool calls.
- Inspect View: Fix 'Access Denied' error when using `inspect view` and viewing the log in a browser.
- Bugfix: Properly handle nested Pydantic models when reading typed store (`store_as()`) from log.
- Bugfix: Enable passing `solver` list to `eval()` (decorate `chain` function with `@solver`).
- Bugfix: Support deserializing custom sandbox configuration objects when said sandbox plugin is not installed.
- Bugfix: Fix error in sample filtering autocomplete (could cause autocomplete to fail and show an error in js console).

## v0.3.74 (15 March 2025)

- Bugfix: Exclude chat message `id` from cache key (fixes regression in model output caching).

## v0.3.73 (14 March 2025)

- Constrain model output to a particular JSON schema using [Structured Output](https://inspect.aisi.org.uk/structured.html) (supported for OpenAI, Google, and Mistral).
- New "HTTP Retries" display (replacing the "HTTP Rate Limits" display) which counts all retries and does so much more consistently and accurately across providers.
- The `ModelAPI` class now has a `should_retry()` method that replaces the deprecated `is_rate_limit()` method.
- The "Generate..." progress message in the Running Samples view now shows the number of retries for the active call to `generate()`.
- New `inspect trace http` command which will show all HTTP requests for a run.
- More consistent use of `max_retries` and `timeout` configuration options. These options now exclusively control Inspect's outer retry handler; model providers use their default behaviour for the inner request, which is typically 2-4 retries and a service-appropriate timeout.
- Improved async implementation using AnyIO (can now optionally run Trio rather than asyncio as the [async backend](https://inspect.aisi.org.uk/parallelism.html#async-backends)).
- Agent Bridge: Correct handling for `tool_choice` option.
- Model API: `ChatMessage` now includes an `id` field (defaults to auto-generated uuid).
- OpenAI: More flexible parsing of content parts (some providers omit the "type" field); support for "reasoning" content parts.
- Anthropic: Retry api connection errors and remote protocol errors that occur during streaming.
- Mistral: Update to new Mistral API (v1.5.1 of `mistralai` is now required).
- Logging: Inspect no longer sets the global log level nor does it allow its own messages to propagate to the global handler (eliminating the possibility of duplicate display). This should improve compatibility with applications that have their own custom logging configured. 
- Tasks: For filesystem based tasks, no longer switch to the task file's directory during execution (directory switching still occurs during task loading). Specify `@task(chdir=True)` to preserve the previous behavior.
- Bugfix: Fix issue with deserializing custom sandbox configuration objects.
- Bugfix: Handle `parallel_tool_calls` correctly for OpenAI models served through Azure.

## v0.3.72 (03 March 2025)

- Computer: Updated tool definition to match improvements in Claude Sonnet 3.7.

## v0.3.71 (01 March 2025)

- Anthropic: Support for [extended thinking](https://inspect.aisi.org.uk/reasoning.html#claude-3.7-sonnet) features of Claude Sonnet 3.7 (minimum version of `anthropic` package bumped to 0.47.1).
- Reasoning: `ContentReasoning` type for representing model reasoning blocks.
- Reasoning: `reasoning_tokens` for setting maximum reasoning tokens (currently only supported by Claude Sonnet 3.7)
- Reasoning: `reasoning_history` can now be specified as "none", "all", "last", or "auto" (which yields a provider specific recommended default).
- Web Browser: [Various improvements](https://github.com/UKGovernmentBEIS/inspect_ai/pull/1314) to performance and robustness along with several bug fixes.
- OpenAI: Provide long connection (reasoning friendly) socket defaults in http client 
- OpenAI: Capture `reasoning_tokens` when reported.
- OpenAI: Retry on rate limit requests with "Request too large".
- OpenAI: Tolerate `None` for assistant content (can happen when there is a refusal).
- Google: Retry requests on more HTTP status codes (selected 400 errors and all 500 errors). 
- Event Log: Add `working_start` attribute to events and `completed` and `working_time` to model, tool, and subtask events.
- Human Agent: Add `task quit` command for giving up on tasks.
- Human Agent: Don't emit sandbox events for human agent
- Inspect View: Improve rendering of JSON within logging events.
- Inspect View: Improve virtualized rendering of Sample List, Sample Transcript, and Sample Messages.
- Task Display: Let plugins display counters ('rich' and 'full' display modes only).
- Inspect View: Fix layout issues with human agent terminal session playback.
- Inspect View: Improve tool input / output appearance when rendered in VSCode.
- Inspect View: Display reasoning tokens in model usage for the samples and for the complete eval.
- Inspect View: Improve model api request / response output when rendered in VSCode.
- Inspect View: Improve rendering of some tool calls in the transcript.
- Bugfix: Fix audio and video inputs for new Google GenAI client.
- Bugfix: Ensure that token limits are not enforced during model graded scoring.
- Bugfix: Catch standard `TimeoutError` for running shell commands in the computer tool container.
- Bugfix: Correct combination of consecutive string based user messages for Anthropic provider.

## v0.3.70 (25 February 2025)

- [working_limit](https://inspect.aisi.org.uk/errors_and_limits.html#working-limit) option for specifying a maximum working time (e.g. model generation, tool calls, etc.) for samples.
- Added `SandboxEvent` to transcript for recording sandbox execution and I/O.
- Sandboxes: `as_type()` function for checked downcasting of `SandboxEnvironment`
- Remove root logging handlers upon Inspect logger initialisation (as they result in lots of log spam if left installed).
- Only explicitly set `state.completed=True` when entering scoring (`basic_agent()` no longer sets `completed` so can be used in longer compositions of solvers).
- Add `uuid` property to `TaskState` and `EvalSample` (globally unique identifier for sample run).
- Add `cleanup` to tasks for executing a function at the end of each sample run.
- Agent `bridge()` is now compatible with the use of a custom `OPENAI_BASE_URL`.
- Mistral: Bump required version of `mistralai` package to 1.5 (required for `working_limit`).
- Truncate tracebacks included in evaluation log to a maximum of 1MB.
- Compatibility with textual version 2.0 (remove upper bound).
- Align with HF datasets `fsspec` version constraints to avoid pip errors when installing alongside `datasets`.
- Bugfix: Fix issue with tools that had an ordinary `dict` as a parameter.
- Bugfix: Print the correct container `sample_id` for `--no-sandbox-cleanup`.

## v0.3.69 (20 February 2025)

- Google provider updated to use the [Google Gen AI SDK](https://googleapis.github.io/python-genai/), which is now the recommended API for Gemini 2.0 models.
- Task display: Use cooperative cancellation for cancel buttons in task display.
- Task display: Print task progress every 5 seconds for 'plain' display mode.
- Task display: Handle click on running samples tab when there is no transcript.
- Docker: Print stderr from `compose up` when no services startup successfully. 
- Docker: Print sample id and epoch for each container when using `--no-sandbox-cleanup`
- Mistral: Create and destroy client within generate.
- Inspect View: Fix display of score dictionaries containing boolean values
- Bugfix: Catch standard `TimeoutError` for subprocess timeouts (ensure kill/cleanup of timed out process).

## v0.3.68 (19 February 2025)

- Task display: Improve spacing/layout of final task display.
- Textual: speicfy broader range of compatible versions (v0.86.2 to v1.0.0)

## v0.3.67 (18 February 2025)

- Memoize calls to `get_model()` so that model instances with the same parameters are cached and re-used (pass `memoize=False` to disable).
- Async context manager for `Model` class for optional scoped usage of model clients.
- New `assistant_message()` solver.
- Prompt templates: Ignore template placeholders that don't map to passed parameters in `prompt_template()`, and system/user/assistant solvers.
- Google: Handle system messages with content lists and input with system but no user messages.
- Google: Ensure that a completion choice is provided even when none are returned by the service.
- Inspect View: Improve the display of subtasks with no inputs or events.
- Inspect View: Fix transcript display of phantom subtask or other phantom events.
- Inspect View: Fix formatting issues in sample error display
- Bugfix: Raise error for empty dataset (rather than providing a dummy sample).
- Bugfix: Specify markup=False for textual static controls (stricter parser in textual 2.0 leading to exceptions).
- Bugfix: Temporarily pin to textual==1.0.0 while they chase all of their regressions in 2.0

## v0.3.66 (17 February 2025)

- Docker: Correct compose file generation for Dockerfiles w/ custom stem or extension.
- Escape brackets when rendering task config (another textual 2.0 fix)

## v0.3.65 (16 February 2025)

- Compatibility with textual 2.0 (which had several breaking changes).
- Inspect View: Improve scorer display formatting.
- Bugfix: Inspect view now correctly renders arrays with embedded `null` values.
- Bugfix: Inspect view now correctly handles scorers with no metrics.

## v0.3.64 (14 February 2025)

- [Reference documentation](https://inspect.aisi.org.uk/reference/) for Python API and CLI commands.
- Add support for [clustered standard errors](https://inspect.aisi.org.uk/scorers.html#clustered-standard-errors) via a new `cluster` parameter for the `stderr()` metric.
- Improvements to [scoring workflow](https://inspect.aisi.org.uk/scorers.html#sec-scorer-workflow) (`inspect score` command and `score()` function).
- Metrics now take `list[SampleScore]` rather than `list[Score]` (previous signature is deprecated but still works with a warning).
- Use a sample adjustment for the `var()` metric.
- Google: Speculative fix for completion candidates not being returned as a list.
- Python and Bash tools: Add `sandbox` argument for running in non-default sandboxes.
- Transcript: Log `ScoreEvent` (with `intermediate=True`) when the `score()` function is called.
- Transcript: Add `source` field to `InfoEvent` and use it for events logged by the human agent.
- Docker: Support Dockerfiles with `.Dockerfile` extension.
- Docker: Raise error when there is an explicitly configured `container_name` (incompatible with epochs > 1).
- Docker: Dynamically set `compose up` timeout when there are `healthcheck` entries for services.
- Log: Validate that `log_dir` is writeable at startup.
- Log: Write eval config defaults into log file (rather than `None`).
- Bugfix: Always honor level-level-transcript setting for transcript logging.
- Bugfix: Fix some dynamic layout issues for sample sandbox view.

## v0.3.63 (07 February 2025)

- Add [OpenRouter](https://inspect.aisi.org.uk/providers.html#openrouter) model provider.
- Inspect View: Convert codebase from JS/Preact to Typescript/React
- Add `shuffle_choices` to dataset and dataset loading functions. Deprecate `shuffle` parameter to the `multiple_choice` solver.
- Add `stop_words` param to the `f1` scorer. `stop_words` will be removed from the target and answer during normalization.
- Tools: Handle return of empty list from tool calls.
- Computer: Moved out of beta (i.e. from `inspect_ai.tool.beta` into `inspect_ai.tool`).
- Sandboxes: Docker now uses `tee` for write_file operations.
- Inspect View: Handle Zip64 zip files (for log files greater than 4GB)
- Bugfix: Change `type` parameter of `answer()` to `pattern` to address registry serialisation error.
- Bugfix: Restore printing of request payloads for 400 errors from Anthropic.
- Bugfix: Log transcript event for solver provided scores (improves log viewer display of solver scoring)

## v0.3.62 (03 February 2025)

- Various improvements for [reasoning models](https://github.com/UKGovernmentBEIS/inspect_ai/pull/1229) including extracting reasoning content from assistant messages.
- OpenAI: Handle `reasoning_effort`, `max_tokens`, `temperature`, and `parallel_tool_calls` correctly for o3 models.
- OpenAI: Map some additional 400 status codes to `content_filter` stop reason.
- Anthropic: Handle 413 status code (Payload Too Large) and map to `model_length` StopReason.
- Tasks: Log sample with error prior to raising task-ending exception.
- Python: Enhance prompt to emphasise that it is a script rather than a notebook.
- Computer: Various improvements to image including desktop, python, and VS Code configuration.
- Bugfix: Don't download full log from S3 for header_only reads.

## v0.3.61 (31 January 2025)

- Computer: Enable viewing computer tool's remote mouse cursor via VNC.
- Computer: Disable lock screen on from computer tool reference image.
- Limits: Amend `SampleLimitExceededError` with current `state` so that messages, etc. are preserved when limits are hit.
- Tools: Properly handle image dispatching when multiple tool calls are made by assistant.
- Anthropic: Raise error on 400 status not identified as model_length or content_filter.
- Basic Agent: `incorrect_message` can now optionally be an async function.
- Bugfix: Remove `suffix` from `eval-set` CLI args.
- Bugfix: Only catch `Exception` from sandboxenv_init (allow cancelled to propagate)

## v0.3.60 (29 January 2025)

- [Agent Bridge](https://inspect.aisi.org.uk/agent-bridge.html) for integrating external agent frameworks with Inspect.
- [Goodfire](https://inspect.aisi.org.uk/models.html#goodfire) model provider.
- Add `@wraps` to functions wrapped by Inspect decorators to preserve type information.
- Hugging Face: Add support for stop sequences for HF models.
- Docker: More robust parsing of version strings (handle development versions).
- Vertex: Support for Anthropic models hosted on Vertex.
- OpenAI: Read `refusal` field from assistant message when provided.
- OpenAI: Use qualifiers rather than model args for OpenAI on other providers (`openai/azure`)
- Anthropic: Don't insert '(no content)' into canonical messages list (do only on replay)
- Anthropic: Use qualifiers rather than model args for Anthropic on other providers (`anthropic/bedrock`, `anthropic/vertex`).
- Anthropic: Support for `extra_body` model arg (for adding additional JSON properties to the request)
- Basic Agent: Append `tools` to `state` so that tools added in `init` are preserved.
- Scoring: Always provide half-again the sample time limit for scoring.
- Bugfix: Fix issue w/ approvals for samples with id==0.
- Bugfix: Use "plain" display when running eval_async() outside of eval().
- Bugfix: Fix issue with multiple scorers of the same type in a task.

## v0.3.59 (24 January 2025)

- Beta version of [computer()](https://inspect.aisi.org.uk/tools-standard.html#sec-computer) tool which models with a computer desktop environment.
- `user_message()` solver for appending parameterised user messages.
- `prompt_template()`, `system_message()` and `user_message()` solver now also include the sample `store` in substitution parameters.
- Limits: Enforce token and message limit at lower level (not longer required to check `state.completed` for limit enforcement).
- Limits: Enforce [custom limits](https://inspect.aisi.org.uk/errors-and-limits.html#custom-limit) for samples by raising `SampleLimitExceededError`.
- Tasks: Optional ability for solvers to [yield scores](https://inspect.aisi.org.uk/solvers.html#sec-scoring-in-solvers) for a task.
- Model API: Log model calls that result in bad request errors.
- Tools: `model_input` option that determines how tool call result content is played back to the model.
- Tools: Don't attempt to marshall arguments of dynamic `ToolDef` with `**kwargs: Any` (just pass them through).
- Log warning when a non-fatal sample error occurs (i.e. errors permitted by the `fail_on_error` option) 
- Inspect View: allow filtering samples by compound expressions including multiple scorers. (thanks @andrei-apollo)
- Inspect View: improve rendering performance and stability for the viewer when viewing very large eval logs or samples with a large number of steps.
- Task display: Improved `plain` mode with periodic updates on progress, metrics, etc.
- Google: Update to v0.8.4 of google-generativeai (py.typed support and removal of logprobs generation options)
- Google: Support for string enums (e.g. `Literal["a", "b", "c"])`) in tool function declarations.

## v0.3.58 (16 January 2025)

- Support for [audio and video](https://inspect.aisi.org.uk/multimodal.html) inputs for Open AI and Google Gemini models.
- Task display: Added Timeout Tool button for manually timing out a tool call.
- Task display: Automatically switch to "plain" mode when running in a background thread
- Sandboxes: Setup and initialisation errors are now handled at the sample level.
- Sandboxes: Increase setup script timeout to 5 minutes (from 30 seconds) and do not retry setup scripts (in case they aren't idempotent).
- Sandboxes: Add `timeout_retry` option (defaulting to `True`) to `exec()` function.
- Sandboxes: Add `type` and  optional `container` properties to `SandboxConnection`.
- Docker: Services which exit with status 0 during setup no longer cause an error.
- `task_with()` function for creating task variants.
- Added `--filter` argument to trace CLI commands for filtering on trace log message content.
- Print model conversations to terminal with `--display=conversation` (was formerly `--trace`, which is now deprecated).
- HuggingFace: Support models that don't provide a chat template (e.g. gpt2)
- Eval Set: Ensure that logs with status 'started' are retried.
- Rename the built in `bootstrap_std` metric to `bootstrap_stderr` (deprecate `bootstrap_std`)
- Bugfix: Fix duplication of summaries when eval log file is rewritten.

## v0.3.57 (09 January 2025)

- [Tracing API](https://inspect.aisi.org.uk/tracing.html#tracing-api) for custom trace logging.
- Inspect View: never truncate tool result images and display at default width of 800px.
- Inspect View: display tool error messages in transcript when tool errors occur.
- Inspect View: display any completed samples even if the task fails because of an error
- Inspect View: don't display the 'input' column heading if there isn't an input
- Open AI: Handle additional bad request status codes (mapping them to appropriate `StopReason`)
- Open AI: Use new `max_completion_tokens` option for o1 full.
- Web Browser: raise error when both `error` and `web_at` fields are present in response.
- Sandboxes: Apply dataset filters (limit and sample id) prior to sandbox initialisation.
- Docker: Prevent issue with container/project names that have a trailing underscore. 
- Store: initialise `Store` from existing dictionary.
- Log: provide `metadata_as` and `store_as` typed accessors for sample metadata and store.
- Tool parameters with a default of `None` are now supported.
- More fine graned HTML escaping for sample transcripts displalyed in terminal.
- Bugfix: prevent errors when a state or storage value uses a tilde or slash in the key name.
- Bugfix: Include input in sample summary when the sample input contains a simple string.

## v0.3.56 (01 January 2025)

- [Human Agent](https://inspect.aisi.org.uk/human-agent.html) solver for human baselining of computing tasks.
- [Typed interfaces](https://inspect.aisi.org.uk/typing.html) to `Sample` store and metadata using Pydantic models.
- [Approval policies](https://inspect.aisi.org.uk/approval.html#task-approvers) can now be defined at the `Task` level (`eval` level approval policies take precedence).
- Tools can now return `ContentText` and `ContentImage`.
- Move tool result images into subsequent user messages for models that don't support tools returning images.
- `SandboxConnection` that contains login information from sandboxes.
- `display_type()` function for detecting the current display type (e.g. "full", "rich", etc.)
- Trace: improved handling of `eval()` running in multiple processes at once (trace file per-process)
- Docker: don't apply timeouts to `docker build` and `docker pull` commands.
- Bugfix: fix issue w/ `store.get()` not auto-inserting `default` value.

## v0.3.55 (29 December 2024)

- Bedrock: redact authentication model args from eval logs.
- OpenAI: warn when `temperature` is used with o1 models (as it is not supported).
- Bugfix: spread args for cache trace logging.

## v0.3.54 (26 December 2024)

- [Tracing](https://inspect.aisi.org.uk/tracing.html) for diagnosing runs with unterminated action (e.g. model calls, docker commands, etc.).
- Provide default timeout/retry for docker compose commands to mitigate unreliability in some configurations.
- Switch to sync S3 writes to overcome unreliability observed when using async interface.
- Task display: Added `--no-score-display` option to disable realtime scoring metrics.
- Bugfix: Fix failure to fully clone samples that have message lists as input.
- llama-cpp-python: Support for `logprobs`.

## v0.3.53 (20 December 2024)

- OpenAI: Support for o1 including native tool calling and `reasoning_effort` generation option.
- Task API: Introduce `setup` step that always runs even if `solver` is replaced.
- Bedrock: Support for tool calling on Nova models.
- Bedrock: Support for custom `model_args` passed through to `session.Client`.
- Bedrock: Support for `jpeg` images.
- Bedrock: Correct max_tokens for llama3-8b, llama3-70b models on Bedrock.
- Inspect View: Various improvements to appearance of tool calls in transcript.
- Task display: Ensure that widths of progress elements are kept consistent across tasks.
- Sandboxes: New `max_sandboxes` option for (per-provider) maximum number of running sandboxes.
- Sandboxes: Remove use of aiofiles to mitigate potential for threading deadlocks.
- Concurrency: Do not use `max_tasks` as a lower bound for `max_samples`.
- Log recorder: Always re-open log buffer for `eval` format logs.
- Bugfix: Proper handling of text find for eval raw JSON display
- Bugfix: Correct handling for `--sample-id` integer comparisons.
- Bugfix: Proper removal of model_args with falsey values (explicit check for `None`)
- Bugfix: Properly handle custom metrics that return dictionaries or lists
- Bugfix: Proper sample count display when retrying an evaluation
- Bugfix: Fix inability to define and run tasks in a notebook.

## v0.3.52 (13 December 2024)

- Eval: `--sample-id` option for evaluating specific sample id(s).
- Bedrock: Detect and report HTTP rate limit errors.
- Azure AI: Add `emulate_tools` model arg to force tool emulation (emulation is enabled by default for Llama models).
- Basic Agent: Add `max_tool_output` parameter to override default max tool output from generate config.
- Inspect View: Correct display of sample ID for single sample tasks.
- Trace: Show custom tool views in `--trace` mode.
- Bugfix: Support for dynamic metric names in realtime scoring display.

## v0.3.51 (13 December 2024)

- Bugfix: Task display fails to load when no scorers are defined for a task.

## v0.3.50 (12 December 2024)

- Tools: Improved typing/schema support (unions, optional params, enums).
- Tools: Added `append` argument to `use_tools()` for adding (rather than replacing) the currently available tools.
- Docker sandbox: Streamed reads of stderr/stdout (enabling us to enforce output limits for read_file and exec at the source).
- Sandbox API: Enable passing `BaseModel` types for sandbox `config` (formerly only a file path could be passed).
- Task display: Show all task scores in realtime (expand task progress to see scores).
- Task display: Show completed samples and align progress more closely to completed samples (as opposed to steps).
- Task display: Show sample messages/tokens used (plus limits if specified).
- Task display: Resolve issue where task display would lose mouse input after VS Code reload.
- Datasets: Validate that all IDs in datasets are unique (as several downstream problems occur w/ duplicate IDs).
- Inspect View: Fix issue with incorrectly displayed custom tool views.
- Human approval: Use fullscreen display (makes approval UI async and enables rapid processing of approvals via the `Enter` key).
- Added `input_panel()` API for adding custom panels to the fullscreen task display.
- Log recorder: Methods are now async which will improve performance for fsspec filesystems with async implementations (e.g. S3)
- Log recorder: Improve `.eval` log reading performance for remote filesystem (eagerly fetch log to local buffer).
- Add `token_usage` property to `TaskState` which has current total tokens used across all calls to `generate()` (same value that is used for enforcing token limits).
- Add `time` field to `ModelOutput` that records total time spent within call to ModelAPI `generate()`.
- Web browser: Remove base64 images from web page contents (prevent filling up model context with large images).
- Match scorer: If the target of a match isn’t numeric, ignore the numeric flag and instead use text matching (improved handling for percentages).
- Hugging Face: Support for native HF tool calling for Llama, Mistral, Qwen, and others if they conform to various standard schemas.
- Hugging Face: `tokenizer_call_args` dict to specify custom args during tokenization, such as `max_length` and `truncation`.
- Azure AI: Fix schema validation error that occurred when model API returns `None` for `content`.
- Display: Throttle updating of sample list based on number of samples.
- Display: Add explicit 'ctrl+c' keybinding (as textual now disables this by default).
- Bugfix: Correct rate limit error display when running in fullscreen mode.
- Bugfix: `hf_dataset` now explicitly requires the `split` argument (previously, it would crash when not specified).
- Bugfix: Prevent cascading textual error when an error occurs during task initialisation.
- Bugfix: Correctly restore sample summaries from log file after amend.
- Bugfix: Report errors that occur during task finalisation.
  
## v0.3.49 (03 December 2024)

- Logging: Only call CreateBucket on Amazon S3 when the bucket does not already exist.
- Improve cancellation feedback and prevent multiple cancellations when using fullscreen display.
- Inspect View: Prevent circular reference error when rendering complex tool input.
- Inspect View: Resolve display issue with sorting by sample then epoch.

## v0.3.48 (01 December 2024)

- [Realtime display](https://github.com/UKGovernmentBEIS/inspect_ai/pull/865) of sample transcripts (including ability to cancel running samples).
- Scoring: When using a dictionary to map metrics to score value dictionaries, you may now use globs as keys. See our [scorer documentation](https://inspect.aisi.org.uk/scorers.html#sec-multiple-scorers) for more information.
- `EvalLog` now includes a [location](https://github.com/UKGovernmentBEIS/inspect_ai/pull/872) property indicating where it was read from.
- Use [tool views](https://inspect.aisi.org.uk/approval.html#tool-views) when rendering tool calls in Inspect View.
- Consistent behavior for `max_samples` across sandbox and non-sandbox evals (both now apply `max_samples` per task, formerly evals with sandboxes applied `max_samples` globally).
- Log files now properly deal with scores that produce Nan. (fixes [#834](https://github.com/UKGovernmentBEIS/inspect_ai/issues/834))
- Bash tool: add `--login` option so that e.g. .bashrc is read before executing the command.
- Google: Support for tools/functions that have no parameters.
- Google/Vertex: Support for `logprobs` and other new 1.5 (002 series) options.
- AzureAI: Change default max_tokens for Llama models to 2048 (4096 currently yields an error w/ Llama 3.1).
- Mistral: Various compatibility changes for their client and tool calling implementation.
- Handle exponents in numeric normalisation for match, include, and answer scorers.
- hf_dataset: Added `cached` argument to control whether to use a previously cached version of the dataset if available (defaults to `True`).
- hf_dataset: Added `revision` option to load a specific branch or commit SHA (when using `revision` datasets are always revalidated on Hugging Face, i.e. `cached` is ignored).
- Log viewer: Display sample ids rather than indexes.
- Log viewer: Add timestamps to transcript events.
- Log viewer: Metadata which contains images will now render the images.
- Log viewer: Show custom tool call views in messages display.
- Bugfix: Correctly read and forward image detail property.
- Bugfix: Correct resolution of global eval override of task or sample sandboxes.
- Bugfix: Don't do eval log listing on background threads (s3fs can deadlock when run from multiple threads).

## v0.3.47 (18 November 2024)

- Basic agent: Ensure that the scorer is only run once when max_attempts = 1.
- Basic agent: Support custom function for incorrect_message reply to model.
- Tool calling: Execute multiple tool calls serially (some models assume that multiple calls are executed this way rather than in parallel).
- Google: Combine consecutive tool messages into single content part; ensure no empty text content parts.
- AzureAI: Create and close client with each call to generate (fixes issue w/ using azureai on multiple passes of eval).
- Bedrock: Migrate to the [Converse API](https://docs.aws.amazon.com/bedrock/latest/userguide/conversation-inference-supported-models-features.html), which supports many more features including tool calling and multimodal models.
- Scoring: When using a dictionary to map metrics to score value dictionaries, you may now use globs as keys. See our [scorer documentation](https://inspect.aisi.org.uk/scorers.html#sec-multiple-scorers) for more information.
- Sample limit events will now appear in the transcript if a limit (e.g. message, token, or time limit) halt a sample. The sample list and sample detail also display the limit, if applicable.

## v0.3.46 (12 November 2024)

- [eval](https://inspect.aisi.org.uk/eval-logs.html#sec-log-format) is now the default log format (use `--log-format=json` to use old format).
- Base 64 images are now logged by default for all log formats (disable with `--no-log-images`).
- The log viewer now properly displays sample errors in the sample list for `eval` format log files.
- Improve path handling when using `inspect log convert` to convert a single log file.
- Web browser tool: Subtasks now each have independent web browser sessions.
- Anthropic: Ensure that assistant messages created in generate never have empty content lists.
- Increase sandbox `exec()` output limit from 1 MiB to 10 MiB.

## v0.3.45 (11 November 2024)

- [time_limit](https://inspect.aisi.org.uk/errors_and_limits.html#sample-limits) option for specifying a maximum execution time for samples.
- [read_eval_log_samples()](https://inspect.aisi.org.uk/eval-logs.html#streaming) function for streaming reads of `.eval` log files.
- Mistral: Support for multi-modal models (requires v1.2 of mistralai package).
- Groq: Support for multi-modal models (requires v0.11.0 of groq package).
- AzureAI: Use Model Inference API (preview) for implementation of model client.
- Bedrock: Fix parsing of Bedrock Mistral Large 2407 responses
- Apply standard sample error handling (fail-on-error, etc.) when running scorers.
- Fix issue with correctly logging task_args for eval-set tasks which are interrupted.
- Move `INSPECT_DISABLE_MODEL_API` into `generate()` (as opposed to `get_model()`)
- Always treat `.eval` files as logs (don't apply file name pattern restrictions as we do with `.json`).
- Log model calls when model providers return bad request errors
- Better lay out large numbers of configuration and parameters when displaying log files.
- The log viewer now properly displays sample scores for running tasks.
- Add `metadata` field to `ModelOutput` and provide various fields for the Groq provider.

## v0.3.44 (04 November 2024)

- Revert change to single epoch reducer behavior (regressed some scoring scenarios).

## v0.3.43 (04 November 2024)

- New binary [log format](https://inspect.aisi.org.uk/eval-logs.html#sec-log-format) which yields substantial size and speed improvements (JSON format log files are still fully supported and utilities for converting between the formats are provided).
- [Grok](https://docs.x.ai/) model provider.
- [llama-cpp-python](https://llama-cpp-python.readthedocs.io/en/latest/) local model provider.
- Extensions: correctly load extensions in packages where package name differs from dist name.
- Added `--model-config`, `--task-config`, and `--solver-config` CLI arguments for specifying model, task, and solver args using a JSON or YAML config file.
- View: properly render complex score objects in transcript.
- Write custom tool call views into transcript for use by Inspect View.
- Use `casefold()` for case-insensitive compare in `includes()`, `match()`, `exact()`, and `f1()` scorers.
- OpenAI: eliminate use of `strict` tool calling (sporadically supported across models and we already internally validate).
- Mistral: fix bug where base_url was not respected when passing both an api_key and base_url.
- Don't include package scope for task name part of log files.
- Improve performance of write_file for Docker sandboxes.
- Use user_data_dir rather than user_runtime_dir for view notifications.
- Implement `read_eval_log_sample()` for JSON log files.
- Log the list of dataset sample IDs.
- Limit `SandboxEnvironment.exec()` output streams to 1 MiB. Limit `SandboxEnvironment.read_file()` to 100 MiB.
- Add `INSPECT_DISABLE_MODEL_API` environment variable for disabling all Model APIs save for mockllm.
- Add optional `tool_call_id` param to `ModelOutput.for_tool_call()`.
- Support all JSON and CSV dataset arguments in `file_dataset()` function.

## v0.3.42 (23 October 2024)

- [ToolDef](https://inspect.aisi.org.uk/tools-custom.html#sec-dynamic-tools) class for dynamically creating tool definitions.
- Added `--tags` option to eval for tagging evaluation runs.
- Added APIs for accessing sample event transcripts and for creating and resolving attachments for larger content items.
- Cleanup Docker Containers immediately for samples with errors.
- Support Dockerfile as config path for Docker sandboxes (previously only supported compose files).
- Anthropic: remove stock tool use chain of thought prompt (many Anthropic models now do this internally, in other cases its better for this to be explicit rather than implicit).
- Anthropic: ensure that we never send empty text content to the API.
- Google: compatibility with google-generativeai v0.8.3
- Llama: remove extraneous <|start_header_id|>assistant<|end_header_id|> if it appears in an assistant message.
- OpenAI: Remove tool call id in user message reporting tool calls to o1- models.
- Use Dockerhub aisiuk/inspect-web-browser-tool image for web browser tool.
- Use ParamSpec to capture types of decorated solvers, tools, scorers, and metrics.
- Support INSPECT_EVAL_MODEL_ARGS environment variable for calls to `eval()`.
- Requirements: add lower bounds to various dependencies based on usage, compatibility, and stability.
- Added `include_history` option to model graded scorers to optionally include the full chat history in the presented question.
- Added `delimiter` option to `csv_dataset()` (defaults to ",")
- Improve answer detection in multiple choice scorer.
- Open log files in binary mode when reading headers (fixes ijson deprecation warning).
- Capture `list` and `dict` of registry objects when logging `plan`.
- Add `model_usage` field to `EvalSample` to record token usage by model for each sample.
- Correct directory handling for tasks that are imported as local (non-package) modules.
- Basic agent: terminate agent loop when the context window is exceeded.
- Call tools sequentially when they have opted out of parallel calling.
- Inspect view bundle: support for bundling directories with nested subdirectories.
- Bugfix: strip protocol prefix when resolving eval event content
- Bugfix: switch to run directory when running multiple tasks with the same run directory.
- Bugfix: ensure that log directories don't end in forward/back slash.

## v0.3.41 (11 October 2024)

- [Approval mode](https://inspect.aisi.org.uk/approval.html) for extensible approvals of tool calls (human and auto-approvers built in,  arbitrary other approval schemes via extensions).
- [Trace mode](https://inspect.aisi.org.uk/interactivity.html#sec-trace-mode) for printing model interactions to the terminal.
- Add `as_dict()` utility method to `Score`
- [Sample limits](https://inspect.aisi.org.uk/errors_and_limits.html#sample-limits) (`token_limit` and `message_limit`) for capping the number of tokens or messages used per sample ( `message_limit` replaces deprecated `max_messages`).
- Add `metadata` field to `Task` and record in log `EvalSpec`.
- Include datetime and level in file logger.
- Correct llama3 and o1 tool calling when empty arguments passed.
- Allow resolution of any sandbox name when there is only a single environment.
- Introduce `--log-level-transcript` option for separate control of log entries recorded in the eval log file
- Improve mime type detection for image content encoding (fixes issues w/ webp images).
- Fix memory leak in Inspect View worker-based JSON parsing.
- Add `fail_on_error` option for `eval_retry()` and `inspect eval-retry`.
- Defer resolving helper models in `self_critique()` and `model_graded_qa()`.
- Fix Docker relative path resolution on Windows (use PurePosixPath not Path)
- Restore support for `--port` and `--host` on Inspect View.

## v0.3.40 (6 October 2024)

- Add `interactive` option to `web_browser()` for disabling interactive tools (clicking, typing, and submitting forms).
- Provide token usage and raw model API calls for OpenAI o1-preview.
- Add support for reading CSV files of dialect 'excel-tab'.
- Improve prompting for Python tool to emphasise the need to print output.
- For `basic_agent()`, defer to task `max_messages` if none is specified for the agent (default to 50 is the task does not specify `max_messages`).
- Add optional `content` parameter to `ModelOutput.for_tool_call()`.
- Display total samples in Inspect View
- Prune `sample_reductions` when returning eval logs with `header_only=True`.
- Improved error message for undecorated solvers.
- For simple matching scorers, only include explanation if it differs from answer.

## v0.3.39 (3 October 2024)

- The sample transcript will now display the target for scoring in the Score Event (for newly run evaluations).
- Provide setter for `max_messages` on `TaskState`.
- Provide `max_messages` option for `basic_agent()` (defaulting to 50) and use it rather than any task `max_messages` defined.
- Improved implementation of disabling parallel tool calling (also fixes a transcript issue introduced by the original implementation).
- Improve quality of error messages when a model API key environment variable is missing.
- Improve prompting around letting the model know it should not attempt parallel web browser calls.

## v0.3.38 (3 October 2024)

- Rename `web_browser_tools()` to `web_browser()`, and don't export individual web browsing tools.
- Add `parallel` option to `@tool` decorator and specify `parallel=False` for web browsing tools.
- Improve prompting for web browser tools using more explicit examples.
- Improve prompting for `</tool_call>` end sequence for Llama models.
- Fix issue with failure to execute sample setup scripts.

## v0.3.37 (2 October 2024)

- Move evals into [inspect_evals](https://github.com/UKGovernmentBEIS/inspect_evals) package.

## v0.3.36 (2 October 2024)

- [Web Browser](https://inspect.aisi.org.uk/tools-standard.html#sec-web-browser) tool which provides a headless Chromium browser that supports navigation, history, and mouse/keyboard interactions.
- `auto_id` option for dataset readers to assign an auto-incrementing ID to records.
- Task args: don't attempt to serialise registry objects that don't have captured parameters.

## v0.3.35 (1 October 2024)

- Catch o1-preview "invalid_prompt" exception and convert to normal content_filter refusal.
- Terminate timed out subprocesses.
- Support 'anthropoic/bedrock/' service prefix for Anthropic models hosted on AWS Bedrock.
- Change score reducer behavior to always reduce score metadata to the value of the `metadata` field in the first epoch
- Improve task termination message (provide eval-retry prompt for tasks published in packages)
- Preserve type for functions decorated with `@task`.
- Various improvements to layout and display for Inspect View transcript.

## v0.3.34 (30 September 2024)

- Support for `max_tokens` on OpenAI o1 models (map to `max_completion_tokens`).
- Fix regression of log and debug options on `inspect view`
- Improved focus management for Inspect View
- Raise error if `epochs` is less than 1
- Improve code parsing for HumanEval (compatibility with Llama model output)

## v0.3.33 (30 September 2024)

- StopReason: Added "model_length" for exceeding token window and renamed "length" to "max_tokens".
- Capture solver input params for subtasks created by `fork()`.
- Option to disable ANSI terminal output with `--no-ansi` or `INSPECT_NO_ANSI`
- Add chain of thought option to `multiple_choice()` and export `MultipleChoiceTemplate` enumeration
- Allow Docker sandboxes configured with `x-default` to be referred to by their declared service name.
- Improved error messages for Docker sandbox initialisation.
- Improve legibility of Docker sandbox log entries (join rather than displaying as array)
- Display user message immediately proceeding assistant message in model call transcripts.
- Display images created by tool calls in the Viewer.
- Fix duplicated tool call output display in Viewer for Gemini and Llama models.
- Require a `max_messages` for use of `basic_agent()` (as without it, the agent could end up in an infinite loop).
- Load extension entrypoints per-package (prevent unnecessary imports from packages not being referenced).
- Track sample task state in solver decorator rather than solver transcript.
- Display solver input parameters for forked subtasks.
- Improvements to docker compose down cleanup: timeout, survive missing compose files.
- Always produce epoch sample reductions even when there is only a single epoch.
- Scores produced after being reduced retain `answer`, `explanation`, and `metadata` only if equal across all epochs.

## v0.3.32 (25 September 2024)

- Fix issue w/ subtasks not getting a fresh store() (regression from introduction of `fork()` in v0.3.30)
- Fix issue w/ subtasks that return None invalidating the log file.
- Make subtasks collapsible in Inspect View.
- Improved error reporting for missing `web_search()` provider environment variables.

## v0.3.31 (24 September 2024)

- Deprecated `Plan` in favor of `Solver` (with `chain()` function to compose multiple solvers).
- Added `max_tool_output` generation option (defaults to 16KB).
- Improve performance of `header_only` log reading (switch from json-stream to ijson).
- Add support for 0 retries to `eval-set` (run a single `eval` then stop).
- Tool calling fixes for update to Mistral v1.1. client.
- Always show `epochs` in task status (formerly wasn't included for multiple task display)
- Render transcript `info()` strings as markdown
- Eliminate log spam from spurious grpc fork message.
- Fix issue with hf_dataset shuffle=True not actually shuffling.
- Improved error handling when loading invalid setuptools entrypoints.
- Don't catch TypeError when calling tools (we now handle this in other ways)

## v0.3.30 (18 September 2024)

- Added `fork()` function to fork a `TaskState` and evaluate it against multiple solvers in parallel.
- Ensure that Scores produced after being reduced still retain `answer`, `explanation`, and `metadata`.
- Fix error when running `inspect info log-types`
- Improve scorer names imported from modules by not including the the module names.
- Don't mark messages read from cache with source="cache" (as this breaks the cache key)
- Add `cache` argument to `basic_agent()` for specifying cache policy for the agent.
- Add `cache` field to `ModelEvent` to track cache reads and writes.
- Compatibility with Mistral v1.1 client (now required for Mistral).
- Catch and propagate Anthropic content filter exceptions as normal "content_filter" responses.
- Fix issue with failure to report metrics if all samples had a score value of 0.
- Improve concurrency of Bedrock models by using aioboto3.
- Added [SWE Bench](https://github.com/UKGovernmentBEIS/inspect_evals/tree/main/src/inspect_evals/swe_bench), [GAIA](https://github.com/UKGovernmentBEIS/inspect_evals/tree/main/src/inspect_evals/gaia), and [GDM CTF](https://github.com/UKGovernmentBEIS/inspect_evals/tree/main/src/inspect_evals/gdm_capabilities/in_house_ctf) evals.

## v0.3.29 (16 September 2024)

- Added `--plan` and `-P` arguments to `eval` and `eval-set` commands for replacing the task default plan with another one.
- Improved support for eval retries when calling `eval()` or `eval_set()` with a `plan` argument.
- Don't log base64 images by default (re-enable logging with `--log-images`).
- Provide unique tool id when parsing tool calls for models that don't support native tool usage.
- Fix bug that prevented `epoch_reducer` from being used in eval-retry.
- Fix bug that prevented eval() level `epoch` from overriding task level `epoch`.

## v0.3.28 (14 September 2024)

- [basic_agent()](https://inspect.aisi.org.uk/agents.html#sec-basic-agent) that provides a ReAct tool loop with support for retries and encouraging the model to continue if its gives up or gets stuck.
- [score()](https://inspect.aisi.org.uk/solvers.html#sec-scoring-in-solvers) function for accessing scoring logic from within solvers.
- Ability to [publish](https://inspect.aisi.org.uk/log-viewer.html#sec-publishing) a static standalone Inspect View website for a log directory.
- `system_message()` now supports custom parameters and interpolation of `metadata` values from `Sample`.
- `generate()` solver now accepts arbitrary generation config params.
- `use_tools()` now accepts a variadic list of `Tool` in addition to literal `list[Tool]`.
- `bash()` and `python()` tools now have a `user` parameter for choosing an alternate user to run code as.
- `bash()` and `python()` tools now always return stderr and stdout no matter the exit status.
- Support for OpenAI o1-preview and o1-mini models.
- Input event for recording screen input in sample transcripts.
- Record to sample function for CSV and JSON dataset readers can now return multiple samples.
- Added `debug_errors` option to `eval()` to raise task errors (rather than logging them) so they can be debugged.
- Properly support metrics that return a dict or list of values
- Improved display of prerequisite errors when running `eval()` from a script or notebook.
- Fix `eval_set()` issue with cleaning up failed logs on S3.
- Cleanup Docker containers that fail during sample init.
- Add support for computing metrics for both individual keys within a dictionary but also for the dictionary as a whole
- Fix for Vertex tool calling (don't pass 'additionalProperties').
- Added [SQuAD](https://github.com/UKGovernmentBEIS/inspect_evals/tree/main/src/inspect_evals/squad), [AGIEval](https://github.com/UKGovernmentBEIS/inspect_evals/tree/main/src/inspect_evals/agieval), [IFEval](https://github.com/UKGovernmentBEIS/inspect_ai/blob/main/src/inspect_evals/ifeval/), [PubMedQA](https://github.com/UKGovernmentBEIS/inspect_evals/tree/main/src/inspect_evals/pubmedqa), and [MBPP](https://github.com/UKGovernmentBEIS/inspect_evals/tree/main/src/inspect_evals/mbpp) benchmarks.

## v0.3.27 (6 September 2024)

- Fix missing timestamp issue with running `eval_set()` with an S3-backed log directory.
- Correct rounding behavior for `f1()` and `exact()` scorers.
- Correct normalized text comparison for `exact()` scorer.
- Improved appearance and navigation for sample transcript view.
- Added [MathVista](https://github.com/UKGovernmentBEIS/inspect_evals/tree/main/src/inspect_evals/mathvista) benchmark.

## v0.3.26 (6 September 2024)

- [Eval Sets](https://inspect.aisi.org.uk/eval-sets.html) for running groups of tasks with automatic retries.
- [Per-sample](https://inspect.aisi.org.uk/sandboxing.html#sec-per-sample-sandbox) Sandbox environments can now be specified (e.g. allowing for a distinct Dockerfile or Docker compose file for each sample).
- [input_screen()](https://inspect.aisi.org.uk/interactivity.html) context manager to temporarily clear task display for user input.
- Introduce two new scorers, `f1()` (precision and recall in text matching) and `exact()` (whether normalized text matches exactly).
- Task `metrics` now override built in scorer metrics (previously they were merged). This enables improved re-use of existing scorers where they only change required is a different set of metrics.
- `write_log_dir_manifest()` to write a log header manifest for a log directory.
- Relocate `store()` and `@subtask` from solver to utils module; relocate `transcript()` from solver to log module.
- Add optional user parameter to SandboxEnvironment.exec for specifying the user. Currently only DockerSandboxEnvironment is supported.
- Fix issue with resolving Docker configuration files when not running from the task directory.
- Only populate Docker compose config metadata values when they are used in the file.
- Treat Sandbox exec `cwd` that are relative paths as relative to sample working directory.
- Filter base64 encoded images out of model API call logs.
- Raise error when a Solver does not return a TaskState.
- Only run tests that use model APIs when the `--runapi` flag is passed to `pytest` (prevents unintended token usage)
- Remove `chdir` option from `@tasks` (tasks now always chdir during execution).
- Do not process `.env` files in task directories (all required vars should be specified in the global `.env`).
- Only enable `strict` mode for OpenAI tool calls when all function parameters are required.
- Added [MMMU](https://github.com/UKGovernmentBEIS/inspect_evals/tree/main/src/inspect_evals/mmmu), [CommonsenseQA](https://github.com/UKGovernmentBEIS/inspect_evals/tree/main/src/inspect_evals/commonsense_qa), [MMLU-Pro](https://github.com/UKGovernmentBEIS/inspect_evals/tree/main/src/inspect_evals/mmlu_pro), and [XSTest](https://github.com/UKGovernmentBEIS/inspect_evals/tree/main/src/inspect_evals/xstest) benchmarks.

## v0.3.25 (25 August 2024)

- `Store` for manipulating arbitrary sample state from within solvers and tools.
- `Transcripts` for detailed sample level tracking of model and tool calls, state changes, logging, etc.
- `Subtasks` for delegating work to helper models, sub-agents, etc.
- Integration with Anthropic [prompt caching](https://inspect.aisi.org.uk/caching.html#sec-provider-caching).
- [fail_on_error](https://inspect.aisi.org.uk/errors-and-limits.html#failure-threshold) option to tolerate some threshold of sample failures without failing the evaluation.
- Specify `init` value in default Docker compose file so that exit signals are handled correctly (substantially improves container shutdown performance).
- Add `function` field to `ChatMessageTool` to indicate the name of the function called.
- Added [RACE](https://github.com/UKGovernmentBEIS/inspect_evals/tree/main/src/inspect_evals/race-h/) benchmark.

## v0.3.24 (18 August 2024)

- Support for tool calling for Llama 3.1 models on Bedrock.
- Report JSON schema validation errors to model in tool response.
- Support for `strict` mode in OpenAI tool calls (update to v1.40.0 of `openai` package required).

## v0.3.23 (16 August 2024)

- Support for tool calling for Llama 3.1 models on Azure AI and CloudFlare.
- Increase default `max_tokens` from 1024 to 2048.
- Record individual sample reductions along with results for multi-epoch evals.
- Change default to not log base64 encoded versions of images, as this often resulted in extremely large log files (use `--log-images` to opt back in).
- Update to new Mistral API (v1.0.1 of `mistralai` is now required).
- Support for Llama 3.1 models on Amazon Bedrock
- Eliminate Bedrock dependency on anthropic package (unless using an Anthropic model).
- Improved resolution of AWS region for Bedrock (respecting already defined AWS_REGION and AWS_DEFAULT_REGION)
- Fix bug in match scorer whereby numeric values with periods aren't correctly recognized.
- Added [HumanEval](https://github.com/UKGovernmentBEIS/inspect_evals/tree/main/src/inspect_evals/humaneval), [WinoGrande](https://github.com/UKGovernmentBEIS/inspect_evals/tree/main/src/inspect_evals/winogrande) and [Drop](https://github.com/UKGovernmentBEIS/inspect_evals/tree/main/src/inspect_evals/drop) benchmarks.

## v0.3.22 (07 August 2024)

- Fix issue affecting results of `pass_at_{k}` score reducer.

## v0.3.21 (07 August 2024)

- Add `pass_at_{k}` score reducer to compute the probability of at least 1 correct sample given `k` epochs.
- Improved metrics `value_to_float` string conversion (handle numbers, "true", "false", etc.)
- Log viewer: Ctrl/Cmd+F to find text when running in VS Code.
- Set Claude default `max_tokens` to 4096
- Combine user and assistant messages for Vertex models.
- Warn when using the `name` parameter with task created from `@task` decorated function.
- Make sample `metadata` available in prompt, grading, and self-critique templates.
- Retry on several additional OpenAI errors (APIConnectionError | APITimeoutError | InternalServerError)
- Fix a regression which would cause the 'answer' to be improperly recorded when scoring a sample.

## v0.3.20 (03 August 2024)

- `Epochs` data type for specifying epochs and reducers together (deprecated `epochs_reducer` argument).
- Enable customisation of model generation cache dir via `INSPECT_CACHE_DIR` environment variable.
- Use doc comment description rather than `prompt` attribute of `@tool` for descriptions.
- Include examples section from doc comments in tool descriptions.
- Add `tool_with()` function for adapting tools to have varying names and parameter descriptions.
- Improve recording of `@task` arguments so that dynamically created tasks can be retried.
- Only print `eval-retry` message to terminal for filesystem based tasks.
- Enhance Python logger messages to capture more context from the log record.
- Fix an issue that could result in duplicate display of scorers in log view when using multiple epoch reducers.

## v0.3.19 (02 August 2024)

- [vLLM](https://inspect.aisi.org.uk/models.html#sec-vllm) model provider.
- [Groq](https://groq.com/) model provider.
- [Google Vertex](https://inspect.aisi.org.uk/models.html#google-vertex) model provider.
- [Reduce scores](https://inspect.aisi.org.uk/scorers.html##sec-reducing-epoch) in multi-epoch tasks before computing metrics (defaults to averaging sample values).
- Replace the use of the `bootstrap_std` metric with `stderr` for built in scorers (see [rationale](https://inspect.aisi.org.uk/scorers.html#stderr-note) for details).
- Option to write Python logger entries to an [external file](https://inspect.aisi.org.uk/log-viewer.html#sec-external-file).
- Rename `ToolEnvironment` to `SandboxEnvironment` and `tool_environment()` to `sandbox()` (moving the renamed types from `inspect_ai.tool` to `inspect_ai.util`). Existing symbols will continue to work but will print deprecation errors.
- Moved the `bash()`, `python()`, and `web_search()` functions from `inspect_ai.solver` to `inspect_ai.tool`.  Existing symbols will continue to work but will print deprecation errors.
- Enable parallel execution of tasks that share a working directory.
- Add `chdir` option to `@task` to opt-out of changing the working directory during task execution.
- Enable overriding of default safety settings for Google models.
- Use Python type annotations as the first source of type info for tool functions (fallback to docstrings only if necessary)
- Support for richer types (list, TypeDict, dataclass, Pydantic, etc.) in tool calling.
- Change `ToolInfo` parameters to be directly expressed in JSON Schema (making it much easier to pass them to model provider libraries).
- Validate tool call inputs using JSON Schema and report errors to the model.
- Gracefully handle tool calls that include only a single value (rather than a named dict of parameters).
- Support `tool_choice="any"` for OpenAI models (requires >= 1.24.0 of openai package).
- Make multiple tool calls in parallel. Parallel tool calls occur by default for OpenAI, Anthropic, Mistral, and Groq. You can disable this behavior for OpenAI and Groq with `--parallel-tool-calls false`.
- Invoke rate limit retry for OpenAI APITimeoutError (which they have recently begun returning a lot of more of as a result of httpx.ConnectTimeout, which is only 5 seconds by default.).
- Add `cwd` argument to `SandboxEnvironment.exec()`
- Use `tee` rather than `docker cp` for Docker sandbox environment implementation of `write_file()`.
- Handle duplicate tool call ids in Inspect View.
- Handle sorting sample ids of different types in Inspect View.
- Correctly resolve default model based on CLI --model argument.
- Fix issue with propagating API keys to Azure OpenAI provider.
- Add `azure` model arg for OpenAI provider to force binding (or not binding) to the Azure OpenAI back-end.
- Support for Llama 3 models with the Azure AI provider.
- Add `setup` field to `Sample` for providing a per-sample setup script.
- Score multiple choice questions without parsed answers as incorrect (rather than being an error). Llama 3 and 3.1 models especially often fail to yield an answer.
- Read JSON encoded `metadata` field from samples.
- Show task/display progress immediately (rather than waiting for connections to fill).
- Reduce foreground task contention for Inspect View history loading.
- Ability to host standalone version of Inspect View to view single log files.
- Throw `TimeoutError` if a call to `subprocess()` or `sandbox().exec()` times out (formerly a textual error was returned along with a non-zero exit code).
- Validate name passed to `example_dataset()` (and print available example dataset names).
- Resolve relative image paths within Dataset samples against the directory containing the dataset.
- Preserve `tool_error` text for Anthropic tool call responses.
- Fix issue with rate limit reporting being per task not per eval.
- Set maximum rate limit backoff time to 30 minutes
- Retry with exponential backoff for web_search Google provider.

## v0.3.18 (14 July 2024)

- [Multiple Scorers](https://inspect.aisi.org.uk/scorers.html#sec-multiple-scorers) are now supported for evaluation tasks.
- [Multiple Models](https://inspect.aisi.org.uk/parallelism.html#sec-multiple-models) can now be evaluated in parallel by passing a list of models to `eval()`.
- Add `api_key` to `get_model()` for explicitly specifying an API key for a model.
- Improved handling of very large (> 100MB) log files in Inspect View.
- Use `network_mode: none` for disabling networking by default in Docker tool environments.
- Shorten the default shutdown grace period for Docker container cleanup to 1 second.
- Allow sandbox environment providers to specify a default `max_samples` (set to 25 for the Docker provider).
- Prevent concurrent calls to `eval_async()` (unsafe because of need to change directories for tasks). Parallel task evaluation will instead be implemented as a top-level feature of `eval()` and `eval_async()`.
- Match scorers now return answers consistently even when there is no match.
- Relocate tool related types into a new top-level `inspect_ai.tool` module (previous imports still work fow now, but result in a runtime deprecation warning).
- Decouple tools entirely from solvers and task state (previously they had ways to interact with metadata, removing this coupling will enable tool use in lower level interactions with models). Accordingly, the `call_tools()` function now operates directly on messages rather than task state.
- Support token usage for Google models (Inspect now requires `google-generativeai` v0.5.3).

## v0.3.17 (25 June 2024)

- Optional increased control over the tool use loop via the `call_tools()` function and new `tool_calls` parameter for `generate()`.
- New `per_epoch` option for `CachePolicy` to allow caching to ignore epochs.
- Correctly handle `choices` and `files` when converting `Sample` images to base64.

## v0.3.16 (24 June 2024)

-   Various fixes for the use of Docker tool environments on Windows.
-   Ability to disable cleanup of tool environments via `--no-toolenv-cleanup`.
-   New `inspect toolenv cleanup` command for manually cleaning up tool environments.
-   `ToolError` exception type for explicitly raising tool errors to the model. Formerly, any exception would be surfaced as a tool error to the model. Now, the `ToolError` exception is required for reporting to the model (otherwise other exception types go through the call stack and result in an eval error).
-   Resolve `INSPECT_LOG_DIR` in `.env` file relative to `.env` file parent directory.
-   Use `-` for delimiting `--limit` ranges rather than `,`.
-   Use HF model device for generate (compatibility with multi-GPU).

## v0.3.15 (15 June 2024)

-   [Sandbox Environments](https://inspect.aisi.org.uk/sandboxing.html) for executing tool code in a sandbox.
-   [Caching](https://inspect.aisi.org.uk/caching.html) to reduce the number of model API calls made.
-   The `multiple_choice()` solver now has support for questions with multiple correct answers.
-   More fine grained handling of Claude `BadRequestError` (400) errors (which were formerly all treated as content moderation errors).
-   Filter out empty TextBlockParam when playing messages back to Claude.
-   Automatically combine Claude user messages that include tool content.
-   Revert to "auto" rather than "none" after forced tool call.
-   Provide `TaskState.tools` getter/setter (where the setter automatically syncs the system messages to the specified set of tools).
-   The `use_tools()` function now uses the `TaskState.tools` setter, so replaces the current set of tools entirely rather than appending to it.
-   Set `state.completed = False` when `max_messages` is reached.
-   Allow tools to be declared with no parameters.
-   Allow for null `bytes` field in `Logprobs` and `TopLogprobs`.
-   Support all Llama series models on Bedrock.
-   Added `truthfulqa` benchmark.
-   Added `intercode-ctf` example.

## v0.3.14 (04 June 2024)

-   Stream samples to the evaluation log as they are completed (subject to the new `--log-buffer` option). Always write completed samples in the case of an error or cancelled task.
-   New `"cancelled"` status in eval log for tasks interrupted with SIGINT (e.g. Ctrl-C). Logs are now written for cancellations (previously they were not).
-   Default `--max-samples` (maximum concurrent samples) to `--max-connections`, which will result in samples being more frequently completed and written to the log file.
-   For `eval_retry()`, copy previously completed samples in the log file being retried so that work is not unnecessarily repeated.
-   New `inspect eval-retry` command to retry a log file from a task that ended in error or cancellation.
-   New `retryable_eval_logs()` function and `--retryable` option for `inspect list logs` to query for tasks not yet completed within a log directory.
-   Add `shuffled` property to datasets to determine if they were shuffled.
-   Remove unused `extensions` argument from `list_eval_logs()`.

## v0.3.13 (31 May 2024)

-   Bugfix: Inspect view was not reliably updating when new evaluation logs were written.

## v0.3.12 (31 May 2024)

-   Bugfix: `results` was not defined when no scorer was provided resulting in an error being thrown. Fixed by setting `results = EvalResults()` when no scorer is provided.
-   Bugfix: The viewer was not properly handling samples without scores.

## v0.3.11 (30 May 2024)

-   Update to non-beta version of Anthropic tool use (remove legacy xml tools implementation).

## v0.3.10 (29 May 2024)

-   **BREAKING:** The `pattern` scorer has been modified to match against any (or all) regex match groups. This replaces the previous behaviour when there was more than one group, which would only match the second group.
-   Improved performance for Inspect View on very large datasets (virtualized sample list).
-   ToolChoice `any` option to indicate the model should use at least one tool (supported by Anthropic and Mistral, mapped to `auto` for OpenAI).
-   Tool calls can now return a simple scalar or `list[ContentText | ContentImage]`.
-   Support for updated Anthropic tools beta (tool_choice and image tool results).
-   Report tool_error back to model if it provides invalid JSON for tool calls arguments (formerly this halted the entire eval with an error).
-   New `max_samples` option to control how many samples are run in parallel (still defaults to running all samples in parallel).
-   Add `boolq.py` benchmark.
-   Add `piqa.py` benchmark.
-   View: Improved markdown rendering (properly escape reference links).
-   Improved typing for example_dataset function.
-   Setuptools entry point for loading custom model extensions.
-   Break optional `tuple` return out of `ToolResult` type.
-   Bugfix: always read original sample message(s) for `TaskState.input_text`.
-   Bugfix: remove write counter from log (could have resulted in incomplete/invalid logs propagating to the viewer).
-   Bugfix: handle task names that include spaces in log viewer.

## v0.3.9 (14 May 2024)

-   Add `ollama` local model provider.
-   Add `multi_scorer()` and `majority_vote()` functions for combining multiple scorers into a single score.
-   Add support for multiple model graders in `model_graded_qa()`.
-   Raise `TypeError` for solvers and scorers not declared as `async`.
-   Fallback to standard parse if `NaN` or `Inf` is encountered while reading log file header.
-   Remove deprecated support for matching partial model names (e.g. "gpt" or "claude").

## v0.3.8 (07 May 2024)

-   Exclude null config values from listings in log viewer.

## v0.3.7 (07 May 2024)

-   Add support for logprobs to HF provider, and create uniform API for other providers that support logprobs (Together and OpenAI).
-   Provide an option to merge assistant messages and use it for Anthropoic models (as they don't allow consecutive assistant messages).
-   Supporting infrastructure in Inspect CLI for VS Code extension (additional list and info commands).

## v0.3.6 (06 May 2024)

-   Show first log file immediately (don't wait for fetching metadata for other logs)
-   Add `--version` CLI arg and `inspect info version` command for interrogating version and runtime source path.
-   Fix: exclude `null` config values in output from `inspect info log-file`

## v0.3.5 (04 May 2024)

-   Fix issue with logs from S3 buckets in inspect view.
-   Add `sort()` method to `Dataset` (defaults to sorting by sample input length).
-   Improve tokenization for HF provider (left padding, attention mask, and allow for custom chat template)
-   Improve batching for HF provider (generate as soon as queue fills, thread safety for future.set_result).
-   Various improvements to documentation.

## v0.3.4 (01 May 2024)

-   `write_eval_log()` now ignores unserializable objects in metadata fields.
-   `read_eval_log()` now takes a `str` or `FileInfo` (for compatibility w/ list returned from `list_eval_logs()`).
-   Registry name looks are now case sensitive (fixes issue w/ loading tasks w/ mixed case names).
-   Resiliency to Python syntax errors that occur when enumerating tasks in a directory.
-   Do not throw error if unable to parse or load `.ipynb` file due to lack of dependencies (e.g. `nbformat`).
-   Various additions to log viewer display (log file name, dataset/scorer in listing, filter by complex score types).
-   Improvements to markdown rendering in log viewer (don't render intraword underscores, escape html tags).

## v0.3.3 (28 April 2024)

-   `inspect view` command for viewing eval log files.
-   `Score` now has an optional `answer` field, which denotes the answer text extracted from model output.
-   Accuracy metrics now take an optional `ValueToFloat` function for customising how textual values mapped to float.
-   Made `model_graded_qa` more flexible with separate `instruction` template and `grade_pattern`, as well providing `partial_credit` as an option.
-   Modify the default templates for `chain_of_thought()` and `self_critique()` to instruct the model to reply with `ANSWER: $ANSWER` at the end on its own line.
-   Improved numeric extraction for `match(numeric=True)` (better currency and decimal handling).
-   Improve `answer()` patterns so that they detect letter and word answers both within and at the end of model output.
-   `Plan` now has an optional `cleanup` function which can be used to free per-sample resources (e.g. Docker containers) even in the case of an evaluation error.
-   Add `Dataset.filter` method for filtering samples using a predicate.
-   `Dataset` slices (e.g. `dataset[0:100]`) now return a `Dataset` rather than `list[Sample]`.
-   Relative path to `INSPECT_LOG_DIR` in `.env` file is now correctly resolved for execution within subdirectories.
-   `inspect list tasks` and `list_tasks()` now only parse source files (rather than loading them), ensuring that it is fast even for task files that have non-trivial global initialisation.
-   `inspect list logs` and `list_eval_logs()` now enumerate log files recursively by default, and only enumerate json files that match log file naming conventions.
-   Provide `header_only` option for `read_eval_log()` and `inspect info log-file` for bypassing the potentially expensive reading of samples.
-   Provide `filter` option for `list_eval_logs()` to filter based on log file header info (i.e. anything but samples).
-   Added `__main__.py` entry point for invocation via `python3 -m inspect_ai`.
-   Removed prompt and callable from model `ToolDef` (renamed to `ToolInfo`).
-   Fix issue with accesses of `completion` property on `ModelOutput` with no choices.

## v0.3.2 (21 April 2024)

-   Initial release.<|MERGE_RESOLUTION|>--- conflicted
+++ resolved
@@ -1,11 +1,8 @@
 ## Unreleased
 
 - OpenAI: Use `responses_store=false` by default (handling reasoning via the "reasoning.encrypted_content" include option).
-<<<<<<< HEAD
 - OpenAI: Don't include "metadata" extra body parameter when `responses_store` is False.
-=======
 - Anthropic: Increase default `max_tokens` to 32,000 for Claude 4 models.
->>>>>>> c62caa53
 - OpenRouter: Classify `JSONDecodeError` as a retry-able infrastructure error.
 - Remove Goodfire model provider (as the goodfire package has been archived/deprecated).
 - Inspect View: Display copy button for model events api request and response JSON.
