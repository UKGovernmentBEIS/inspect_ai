# Changelog

## Unreleased

<<<<<<< HEAD
- Change default to not log base64 encoded versions of images, as this often resulted in extremely large log files (use `--log-images` to opt back in).
=======
- Update to new Mistral API (v1.0.1 of `mistralai` is now required).
>>>>>>> fcba5791
- Fix bug in match scorer whereby numeric values with periods aren't correctly recognized.
- Eliminate Bedrock dependency on anthropic package (unless using an Anthropic model).
- Improved resolution of AWS region for Bedrock (respecting already defined AWS_REGION and AWS_DEFAULT_REGION)

## v0.3.21 (07 August 2024)

- Add `pass_at_{k}` score reducer to compute the probability of at least 1 correct sample given `k` epochs.
- Improved metrics `value_to_float` string conversion (handle numbers, "true", "false", etc.)
- Log viewer: Ctrl/Cmd+F to find text when running in VS Code.
- Set Claude default `max_tokens` to 4096
- Combine user and assistant messages for Vertex models.
- Warn when using the `name` parameter with task created from `@task` decorated function.
- Make sample `metadata` available in prompt, grading, and self-criqique templates.
- Retry on several additional OpenAI errors (APIConnectionError | APITimeoutError | InternalServerError)
- Fix a regression which would cause the 'answer' to be improperly recorded when scoring a sample.

## v0.3.20 (03 August 2024)

- `Epochs` data type for specifying epochs and reducers together (deprecated `epochs_reducer` argument). 
- Enable customisation of model generation cache dir via `INSPECT_CACHE_DIR` environment variable.
- Use doc comment description rather than `prompt` attribute of `@tool` for descriptions.
- Include examples section from doc comments in tool descriptions.
- Add `tool_with()` function for adapting tools to have varying names and parameter descriptions.
- Improve recording of `@task` arguments so that dynamically created tasks can be retried.
- Only print `eval-retry` message to terminal for filesystem based tasks.
- Enhance Python logger messages to capture more context from the log record.
- Fix an issue that could result in duplicate display of scorers in log view when using multiple epoch reducers.

## v0.3.19 (02 August 2024)

- [vLLM](https://inspect.ai-safety-institute.org.uk/models.html#sec-vllm) model provider.
- [Groq](https://groq.com/) model provider.
- [Google Vertex](https://inspect.ai-safety-institute.org.uk/models.html#google-vertex) model provider.
- [Reduce scores](https://inspect.ai-safety-institute.org.uk/scorers.html##sec-reducing-epoch) in multi-epoch tasks before computing metrics (defaults to averaging sample values).
- Replace the use of the `bootstrap_std` metric with `stderr` for built in scorers (see [rationale](https://inspect.ai-safety-institute.org.uk/scorers.html#stderr-note) for details).
- Option to write Python logger entries to an [external file](https://inspect.ai-safety-institute.org.uk/log-viewer.html#sec-external-file).
- Rename `ToolEnvironment` to `SandboxEnvironment` and `tool_environment()` to `sandbox()` (moving the renamed types from `inspect_ai.tool` to `inspect_ai.util`). Existing symbols will continue to work but will print deprecation errors.
- Moved the `bash()`, `python()`, and `web_search()` functions from `inspect_ai.solver` to `inspect_ai.tool`.  Existing symbols will continue to work but will print deprecation errors.
- Enable parallel execution of tasks that share a working directory.
- Add `chdir` option to `@task` to opt-out of changing the working directory during task execution.
- Enable overriding of default safety settings for Google models.
- Use Python type annotations as the first source of type info for tool functions (fallback to docstrings only if necessary)
- Support for richer types (list, TypeDict, dataclass, Pydantic, etc.) in tool calling.
- Change `ToolInfo` parameters to be directly expressed in JSON Schema (making it much easier to pass them to model provider libraries).
- Validate tool call inputs using JSON Schema and report errors to the model.
- Gracefully handle tool calls that include only a single value (rather than a named dict of parameters).
- Support `tool_choice="any"` for OpenAI models (requires >= 1.24.0 of openai package).
- Make multiple tool calls in parallel. Parallel tool calls occur by default for OpenAI, Anthropic, Mistral, and Groq. You can disable this behavior for OpenAI and Groq with `--parallel-tool-calls false`.
- Invoke rate limit retry for OpenAI APITimeoutError (which they have recently begun returning a lot of more of as a result of httpx.ConnectTimeout, which is only 5 seconds by default.).
- Add `cwd` argument to `SandboxEnvironment.exec()`
- Use `tee` rather than `docker cp` for Docker sandbox environment implementation of `write_file()`.
- Handle duplicate tool call ids in Inspect View.
- Handle sorting sample ids of different types in Inspect View.
- Correctly resolve default model based on CLI --model argument.
- Fix issue with propagating API keys to Azure OpenAI provider.
- Add `azure` model arg for OpenAI provider to force binding (or not binding) to the Azure OpenAI back-end.
- Support for Llama 3 models with the Azure AI provider.
- Add `setup` field to `Sample` for providing a per-sample setup script.
- Score multiple choice questions without parsed answers as incorrect (rather than being an error). Llama 3 and 3.1 models especially often fail to yield an answer.
- Read JSON encoded `metadata` field from samples.
- Show task/display progress immediately (rather than waiting for connections to fill).
- Reduce foreground task contention for Inspect View history loading.
- Ability to host standalone version of Inspect View to view single log files.
- Throw `TimeoutError` if a call to `subprocess()` or `sandbox().exec()` times out (formerly a textual error was returned along with a non-zero exit code).
- Validate name passed to `example_dataset()` (and print available example dataset names).
- Resolve relative image paths within Dataset samples against the directory containing the dataset.
- Preserve `tool_error` text for Anthropic tool call responses.
- Fix issue with rate limit reporting being per task not per eval.
- Set maximum rate limit backoff time to 30 minutes
- Retry with exponential backoff for web_search Google provider.



## v0.3.18 (14 July 2024)

- [Multiple Scorers](https://inspect.ai-safety-institute.org.uk/scorers.html#sec-multiple-scorers) are now supported for evaluation tasks.
- [Multiple Models](https://inspect.ai-safety-institute.org.uk/parallelism.html#sec-multiple-models) can now be evaluated in parallel by passing a list of models to `eval()`.
- Add `api_key` to `get_model()` for explicitly specifying an API key for a model.
- Improved handling of very large (> 100MB) log files in Inspect View.
- Use `network_mode: none` for disabling networking by default in Docker tool environments.
- Shorten the default shutdown grace period for Docker container cleanup to 1 second.
- Allow sandbox environent providers to specify a default `max_samples` (set to 25 for the Docker provider).
- Prevent concurrent calls to `eval_async()` (unsafe because of need to change directories for tasks). Parallel task evaluation will instead be implemented as a top-level feature of `eval()` and `eval_async()`.
- Match scorers now return answers consistently even when there is no match.
- Relocate tool related types into a new top-level `inspect_ai.tool` module (previous imports still work fow now, but result in a runtime deprecation warning).
- Decouple tools entirely from solvers and task state (previously they had ways to interact with metadata, removing this coupling will enable tool use in lower level interactions with models). Accordingly, the `call_tools()` function now operates directly on messages rather than task state.
- Support token usage for Google models (Inspect now requires `google-generativeai` v0.5.3).

## v0.3.17 (25 June 2024)

- Optional increased control over the tool use loop via the `call_tools()` function and new `tool_calls` parameter for `generate()`.
- New `per_epoch` option for `CachePolicy` to allow caching to ignore epochs.
- Correctly handle `choices` and `files` when converting `Sample` images to base64. 

## v0.3.16 (24 June 2024)

-   Various fixes for the use of Docker tool environments on Windows.
-   Ability to disable cleanup of tool environments via `--no-toolenv-cleanup`.
-   New `inspect toolenv cleanup` command for manually cleaning up tool environments.
-   `ToolError` exception type for explicitly raising tool errors to the model. Formerly, any exception would be surfaced as a tool error to the model. Now, the `ToolError` exception is required for reporting to the model (otherwise other exception types go through the call stack and result in an eval error).
-   Resolve `INSPECT_LOG_DIR` in `.env` file relative to `.env` file parent directory.
-   Use `-` for delimiting `--limit` ranges rather than `,`.
-   Use HF model device for generate (compatibility with multi-GPU).

## v0.3.15 (15 June 2024)

-   [Sandbox Environments](https://inspect.ai-safety-institute.org.uk/agents.html#sec-sandbox-environments) for executing tool code in a sandbox.
-   [Caching](https://inspect.ai-safety-institute.org.uk/caching.html) to reduce the number of model API calls made.
-   The `multiple_choice()` solver now has support for questions with multiple correct answers.
-   More fine grained handling of Claude `BadRequestError` (400) errors (which were formerly all treated as content moderation errors).
-   Filter out empty TextBlockParam when playing messages back to Claude.
-   Automatically combine Claude user messages that include tool content.
-   Revert to "auto" rather than "none" after forced tool call.
-   Provide `TaskState.tools` getter/setter (where the setter automatically syncs the system messages to the specified set of tools).
-   The `use_tools()` function now uses the `TaskState.tools` setter, so replaces the current set of tools entirely rather than appending to it.
-   Set `state.completed = False` when `max_messages` is reached.
-   Allow tools to be declared with no parameters.
-   Allow for null `bytes` field in `Logprobs` and `TopLogprobs`.
-   Support all Llama series models on Bedrock.
-   Added `truthfulqa` benchmark.
-   Added `intercode-ctf` example.

## v0.3.14 (04 June 2024)

-   Stream samples to the evaluation log as they are completed (subject to the new `--log-buffer` option). Always write completed samples in the case of an error or cancelled task.
-   New `"cancelled"` status in eval log for tasks interrupted with SIGINT (e.g. Ctrl-C). Logs are now written for cancellations (previously they were not).
-   Default `--max-samples` (maximum concurrent samples) to `--max-connections`, which will result in samples being more frequently completed and written to the log file.
-   For `eval_retry()`, copy previously completed samples in the log file being retried so that work is not unnecessarily repeated.
-   New `inspect eval-retry` command to retry a log file from a task that ended in error or cancellation.
-   New `retryable_eval_logs()` function and `--retryable` option for `inspect list logs` to query for tasks not yet completed within a log directory.
-   Add `shuffled` property to datasets to determine if they were shuffled.
-   Remove unused `extensions` argument from `list_eval_logs()`.

## v0.3.13 (31 May 2024)

-   Bugfix: Inspect view was not reliably updating when new evaluation logs were written.

## v0.3.12 (31 May 2024)

-   Bugfix: `results` was not defined when no scorer was provided resulting in an error being thrown. Fixed by setting `results = EvalResults()` when no scorer is provided.
-   Bugfix: The viewer was not properly handling samples without scores.

## v0.3.11 (30 May 2024)

-   Update to non-beta version of Anthropic tool use (remove legacy xml tools implementation).

## v0.3.10 (29 May 2024)

-   **BREAKING:** The `pattern` scorer has been modified to match against any (or all) regex match groups. This replaces the previous behaviour when there was more than one group, which would only match the second group.
-   Improved performance for Inspect View on very large datasets (virtualized sample list).
-   ToolChoice `any` option to indicate the model should use at least one tool (supported by Anthropic and Mistral, mapped to `auto` for OpenAI).
-   Tool calls can now return a simple scalar or `list[ContentText | ContentImage]`.
-   Support for updated Anthropic tools beta (tool_choice and image tool results).
-   Report tool_error back to model if it provides invalid JSON for tool calls arguments (formerly this halted the entire eval with an error).
-   New `max_samples` option to control how many samples are run in parallel (still defaults to running all samples in parallel).
-   Add `boolq.py` benchmark.
-   Add `piqa.py` benchmark.
-   View: Improved markdown rendering (properly escape reference links).
-   Improved typing for example_dataset function.
-   Setuptools entry point for loading custom model extensions.
-   Break optional `tuple` return out of `ToolResult` type.
-   Bugfix: always read original sample message(s) for `TaskState.input_text`.
-   Bugfix: remove write counter from log (could have resulted in incomplete/invalid logs propagating to the viewer).
-   Bugfix: handle task names that include spaces in log viewer.

## v0.3.9 (14 May 2024)

-   Add `ollama` local model provider.
-   Add `multi_scorer()` and `majority_vote()` functions for combining multiple scorers into a single score.
-   Add support for multiple model graders in `model_graded_qa()`.
-   Raise `TypeError` for solvers and scorers not declared as `async`.
-   Fallback to standard parase if `NaN` or `Inf` is encountered while reading log file header.
-   Remove deprecated support for matching partial model names (e.g. "gpt" or "claude").

## v0.3.8 (07 May 2024)

-   Exclude null config values from listings in log viewer.

## v0.3.7 (07 May 2024)

-   Add support for logprobs to HF provider, and create uniform API for other providers that support logprobs (Together and OpenAI).
-   Provide an option to merge assistant messages and use it for Anthropoic models (as they don't allow consecutive assistant messages).
-   Supporting infrastructure in Inspect CLI for VS Code extension (additional list and info commands).

## v0.3.6 (06 May 2024)

-   Show first log file immediately (don't wait for fetching metadata for other logs)
-   Add `--version` CLI arg and `inspect info version` command for interrogating version and runtime source path.
-   Fix: exclude `null` config values in output from `inspect info log-file`

## v0.3.5 (04 May 2024)

-   Fix issue with logs from S3 buckets in inspect view.
-   Add `sort()` method to `Dataset` (defaults to sorting by sample input length).
-   Improve tokenization for HF provider (left padding, attention mask, and allow for custom chat template)
-   Improve batching for HF provider (generate as soon as queue fills, thread safety for future.set_result).
-   Various improvements to documentation.

## v0.3.4 (01 May 2024)

-   `write_eval_log()` now ignores unserializable objects in metadata fields.
-   `read_eval_log()` now takes a `str` or `FileInfo` (for compatibility w/ list returned from `list_eval_logs()`).
-   Registry name looks are now case sensitive (fixes issue w/ loading tasks w/ mixed case names).
-   Resiliancy to Python syntax errors that occur when enumerating tasks in a directory.
-   Do not throw error if unable to parse or load `.ipynb` file due to lack of dependencies (e.g. `nbformat`).
-   Various additions to log viewer display (log file name, dataset/scorer in listing, filter by complex score types).
-   Improvements to markdown rendering in log viewer (don't render intraword underscores, escape html tags).

## v0.3.3 (28 April 2024)

-   `inspect view` command for viewing eval log files.
-   `Score` now has an optional `answer` field, which denotes the answer text extracted from model output.
-   Accuracy metrics now take an optional `ValueToFloat` function for customising how textual values mapped to float.
-   Made `model_graded_qa` more flexible with separate `instruction` template and `grade_pattern`, as well providing `partial_credit` as an option.
-   Modify the default templates for `chain_of_thought()` and `self_critique()` to instruct the model to reply with `ANSWER: $ANSWER` at the end on its own line.
-   Improved numeric extraction for `match(numeric=True)` (better currency and decimal handling).
-   Improve `answer()` patterns so that they detect letter and word answers both within and at the end of model output.
-   `Plan` now has an optional `cleanup` function which can be used to free per-sample resources (e.g. Docker containers) even in the case of an evaluation error.
-   Add `Dataset.filter` method for filtering samples using a predicate.
-   `Dataset` slices (e.g. `dataset[0:100]`) now return a `Dataset` rather than `list[Sample]`.
-   Relative path to `INSPECT_LOG_DIR` in `.env` file is now correctly resolved for execution within subdirectories.
-   `inspect list tasks` and `list_tasks()` now only parse source files (rather than loading them), ensuring that it is fast even for task files that have non-trivial global initialisation.
-   `inspect list logs` and `list_eval_logs()` now enumerate log files recursively by default, and only enumerate json files that match log file naming conventions.
-   Provide `header_only` option for `read_eval_log()` and `inspect info log-file` for bypassing the potentially expensive reading of samples.
-   Provide `filter` option for `list_eval_logs()` to filter based on log file header info (i.e. anything but samples).
-   Added `__main__.py` entry point for invocation via `python3 -m inspect_ai`.
-   Removed prompt and callable from model `ToolDef` (renamed to `ToolInfo`).
-   Fix issue with accesses of `completion` property on `ModelOutput` with no choices.

## v0.3.2 (21 April 2024)

-   Initial release.<|MERGE_RESOLUTION|>--- conflicted
+++ resolved
@@ -2,11 +2,8 @@
 
 ## Unreleased
 
-<<<<<<< HEAD
 - Change default to not log base64 encoded versions of images, as this often resulted in extremely large log files (use `--log-images` to opt back in).
-=======
 - Update to new Mistral API (v1.0.1 of `mistralai` is now required).
->>>>>>> fcba5791
 - Fix bug in match scorer whereby numeric values with periods aren't correctly recognized.
 - Eliminate Bedrock dependency on anthropic package (unless using an Anthropic model).
 - Improved resolution of AWS region for Bedrock (respecting already defined AWS_REGION and AWS_DEFAULT_REGION)
