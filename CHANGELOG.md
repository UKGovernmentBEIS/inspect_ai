--- conflicted
+++ resolved
@@ -10,10 +10,7 @@
 - Human CLI Agent: Ability to add custom instructions and .bashrc commands to agent shell.
 - Properly handle working time reporting for overlapping coroutines waiting on semaphores.
 - Eval Logs: Support reading from `IO[bytes]` via `read_eval_log()`.
-<<<<<<< HEAD
 - Eval Logs: Implement atomic write pattern to prevent corruption when disk fills or write is interrupted.
-=======
->>>>>>> 53920d9c
 - Inspect View: Properly display dict scores in sample list.
 - Inspect View: Improve display of Codex `shell_command` tool calls.
 
