--- conflicted
+++ resolved
@@ -1,14 +1,12 @@
-<<<<<<< HEAD
-## v0.3.74 (15 March 2025)
-
-- Bugfix: Exclude chat message `id` from cache key (fixes regression in model output caching).
-=======
 ## Unreleased
 
 - Model API: Specifying a default model (e.g. `--model`) is no longer required (as some evals have no model or use `get_model()` for model access).
 - Tasks can now directly specify a `model`, and model is no longer a required axis for parallel tasks.
 - Eval Set: Improved parallelisation in scheduler (all pending tasks are now run together rather than in model groups).
->>>>>>> efcd6237
+
+## v0.3.74 (15 March 2025)
+
+- Bugfix: Exclude chat message `id` from cache key (fixes regression in model output caching).
 
 ## v0.3.73 (14 March 2025)
 
