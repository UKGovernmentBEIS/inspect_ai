<<<<<<< HEAD
## v0.3.90 (21 April 2025)

- Inspect View: Collapse user messages after 15 lines by default.
- Inspect View: Improved spacing between transcript events.
- Bugfix: Prevent duplicate sample init events in transcript.
- Bugfix: Properly collapse initialization events in the transcript.
- Bugfix: Properly pre-wrap source code in the transcript.
=======
## Unreleased

- Support for using tools from [Model Context Protocol](https://inspect.aisi.org.uk/tools-mcp.html) providers.
- New [retry_on_error](https://inspect.aisi.org.uk/errors-and-limits.html#sample-retries) option to enable sample level retry of errors (retries occur immediately rather than waiting until the next full eval retry).
- Model API: `ToolSource` for dynamic tools inputs (can be used in calls to `model.generate()` and `execute_tools()`)
- OpenAI: Responses API is now used by default for all reasoning models.
- OpenAI: [reasoning_summary](https://inspect.aisi.org.uk/reasoning.html#reasoning-history) generation option for reasoning models.
- OpenAI: New `responses_store` model argument to control whether the `store` option is enabled (it is enabled by default for reasoning models to support reasoning playback).
- OpenAI: Support for [flex processing](https://inspect.aisi.org.uk/providers.html#flex-processing), which provides lower inference costs in exchange for slower response times and occasional resource unavailability (added in v1.75.0, which is now required).
- Google: Support for `reasoning_tokens` option for Gemini 2.5 models.
- Grok: Support for `reasoning_effort` option and capturing reasoning content.
- OpenRouter: Forward `reasoning_effort` and `reasoning_tokens` to `reasoning` field.
- ReAct Agent: Ability to fully repleace the default `submit()` tool.
- Human Agent: Added `user` parameter for running the human agent cli as a given user.
- Scoring: Support for multimodal inputs to `model_graded_qa()` and `model_graded_fact()`.
- Scoring: Handle parsing unicode fractions when evaluating numeric input for `match()` scorer.
- Scoring: Add `sample_metadata_as()` method to `SampleScore`.
- Sandbox API: Added `user` parameter to `connection()` method for getting connection details for a given user.
- Docker: Support sample metadata interpolation for image names in compose files. 
- Tool calling: Support for additional types (`datetime`, `date`, `time`, and `Set`)
- Log API: Functions for reading/writing eval logs can now take a `Path`.
- Error handling: Added `--traceback-locals` CLI option to print values of local variables in tracebacks.
- Error handling: Fully unwrap inner errors from exception groups for reporting.
- Inspect View: Support for viewing logs in Google Cloud Storage (gc://).
- Inspect View: Improved display of reasoning blocks.
- Inspect View: Add support for linking to logs, specific log tabs, individual samples, and sample tabs within samples.
- Inspect View: Collapse sample init view by default.
- Documentation: Update tutorial to use HuggingFaceH4/MATH-500 as math dataset.
- Documetnation: Add scorer.py example that uses the expression_equivalence custom scorer from the tutorial.
- Bugfix: Correct parsing of `CUDA_VISIBLE_DEVICES` environment variable for vLLM provider
- Bugfix: Prevent duplicate `SampleInitEvent` from entering transcript.

>>>>>>> 273737d7

## v0.3.89 (17 April 2025)

- [Model Roles](https://inspect.aisi.org.uk/models.html#model-roles) for creating aliases to models used in a task (e.g. "grader", "red_team", "blue_team", etc.)
- New [openai-api](https://inspect.aisi.org.uk/providers.html#openai-api) model provider for interfacing with arbitrary services that have Open AI API compatible endpoints.
- ReAct Agent: [truncation](https://inspect.aisi.org.uk/agents.html#truncation) option to trim conversation messages when the model context window is exceeded.
- ReAct Agent: Improve default `on_continue` message, including using a dynamic name for the submit tool.
- Agent Bridge: Add `metadata` field to bridge input for backward compatibility with solver-based bridge.
- Added `default` argument to `get_model()` to explicitly specify a fallback model if the specified model isn't found.
- Approval: Approvers now take `history` argument (rather than `TaskState`) to better handle agent conversation state.
- Anthropic: Update string matching to correctly handle BadRequestErrors related to prompt + max_tokens being too long.
- Google: Return "(no content)" when a generate call results in no completion choices.
- CloudFlare: Use OpenAI compatible REST endpoint for interface to models.
- Azure AI: Use `2025-03-01-preview` as default API version if none explicitly specified.
- Model API: `trim_messages()` function for pruning messages to fit within model context windows.
- Model API: Improved detection of context window overflow for Grok, Groq, and CloudFlare.
- Task Display: Show both provider and model name when concurrency context is not shared across all models for a given provider.
- Registry: Exported `registry_create()` function for dynamic creation of registry objects (e.g. `@task`, `@solver`, etc.).
- Remove `chdir` option from `@task` (tasks can no longer change their working directory during execution).
- `INSPECT_EVAL_LOG_FILE_PATTERN` environment variable for setting the eval log file pattern.
- Bugfix: Eval retry now works correctly for models with a service prefix (e.g. `openai/azure/model-name`).
- Bugfix: Correctly resolve approvers in the same source file as tasks. 
- Bugfix: Ensure agent decorator resolves string annotations from `__future__` as needed.
- Bugfix: Correctly handle string `dict` keys that are numeric in store diffs.

## v0.3.88 (11 April 2025)

- Tools: Restore formerly required (but now deprecated) `type` field to `ToolCall`.
- Approval: Raise operator limit exceeded error for tool approval termination action.
- Anthropic: Don't include side count of `reasoning_tokens` in `total_tokens` (they are already included).
- Anthropic: Update string matching to correctly handle BadRequestErrors related to prompts being too long.

## v0.3.87 (10 April 2025)

- Eval: Fix an error when attempting to display realtime metrics for an evaluation.
- Log Viewer: Fix an error when displaying a running log with a null metric value.

## v0.3.86 (09 April 2025)

- Open AI: Treat `UnprocessableEntityError` as bad request so we can include the request payload in the error message.
- Eval Retry: Correctly restore model-specific generation config on retry.
- Inspect View: Resolve sample attachments before including in realtime event stream.
- Bugfix: Properly handle special characters in IDs during event database cleanup.

## v0.3.85 (08 April 2025)

- Remove support for `goodfire` model provider (dependency conflicts).
- React Agent: Enable specification of `description` without `name`.

## v0.3.84 (07 April 2025)

- Bugfix: Suppress link click behavior in vscode links.

## v0.3.83 (07 April 2025)

- Inspect View: [Live updates](https://inspect.aisi.org.uk/log-viewer.html#live-view) to running evaluation logs.
- [Agent](https://inspect.aisi.org.uk/agents.html) protocol and [inspect_ai.agent](https://inspect.aisi.org.uk/reference/inspect_ai.agent.html) module with new system for creating, composing, and executing agents.
- Scoring: New [grouped()](https://inspect.aisi.org.uk/scoring.html#metric-grouping) metric wrapper function, which applies a given metric to subgroups of samples defined by a key in sample metadata.
- Basic Agent: New `submit_append` option to append the submit tool output to the completion rather than replacing the completion (note that the new `react()` agent appends by default).
- Model API: New [execute_tools()](https://inspect.aisi.org.uk/reference/inspect_ai.model.html#execute_tools) function (replaces deprecated `call_tools()` function) which handles agent handoffs that occur during tool calling.
- Model API: `generate_loop()` method for calling generate with a tool use loop.
- Model API: Provide optional sync context manager for `Model` (works only with providers that don't require an async close).
- Anthropic: Add support for `tool_choice="none"` (added in v0.49.0, which is now required).
- Together AI: Updated `logprobs` to pass `1` rather than `True` (protocol change).
- Tools: `bash_session()` and `web_browser()` now create a distinct sandbox process each time they are instantiated.
- Computer Tool: Support for use of the native Open AI computer tool (available in the model `openai/computer-use-preview`)
- Task API: `task_with()` and `tool_with()` no longer copy the input task or tool (rather, they modify it in place and return it).
- Eval Set: Resolve tasks before each pass (ensure that each pass runs against an entirely new task instance).
- Eval Retry: Ability to retry any task in the registry, even if it has a custom `name` (save `registry_name` separately).
- Human Agent: Start task with clock paused and then automatically start it on container logins.
- Typed Store: `instance` option for `store_as()` for using multiple instances of a `StoreModel` within a sample.
- Typed Store: Raise error if attempting to embed a `StoreModel` within another `StoreModel`.
- Sandbox: New `sandbox_default()` context manager for temporarily changing the default sandbox.
- Docker: `write_file()` function now gracefully handles larger input file sizes (was failing on files > 2MB).
- Docker: Prevent low timeout values (e.g. 1 second) from disabling timeout entirely when they are retried.
- Display: Print warnings after task summaries for improved visibility.
- Inspect View: Fallback to content range request if inital HEAD request fails.
- Inspect View: Improve error message when view bundles are server from incompatible servers.
- Inspect View: Render messages in `user` and `assistant` solver events.
- Inspect View: Improved support for display of nested arrays.
- Inspect View: Improved rendering of complex scores and metrics.
- Inspect View: Properly handle filtering of dictionary scores.
- Inspect View: Render math in model input and output using katex.
- Inspect View: Improve sample score rendering (single scoring tab with scores rendered in a table).
- Inspect View: Improve sample count display in sample list footer.
- Inspect View: Properly refresh running evals when restoring from being backgrounded.
- Bugfix: Support for calling the `score()` function within Jupyter notebooks.
- Bugfix: Handle process lookup errors that can occur during timeout race conditions.
- Bugfix: Correctly capture and return logs from `eval()` when a cancellation occurs.
- Bugfix: Correctly handle custom `api_version` model argument for OpenAI on Azure.
- Bugfix: Correct handling for `None` passed to tool call by model for optional parameters.
- Bugfix: Cleanup automatically created `.compose.yml` when not in working directory.
- Bugfix: Prevent exception when navigating to sample that no longer exists in running samples display.

## v0.3.82 (02 April 2025)

- Bugfix: Correct handling of backward compatiblity for inspect-web-browser-tool image.
- Bugfix: Eval now properly exits when `max_tasks` is greater than total tasks

## v0.3.81 (30 March 2025)

- Requirements: Temporarily upper-bound `rich` to < 14.0.0 to workaround issue.

## v0.3.80 (30 March 2025)

- Google: Compatibility with httpx client in `google-genai` >= 1.8.0 (which is now required).
- Mistral: Compatibility with tool call schema for `mistralai` >= v1.6.0 (which is now required).
- Inspect View: Correctly parse NaN values (use JSON5 for all JSON parsing)

## v0.3.79 (26 March 2025)

- Google: Compatibility with v1.7 of google-genai package (create client per-generate request)
- Bugfix: Properly record scorer and metrics when there are multiple tasks run in an eval.

## v0.3.78 (25 March 2025)

- OpenAI: Ensure that assistant messages always have the `msg_` prefix in responses API.

## v0.3.77 (25 March 2025)

- New [think()](https://inspect.aisi.org.uk/tools-standard.html#sec-think) tool that provides models with the ability to include an additional thinking step.
- OpenAI: Support for the new [Responses API](https://inspect.ai-safety-institute.org.uk/providers.html#responses-api) and [o1-pro](https://platform.openai.com/docs/models/o1-pro) models.
- OpenAI: Remove base64-encoded audio content from API call JSON in ModelEvent.
- AzureAI: Support for use of native [OpenAI](https://inspect.ai-safety-institute.org.uk/providers.html#openai-on-azure) and [Mistral](https://inspect.ai-safety-institute.org.uk/providers.html#mistral-on-azure-ai) clients using service qualifiers (e.g. `openai/azure/gpt-4o-mini` or `mistral/azure/Mistral-Large-2411`). 
- OpenRouter: Handle "error" field in response object and retry for empty responses.
- Added `--metadata` option to eval for associating metadata with eval runs.
- Task display: Show reasoning tokens for models that report them.
- Anthropic: Include reasoning tokens in computation of total tokens
- Inspect View: Properly wrap tool input for non-code inputs like `think`.

## v0.3.76 (23 March 2025)

- [bash_session()](https://inspect.ai-safety-institute.org.uk/tools-standard.html#sec-bash-session) tool for creating a stateful bash shell that retains its state across calls from the model.
- [text_editor()](https://inspect.ai-safety-institute.org.uk/tools-standard.html#sec-text-editor) tool which enables viewing, creating and editing text files.
- Structured Output: Properly handle Pydantic BaseModel that contains other BaseModel definitions in its schema.
- OpenAI: Support for .wav files in audio inputs for gpt-4o-audio-preview.
- OpenAI: Strip 'azure' prefix from model_name so that model type checks all work correctly.
- OpenAI: Don't send `reasoning_effort` parameter to o1-preview (as it is not supported).
- Inspect View: Fix error sorting numeric or categorical score results.
- Inspect View: Properly wrap model API call text in the transcript.
- Bugfix: Only initialise display in eval_set if it wasn't initialised from the CLI
- Bugfix: Set the global log level based on the specified Inspect log level.
- Bugfix: Resolve issue when deserialising a SubtaskEvent from a log file which does not have a completed time.
- Bugfix: Fix unnecessary warnings about task arguments.
- Bugfix: When a task does not take a kwargs argument, only warn if the provided argument is not valid.

## v0.3.75 (18 March 2025)

- Model API: Specifying a default model (e.g. `--model`) is no longer required (as some evals have no model or use `get_model()` for model access).
- Tasks can now directly specify a `model`, and model is no longer a required axis for parallel tasks.
- Eval Set: Improved parallelisation in scheduler (all pending tasks are now run together rather than in model groups).
- Don't generate `id` for `ChatMessage` when deserialising (`id` is now `str | None` and is only populated when messages are directly created).
- Log: Support for zip64 extensions required to read some log files that are larger than 4GB.
- Anthropic: Provide `reasoning_tokens` for standard thinking blocks (redacted thinking not counted).
- Google: Improve checking of `APIError` status codes for retry.
- CLI: Added `--env` option for defining environment variables for the duration of the `inspect` process.
- Inspect View: Fix issue generating diffs for nested arrays.
- Inspect View: Fix layout issue with sample error display in sample detail summary.
- Inspect View: Better support large eval files (in excess of 4GB).
- Inspect View: Correctly display 'None' when passed in tool calls.
- Inspect View: Fix 'Access Denied' error when using `inspect view` and viewing the log in a browser.
- Bugfix: Properly handle nested Pydantic models when reading typed store (`store_as()`) from log.
- Bugfix: Enable passing `solver` list to `eval()` (decorate `chain` function with `@solver`).
- Bugfix: Support deserializing custom sandbox configuration objects when said sandbox plugin is not installed.
- Bugfix: Fix error in sample filtering autocomplete (could cause autocomplete to fail and show an error in js console).

## v0.3.74 (15 March 2025)

- Bugfix: Exclude chat message `id` from cache key (fixes regression in model output caching).

## v0.3.73 (14 March 2025)

- Constrain model output to a particular JSON schema using [Structured Output](https://inspect.aisi.org.uk/structured.html) (supported for OpenAI, Google, and Mistral).
- New "HTTP Retries" display (replacing the "HTTP Rate Limits" display) which counts all retries and does so much more consistently and accurately across providers.
- The `ModelAPI` class now has a `should_retry()` method that replaces the deprecated `is_rate_limit()` method.
- The "Generate..." progress message in the Running Samples view now shows the number of retries for the active call to `generate()`.
- New `inspect trace http` command which will show all HTTP requests for a run.
- More consistent use of `max_retries` and `timeout` configuration options. These options now exclusively control Inspect's outer retry handler; model providers use their default behaviour for the inner request, which is typically 2-4 retries and a service-appropriate timeout.
- Improved async implementation using AnyIO (can now optionally run Trio rather than asyncio as the [async backend](https://inspect.aisi.org.uk/parallelism.html#async-backends)).
- Agent Bridge: Correct handling for `tool_choice` option.
- Model API: `ChatMessage` now includes an `id` field (defaults to auto-generated uuid).
- OpenAI: More flexible parsing of content parts (some providers omit the "type" field); support for "reasoning" content parts.
- Anthropic: Retry api connection errors and remote protocol errors that occur during streaming.
- Mistral: Update to new Mistral API (v1.5.1 of `mistralai` is now required).
- Logging: Inspect no longer sets the global log level nor does it allow its own messages to propagate to the global handler (eliminating the possiblity of duplicate display). This should improve compatibility with applications that have their own custom logging configured. 
- Tasks: For filesystem based tasks, no longer switch to the task file's directory during execution (directory switching still occurs during task loading). Specify `@task(chdir=True)` to preserve the previous behavior.
- Bugfix: Fix issue with deserializing custom sandbox configuration objects.
- Bugfix: Handle `parallel_tool_calls` correctly for OpenAI models served through Azure.

## v0.3.72 (03 March 2025)

- Computer: Updated tool definition to match improvements in Claude Sonnet 3.7.

## v0.3.71 (01 March 2025)

- Anthropic: Support for [extended thinking](https://inspect.aisi.org.uk/reasoning.html#claude-3.7-sonnet) features of Claude Sonnet 3.7 (minimum version of `anthropic` package bumped to 0.47.1).
- Reasoning: `ContentReasoning` type for representing model reasoning blocks.
- Reasoning: `reasoning_tokens` for setting maximum reasoning tokens (currently only supported by Claude Sonnet 3.7)
- Reasoning: `reasoning_history` can now be specified as "none", "all", "last", or "auto" (which yields a provider specific recommended default).
- Web Browser: [Various improvements](https://github.com/UKGovernmentBEIS/inspect_ai/pull/1314) to performance and robustness along with several bug fixes.
- OpenAI: Provide long connection (reasoning friendly) socket defaults in http client 
- OpenAI: Capture `reasoning_tokens` when reported.
- OpenAI: Retry on rate limit requests with "Request too large".
- OpenAI: Tolerate `None` for assistant content (can happen when there is a refusal).
- Google: Retry requests on more HTTP status codes (selected 400 errors and all 500 errors). 
- Event Log: Add `working_start` attribute to events and `completed` and `working_time` to model, tool, and subtask events.
- Human Agent: Add `task quit` command for giving up on tasks.
- Human Agent: Don't emit sandbox events for human agent
- Inspect View: Improve rendering of JSON within logging events.
- Inspect View: Improve virtualized rendering of Sample List, Sample Transcript, and Sample Messages.
- Task Display: Let plugins display counters ('rich' and 'full' display modes only).
- Inspect View: Fix layout issues with human agent terminal session playback.
- Inspect View: Improve tool input / output appearance when rendered in VSCode.
- Inspect View: Display reasoning tokens in model usage for the samples and for the complete eval.
- Inspect View: Improve model api request / response output when rendere in VSCode.
- Inspect View: Improve rendering of some tool calls in the transcript.
- Bugfix: Fix audio and video inputs for new Google GenAI client.
- Bugfix: Ensure that token limits are not enforced during model graded scoring.
- Bugfix: Catch standard `TimeoutError` for running shell commands in the computer tool container.
- Bugfix: Correct combination of consecutive string based user messages for Anthropic provider.

## v0.3.70 (25 February 2025)

- [working_limit](https://inspect.aisi.org.uk/errors_and_limits.html#working-limit) option for specifying a maximum working time (e.g. model generation, tool calls, etc.) for samples.
- Added `SandboxEvent` to transcript for recording sandbox execution and I/O.
- Sandboxes: `as_type()` function for checked downcasting of `SandboxEnvironment`
- Remove root logging handlers upon Inspect logger initialisation (as they result in lots of log spam if left installed).
- Only explicitly set `state.completed=True` when entering scoring (`basic_agent()` no longer sets `completed` so can be used in longer compositions of solvers).
- Add `uuid` property to `TaskState` and `EvalSample` (globally unique identifer for sample run).
- Add `cleanup` to tasks for executing a function at the end of each sample run.
- Agent `bridge()` is now compatible with the use of a custom `OPENAI_BASE_URL`.
- Mistral: Bump required version of `mistralai` package to 1.5 (required for `working_limit`).
- Truncate tracebacks included in evaluation log to a maximum of 1MB.
- Compatiblity with textual version 2.0 (remove upper bound).
- Align with HF datasets `fsspec` version contraints to avoid pip errors when installing alongside `datasets`.
- Bugfix: Fix issue with tools that had an ordinary `dict` as a parameter.
- Bugfix: Print the correct container `sample_id` for `--no-sandbox-cleanup`.

## v0.3.69 (20 February 2025)

- Google provider updated to use the [Google Gen AI SDK](https://googleapis.github.io/python-genai/), which is now the recommended API for Gemini 2.0 models.
- Task display: Use cooperative cancellation for cancel buttons in task display.
- Task display: Print task progress every 5 seconds for 'plain' display mode.
- Task display: Handle click on running samples tab when there is no transcript.
- Docker: Print stderr from `compose up` when no services startup successfully. 
- Docker: Print sample id and epoch for each container when using `--no-sandbox-cleanup`
- Mistral: Create and destroy client within generate.
- Inspect View: Fix display of score dictionaries containing boolean values
- Bugfix: Catch standard `TimeoutError` for subprocess timeouts (ensure kill/cleanup of timed out process).

## v0.3.68 (19 February 2025)

- Task display: Improve spacing/layout of final task display.
- Textual: speicfy broader range of compatible versions (v0.86.2 to v1.0.0)

## v0.3.67 (18 February 2025)

- Memoize calls to `get_model()` so that model instances with the same parameters are cached and re-used (pass `memoize=False` to disable).
- Async context manager for `Model` class for optional scoped usage of model clients.
- New `assistant_message()` solver.
- Prompt templates: Ignore template placeholders that don't map to passed parameters in `prompt_template()`, and system/user/assistant solvers.
- Google: Handle system messages with content lists and input with system but no user messages.
- Google: Ensure that a completion choice is provided even when none are returned by the service.
- Inspect View: Improve the display of subtasks with no inputs or events.
- Inspect View: Fix transcript display of phantom subtask or other phantom events.
- Inspect View: Fix formatting issues in sample error display
- Bugfix: Raise error for empty dataset (rather than providing a dummy sample).
- Bugfix: Specify markup=False for textual static controls (stricter parser in textual 2.0 leading to exceptions).
- Bugfix: Temporarily pin to textual==1.0.0 while they chase all of their regressions in 2.0

## v0.3.66 (17 February 2025)

- Docker: Correct compose file generation for Dockerfiles w/ custom stem or extension.
- Escape brackets when rendering task config (another textual 2.0 fix)

## v0.3.65 (16 February 2025)

- Compatibility with textual 2.0 (which had several breaking changes).
- Inspect View: Improve scorer display formatting.
- Bugfix: Inspect view now correctly renders arrays with embedded `null` values.
- Bugfix: Inspect view now correctly handles scorers with no metrics.

## v0.3.64 (14 February 2025)

- [Reference documentation](https://inspect.aisi.org.uk/reference/) for Python API and CLI commands.
- Add support for [clustered standard errors](https://inspect.aisi.org.uk/scorers.html#clustered-standard-errors) via a new `cluster` parameter for the `stderr()` metric.
- Improvements to [scoring workflow](https://inspect.aisi.org.uk/scorers.html#sec-scorer-workflow) (`inspect score` command and `score()` function).
- Metrics now take `list[SampleScore]` rather than `list[Score]` (previous signature is deprecated but still works with a warning).
- Use a sample adjustment for the `var()` metric.
- Google: Speculative fix for completion candidates not being returned as a list.
- Python and Bash tools: Add `sandbox` argument for running in non-default sandboxes.
- Transcript: Log `ScoreEvent` (with `intermediate=True`) when the `score()` function is called.
- Transcript: Add `source` field to `InfoEvent` and use it for events logged by the human agent.
- Docker: Support Dockerfiles with `.Dockerfile` extension.
- Docker: Raise error when there is an explicitly configured `container_name` (incompatible with epochs > 1).
- Docker: Dynamically set `compose up` timeout when there are `healthcheck` entries for services.
- Log: Validate that `log_dir` is writeable at startup.
- Log: Write eval config defaults into log file (rather than `None`).
- Bugfix: Always honor level-level-transcript setting for transcript logging.
- Bugfix: Fix some dynamic layout issues for sample sandbox view.

## v0.3.63 (07 February 2025)

- Add [OpenRouter](https://inspect.aisi.org.uk/providers.html#openrouter) model provider.
- Inspect View: Convert codebase from JS/Preact to Typescript/React
- Add `shuffle_choices` to dataset and dataset loading funtions. Deprecate `shuffle` parameter to the `multiple_choice` solver.
- Add `stop_words` param to the `f1` scorer. `stop_words` will be removed from the target and answer during normalization.
- Tools: Handle return of empty list from tool calls.
- Computer: Moved out of beta (i.e. from `inspect_ai.tool.beta` into `inspect_ai.tool`).
- Sandboxes: Docker now uses `tee` for write_file operations.
- Inspect View: Handle Zip64 zip files (for log files greater than 4GB)
- Bugfix: Change `type` parameter of `answer()` to `pattern` to address registry serialisation error.
- Bugfix: Restore printing of request payloads for 400 errors from Anthropic.
- Bugfix: Log transcript event for solver provided scores (improves log viewer display of solver scoring)

## v0.3.62 (03 February 2025)

- Various improvements for [reasoning models](https://github.com/UKGovernmentBEIS/inspect_ai/pull/1229) including extracting reasoning content from assistant messages.
- OpenAI: Handle `reasoning_effort`, `max_tokens`, `temperature`, and `parallel_tool_calls` correctly for o3 models.
- OpenAI: Map some additional 400 status codes to `content_filter` stop reason.
- Anthropic: Handle 413 status code (Payload Too Large) and map to `model_length` StopReason.
- Tasks: Log sample with error prior to raising task-ending exception.
- Python: Enhance prompt to emphasise that it is a script rather than a notebook.
- Computer: Various improvements to image including desktop, python, and VS Code configuration.
- Bugfix: Don't download full log from S3 for header_only reads.

## v0.3.61 (31 January 2025)

- Computer: Enable viewing computer tool's remote mouse cursor via VNC.
- Computer: Disable lock screen on from computer tool reference image.
- Limits: Amend `SampleLimitExceededError` with current `state` so that messages, etc. are preserved when limits are hit.
- Tools: Properly handle image dispatching when multiple tool calls are made by assistant.
- Anthropic: Raise error on 400 status not identified as model_length or content_filter.
- Basic Agent: `incorrect_message` can now optionally be an async function.
- Bugfix: Remove `suffix` from `eval-set` CLI args.
- Bugfix: Only catch `Exception` from sandboxenv_init (allow cancelled to propagate)

## v0.3.60 (29 January 2025)

- [Agent Bridge](https://inspect.aisi.org.uk/agent-bridge.html) for integrating external agent frameworks with Inspect.
- [Goodfire](https://inspect.aisi.org.uk/models.html#goodfire) model provider.
- Add `@wraps` to functions wrapped by Inspect decorators to preserve type information.
- Hugging Face: Add support for stop sequences for HF models.
- Docker: More robust parsing of version strings (handle development versions).
- Vertex: Support for Anthropic models hosted on Vertex.
- OpenAI: Read `refusal` field from assistant message when provided.
- OpenAI: Use qualifiers rather than model args for OpenAI on other providers (`openai/azure`)
- Anthropic: Don't insert '(no content)' into cannonical messages list (do only on replay)
- Anthropic: Use qualifiers rather than model args for Anthropic on other providers (`anthropic/bedrock`, `anthropic/vertex`).
- Anthropic: Suport for `extra_body` model arg (for adding additional JSON properties to the request)
- Basic Agent: Append `tools` to `state` so that tools added in `init` are preserved.
- Scoring: Always provide half-again the sample time limit for scoring.
- Bugfix: Fix issue w/ approvals for samples with id==0.
- Bugfix: Use "plain" display when running eval_async() outside of eval().
- Bugfix: Fix issue with multiple scorers of the same type in a task.

## v0.3.59 (24 January 2025)

- Beta version of [computer()](https://inspect.aisi.org.uk/tools-standard.html#sec-computer) tool which models with a computer desktop environment.
- `user_message()` solver for appending parameterised user messages.
- `prompt_template()`, `system_message()` and `user_message()` solver now also include the sample `store` in substitution parameters.
- Limits: Enforce token and message limit at lower level (not longer required to check `state.completed` for limit enforcement).
- Limits: Enforce [custom limits](https://inspect.aisi.org.uk/errors-and-limits.html#custom-limit) for samples by raising `SampleLimitExceededError`.
- Tasks: Optional ability for solvers to [yield scores](https://inspect.aisi.org.uk/solvers.html#sec-scoring-in-solvers) for a task.
- Model API: Log model calls that result in bad request errors.
- Tools: `model_input` option that determines how tool call result content is played back to the model.
- Tools: Don't attempt to marshall arguments of dynamic `ToolDef` with `**kwargs: Any` (just pass them through).
- Log warning when a non-fatal sample error occurs (i.e. errors permitted by the `fail_on_error` option) 
- Inspect View: allow filtering samples by compound expressions including multiple scorers. (thanks @andrei-apollo)
- Inspect View: improve rendering performance and stability for the viewer when viewing very large eval logs or samples with a large number of steps.
- Task display: Improved `plain` mode with periodic updates on progress, metrics, etc.
- Google: Update to v0.8.4 of google-generativeai (py.typed support and removal of logprobs generation options)
- Google: Support for string enums (e.g. `Literal["a", "b", "c"])`) in tool function declarations.

## v0.3.58 (16 January 2025)

- Support for [audio and video](https://inspect.aisi.org.uk/multimodal.html) inputs for Open AI and Google Gemini models.
- Task display: Added Timeout Tool button for manually timing out a tool call.
- Task display: Automatically switch to "plain" mode when running in a background thread
- Sandboxes: Setup and initialisation errors are now handled at the sample level.
- Sandboxes: Increase setup script timeout to 5 minutes (from 30 seconds) and do not retry setup scripts (in case they aren't idempotent).
- Sandboxes: Add `timeout_retry` option (defaulting to `True`) to `exec()` function.
- Sandboxes: Add `type` and  optional `container` properties to `SandboxConnection`.
- Docker: Services which exit with status 0 during setup no longer cause an error.
- `task_with()` function for creating task variants.
- Added `--filter` argument to trace CLI commands for filtering on trace log message content.
- Print model conversations to terminal with `--display=conversation` (was formerly `--trace`, which is now deprecated).
- HuggingFace: Support models that don't provide a chat template (e.g. gpt2)
- Eval Set: Ensure that logs with status 'started' are retried.
- Rename the built in `bootstrap_std` metric to `bootstrap_stderr` (deprecate `bootstrap_std`)
- Bugfix: Fix duplication of summaries when eval log file is rewritten.

## v0.3.57 (09 January 2025)

- [Tracing API](https://inspect.aisi.org.uk/tracing.html#tracing-api) for custom trace logging.
- Inspect View: never truncate tool result images and display at default width of 800px.
- Inspect View: display tool error messages in transcript when tool errors occur.
- Inspect View: display any completed samples even if the task fails because of an error
- Inspect View: don't display the 'input' column heading if there isn't an input
- Open AI: Handle additional bad request status codes (mapping them to appropriate `StopReason`)
- Open AI: Use new `max_completion_tokens` option for o1 full.
- Web Browser: raise error when both `error` and `web_at` fields are present in response.
- Sandboxes: Apply dataset filters (limit and sample id) prior to sandbox initialisation.
- Docker: Prevent issue with container/project names that have a trailing underscore. 
- Store: initialise `Store` from existing dictionary.
- Log: provide `metadata_as` and `store_as` typed accessors for sample metadata and store.
- Tool parameters with a default of `None` are now supported.
- More fine graned HTML escaping for sample transcripts displalyed in terminal.
- Bugfix: prevent errors when a state or storage value uses a tilda or slash in the key name.
- Bugfix: Include input in sample summary when the sample input contains a simple string.

## v0.3.56 (01 January 2025)

- [Human Agent](https://inspect.aisi.org.uk/human-agent.html) solver for human baselining of computing tasks.
- [Typed interfaces](https://inspect.aisi.org.uk/typing.html) to `Sample` store and metadata using Pydantic models.
- [Approval policies](https://inspect.aisi.org.uk/approval.html#task-approvers) can now be defined at the `Task` level (`eval` level approval policies take precedence).
- Tools can now return `ContentText` and `ContentImage`.
- Move tool result images into subsequent user messages for models that don't support tools returning images.
- `SandboxConnection` that contains login information from sandboxes.
- `display_type()` function for detecting the current display type (e.g. "full", "rich", etc.)
- Trace: improved handling of `eval()` running in multiple processes at once (trace file per-process)
- Docker: don't apply timeouts to `docker build` and `docker pull` commands.
- Bugfix: fix issue w/ `store.get()` not auto-inserting `default` value.

## v0.3.55 (29 December 2024)

- Bedrock: redact authentication model args from eval logs.
- OpenAI: warn when `temperature` is used with o1 models (as it is not supported).
- Bugfix: spread args for cache trace logging.

## v0.3.54 (26 December 2024)

- [Tracing](https://inspect.aisi.org.uk/tracing.html) for diagnosing runs with unterminated action (e.g. model calls, docker commands, etc.).
- Provide default timeout/retry for docker compose commands to mitigate unreliability in some configurations.
- Switch to sync S3 writes to overcome unreliability observed when using async interface.
- Task display: Added `--no-score-display` option to disable realtime scoring metrics.
- Bugfix: Fix failure to fully clone samples that have message lists as input.
- llama-cpp-python: Support for `logprobs`.

## v0.3.53 (20 December 2024)

- OpenAI: Support for o1 including native tool calling and `reasoning_effort` generation option.
- Task API: Introduce `setup` step that always runs even if `solver` is replaced.
- Bedrock: Support for tool calling on Nova models.
- Bedrock: Support for custom `model_args` passed through to `session.Client`.
- Bedrock: Support for `jpeg` images.
- Bedrock: Correct max_tokens for llama3-8b, llama3-70b models on Bedrock.
- Inspect View: Various improvements to appearance of tool calls in transcript.
- Task display: Ensure that widths of progress elements are kept consistent across tasks.
- Sandboxes: New `max_sandboxes` option for (per-provider) maximum number of running sandboxes.
- Sandboxes: Remove use of aiofiles to mitigate potential for threading deadlocks.
- Concurrency: Do not use `max_tasks` as a lower bound for `max_samples`.
- Log recorder: Always re-open log buffer for `eval` format logs.
- Bugfix: Proper handling of text find for eval raw JSON display
- Bugfix: Correct handling for `--sample-id` integer comparisons.
- Bugfix: Proper removal of model_args with falsey values (explicit check for `None`)
- Bugfix: Properly handle custom metrics that return dictionaries or lists
- Bugfix: Proper sample count display when retrying an evaluation
- Bugfix: Fix inability to define and run tasks in a notebook.

## v0.3.52 (13 December 2024)

- Eval: `--sample-id` option for evaluating specific sample id(s).
- Bedrock: Detect and report HTTP rate limit errors.
- Azure AI: Add `emulate_tools` model arg to force tool emulation (emulation is enabled by default for Llama models).
- Basic Agent: Add `max_tool_output` parameter to override default max tool output from generate config.
- Inspect View: Correct display of sample ID for single sample tasks.
- Trace: Show custom tool views in `--trace` mode.
- Bugfix: Support for dynamic metric names in realtime scoring display.

## v0.3.51 (13 December 2024)

- Bugfix: Task display fails to load when no scorers are defined for a task.

## v0.3.50 (12 December 2024)

- Tools: Improved typing/schema support (unions, optional params, enums).
- Tools: Added `append` argument to `use_tools()` for adding (rather than replacing) the currently available tools.
- Docker sandbox: Streamed reads of stderr/stdout (enabling us to enforce output limits for read_file and exec at the source).
- Sandbox API: Enable passing `BaseModel` types for sandbox `config` (formerly only a file path could be passed).
- Task display: Show all task scores in realtime (expand task progress to see scores).
- Task display: Show completed samples and align progress more closely to completed samples (as opposed to steps).
- Task display: Show sample messages/tokens used (plus limits if specified).
- Task display: Resolve issue where task display would lose mouse input after VS Code reload.
- Datasets: Validate that all IDs in datasets are unique (as several downstream problems occur w/ duplicate IDs).
- Inspect View: Fix issue with incorrectly displayed custom tool views.
- Human approval: Use fullscreen display (makes approval UI async and enables rapid processing of approvals via the `Enter` key).
- Added `input_panel()` API for adding custom panels to the fullscreen task display.
- Log recorder: Methods are now async which will improve performance for fsspec filesystems with async implementations (e.g. S3)
- Log recorder: Improve `.eval` log reading performance for remote filesystem (eagerly fetch log to local buffer).
- Add `token_usage` property to `TaskState` which has current total tokens used across all calls to `generate()` (same value that is used for enforcing token limits).
- Add `time` field to `ModelOutput` that records total time spent within call to ModelAPI `generate()`.
- Web browser: Remove base64 images from web page contents (prevent filling up model context with large images).
- Match scorer: If the target of a match isn’t numeric, ignore the numeric flag and instead use text matching (improved handling for percentages).
- Hugging Face: Support for native HF tool calling for Llama, Mistral, Qwen, and others if they conform to various standard schemas.
- Hugging Face: `tokenizer_call_args` dict to specify custom args during tokenization, such as `max_length` and `truncation`.
- Azure AI: Fix schema validation error that occurred when model API returns `None` for `content`.
- Display: Throttle updating of sample list based on number of samples.
- Display: Add explicit 'ctrl+c' keybinding (as textual now disables this by default).
- Bugfix: Correct rate limit error display when running in fullscreen mode.
- Bugfix: `hf_dataset` now explicitly requires the `split` argument (previously, it would crash when not specified).
- Bugfix: Prevent cascading textual error when an error occurs during task initialisation.
- Bugfix: Correctly restore sample summaries from log file after amend.
- Bugfix: Report errors that occur during task finalisation.
  
## v0.3.49 (03 December 2024)

- Logging: Only call CreateBucket on Amazon S3 when the bucket does not already exist.
- Improve cancellation feedback and prevent multiple cancellations when using fullscreen display.
- Inspect View: Prevent circular reference error when rendering complex tool input.
- Inspect View: Resolve display issue with sorting by sample then epoch.

## v0.3.48 (01 December 2024)

- [Realtime display](https://github.com/UKGovernmentBEIS/inspect_ai/pull/865) of sample transcripts (including ability to cancel running samples).
- Scoring: When using a dictionary to map metrics to score value dictionaries, you may now use globs as keys. See our [scorer documentation](https://inspect.aisi.org.uk/scorers.html#sec-multiple-scorers) for more information.
- `EvalLog` now includes a [location](https://github.com/UKGovernmentBEIS/inspect_ai/pull/872) property indicating where it was read from.
- Use [tool views](https://inspect.aisi.org.uk/approval.html#tool-views) when rendering tool calls in Inspect View.
- Consistent behavior for `max_samples` across sandbox and non-sandbox evals (both now apply `max_samples` per task, formerly evals with sandboxes applied `max_samples` globally).
- Log files now properly deal with scores that produce Nan. (fixes [#834](https://github.com/UKGovernmentBEIS/inspect_ai/issues/834))
- Bash tool: add `--login` option so that e.g. .bashrc is read before executing the command.
- Google: Support for tools/functions that have no parameters.
- Google/Vertex: Support for `logprobs` and other new 1.5 (002 series) options.
- AzureAI: Change default max_tokens for Llama models to 2048 (4096 currently yields an error w/ Llama 3.1).
- Mistral: Various compatibility changes for their client and tool calling implementation.
- Handle exponents in numeric normalisation for match, include, and answer scorers.
- hf_dataset: Added `cached` argument to control whether to use a previously cached version of the dataset if available (defaults to `True`).
- hf_dataset: Added `revision` option to load a specific branch or commit SHA (when using `revision` datasets are always revalidated on Hugging Face, i.e. `cached` is ignored).
- Log viewer: Display sample ids rather than indexes.
- Log viewer: Add timestamps to transcript events.
- Log viewer: Metadata which contains images will now render the images.
- Log viewer: Show custom tool call views in messages display.
- Bugfix: Correctly read and forward image detail property.
- Bugfix: Correct resolution of global eval override of task or sample sandboxes.
- Bugfix: Don't do eval log listing on background threads (s3fs can deadlock when run from multiple threads).

## v0.3.47 (18 November 2024)

- Basic agent: Ensure that the scorer is only run once when max_attempts = 1.
- Basic agent: Support custom function for incorrect_message reply to model.
- Tool calling: Execute multiple tool calls serially (some models assume that multiple calls are executed this way rather than in parallel).
- Google: Combine consecutive tool messages into single content part; ensure no empty text content parts.
- AzureAI: Create and close client with each call to generate (fixes issue w/ using azureai on multiple passes of eval).
- Bedrock: Migrate to the [Converse API](https://docs.aws.amazon.com/bedrock/latest/userguide/conversation-inference-supported-models-features.html), which supports many more features including tool calling and multimodal models.
- Scoring: When using a dictionary to map metrics to score value dictionaries, you may now use globs as keys. See our [scorer documentation](https://inspect.aisi.org.uk/scorers.html#sec-multiple-scorers) for more information.
- Sample limit events will now appear in the transcript if a limit (e.g. message, token, or time limit) halt a sample. The sample list and sample detail also display the limit, if applicable.

## v0.3.46 (12 November 2024)

- [eval](https://inspect.aisi.org.uk/eval-logs.html#sec-log-format) is now the default log format (use `--log-format=json` to use old format).
- Base 64 images are now logged by default for all log formats (disable with `--no-log-images`).
- The log viewer now properly displays sample errors in the sample list for `eval` format log files.
- Improve path handling when using `inspect log convert` to convert a single log file.
- Web browser tool: Subtasks now each have independent web browser sessions.
- Anthropic: Ensure that assistant messages created in generate never have empty content lists.
- Increase sandbox `exec()` output limit from 1 MiB to 10 MiB.

## v0.3.45 (11 November 2024)

- [time_limit](https://inspect.aisi.org.uk/errors_and_limits.html#sample-limits) option for specifying a maximum execution time for samples.
- [read_eval_log_samples()](https://inspect.aisi.org.uk/eval-logs.html#streaming) function for streaming reads of `.eval` log files.
- Mistral: Support for multi-modal models (requires v1.2 of mistralai package).
- Groq: Support for multi-modal models (requires v0.11.0 of groq package).
- AzureAI: Use Model Inference API (preview) for implementation of model client.
- Bedrock: Fix parsing of Bedrock Mistral Large 2407 responses
- Apply standard sample error handling (fail-on-error, etc.) when running scorers.
- Fix issue with correctly logging task_args for eval-set tasks which are interrupted.
- Move `INSPECT_DISABLE_MODEL_API` into `generate()` (as opposed to `get_model()`)
- Always treat `.eval` files as logs (don't apply file name pattern restrictions as we do with `.json`).
- Log model calls when model providers return bad request errors
- Better lay out large numbers of configuration and parameters when displaying log files.
- The log viewer now properly displays sample scores for running tasks.
- Add `metadata` field to `ModelOutput` and provide various fields for the Groq provider.

## v0.3.44 (04 November 2024)

- Revert change to single epoch reducer behavior (regressed some scoring scenarios).

## v0.3.43 (04 November 2024)

- New binary [log format](https://inspect.aisi.org.uk/eval-logs.html#sec-log-format) which yields substantial size and speed improvements (JSON format log files are still fully supported and utilities for converting between the formats are provided).
- [Grok](https://docs.x.ai/) model provider.
- [llama-cpp-python](https://llama-cpp-python.readthedocs.io/en/latest/) local model provider.
- Extensions: correctly load extensions in packages where package name differs from dist name.
- Added `--model-config`, `--task-config`, and `--solver-config` CLI arguments for specifying model, task, and solver args using a JSON or YAML config file.
- View: properly render complex score objects in transcript.
- Write custom tool call views into transcript for use by Inspect View.
- Use `casefold()` for case-insensitive compare in `includes()`, `match()`, `exact()`, and `f1()` scorers.
- OpenAI: eliminate use of `strict` tool calling (sporadically supported across models and we already internally validate).
- Mistral: fix bug where base_url was not respected when passing both an api_key and base_url.
- Don't include package scope for task name part of log files.
- Improve performance of write_file for Docker sandboxes.
- Use user_data_dir rather than user_runtime_dir for view notifications.
- Implement `read_eval_log_sample()` for JSON log files.
- Log the list of dataset sample IDs.
- Limit `SandboxEnvironment.exec()` output streams to 1 MiB. Limit `SandboxEnvironment.read_file()` to 100 MiB.
- Add `INSPECT_DISABLE_MODEL_API` environment variable for disabling all Model APIs save for mockllm.
- Add optional `tool_call_id` param to `ModelOutput.for_tool_call()`.
- Support all JSON and CSV dataset arguments in `file_dataset()` function.

## v0.3.42 (23 October 2024)

- [ToolDef](https://inspect.aisi.org.uk/tools-custom.html#sec-dynamic-tools) class for dynamically creating tool definitions.
- Added `--tags` option to eval for tagging evaluation runs.
- Added APIs for accessing sample event transcripts and for creating and resolving attachments for larger content items.
- Cleanup Docker Containers immediately for samples with errors.
- Support Dockerfile as config path for Docker sandboxes (previously only supported compose files).
- Anthropic: remove stock tool use chain of thought prompt (many Anthropic models now do this internally, in other cases its better for this to be explicit rather than implicit).
- Anthropic: ensure that we never send empty text content to the API.
- Google: compatibility with google-generativeai v0.8.3
- Llama: remove extraneous <|start_header_id|>assistant<|end_header_id|> if it appears in an assistant message.
- OpenAI: Remove tool call id in user message reporting tool calls to o1- models.
- Use Dockerhub aisiuk/inspect-web-browser-tool image for web browser tool.
- Use ParamSpec to capture types of decorated solvers, tools, scorers, and metrics.
- Support INSPECT_EVAL_MODEL_ARGS environment variable for calls to `eval()`.
- Requirements: add lower bounds to various dependencies based on usage, compatibility, and stability.
- Added `include_history` option to model graded scorers to optionally include the full chat history in the presented question.
- Added `delimiter` option to `csv_dataset()` (defaults to ",")
- Improve answer detection in multiple choice scorer.
- Open log files in binary mode when reading headers (fixes ijson deprecation warning).
- Capture `list` and `dict` of registry objects when logging `plan`.
- Add `model_usage` field to `EvalSample` to record token usage by model for each sample.
- Correct directory handling for tasks that are imported as local (non-package) modules.
- Basic agent: terminate agent loop when the context window is exceeded.
- Call tools sequentially when they have opted out of parallel calling.
- Inspect view bundle: support for bundling directories with nested subdirectories.
- Bugfix: strip protocol prefix when resolving eval event content
- Bugfix: switch to run directory when running multiple tasks with the same run directory.
- Bugfix: ensure that log directories don't end in forward/back slash.

## v0.3.41 (11 October 2024)

- [Approval mode](https://inspect.aisi.org.uk/approval.html) for extensible approvals of tool calls (human and auto-approvers built in,  arbitrary other approval schemes via extensions).
- [Trace mode](https://inspect.aisi.org.uk/interactivity.html#sec-trace-mode) for printing model interactions to the terminal.
- Add `as_dict()` utility method to `Score`
- [Sample limits](https://inspect.aisi.org.uk/errors_and_limits.html#sample-limits) (`token_limit` and `message_limit`) for capping the number of tokens or messages used per sample ( `message_limit` replaces deprecated `max_messages`).
- Add `metadata` field to `Task` and record in log `EvalSpec`.
- Include datetime and level in file logger.
- Correct llama3 and o1 tool calling when empty arguments passed.
- Allow resolution of any sandbox name when there is only a single environment.
- Introduce `--log-level-transcript` option for separate control of log entries recorded in the eval log file
- Improve mime type detection for image content encoding (fixes issues w/ webp images).
- Fix memory leak in Inspect View worker-based JSON parsing.
- Add `fail_on_error` option for `eval_retry()` and `inspect eval-retry`.
- Defer resolving helper models in `self_critique()` and `model_graded_qa()`.
- Fix Docker relative path resolution on Windows (use PurePosixPath not Path)
- Restore support for `--port` and `--host` on Inspect View.

## v0.3.40 (6 October 2024)

- Add `interactive` option to `web_browser()` for disabling interactive tools (clicking, typing, and submitting forms).
- Provide token usage and raw model API calls for OpenAI o1-preview.
- Add support for reading CSV files of dialect 'excel-tab'.
- Improve prompting for Python tool to emphasise the need to print output.
- For `basic_agent()`, defer to task `max_messages` if none is specified for the agent (default to 50 is the task does not specify `max_messages`).
- Add optional `content` parameter to `ModelOutput.for_tool_call()`.
- Display total samples in Inspect View
- Prune `sample_reductions` when returning eval logs with `header_only=True`.
- Improved error message for undecorated solvers.
- For simple matching scorers, only include explanation if it differs from answer.

## v0.3.39 (3 October 2024)

- The sample transcript will now display the target for scoring in the Score Event (for newly run evaluations).
- Provide setter for `max_messages` on `TaskState`.
- Provide `max_messages` option for `basic_agent()` (defaulting to 50) and use it rather than any task `max_messages` defined.
- Improved implementation of disabling parallel tool calling (also fixes a transcript issue introduced by the original implementation).
- Improve quality of error messages when a model API key environment variable is missing.
- Improve prompting around letting the model know it should not attempt parallel web browser calls.

## v0.3.38 (3 October 2024)

- Rename `web_browser_tools()` to `web_browser()`, and don't export individual web browsing tools.
- Add `parallel` option to `@tool` decorator and specify `parallel=False` for web browsing tools.
- Improve prompting for web browser tools using more explicit examples.
- Improve prompting for `</tool_call>` end sequence for Llama models.
- Fix issue with failure to execute sample setup scripts.

## v0.3.37 (2 October 2024)

- Move evals into [inspect_evals](https://github.com/UKGovernmentBEIS/inspect_evals) package.

## v0.3.36 (2 October 2024)

- [Web Browser](https://inspect.aisi.org.uk/tools-standard.html#sec-web-browser) tool which provides a headless Chromium browser that supports navigation, history, and mouse/keyboard interactions.
- `auto_id` option for dataset readers to assign an auto-incrementing ID to records.
- Task args: don't attempt to serialise registry objects that don't have captured parameters.

## v0.3.35 (1 October 2024)

- Catch o1-preview "invalid_prompt" exception and convert to normal content_filter refusal.
- Terminate timed out subprocesses.
- Support 'anthropoic/bedrock/' service prefix for Anthropic models hosted on AWS Bedrock.
- Change score reducer behavior to always reduce score metadata to the value of the `metadata` field in the first epoch
- Improve task termination message (provide eval-retry prompt for tasks published in packages)
- Preserve type for functions decorated with `@task`.
- Various improvements to layout and display for Inspect View transcript.

## v0.3.34 (30 September 2024)

- Support for `max_tokens` on OpenAI o1 models (map to `max_completion_tokens`).
- Fix regression of log and debug options on `inspect view`
- Improved focus management for Inspect View
- Raise error if `epochs` is less than 1
- Improve code parsing for HumanEval (compatibility with Llama model output)

## v0.3.33 (30 September 2024)

- StopReason: Added "model_length" for exceeding token window and renamed "length" to "max_tokens".
- Capture solver input params for subtasks created by `fork()`.
- Option to disable ANSI terminal output with `--no-ansi` or `INSPECT_NO_ANSI`
- Add chain of thought option to `multiple_choice()` and export `MultipleChoiceTemplate` enumeration
- Allow Docker sandboxes configured with `x-default` to be referred to by their declared service name.
- Improved error messages for Docker sandbox initialisation.
- Improve legibility of Docker sandbox log entries (join rather than displaying as array)
- Display user message immediately proceeding assistant message in model call transcripts.
- Display images created by tool calls in the Viewer.
- Fix duplicated tool call output display in Viewer for Gemini and Llama models.
- Require a `max_messages` for use of `basic_agent()` (as without it, the agent could end up in an infinite loop).
- Load extension entrypoints per-package (prevent unnecessary imports from packages not being referenced).
- Track sample task state in solver decorator rather than solver transcript.
- Display solver input parameters for forked subtasks.
- Improvements to docker compose down cleanup: timeout, survive missing compose files.
- Always produce epoch sample reductions even when there is only a single epoch.
- Scores produced after being reduced retain `answer`, `explanation`, and `metadata` only if equal across all epochs.

## v0.3.32 (25 September 2024)

- Fix issue w/ subtasks not getting a fresh store() (regression from introduction of `fork()` in v0.3.30)
- Fix issue w/ subtasks that return None invalidating the log file.
- Make subtasks collapsible in Inspect View.
- Improved error reporting for missing `web_search()` provider environment variables.

## v0.3.31 (24 September 2024)

- Deprecated `Plan` in favor of `Solver` (with `chain()` function to compose multiple solvers).
- Added `max_tool_output` generation option (defaults to 16KB).
- Improve performance of `header_only` log reading (switch from json-stream to ijson).
- Add support for 0 retries to `eval-set` (run a single `eval` then stop).
- Tool calling fixes for update to Mistral v1.1. client.
- Always show `epochs` in task status (formerly wasn't included for multiple task display)
- Render transcript `info()` strings as markdown
- Eliminate log spam from spurious grpc fork message.
- Fix issue with hf_dataset shuffle=True not actually shuffling.
- Improved error handling when loading invalid setuptools entrypoints.
- Don't catch TypeError when calling tools (we now handle this in other ways)

## v0.3.30 (18 September 2024)

- Added `fork()` function to fork a `TaskState` and evaluate it against multiple solvers in parallel.
- Ensure that Scores produced after being reduced still retain `answer`, `explanation`, and `metadata`.
- Fix error when running `inspect info log-types`
- Improve scorer names imported from modules by not including the the module names.
- Don't mark messages read from cache with source="cache" (as this breaks the cache key)
- Add `cache` argument to `basic_agent()` for specifying cache policy for the agent.
- Add `cache` field to `ModelEvent` to track cache reads and writes.
- Compatibility with Mistral v1.1 client (now required for Mistral).
- Catch and propagate Anthropic content filter exceptions as normal "content_filter" responses.
- Fix issue with failure to report metrics if all samples had a score value of 0.
- Improve concurrency of Bedrock models by using aioboto3.
- Added [SWE Bench](https://github.com/UKGovernmentBEIS/inspect_evals/tree/main/src/inspect_evals/swe_bench), [GAIA](https://github.com/UKGovernmentBEIS/inspect_evals/tree/main/src/inspect_evals/gaia), and [GDM CTF](https://github.com/UKGovernmentBEIS/inspect_evals/tree/main/src/inspect_evals/gdm_capabilities/in_house_ctf) evals.

## v0.3.29 (16 September 2024)

- Added `--plan` and `-P` arguments to `eval` and `eval-set` commands for replacing the task default plan with another one.
- Improved support for eval retries when calling `eval()` or `eval_set()` with a `plan` argument.
- Don't log base64 images by default (re-enable logging with `--log-images`).
- Provide unique tool id when parsing tool calls for models that don't support native tool usage.
- Fix bug that prevented `epoch_reducer` from being used in eval-retry.
- Fix bug that prevented eval() level `epoch` from overriding task level `epoch`.

## v0.3.28 (14 September 2024)

- [basic_agent()](https://inspect.aisi.org.uk/agents.html#sec-basic-agent) that provides a ReAct tool loop with support for retries and encouraging the model to continue if its gives up or gets stuck.
- [score()](https://inspect.aisi.org.uk/solvers.html#sec-scoring-in-solvers) function for accessing scoring logic from within solvers.
- Ability to [publish](https://inspect.aisi.org.uk/log-viewer.html#sec-publishing) a static standalone Inspect View website for a log directory.
- `system_message()` now supports custom parameters and interpolation of `metadata` values from `Sample`.
- `generate()` solver now accepts arbitrary generation config params.
- `use_tools()` now accepts a variadic list of `Tool` in addition to literal `list[Tool]`.
- `bash()` and `python()` tools now have a `user` parameter for choosing an alternate user to run code as.
- `bash()` and `python()` tools now always return stderr and stdout no matter the exit status.
- Support for OpenAI o1-preview and o1-mini models.
- Input event for recording screen input in sample transcripts.
- Record to sample function for CSV and JSON dataset readers can now return multiple samples.
- Added `debug_errors` option to `eval()` to raise task errors (rather than logging them) so they can be debugged.
- Properly support metrics that return a dict or list of values
- Improved display of prerequisite errors when running `eval()` from a script or notebook.
- Fix `eval_set()` issue with cleaning up failed logs on S3.
- Cleanup Docker containers that fail during sample init.
- Add support for computing metrics for both individual keys within a dictionary but also for the dictionary as a whole
- Fix for Vertex tool calling (don't pass 'additionalProperties').
- Added [SQuAD](https://github.com/UKGovernmentBEIS/inspect_evals/tree/main/src/inspect_evals/squad), [AGIEval](https://github.com/UKGovernmentBEIS/inspect_evals/tree/main/src/inspect_evals/agieval), [IFEval](https://github.com/UKGovernmentBEIS/inspect_ai/blob/main/src/inspect_evals/ifeval/), [PubMedQA](https://github.com/UKGovernmentBEIS/inspect_evals/tree/main/src/inspect_evals/pubmedqa), and [MBPP](https://github.com/UKGovernmentBEIS/inspect_evals/tree/main/src/inspect_evals/mbpp) benchmarks.

## v0.3.27 (6 September 2024)

- Fix missing timestamp issue with running `eval_set()` with an S3-backed log directory.
- Correct rounding behavior for `f1()` and `exact()` scorers.
- Correct normalized text comparison for `exact()` scorer.
- Improved appearance and navigation for sample transcript view.
- Added [MathVista](https://github.com/UKGovernmentBEIS/inspect_evals/tree/main/src/inspect_evals/mathvista) benchmark.

## v0.3.26 (6 September 2024)

- [Eval Sets](https://inspect.aisi.org.uk/eval-sets.html) for running groups of tasks with automatic retries.
- [Per-sample](https://inspect.aisi.org.uk/sandboxing.html#sec-per-sample-sandbox) Sandbox environments can now be specified (e.g. allowing for a distinct Dockerfile or Docker compose file for each sample).
- [input_screen()](https://inspect.aisi.org.uk/interactivity.html) context manager to temporarily clear task display for user input.
- Introduce two new scorers, `f1()` (precision and recall in text matching) and `exact()` (whether normalized text matches exactly).
- Task `metrics` now override built in scorer metrics (previously they were merged). This enables improved re-use of existing scorers where they only change required is a different set of metrics.
- `write_log_dir_manifest()` to write a log header manifest for a log directory.
- Relocate `store()` and `@subtask` from solver to utils module; relocate `transcript()` from solver to log module.
- Add optional user parameter to SandboxEnvironment.exec for specifying the user. Currently only DockerSandboxEnvironment is supported.
- Fix issue with resolving Docker configuration files when not running from the task directory.
- Only populate Docker compose config metadata values when they are used in the file.
- Treat Sandbox exec `cwd` that are relative paths as relative to sample working directory.
- Filter base64 encoded images out of model API call logs.
- Raise error when a Solver does not return a TaskState.
- Only run tests that use model APIs when the `--runapi` flag is passed to `pytest` (prevents unintended token usage)
- Remove `chdir` option from `@tasks` (tasks now always chdir during execution).
- Do not process `.env` files in task directories (all required vars should be specified in the global `.env`).
- Only enable `strict` mode for OpenAI tool calls when all function parameters are required.
- Added [MMMU](https://github.com/UKGovernmentBEIS/inspect_evals/tree/main/src/inspect_evals/mmmu), [CommonsenseQA](https://github.com/UKGovernmentBEIS/inspect_evals/tree/main/src/inspect_evals/commonsense_qa), [MMLU-Pro](https://github.com/UKGovernmentBEIS/inspect_evals/tree/main/src/inspect_evals/mmlu_pro), and [XSTest](https://github.com/UKGovernmentBEIS/inspect_evals/tree/main/src/inspect_evals/xstest) benchmarks.

## v0.3.25 (25 August 2024)

- `Store` for manipulating arbitrary sample state from within solvers and tools.
- `Transcripts` for detailed sample level tracking of model and tool calls, state changes, logging, etc.
- `Subtasks` for delegating work to helper models, sub-agents, etc.
- Integration with Anthropic [prompt caching](https://inspect.aisi.org.uk/caching.html#sec-provider-caching).
- [fail_on_error](https://inspect.aisi.org.uk/errors-and-limits.html#failure-threshold) option to tolerate some threshold of sample failures without failing the evaluation.
- Specify `init` value in default Docker compose file so that exit signals are handled correctly (substantially improves container shutdown performance).
- Add `function` field to `ChatMessageTool` to indicate the name of the function called.
- Added [RACE](https://github.com/UKGovernmentBEIS/inspect_evals/tree/main/src/inspect_evals/race-h/) benchmark.

## v0.3.24 (18 August 2024)

- Support for tool calling for Llama 3.1 models on Bedrock.
- Report JSON schema validation errors to model in tool response.
- Support for `strict` mode in OpenAI tool calls (update to v1.40.0 of `openai` package required).

## v0.3.23 (16 August 2024)

- Support for tool calling for Llama 3.1 models on Azure AI and CloudFlare.
- Increase default `max_tokens` from 1024 to 2048.
- Record individual sample reductions along with results for multi-epoch evals.
- Change default to not log base64 encoded versions of images, as this often resulted in extremely large log files (use `--log-images` to opt back in).
- Update to new Mistral API (v1.0.1 of `mistralai` is now required).
- Support for Llama 3.1 models on Amazon Bedrock
- Eliminate Bedrock dependency on anthropic package (unless using an Anthropic model).
- Improved resolution of AWS region for Bedrock (respecting already defined AWS_REGION and AWS_DEFAULT_REGION)
- Fix bug in match scorer whereby numeric values with periods aren't correctly recognized.
- Added [HumanEval](https://github.com/UKGovernmentBEIS/inspect_evals/tree/main/src/inspect_evals/humaneval), [WinoGrande](https://github.com/UKGovernmentBEIS/inspect_evals/tree/main/src/inspect_evals/winogrande) and [Drop](https://github.com/UKGovernmentBEIS/inspect_evals/tree/main/src/inspect_evals/drop) benchmarks.

## v0.3.22 (07 August 2024)

- Fix issue affecting results of `pass_at_{k}` score reducer.

## v0.3.21 (07 August 2024)

- Add `pass_at_{k}` score reducer to compute the probability of at least 1 correct sample given `k` epochs.
- Improved metrics `value_to_float` string conversion (handle numbers, "true", "false", etc.)
- Log viewer: Ctrl/Cmd+F to find text when running in VS Code.
- Set Claude default `max_tokens` to 4096
- Combine user and assistant messages for Vertex models.
- Warn when using the `name` parameter with task created from `@task` decorated function.
- Make sample `metadata` available in prompt, grading, and self-critique templates.
- Retry on several additional OpenAI errors (APIConnectionError | APITimeoutError | InternalServerError)
- Fix a regression which would cause the 'answer' to be improperly recorded when scoring a sample.

## v0.3.20 (03 August 2024)

- `Epochs` data type for specifying epochs and reducers together (deprecated `epochs_reducer` argument).
- Enable customisation of model generation cache dir via `INSPECT_CACHE_DIR` environment variable.
- Use doc comment description rather than `prompt` attribute of `@tool` for descriptions.
- Include examples section from doc comments in tool descriptions.
- Add `tool_with()` function for adapting tools to have varying names and parameter descriptions.
- Improve recording of `@task` arguments so that dynamically created tasks can be retried.
- Only print `eval-retry` message to terminal for filesystem based tasks.
- Enhance Python logger messages to capture more context from the log record.
- Fix an issue that could result in duplicate display of scorers in log view when using multiple epoch reducers.

## v0.3.19 (02 August 2024)

- [vLLM](https://inspect.aisi.org.uk/models.html#sec-vllm) model provider.
- [Groq](https://groq.com/) model provider.
- [Google Vertex](https://inspect.aisi.org.uk/models.html#google-vertex) model provider.
- [Reduce scores](https://inspect.aisi.org.uk/scorers.html##sec-reducing-epoch) in multi-epoch tasks before computing metrics (defaults to averaging sample values).
- Replace the use of the `bootstrap_std` metric with `stderr` for built in scorers (see [rationale](https://inspect.aisi.org.uk/scorers.html#stderr-note) for details).
- Option to write Python logger entries to an [external file](https://inspect.aisi.org.uk/log-viewer.html#sec-external-file).
- Rename `ToolEnvironment` to `SandboxEnvironment` and `tool_environment()` to `sandbox()` (moving the renamed types from `inspect_ai.tool` to `inspect_ai.util`). Existing symbols will continue to work but will print deprecation errors.
- Moved the `bash()`, `python()`, and `web_search()` functions from `inspect_ai.solver` to `inspect_ai.tool`.  Existing symbols will continue to work but will print deprecation errors.
- Enable parallel execution of tasks that share a working directory.
- Add `chdir` option to `@task` to opt-out of changing the working directory during task execution.
- Enable overriding of default safety settings for Google models.
- Use Python type annotations as the first source of type info for tool functions (fallback to docstrings only if necessary)
- Support for richer types (list, TypeDict, dataclass, Pydantic, etc.) in tool calling.
- Change `ToolInfo` parameters to be directly expressed in JSON Schema (making it much easier to pass them to model provider libraries).
- Validate tool call inputs using JSON Schema and report errors to the model.
- Gracefully handle tool calls that include only a single value (rather than a named dict of parameters).
- Support `tool_choice="any"` for OpenAI models (requires >= 1.24.0 of openai package).
- Make multiple tool calls in parallel. Parallel tool calls occur by default for OpenAI, Anthropic, Mistral, and Groq. You can disable this behavior for OpenAI and Groq with `--parallel-tool-calls false`.
- Invoke rate limit retry for OpenAI APITimeoutError (which they have recently begun returning a lot of more of as a result of httpx.ConnectTimeout, which is only 5 seconds by default.).
- Add `cwd` argument to `SandboxEnvironment.exec()`
- Use `tee` rather than `docker cp` for Docker sandbox environment implementation of `write_file()`.
- Handle duplicate tool call ids in Inspect View.
- Handle sorting sample ids of different types in Inspect View.
- Correctly resolve default model based on CLI --model argument.
- Fix issue with propagating API keys to Azure OpenAI provider.
- Add `azure` model arg for OpenAI provider to force binding (or not binding) to the Azure OpenAI back-end.
- Support for Llama 3 models with the Azure AI provider.
- Add `setup` field to `Sample` for providing a per-sample setup script.
- Score multiple choice questions without parsed answers as incorrect (rather than being an error). Llama 3 and 3.1 models especially often fail to yield an answer.
- Read JSON encoded `metadata` field from samples.
- Show task/display progress immediately (rather than waiting for connections to fill).
- Reduce foreground task contention for Inspect View history loading.
- Ability to host standalone version of Inspect View to view single log files.
- Throw `TimeoutError` if a call to `subprocess()` or `sandbox().exec()` times out (formerly a textual error was returned along with a non-zero exit code).
- Validate name passed to `example_dataset()` (and print available example dataset names).
- Resolve relative image paths within Dataset samples against the directory containing the dataset.
- Preserve `tool_error` text for Anthropic tool call responses.
- Fix issue with rate limit reporting being per task not per eval.
- Set maximum rate limit backoff time to 30 minutes
- Retry with exponential backoff for web_search Google provider.

## v0.3.18 (14 July 2024)

- [Multiple Scorers](https://inspect.aisi.org.uk/scorers.html#sec-multiple-scorers) are now supported for evaluation tasks.
- [Multiple Models](https://inspect.aisi.org.uk/parallelism.html#sec-multiple-models) can now be evaluated in parallel by passing a list of models to `eval()`.
- Add `api_key` to `get_model()` for explicitly specifying an API key for a model.
- Improved handling of very large (> 100MB) log files in Inspect View.
- Use `network_mode: none` for disabling networking by default in Docker tool environments.
- Shorten the default shutdown grace period for Docker container cleanup to 1 second.
- Allow sandbox environment providers to specify a default `max_samples` (set to 25 for the Docker provider).
- Prevent concurrent calls to `eval_async()` (unsafe because of need to change directories for tasks). Parallel task evaluation will instead be implemented as a top-level feature of `eval()` and `eval_async()`.
- Match scorers now return answers consistently even when there is no match.
- Relocate tool related types into a new top-level `inspect_ai.tool` module (previous imports still work fow now, but result in a runtime deprecation warning).
- Decouple tools entirely from solvers and task state (previously they had ways to interact with metadata, removing this coupling will enable tool use in lower level interactions with models). Accordingly, the `call_tools()` function now operates directly on messages rather than task state.
- Support token usage for Google models (Inspect now requires `google-generativeai` v0.5.3).

## v0.3.17 (25 June 2024)

- Optional increased control over the tool use loop via the `call_tools()` function and new `tool_calls` parameter for `generate()`.
- New `per_epoch` option for `CachePolicy` to allow caching to ignore epochs.
- Correctly handle `choices` and `files` when converting `Sample` images to base64.

## v0.3.16 (24 June 2024)

-   Various fixes for the use of Docker tool environments on Windows.
-   Ability to disable cleanup of tool environments via `--no-toolenv-cleanup`.
-   New `inspect toolenv cleanup` command for manually cleaning up tool environments.
-   `ToolError` exception type for explicitly raising tool errors to the model. Formerly, any exception would be surfaced as a tool error to the model. Now, the `ToolError` exception is required for reporting to the model (otherwise other exception types go through the call stack and result in an eval error).
-   Resolve `INSPECT_LOG_DIR` in `.env` file relative to `.env` file parent directory.
-   Use `-` for delimiting `--limit` ranges rather than `,`.
-   Use HF model device for generate (compatibility with multi-GPU).

## v0.3.15 (15 June 2024)

-   [Sandbox Environments](https://inspect.aisi.org.uk/sandboxing.html) for executing tool code in a sandbox.
-   [Caching](https://inspect.aisi.org.uk/caching.html) to reduce the number of model API calls made.
-   The `multiple_choice()` solver now has support for questions with multiple correct answers.
-   More fine grained handling of Claude `BadRequestError` (400) errors (which were formerly all treated as content moderation errors).
-   Filter out empty TextBlockParam when playing messages back to Claude.
-   Automatically combine Claude user messages that include tool content.
-   Revert to "auto" rather than "none" after forced tool call.
-   Provide `TaskState.tools` getter/setter (where the setter automatically syncs the system messages to the specified set of tools).
-   The `use_tools()` function now uses the `TaskState.tools` setter, so replaces the current set of tools entirely rather than appending to it.
-   Set `state.completed = False` when `max_messages` is reached.
-   Allow tools to be declared with no parameters.
-   Allow for null `bytes` field in `Logprobs` and `TopLogprobs`.
-   Support all Llama series models on Bedrock.
-   Added `truthfulqa` benchmark.
-   Added `intercode-ctf` example.

## v0.3.14 (04 June 2024)

-   Stream samples to the evaluation log as they are completed (subject to the new `--log-buffer` option). Always write completed samples in the case of an error or cancelled task.
-   New `"cancelled"` status in eval log for tasks interrupted with SIGINT (e.g. Ctrl-C). Logs are now written for cancellations (previously they were not).
-   Default `--max-samples` (maximum concurrent samples) to `--max-connections`, which will result in samples being more frequently completed and written to the log file.
-   For `eval_retry()`, copy previously completed samples in the log file being retried so that work is not unnecessarily repeated.
-   New `inspect eval-retry` command to retry a log file from a task that ended in error or cancellation.
-   New `retryable_eval_logs()` function and `--retryable` option for `inspect list logs` to query for tasks not yet completed within a log directory.
-   Add `shuffled` property to datasets to determine if they were shuffled.
-   Remove unused `extensions` argument from `list_eval_logs()`.

## v0.3.13 (31 May 2024)

-   Bugfix: Inspect view was not reliably updating when new evaluation logs were written.

## v0.3.12 (31 May 2024)

-   Bugfix: `results` was not defined when no scorer was provided resulting in an error being thrown. Fixed by setting `results = EvalResults()` when no scorer is provided.
-   Bugfix: The viewer was not properly handling samples without scores.

## v0.3.11 (30 May 2024)

-   Update to non-beta version of Anthropic tool use (remove legacy xml tools implementation).

## v0.3.10 (29 May 2024)

-   **BREAKING:** The `pattern` scorer has been modified to match against any (or all) regex match groups. This replaces the previous behaviour when there was more than one group, which would only match the second group.
-   Improved performance for Inspect View on very large datasets (virtualized sample list).
-   ToolChoice `any` option to indicate the model should use at least one tool (supported by Anthropic and Mistral, mapped to `auto` for OpenAI).
-   Tool calls can now return a simple scalar or `list[ContentText | ContentImage]`.
-   Support for updated Anthropic tools beta (tool_choice and image tool results).
-   Report tool_error back to model if it provides invalid JSON for tool calls arguments (formerly this halted the entire eval with an error).
-   New `max_samples` option to control how many samples are run in parallel (still defaults to running all samples in parallel).
-   Add `boolq.py` benchmark.
-   Add `piqa.py` benchmark.
-   View: Improved markdown rendering (properly escape reference links).
-   Improved typing for example_dataset function.
-   Setuptools entry point for loading custom model extensions.
-   Break optional `tuple` return out of `ToolResult` type.
-   Bugfix: always read original sample message(s) for `TaskState.input_text`.
-   Bugfix: remove write counter from log (could have resulted in incomplete/invalid logs propagating to the viewer).
-   Bugfix: handle task names that include spaces in log viewer.

## v0.3.9 (14 May 2024)

-   Add `ollama` local model provider.
-   Add `multi_scorer()` and `majority_vote()` functions for combining multiple scorers into a single score.
-   Add support for multiple model graders in `model_graded_qa()`.
-   Raise `TypeError` for solvers and scorers not declared as `async`.
-   Fallback to standard parse if `NaN` or `Inf` is encountered while reading log file header.
-   Remove deprecated support for matching partial model names (e.g. "gpt" or "claude").

## v0.3.8 (07 May 2024)

-   Exclude null config values from listings in log viewer.

## v0.3.7 (07 May 2024)

-   Add support for logprobs to HF provider, and create uniform API for other providers that support logprobs (Together and OpenAI).
-   Provide an option to merge assistant messages and use it for Anthropoic models (as they don't allow consecutive assistant messages).
-   Supporting infrastructure in Inspect CLI for VS Code extension (additional list and info commands).

## v0.3.6 (06 May 2024)

-   Show first log file immediately (don't wait for fetching metadata for other logs)
-   Add `--version` CLI arg and `inspect info version` command for interrogating version and runtime source path.
-   Fix: exclude `null` config values in output from `inspect info log-file`

## v0.3.5 (04 May 2024)

-   Fix issue with logs from S3 buckets in inspect view.
-   Add `sort()` method to `Dataset` (defaults to sorting by sample input length).
-   Improve tokenization for HF provider (left padding, attention mask, and allow for custom chat template)
-   Improve batching for HF provider (generate as soon as queue fills, thread safety for future.set_result).
-   Various improvements to documentation.

## v0.3.4 (01 May 2024)

-   `write_eval_log()` now ignores unserializable objects in metadata fields.
-   `read_eval_log()` now takes a `str` or `FileInfo` (for compatibility w/ list returned from `list_eval_logs()`).
-   Registry name looks are now case sensitive (fixes issue w/ loading tasks w/ mixed case names).
-   Resiliency to Python syntax errors that occur when enumerating tasks in a directory.
-   Do not throw error if unable to parse or load `.ipynb` file due to lack of dependencies (e.g. `nbformat`).
-   Various additions to log viewer display (log file name, dataset/scorer in listing, filter by complex score types).
-   Improvements to markdown rendering in log viewer (don't render intraword underscores, escape html tags).

## v0.3.3 (28 April 2024)

-   `inspect view` command for viewing eval log files.
-   `Score` now has an optional `answer` field, which denotes the answer text extracted from model output.
-   Accuracy metrics now take an optional `ValueToFloat` function for customising how textual values mapped to float.
-   Made `model_graded_qa` more flexible with separate `instruction` template and `grade_pattern`, as well providing `partial_credit` as an option.
-   Modify the default templates for `chain_of_thought()` and `self_critique()` to instruct the model to reply with `ANSWER: $ANSWER` at the end on its own line.
-   Improved numeric extraction for `match(numeric=True)` (better currency and decimal handling).
-   Improve `answer()` patterns so that they detect letter and word answers both within and at the end of model output.
-   `Plan` now has an optional `cleanup` function which can be used to free per-sample resources (e.g. Docker containers) even in the case of an evaluation error.
-   Add `Dataset.filter` method for filtering samples using a predicate.
-   `Dataset` slices (e.g. `dataset[0:100]`) now return a `Dataset` rather than `list[Sample]`.
-   Relative path to `INSPECT_LOG_DIR` in `.env` file is now correctly resolved for execution within subdirectories.
-   `inspect list tasks` and `list_tasks()` now only parse source files (rather than loading them), ensuring that it is fast even for task files that have non-trivial global initialisation.
-   `inspect list logs` and `list_eval_logs()` now enumerate log files recursively by default, and only enumerate json files that match log file naming conventions.
-   Provide `header_only` option for `read_eval_log()` and `inspect info log-file` for bypassing the potentially expensive reading of samples.
-   Provide `filter` option for `list_eval_logs()` to filter based on log file header info (i.e. anything but samples).
-   Added `__main__.py` entry point for invocation via `python3 -m inspect_ai`.
-   Removed prompt and callable from model `ToolDef` (renamed to `ToolInfo`).
-   Fix issue with accesses of `completion` property on `ModelOutput` with no choices.

## v0.3.2 (21 April 2024)

-   Initial release.<|MERGE_RESOLUTION|>--- conflicted
+++ resolved
@@ -1,12 +1,3 @@
-<<<<<<< HEAD
-## v0.3.90 (21 April 2025)
-
-- Inspect View: Collapse user messages after 15 lines by default.
-- Inspect View: Improved spacing between transcript events.
-- Bugfix: Prevent duplicate sample init events in transcript.
-- Bugfix: Properly collapse initialization events in the transcript.
-- Bugfix: Properly pre-wrap source code in the transcript.
-=======
 ## Unreleased
 
 - Support for using tools from [Model Context Protocol](https://inspect.aisi.org.uk/tools-mcp.html) providers.
@@ -37,9 +28,14 @@
 - Documentation: Update tutorial to use HuggingFaceH4/MATH-500 as math dataset.
 - Documetnation: Add scorer.py example that uses the expression_equivalence custom scorer from the tutorial.
 - Bugfix: Correct parsing of `CUDA_VISIBLE_DEVICES` environment variable for vLLM provider
-- Bugfix: Prevent duplicate `SampleInitEvent` from entering transcript.
-
->>>>>>> 273737d7
+
+## v0.3.90 (21 April 2025)
+
+- Inspect View: Collapse user messages after 15 lines by default.
+- Inspect View: Improved spacing between transcript events.
+- Bugfix: Prevent duplicate sample init events in transcript.
+- Bugfix: Properly collapse initialization events in the transcript.
+- Bugfix: Properly pre-wrap source code in the transcript.
 
 ## v0.3.89 (17 April 2025)
 
