--- conflicted
+++ resolved
@@ -9,11 +9,8 @@
 - Eval Set: Resolve tasks before each pass (ensure that each pass runs against an entirely new task instance).
 - Eval Retry: Ability to retry any task in the registry, even if it has a custom `name` (save `registry_name` separately).
 - Typed Store: Raise error if attempting to embed a `StoreModel` within another `StoreModel`.
-<<<<<<< HEAD
 - Docker: `write_file()` function now gracefully handles larger input file sizes (was failing on files > 2MB).
-=======
 - Docker: Prevent low timeout values (e.g. 1 second) from disabling timeout entirely when they are retried.
->>>>>>> c401c9f5
 - Inspect View: Live updates to running evaluation logs.
 - Inspect View: Fallback to content range request if inital HEAD request fails.
 - Inspect View: Improve error message when view bundles are server from incompatible servers.
