## Unreleased

<<<<<<< HEAD
- Support for [PDF input](https://inspect.aisi.org.uk/multimodal.html#pdf) for OpenAI, Anthropic, and Google via new `ContentDocument` type.
- MCP: Use [Remote MCP Servers](https://inspect.aisi.org.uk/tools-mcp.html#remote-mcp) with OpenAI and Anthropic models.
=======
- MCP: Support for [Remote MCP Servers](https://inspect.aisi.org.uk/tools-mcp.html#remote-mcp) for OpenAI and Anthropic models.
>>>>>>> cdd4652b
- OpenAI: Use types from latest SDK (v1.99.7) and make that the minimum required version of the `openai` package.
- OpenAI: Automatically use background-mode for deep research models.
- Scoring: NaN values returned from scorers will be excluded from reductions when reducing epochs.
- Eval logs: Add `if_match_etag` parameter for `write_eval_log()` and `etag` field to `EvalLog` for safe concurrent log modification.
- ModelOutput: Setting the `completion` property now does not affect the underlying `message` content.
- Inspect View: Improved handling of scores and messages with large or complex metadata.
- Inspect View: Web search and other server-side tool calls (e.g. remote MCP) are now shown in the transcript.

## 0.3.122 (11 August 2025)

- OpenAI: Enable native `web_search()` tool for GPT-5.
- OpenAI: Convert "web_search" tool choice to native "web_search_preview" type.
- Apply `sample_shuffle` for eval retry.

## 0.3.121 (10 August 2025)

- [SambaNova](https://inspect.aisi.org.uk/providers.html#sambanova) model provider.
- [Goodfire](https://inspect.aisi.org.uk/providers.html#goodfire) model provider.
- Google: Pass `timeout` generation config option through to API `Client`.
- Google: Ability to specify a custom `GOOGLE_VERTEX_BASE_URL`.
- OpenAI: Add `background`, `safety_identifier` and `prompt_cache_key` custom model args (bump required version of `openai` package to v1.98).
- OpenAI: Set `client_timeout` to 900s when flex processing is enabled.
- Ollama: Forward `reasoning_effort` option to `reasoning` dict.
- MCP: Support for `mcp_server_http()` (which replaces the deprecated SSE server mode).
- MCP: Added `authorization` to provide OAuth Bearer token for HTTP based servers.
- Task display: Sample cancel button now works immediately (no longer needs to wait for a cooperative check).
- Limits: Sample working limit is now enforced even during long running generations and sandbox operations.
- Store: Support for serializing complex nested types (e.g. to read in an offline scorer).
- Tools: Code viewer now handles function calls with `list[str]` rather than `str` without crashing.
- Basic Agent: Only set `message_limit` to 50 when both `message_limit` and `token_limit` are `None`.
- Tests: Improve sandbox self_check to handle test failure via `with pytest.raises`, add test for env vars.
- Tests: Improve sandbox self_check to handle test failure via `with pytest.raises`, add test for env vars.
- Tests: Added the ability to provide a generator like callback function for `MockLLM`.
- Scoring: Improve multiple_choice answer parsing, making it more strict in interpreting answers like `ANSWER: None of the above`. Allow answers to end with full stop (`.`).
- Tool Support: Converted `inspect_tool_support` to use a Unix socket rather than a tcp port for intra-container RPC. 
- Bugfix: `background()` task is now scoped to the sample lifetime in the presence of `retry_on_error`.
- Bugfix: Correct recording of `waiting_time` from within coroutines spawned from the main sample coroutine.
- Bugfix: Update `inspect-tool-support` reference container to support executing tool code with non-root accounts.
- Bugfix: Correct forwarding of `reasoning_effort` and `reasoning_tokens` for OpenRouter provider.
- Bugfix: `bridge()` no longer causes a recursion error when running a large number of samples with openai models
- Bugfix: Ensure that `model_roles` are available within task initialization code.

## 0.3.120 (07 August 2025)

- OpenAI: Update model version checks for GPT-5.
- OpenAI: Support for specifying "minimal" for `reasoning_effort`.
- Bugfix: Conform to breaking changes in `openai` package (1.99.2).
- Bugfix: Ensure that `sample_shuffle` is `None` (rather than 0) when not specified on the command line.

## 0.3.119 (04 August 2025)

- Analysis functions are out of beta (`inspect_ai.analysis.beta` is deprecated in favor of `inspect_ai.analysis`).
- Scoring: Provide access to sample `store` for scorers run on existing log files.

## 0.3.118 (02 August 2025)

- Remove support for `vertex` provider as the google-cloud-aiplatform package has [deprecated](https://pypi.org/project/google-cloud-aiplatform/) its support for Vertex generative models. Vertex can still be used via the native `google` and `anthropic` providers.
- Tool calling: Added support for emulated tool calling (`emulate_tools` model arg) to OpenAI API compatible providers.
- Task display: Improved display for multiple scorers/metrics in task results summary.
- Scoring: Improved error message for scorers missing a return type annotation.
- Datasets: Added `--sample-shuffle` eval option to control sample shuffling (takes an optional seed for determinism).
- Batch Processing: Enable batch support when using Google model provider.

## 0.3.117 (31 July 2025)

- Added [Fireworks AI](https://inspect.aisi.org.uk/providers.html#fireworks-ai) model provider.
- OpenAI: Add `user` and `http_client` custom model arguments.
- vLLM: Add `is_mistral` model arg for mistral compatible tool calling.
- Hugging Face: Add `hidden_states` model arg to get model activations.
- Model API: `--max-connections`, `--max-retries`, and `--timeout` now provide defaults for all models rather than only the main model being evaluated.
- Tool calling: Do middle truncation when enforcing `max_tool_output`.
- Datasets: Support for directories in sample `files` field.
- Added sample, message, and event linking to `log_viewer()` data preparation function.
- Analysis: Added `full` option to `samples_df()` for reading full sample metadata.
- Analysis: Renamed `EvalConfig` column defs to `EvalConfiguration`.
- Improved `_repr_` for `EvalLog` (print JSON representation of log header).
- Added `metadata_as()` typesafe `metadata` accessor to `ChatMessageBase`.
- Hooks: Emit run end hook when unhandled exceptions occur.
- Batch Processing: Add batch processing support for Together AI
- Batch Processing: Improve batch processing scalability when handling very large concurrent batch counts.
- Batch Processing: Log retry attempts to the task display console.
- Batch Processing: Move batch retry logic to base class to reduce logic duplication and simplify provider implementations.
- Batch Processing: Enable batch support when using OpenAI Responses API.
- Inspect View: Do not use instance cache for S3FileSystem (eliminates some errors with large eval sets)
- Bugfix: Correct mapping for organization and model name in `model_info()` operation.
- Bugfix: Fix bug that failed to detect when an entire batch gets rejected by OpenAI.

## 0.3.116 (27 July 2025)

- Added `display_name` property to `Task` (e.g. for plotting).
- Analysis: `task_info()` operation for data frame preparation.

## 0.3.115 (26 July 2025)

- Analysis: `model_info()` and `frontier()` operations for data frame preparation.
- ReAct Agent: Require submit tool to have no errors before you exit the react loop.
- Mistral: Type updates for `ThinkChunk` and `AudioChunk` in package v1.9.3 (which is now the minimum required version).
- Inspect View: Use MathJax rather than Katex for math rendering.
- Inspect View: Fix issue with scores 'More...' link not being displayed in some configurations.
- Inspect View: Fix issue displaying tool calls in transcript in some configurations.
- Bugfix: Strip smuggled `<think>` and `<internal>` tags from tool messages to prevent leakage in multi-agent scenarios where an _inner_ assistant message can be coerced into a tool message.
- Bugfix: Handle descriptions of nested `BaseModel` types in tool call schemas.
- Bugfix: Update workaround of OpenAI reasoning issue to retain only the last (rather than the first) in a run of consecutive reasoning items.


## 0.3.114 (17 July 2025)

- OpenAI: Move model classification functions into `ModelAPI` class so that subclasses can override them.
- Azure: Support for authenticating with Microsoft Entra ID managed identities.
- Analysis: `prepare()` function for doing common data preparation tasks and `log_viewer()` operation for adding log viewer URLs to data frames.
- ReAct Agent: Require submit tool to have no errors before you exit the react loop.
- Inspect View: Use MathJax rather than Katex for math rendering.
- Inspect View: Supporting linking to events via `uuid` field (or `event_id` in analysis data frames).
- Bugfix: Use the output filesystem when creating directories in `inspect log convert`

## 0.3.113 (16 July 2025)

- [Batch processing](https://inspect.aisi.org.uk/models-batch.html) API support for OpenAI and Anthropic models.
- [TransformerLens](https://inspect.aisi.org.uk/providers.html#transformer-lens) model provider enabling use of `HookedTransformer` models with Inspect.
- Web search: Added support for Grok as an internal search provider.
- Google: Set `thought=True` on content when replaying `ContentReasoning` back to the model.
- Transcript: Add globally unique `uuid` field and `metadata` field to `Event`.
- Transcript: Add `message_id` field to `ToolEvent` for corresponding `ChatMessageTool`.
- Eval log: Add option to select sample by `uuid` in `read_eval_log_sample()`.
- ReAct agent: Add `keep_in_messages` option to `AgentSubmit` to preserve calls to `submit()` in message history.
- Scoring: Change `Value` type to use covariant types (`Mapping` and `Sequence`).
- Scoring: Add `display` parameter to `score()` to control display type.
- Scoring: Nan values returned from scorers will be excluded from computation of metrics. Scorers in results include `scored_samples` and `unscored_samples` fields to indicate how many samples were scored and how many were not. The viewer will display these values if there are unscored samples.
- Eval Log: Protect against removing excessive numbers of samples at once from realtime database.
- Hooks: Provide full `EvalSample` (rather than only the summary) to `on_sample_end()` hook.
- Inspect View: Compatiblility for sites published to GitHub Pages for `inspect view bundle`.
- Inspect View: The bundle produced for deployment now includes a much more compact manifest, improving support for bundling large numbers of files.
- Bugfix: Fix failure to allow Anthropic native web search for some model names such as `claude-3-7-sonnet-latest`.
- Bugfix: Fix Anthropic citation support code when it encounters citations created by external search providers such as Tavily.
- Bugfix: Break after finding final assistant message when implementing fallback for `AgentState` `output` field.
- Bugfix: Fix `run_in_background` allowing it to properly function outside the context of a task.
- Bugfix: `None` out `TaskLogger`'s `SampleBufferDatabase` after cleaning it up to avoid crashing on subsequent logging attempts.
- Bugfix: Disassociate the logger used by batch processing's background task from any particular sample.
- Bugfix: Improve the compactness and efficiency of eval files with extremely large text user inputs. 
- Bugfix: Fixed bugs in batch process as the size of a batch approached the model provider's maximum batch size of 256MB.
- Bugfix: Fix regression that allowed computer tool screenshot truncation to occur despite not being valid for OpenAI.
- Bugfix: Fix agent bridge scenarios that failed when used with reasoning models.
- Bugfix: Fix cases where <think> blocks are dropped in OpenAI choices because they are not at the front of text content. 

## 0.3.112 (03 July 2025)

- [Hooks](https://inspect.aisi.org.uk/extensions.html#hooks): Generic lifecycle hooks for Inspect extensions.
- Datasets: Expand glob wildcards when processing `--sample_id` filter for datasets.
- OpenAI: Enable web search for o3 and o4-mini models.
- OpenAI: Enable emulated tool call image results for o-series.
- Analysis: Provide `score_headline_stderr` field in standard evals column definitions.
- Analysis: Provide `task_name` without package namespace by default.
- Analysis: Don't show dataframe import progress by default in notebooks (leaves empty cell output artifact).
- Analysis: Include `order` field in `messages_df()` and `events_df()`.
- Eval: Introduce `run_samples` option to disable running samples (resulting in a log file with status "started" and no samples).
- Logging: Improvements to `--display=log` (improved task info formatting, ability to disable rich logging)
- Task Display: Limit console to a maximum of 100 lines to prevent rendering performance problems.
- Inspect View: Fix failure to restore VSCode state when switching to/from tabs for some class of log files.
- Bugfix: Conform to breaking changes in `mistralai` package (1.9.1).

## 0.3.111 (29 June 2025)

- Inspect View: Fix issue with tab switching when running in VS Code.

## 0.3.110 (28 June 2025)

- Bugfix: Return inner exception from `run_sample`.

## 0.3.109 (27 June 2025)

- Analysis: More forgiving column reading (use Pandas default reader rather than PyArrow).
- Fix store_as examples, document inspect_ai.scorer.score
- Delay cleanup of sample buffer database to account for potential sharing of data dir.
- Vertex: Ignore types to workaround update that removes type information from some of their sub-packages (tests still pass).
- MCP: Conform to breaking changes in latest mcp package (1.10.0).
- Docs: Correct docs for `web_browser()` and `bash_session()` to indicate that you must pass an `instance` explicitly to get distinct processes. 
- Docs: Correct shared documentation snippet that describes Dockerfile customization for Inspect Tool Support.
- Inspect View: Properly wrap log configuration values in evaluation header.
- Inspect View: Support for displaying and navigating directories of evaluation logs.
- Inspect View: Improved handling of agent handoffs in transcript outline view.
- Inspect View: Use numerical rather the correct/incorrect UI for scores with 0/1 values.
- Bugfix: Prevent concurrent accesses of eval event database from raising lock errors.
- Bugfix: Fix infinite recursion edge case in _flatten_exception.


## 0.3.108 (25 June 2025)

- Bugfix: Don't raise error on Anthropic cited_text not being a `str`.

## 0.3.107 (24 June 2025)

- Bugfix: Shield critical shutdown code from cancel scope.

## v0.3.106 (21 June 2025)

- OpenAI: Use prefix matching when detecting compatible models for `web_search()`.
- Groq: Capture `executed_tools` field as model output metadata.
- ReAct agent: Always send `str` returned from `on_continue` to the model (formerly this was only done if there were no tool calls).
- Web Search: Added provider for Perplexity's internal web search tool.
- Eval: Wrap eval execution in TaskGroup.
- Bugfix: Remove correlated reasoning content items when removing submit tool calls from ChatMessageAssistant instances in multi-agent scenarios.

## v0.3.105 (17 June 2025)

- [background()](https://inspect.aisi.org.uk/agent-custom.html#background) function for executing work in the background of the current sample.
- [sandbox_service()](https://inspect.aisi.org.uk/agent-custom.html#sandbox-service) function for making available methods to a sandbox for calling back into the main Inspect process.
- [sample_limits()](https://inspect.aisi.org.uk/errors-and-limits.html#query-usage) function for determining the current status of sample limits.
- React agent: Only do substitution on parts of the prompt that may contain a {submit} reference.
- Agent handoff: Ensure that handoff tool call responses immediately follow the call.
- Agent handoff: Only print handoff agent prefix if there is assistant message content.
- Subprocess: Ensure that streams are drained when a cancellation occurs (prevent hanging on calls with large output payloads).
- Eval log: Capture only limits that terminated the sample as `sample.limit` (as opposed to ones bound to context managers or agents).
- Inspect View: Display metadata for Chat Messages.
- Inspect View: Increase transcript outline font size.
- Inspect View: Add support for filtering by sample id, sample metadata.
- Bugfix: Eval set now correctly handles retries for tasks with defaulted args (regressed in v0.3.104).
- Bugfix: Use correct bindings for Claude v4 native `text_editor` tool; don't use native tool definition for Haiku 3.5 or Opus 3.0.  
- Bugfix: Restore preservation of `ContentReasoning` blocks for Gemini (regressed in v0.3.104). 
- Bugfix: Dataset shuffling now works correctly with `seed` of 0.

## v0.3.104 (12 June 2025)

- Web Search: Added provider for Anthropic's internal web search tool.
- Web Search: Added provider for [Exa](https://exa.ai/exa-api) Search API.
- Web Search: Added provider for Google's [Grounding with Google Search](https://ai.google.dev/gemini-api/docs/grounding) .
- Mistral: Support for capturing reasoning blocks for magistral models.
- Add [Perplexity](https://inspect.aisi.org.uk/providers.html#perplexity) model provider.
- ChatMessage: Add `metadata` field for arbitrary additional metadata.
- Content: Added `ContentData` for model specific content blocks.
- Citations: Added `Citation` suite of types and included citations in `ContentText` (supported for OpenAI and Anthropic models).
- Eval log: `task_args` now includes defaulted args (formerly it only included explicitly passed args).
- Eval set: `retry_connections` now defaults to 1.0 (resulting in no reduction in connections across passes).
  OpenAI: Work around OpenAI Responses API issue by filtering out leading consecutive reasoning blocks.
- OpenAI compatible provider: Substitute `-` with `_` when looking up provider environment variables.
- MCP: Update to types in latest release (1.9.4, which is now required).
- Added development container (`.devcontainer`) configuration.
- `trim_messages()` now removes any trailing assistant message after compaction.
- Task display: Ensure that full path to log file is always displayed (wrap as required).
- Task display: Wrap scorers and scores in the task detail display.
- Inspect View: Add support for displaying citations for web searches in the transcript.
- Inspect View: Correctly update browser URL when navigation between samples.
- Bugfix: Properly honor `responses_api=False` when pass as an OpenAI model config arg.
- Bugfix: Limits passed to handoffs can be used multiple times (if agent is handed off to multiple times).
- Bugfix: Replace invalid surrogate characters when serializing strings to JSON.
- Bugfix: Prevent error writing Nan values to the `logs.json` summary file during bundling.

## v0.3.103 (06 June 2025)

- Eval set: Do not read full eval logs into memory at task completion.

## v0.3.102 (05 June 2025)

- OpenAI: Use responses API for codex models.
- Bugfix: Temporarily revert change to eval set header reading to investigate regression.

## v0.3.101 (05 June 2025)

- Eval set: Default `max_tasks` to the greater of 4 and the number of models being evaluated.
- Eval set: Do not read full eval logs into memory at task completion.
- pass_at_k: Treat threshold as the the minimum inclusive value for passing (rather than checking equality)
- Web search: Include links specified by providers in the results.
- Inspect View: Display sample id & epoch in sample dialog title bar.
- Inspect View: Don't open sample dialog when simply navigating the sample list.
- Inspect View: Fix error that could occur when determine transcript outline collapse state.
- Inspect View: Show the correct sample when opening a sample from a sorted list.
- Bugfix: Ensure that dataset shuffle_choices=True always uses a distinct random seed.
- Bugfix: Don't attempt to use OpenAI's web search preview against models that are known to not support it.

## v0.3.100 (01 June 2025)

- [time_limit()](https://inspect.aisi.org.uk/errors-and-limits.html#time-limit) and [working_limit()](https://inspect.aisi.org.uk/errors-and-limits.html#working-limit) context managers for scoped application of time limits.
- Abiliy to query current usage for scoped limits (e.g. time or tokens).
- Added native OpenAI web search to [web_search()](https://inspect.aisi.org.uk/tools-standard.html#sec-web-search) tool.
- Limit `docker compose` concurrency to 2 * os.cpu_count() by default (override with `INSPECT_DOCKER_CLI_CONCURRENCY`).
- ReAct agent: Only send custom `on_continue` message to the model if the model made no tool calls.
- Tool calling: Support for `Enum` types in tool arguments.
- AzureAI: Automatically fold user and tool messages for Mistral models.
- Task display: Simplify task display for `plain` mode (no outline, don't expand tables to console width).
- Task display: Truncate task config to prevent overflow (collapse dicts, limit individual values to 50 chars, limit overall output to 500 chars).
- Task display: Always show the sample init event in the task transcript display.
- Task display: Fix mouse support on ghostty (and possibly other terminals).
- Inspect View: Outline view for transcript which enables high level navigation to solvers, agents, scorers, etc.
- Inspect View: Fix an issue that prevented the display of the viewer in VSCode when the viewer tab was moved to the background.
- Inspect View: Don't error when metadata contains null values.

## v0.3.99 (22 May 2025)

- Exported `view()` function for running Inspect View from Python.
- Always return tasks in the same order they were passed to `eval()` or `eval_set()`.
- Google: Updated required version of `google-genai` to 1.16.1 (which includes support for reasoning summaries and is now compatible with the trio async backend).
- Anthropic: More flexible detection of "overloaded_error" for retires.
- Inspect View: Improve text zooming and wrapping when rendering sample errors.
- Inspect View: Preserve log mtime-ordering in the bundle output directory

## v0.3.98 (18 May 2025)

- Google: Disable reasoning when `reasoning_tokens` is set to 0.
- Temporarily pin to textual < 3.0.0 to work around event loop breakage.
- CLI display: improve performance of sample rendering by only rendering the 10 most recent events.
- Inspect View: Improve sample score column layout, markdown render explanation.

## v0.3.97 (16 May 2025)

- React agent: Use of `submit()` tool is now [optional](https://inspect.aisi.org.uk/agent.html#submit-tool).
- Agents: `is_agent()` typeguard function for checking whether an object is an `Agent`.
- Anthropic: Show warning when generation config incompatible with extended thinking is used (affects `temperature`, `top_p`, and `top_k`).
- AzureAI: Don't include `tools` or `tool_choice` in  requests when emulating tool calling (avoiding a 400 error).
- AzureAI: Accept `<tool_calls>` plural from Llama models (as it sometimes uses this instead of `<tool_call>`).
- AzureAI: Correctly handle tool calls with no arguments.
- Eval retry: Improve error message when attempting to retry tasks in packages that have not been registered.
- Warn when a passed `--sample-id` is not found in the target dataset (raise error if there are no matches at all).
- Dataframes: [parallel](https://inspect.aisi.org.uk/dataframe.html#parallel-reading) option to read samples in parallel using multiprocessing.
- Dataframes: Include underlying `EvalLog` and `Exception` in `ColumnError`.
- Dataframes: Use native pyarrow column storage with pd.NA for missing values.
- Inspect View: Improve the performance and memory efficiency of the viewer when viewing large samples with long, complex transcripts.
- Inspect View: Improve the performance of the viewer when viewing large, complex sample or task metadata. 
- Inspect View: Live display of subtask, tool and other child events when viewing a running evaluation.
- Inspect View: Transcript rendering improvements including less complex overall layout, more collapsible entities, and improved rendering of sandbox events, tool calls, and other events.
- Inspect View: Message rendering improvement including coloring user messages, reducing layout complexity, and other minor improvements.
- Inspect View: Render metadata for samples and tasks as an interactive tree.
- Inspect View: When deployed via `inspect view bundle`, support linking to individual transcript events or messages.
- Inspect View: Reduce the maximum size of the header (before it is collapsed) when evals have large numbers of metrics.
- Bugfix: More robust handling of non-529 "overloaded_error" for Anthropic.
- Bugfix: More robust handling of no result returned from tool call.

## v0.3.96 (13 May 2025)

- Dataframes: `events_df()` function, improved message reading, log filtering, don't re-sort passed logs
- Model Context Protocol: Upgrade sandbox client to typing changes made in v1.8.0 of `mcp` package.
- vLLM/SGLang: Fix dynamic port binding for local server on Mac OS X.
- React Agent: Improve continue prompt to remind the model to include the answer in their call to `submit()`.
- Inspect View: Properly sort samples by score even when there are samples with errors.
- Inspect View: Allow filtering of samples by score when evals are running.

## v0.3.95 (10 May 2025)

- [Dataframe](https://inspect.aisi.org.uk/dataframe.html) functions for reading dataframes from log files.
- Web Search: Added provider for [Tavily](https://inspect.aisi.org.uk/tools-standard.html#tavily-provider) Research API.
- Multiple Choice: `max_tokens` option to control tokens used for `generate()`.
- Don't enforce sample `working_limit` after solvers have completed executing (matching behavior of other sample limits).
- Only pass `user` parameter on to sandboxes if is not `None` (eases compatibility with older sandbox providers).
- Anthropic: Retry when `type` in the error message body is "overloaded_error". 
- Agent Bridge: Compatibility with `request()` method in v1.78.0 of `openai` package (now the minimum required version).
- Model Context Protocol: Update to typing changes made in v1.8.0 of `mcp` package (now the minimum required version).
- TaskState: `input_text` and `user_prompt` properties now read the last rather than first user message.
- Inspect View: Properly display 'more' options when content is collapsed.
- Inspect View: Fix issue that prevented filtering of sample list when viewing a running evaluation.
- Inspect View: Fix selection of specific metrics within scorers when a scorer produces more than one metric.
- Ignore OSError that occurs while rotating trace files.
- Restore logging `metadata` from `TaskState` rather than from `Sample`.
- Bugfix: Restore ability of operator to terminate the current sample in tool call approval.
- Bugfix: Ensure that "init" span is exited in the same async context when sandbox connection errors occur.
- Bugfix: Protect against no `thought` argument being passed to `think()` tool.
- Bugfix: Correct handling of `text_editor()` tool for Claude Sonnet 3.5.

## v0.3.94 (06 May 2025)

- [span()](https://inspect.aisi.org.uk/agent-custom.html#grouping-with-spans) function for grouping transcript events.
- [collect()](https://inspect.aisi.org.uk/agent-custom.html#grouping-with-spans) function for enclosing parallel tasks in spans.
- [Event tree](https://inspect.aisi.org.uk/reference/inspect_ai.log.html#event-tree) functions for organising transcript events into a tree of spans.
- `inspect log convert` now always fully re-writes log files even of the same format (so that e.g. sample summaries always exist in the converted logs).
- React agent: `answer_only` and `answer_delimiter` to control how submitted answers are reflected in the assistant message content. 
- Python tool: Execute using a bash login shell for consistency of Python versions across `bash()` and `python()` tools.
- Task display: Realtime display of events that occur within tool calls and subtasks.
- Multiple choice: Support for more than 26 choices.
- Bugfix: Ensure that each MCP server gets its own cached tool list.

## v0.3.93 (01 May 2025)

- [Scoped Limits](https://inspect.aisi.org.uk/errors-and-limits.html#scoped-limits) for enforcing token and message limits using a context manager.
- [Agent Limits](https://inspect.aisi.org.uk/errors-and-limits.html#agent-limits) for enforcing token and message limits for agent execution.
- Enhanced `bash_session()` tool to provide richer interface to model and to support interactive sessions (e.g. logging in to a remote server).
- [read_eval_log_sample_summaries()](https://inspect.aisi.org.uk/eval-logs.html#summaries) function for reading sample summaries (including scoring) from eval logs.
- Updated [vLLM](https://inspect.aisi.org.uk/providers.html#vllm) provider to use local server rather than in process `vllm` package (improved concurrency and resource utilization).
- New [SGLang](https://inspect.aisi.org.uk/providers.html#sglang) provider (using similar local server architecture as vLLM provider).
- Anthropic: Added `streaming` model argument to control whether streaming API is used (by default, streams when using extended thinking).
- `--sample-id` option can now include task prefixes (e.g. `--sample-id=popularity:10,security:5)`).
- Improved write performance for realtime event logging.
- `--no-log-realtime` option for disabling realtime event logging (live viewing of logs is disabled when this is specified).
- Packaging: Exclude `_resources` directories from package (reduces pressure on path lengths for Windows).
- Inspect View: Split info tab into task, models, and info for improved layout.
- Bugfix: Avoid validation errors when loading old log files which contain "output_limit" tool errors.

## v0.3.92 (26 April 2025)

- OpenAI: In responses API, don't pass back assistant output that wasn't part of the output included in the server response (e.g. output generated from a call to a `submit()` tool).
- Bugfix: Correctly pass tool arguments back to model for OpenAI responses API.

## v0.3.91 (26 April 2025)

- Support for using tools from [Model Context Protocol](https://inspect.aisi.org.uk/tools-mcp.html) providers.
- New [retry_on_error](https://inspect.aisi.org.uk/errors-and-limits.html#sample-retries) option to enable sample level retry of errors (retries occur immediately rather than waiting until the next full eval retry).
- OpenAI: [reasoning_summary](https://inspect.aisi.org.uk/reasoning.html#reasoning-history) generation option for reasoning models.
- OpenAI: `responses_store` model argument to control whether the `store` option is enabled (it is enabled by default for reasoning models to support reasoning playback).
- OpenAI: Support for [flex processing](https://inspect.aisi.org.uk/providers.html#flex-processing), which provides lower inference costs in exchange for slower response times and occasional resource unavailability (added in v1.75.0, which is now required).
- OpenAI: Responses API is now used by default for all reasoning models.
- OpenAI: Automatically alias reserved internal tool names (e.g. `python`) for responses API.
- Anthropic: Warn only once if unable to call count_tokens() for a model.
- Google: Update to 1.12.1 of `google-genai` (which is now required).
- Google: Support for `reasoning_tokens` option for Gemini 2.5 models.
- Grok: Support for `reasoning_effort` option and capturing reasoning content.
- OpenRouter: Forward `reasoning_effort` and `reasoning_tokens` to `reasoning` field.
- Model API: `ToolSource` for dynamic tools inputs (can be used in calls to `model.generate()` and `execute_tools()`)
- ReAct Agent: Ability to fully repleace the default `submit()` tool.
- Human Agent: Added `user` parameter for running the human agent cli as a given user.
- Scoring: Support for multimodal inputs to `model_graded_qa()` and `model_graded_fact()`.
- Scoring: Handle parsing unicode fractions when evaluating numeric input for `match()` scorer.
- Scoring: Add `sample_metadata_as()` method to `SampleScore`.
- Sandbox API: Added `user` parameter to `connection()` method for getting connection details for a given user.
- Docker: Register samples for cleanup immediately (so they are still cleaned up even if interrupted during startup).
- Docker: Support sample metadata interpolation for image names in compose files. 
- Tool calling: Support for additional types (`datetime`, `date`, `time`, and `Set`)
- Log API: Functions for reading/writing eval logs can now take a `Path`.
- Registry: Evaluate string annotations when creating registry objects. 
- Error handling: Added `--traceback-locals` CLI option to print values of local variables in tracebacks.
- Error handling: Fully unwrap inner errors from exception groups for reporting.
- Inspect View: Support for viewing logs in Google Cloud Storage (gc://).
- Inspect View: Improved display of reasoning blocks.
- Inspect View: Improved display and layout of transcript and events.
- Inspect View: Improved Tool input and output display.
- Inspect View: Improved display of sample input, target, answer, and scoring information (improve column width behavior).
- Inspect View: Add support for linking to logs, specific log tabs, individual samples, and sample tabs within samples.
- Inspect View: Collapse sample init view by default.
- Inspect: Properly store and restore NaN values when viewing logs in VSCode.
- Documentation: Update tutorial to use HuggingFaceH4/MATH-500 as math dataset.
- Documentation: Add scorer.py example that uses the expression_equivalence custom scorer from the tutorial.
- Bugfix: Correct parsing of `CUDA_VISIBLE_DEVICES` environment variable for vLLM provider
- Bugfix: Don't require saved response message id for openai assistant messages.
- Bugfix: Don't show empty `<think>` tag in conversation view if there is no reasoning content.
- Bugfix: Properly handle multiple reasoning blocks and empty reasoning summaries in OpenAI responses API.
- Bugfix: Tolerate assistant messages with no internal representation in Open AI responses API.
- Bugifx: Correct reporting of seconds until next retry for model generate calls.

## v0.3.90 (21 April 2025)

- Inspect View: Collapse user messages after 15 lines by default.
- Inspect View: Improved spacing between transcript events.
- Bugfix: Prevent duplicate sample init events in transcript.
- Bugfix: Properly collapse initialization events in the transcript.
- Bugfix: Properly pre-wrap source code in the transcript.

## v0.3.89 (17 April 2025)

- [Model Roles](https://inspect.aisi.org.uk/models.html#model-roles) for creating aliases to models used in a task (e.g. "grader", "red_team", "blue_team", etc.)
- New [openai-api](https://inspect.aisi.org.uk/providers.html#openai-api) model provider for interfacing with arbitrary services that have Open AI API compatible endpoints.
- ReAct Agent: [truncation](https://inspect.aisi.org.uk/agents.html#truncation) option to trim conversation messages when the model context window is exceeded.
- ReAct Agent: Improve default `on_continue` message, including using a dynamic name for the submit tool.
- Agent Bridge: Add `metadata` field to bridge input for backward compatibility with solver-based bridge.
- Added `default` argument to `get_model()` to explicitly specify a fallback model if the specified model isn't found.
- Approval: Approvers now take `history` argument (rather than `TaskState`) to better handle agent conversation state.
- Anthropic: Update string matching to correctly handle BadRequestErrors related to prompt + max_tokens being too long.
- Google: Return "(no content)" when a generate call results in no completion choices.
- CloudFlare: Use OpenAI compatible REST endpoint for interface to models.
- Azure AI: Use `2025-03-01-preview` as default API version if none explicitly specified.
- Model API: `trim_messages()` function for pruning messages to fit within model context windows.
- Model API: Improved detection of context window overflow for Grok, Groq, and CloudFlare.
- Task Display: Show both provider and model name when concurrency context is not shared across all models for a given provider.
- Registry: Exported `registry_create()` function for dynamic creation of registry objects (e.g. `@task`, `@solver`, etc.).
- Remove `chdir` option from `@task` (tasks can no longer change their working directory during execution).
- `INSPECT_EVAL_LOG_FILE_PATTERN` environment variable for setting the eval log file pattern.
- Bugfix: Eval retry now works correctly for models with a service prefix (e.g. `openai/azure/model-name`).
- Bugfix: Correctly resolve approvers in the same source file as tasks. 
- Bugfix: Ensure agent decorator resolves string annotations from `__future__` as needed.
- Bugfix: Correctly handle string `dict` keys that are numeric in store diffs.

## v0.3.88 (11 April 2025)

- Tools: Restore formerly required (but now deprecated) `type` field to `ToolCall`.
- Approval: Raise operator limit exceeded error for tool approval termination action.
- Anthropic: Don't include side count of `reasoning_tokens` in `total_tokens` (they are already included).
- Anthropic: Update string matching to correctly handle BadRequestErrors related to prompts being too long.

## v0.3.87 (10 April 2025)

- Eval: Fix an error when attempting to display realtime metrics for an evaluation.
- Log Viewer: Fix an error when displaying a running log with a null metric value.

## v0.3.86 (09 April 2025)

- Open AI: Treat `UnprocessableEntityError` as bad request so we can include the request payload in the error message.
- Eval Retry: Correctly restore model-specific generation config on retry.
- Inspect View: Resolve sample attachments before including in realtime event stream.
- Bugfix: Properly handle special characters in IDs during event database cleanup.

## v0.3.85 (08 April 2025)

- Remove support for `goodfire` model provider (dependency conflicts).
- React Agent: Enable specification of `description` without `name`.

## v0.3.84 (07 April 2025)

- Bugfix: Suppress link click behavior in vscode links.

## v0.3.83 (07 April 2025)

- Inspect View: [Live updates](https://inspect.aisi.org.uk/log-viewer.html#live-view) to running evaluation logs.
- [Agent](https://inspect.aisi.org.uk/agents.html) protocol and [inspect_ai.agent](https://inspect.aisi.org.uk/reference/inspect_ai.agent.html) module with new system for creating, composing, and executing agents.
- Scoring: New [grouped()](https://inspect.aisi.org.uk/scoring.html#metric-grouping) metric wrapper function, which applies a given metric to subgroups of samples defined by a key in sample metadata.
- Basic Agent: New `submit_append` option to append the submit tool output to the completion rather than replacing the completion (note that the new `react()` agent appends by default).
- Model API: New [execute_tools()](https://inspect.aisi.org.uk/reference/inspect_ai.model.html#execute_tools) function (replaces deprecated `call_tools()` function) which handles agent handoffs that occur during tool calling.
- Model API: `generate_loop()` method for calling generate with a tool use loop.
- Model API: Provide optional sync context manager for `Model` (works only with providers that don't require an async close).
- Anthropic: Add support for `tool_choice="none"` (added in v0.49.0, which is now required).
- Together AI: Updated `logprobs` to pass `1` rather than `True` (protocol change).
- Tools: `bash_session()` and `web_browser()` now create a distinct sandbox process each time they are instantiated.
- Computer Tool: Support for use of the native Open AI computer tool (available in the model `openai/computer-use-preview`)
- Task API: `task_with()` and `tool_with()` no longer copy the input task or tool (rather, they modify it in place and return it).
- Eval Set: Resolve tasks before each pass (ensure that each pass runs against an entirely new task instance).
- Eval Retry: Ability to retry any task in the registry, even if it has a custom `name` (save `registry_name` separately).
- Human Agent: Start task with clock paused and then automatically start it on container logins.
- Typed Store: `instance` option for `store_as()` for using multiple instances of a `StoreModel` within a sample.
- Typed Store: Raise error if attempting to embed a `StoreModel` within another `StoreModel`.
- Sandbox: New `sandbox_default()` context manager for temporarily changing the default sandbox.
- Docker: `write_file()` function now gracefully handles larger input file sizes (was failing on files > 2MB).
- Docker: Prevent low timeout values (e.g. 1 second) from disabling timeout entirely when they are retried.
- Display: Print warnings after task summaries for improved visibility.
- Inspect View: Fallback to content range request if initial HEAD request fails.
- Inspect View: Improve error message when view bundles are server from incompatible servers.
- Inspect View: Render messages in `user` and `assistant` solver events.
- Inspect View: Improved support for display of nested arrays.
- Inspect View: Improved rendering of complex scores and metrics.
- Inspect View: Properly handle filtering of dictionary scores.
- Inspect View: Render math in model input and output using katex.
- Inspect View: Improve sample score rendering (single scoring tab with scores rendered in a table).
- Inspect View: Improve sample count display in sample list footer.
- Inspect View: Properly refresh running evals when restoring from being backgrounded.
- Bugfix: Support for calling the `score()` function within Jupyter notebooks.
- Bugfix: Handle process lookup errors that can occur during timeout race conditions.
- Bugfix: Correctly capture and return logs from `eval()` when a cancellation occurs.
- Bugfix: Correctly handle custom `api_version` model argument for OpenAI on Azure.
- Bugfix: Correct handling for `None` passed to tool call by model for optional parameters.
- Bugfix: Cleanup automatically created `.compose.yml` when not in working directory.
- Bugfix: Prevent exception when navigating to sample that no longer exists in running samples display.

## v0.3.82 (02 April 2025)

- Bugfix: Correct handling of backward compatibility for inspect-web-browser-tool image.
- Bugfix: Eval now properly exits when `max_tasks` is greater than total tasks

## v0.3.81 (30 March 2025)

- Requirements: Temporarily upper-bound `rich` to < 14.0.0 to workaround issue.

## v0.3.80 (30 March 2025)

- Google: Compatibility with httpx client in `google-genai` >= 1.8.0 (which is now required).
- Mistral: Compatibility with tool call schema for `mistralai` >= v1.6.0 (which is now required).
- Inspect View: Correctly parse NaN values (use JSON5 for all JSON parsing)

## v0.3.79 (26 March 2025)

- Google: Compatibility with v1.7 of google-genai package (create client per-generate request)
- Bugfix: Properly record scorer and metrics when there are multiple tasks run in an eval.

## v0.3.78 (25 March 2025)

- OpenAI: Ensure that assistant messages always have the `msg_` prefix in responses API.

## v0.3.77 (25 March 2025)

- New [think()](https://inspect.aisi.org.uk/tools-standard.html#sec-think) tool that provides models with the ability to include an additional thinking step.
- OpenAI: Support for the new [Responses API](https://inspect.ai-safety-institute.org.uk/providers.html#responses-api) and [o1-pro](https://platform.openai.com/docs/models/o1-pro) models.
- OpenAI: Remove base64-encoded audio content from API call JSON in ModelEvent.
- AzureAI: Support for use of native [OpenAI](https://inspect.ai-safety-institute.org.uk/providers.html#openai-on-azure) and [Mistral](https://inspect.ai-safety-institute.org.uk/providers.html#mistral-on-azure-ai) clients using service qualifiers (e.g. `openai/azure/gpt-4o-mini` or `mistral/azure/Mistral-Large-2411`). 
- OpenRouter: Handle "error" field in response object and retry for empty responses.
- Added `--metadata` option to eval for associating metadata with eval runs.
- Task display: Show reasoning tokens for models that report them.
- Anthropic: Include reasoning tokens in computation of total tokens
- Inspect View: Properly wrap tool input for non-code inputs like `think`.

## v0.3.76 (23 March 2025)

- [bash_session()](https://inspect.ai-safety-institute.org.uk/tools-standard.html#sec-bash-session) tool for creating a stateful bash shell that retains its state across calls from the model.
- [text_editor()](https://inspect.ai-safety-institute.org.uk/tools-standard.html#sec-text-editor) tool which enables viewing, creating and editing text files.
- Structured Output: Properly handle Pydantic BaseModel that contains other BaseModel definitions in its schema.
- OpenAI: Support for .wav files in audio inputs for gpt-4o-audio-preview.
- OpenAI: Strip 'azure' prefix from model_name so that model type checks all work correctly.
- OpenAI: Don't send `reasoning_effort` parameter to o1-preview (as it is not supported).
- Inspect View: Fix error sorting numeric or categorical score results.
- Inspect View: Properly wrap model API call text in the transcript.
- Bugfix: Only initialise display in eval_set if it wasn't initialised from the CLI
- Bugfix: Set the global log level based on the specified Inspect log level.
- Bugfix: Resolve issue when deserialising a SubtaskEvent from a log file which does not have a completed time.
- Bugfix: Fix unnecessary warnings about task arguments.
- Bugfix: When a task does not take a kwargs argument, only warn if the provided argument is not valid.

## v0.3.75 (18 March 2025)

- Model API: Specifying a default model (e.g. `--model`) is no longer required (as some evals have no model or use `get_model()` for model access).
- Tasks can now directly specify a `model`, and model is no longer a required axis for parallel tasks.
- Eval Set: Improved parallelisation in scheduler (all pending tasks are now run together rather than in model groups).
- Don't generate `id` for `ChatMessage` when deserialising (`id` is now `str | None` and is only populated when messages are directly created).
- Log: Support for zip64 extensions required to read some log files that are larger than 4GB.
- Anthropic: Provide `reasoning_tokens` for standard thinking blocks (redacted thinking not counted).
- Google: Improve checking of `APIError` status codes for retry.
- CLI: Added `--env` option for defining environment variables for the duration of the `inspect` process.
- Inspect View: Fix issue generating diffs for nested arrays.
- Inspect View: Fix layout issue with sample error display in sample detail summary.
- Inspect View: Better support large eval files (in excess of 4GB).
- Inspect View: Correctly display 'None' when passed in tool calls.
- Inspect View: Fix 'Access Denied' error when using `inspect view` and viewing the log in a browser.
- Bugfix: Properly handle nested Pydantic models when reading typed store (`store_as()`) from log.
- Bugfix: Enable passing `solver` list to `eval()` (decorate `chain` function with `@solver`).
- Bugfix: Support deserializing custom sandbox configuration objects when said sandbox plugin is not installed.
- Bugfix: Fix error in sample filtering autocomplete (could cause autocomplete to fail and show an error in js console).

## v0.3.74 (15 March 2025)

- Bugfix: Exclude chat message `id` from cache key (fixes regression in model output caching).

## v0.3.73 (14 March 2025)

- Constrain model output to a particular JSON schema using [Structured Output](https://inspect.aisi.org.uk/structured.html) (supported for OpenAI, Google, and Mistral).
- New "HTTP Retries" display (replacing the "HTTP Rate Limits" display) which counts all retries and does so much more consistently and accurately across providers.
- The `ModelAPI` class now has a `should_retry()` method that replaces the deprecated `is_rate_limit()` method.
- The "Generate..." progress message in the Running Samples view now shows the number of retries for the active call to `generate()`.
- New `inspect trace http` command which will show all HTTP requests for a run.
- More consistent use of `max_retries` and `timeout` configuration options. These options now exclusively control Inspect's outer retry handler; model providers use their default behaviour for the inner request, which is typically 2-4 retries and a service-appropriate timeout.
- Improved async implementation using AnyIO (can now optionally run Trio rather than asyncio as the [async backend](https://inspect.aisi.org.uk/parallelism.html#async-backends)).
- Agent Bridge: Correct handling for `tool_choice` option.
- Model API: `ChatMessage` now includes an `id` field (defaults to auto-generated uuid).
- OpenAI: More flexible parsing of content parts (some providers omit the "type" field); support for "reasoning" content parts.
- Anthropic: Retry api connection errors and remote protocol errors that occur during streaming.
- Mistral: Update to new Mistral API (v1.5.1 of `mistralai` is now required).
- Logging: Inspect no longer sets the global log level nor does it allow its own messages to propagate to the global handler (eliminating the possibility of duplicate display). This should improve compatibility with applications that have their own custom logging configured. 
- Tasks: For filesystem based tasks, no longer switch to the task file's directory during execution (directory switching still occurs during task loading). Specify `@task(chdir=True)` to preserve the previous behavior.
- Bugfix: Fix issue with deserializing custom sandbox configuration objects.
- Bugfix: Handle `parallel_tool_calls` correctly for OpenAI models served through Azure.

## v0.3.72 (03 March 2025)

- Computer: Updated tool definition to match improvements in Claude Sonnet 3.7.

## v0.3.71 (01 March 2025)

- Anthropic: Support for [extended thinking](https://inspect.aisi.org.uk/reasoning.html#claude-3.7-sonnet) features of Claude Sonnet 3.7 (minimum version of `anthropic` package bumped to 0.47.1).
- Reasoning: `ContentReasoning` type for representing model reasoning blocks.
- Reasoning: `reasoning_tokens` for setting maximum reasoning tokens (currently only supported by Claude Sonnet 3.7)
- Reasoning: `reasoning_history` can now be specified as "none", "all", "last", or "auto" (which yields a provider specific recommended default).
- Web Browser: [Various improvements](https://github.com/UKGovernmentBEIS/inspect_ai/pull/1314) to performance and robustness along with several bug fixes.
- OpenAI: Provide long connection (reasoning friendly) socket defaults in http client 
- OpenAI: Capture `reasoning_tokens` when reported.
- OpenAI: Retry on rate limit requests with "Request too large".
- OpenAI: Tolerate `None` for assistant content (can happen when there is a refusal).
- Google: Retry requests on more HTTP status codes (selected 400 errors and all 500 errors). 
- Event Log: Add `working_start` attribute to events and `completed` and `working_time` to model, tool, and subtask events.
- Human Agent: Add `task quit` command for giving up on tasks.
- Human Agent: Don't emit sandbox events for human agent
- Inspect View: Improve rendering of JSON within logging events.
- Inspect View: Improve virtualized rendering of Sample List, Sample Transcript, and Sample Messages.
- Task Display: Let plugins display counters ('rich' and 'full' display modes only).
- Inspect View: Fix layout issues with human agent terminal session playback.
- Inspect View: Improve tool input / output appearance when rendered in VSCode.
- Inspect View: Display reasoning tokens in model usage for the samples and for the complete eval.
- Inspect View: Improve model api request / response output when rendered in VSCode.
- Inspect View: Improve rendering of some tool calls in the transcript.
- Bugfix: Fix audio and video inputs for new Google GenAI client.
- Bugfix: Ensure that token limits are not enforced during model graded scoring.
- Bugfix: Catch standard `TimeoutError` for running shell commands in the computer tool container.
- Bugfix: Correct combination of consecutive string based user messages for Anthropic provider.

## v0.3.70 (25 February 2025)

- [working_limit](https://inspect.aisi.org.uk/errors_and_limits.html#working-limit) option for specifying a maximum working time (e.g. model generation, tool calls, etc.) for samples.
- Added `SandboxEvent` to transcript for recording sandbox execution and I/O.
- Sandboxes: `as_type()` function for checked downcasting of `SandboxEnvironment`
- Remove root logging handlers upon Inspect logger initialisation (as they result in lots of log spam if left installed).
- Only explicitly set `state.completed=True` when entering scoring (`basic_agent()` no longer sets `completed` so can be used in longer compositions of solvers).
- Add `uuid` property to `TaskState` and `EvalSample` (globally unique identifier for sample run).
- Add `cleanup` to tasks for executing a function at the end of each sample run.
- Agent `bridge()` is now compatible with the use of a custom `OPENAI_BASE_URL`.
- Mistral: Bump required version of `mistralai` package to 1.5 (required for `working_limit`).
- Truncate tracebacks included in evaluation log to a maximum of 1MB.
- Compatibility with textual version 2.0 (remove upper bound).
- Align with HF datasets `fsspec` version constraints to avoid pip errors when installing alongside `datasets`.
- Bugfix: Fix issue with tools that had an ordinary `dict` as a parameter.
- Bugfix: Print the correct container `sample_id` for `--no-sandbox-cleanup`.

## v0.3.69 (20 February 2025)

- Google provider updated to use the [Google Gen AI SDK](https://googleapis.github.io/python-genai/), which is now the recommended API for Gemini 2.0 models.
- Task display: Use cooperative cancellation for cancel buttons in task display.
- Task display: Print task progress every 5 seconds for 'plain' display mode.
- Task display: Handle click on running samples tab when there is no transcript.
- Docker: Print stderr from `compose up` when no services startup successfully. 
- Docker: Print sample id and epoch for each container when using `--no-sandbox-cleanup`
- Mistral: Create and destroy client within generate.
- Inspect View: Fix display of score dictionaries containing boolean values
- Bugfix: Catch standard `TimeoutError` for subprocess timeouts (ensure kill/cleanup of timed out process).

## v0.3.68 (19 February 2025)

- Task display: Improve spacing/layout of final task display.
- Textual: speicfy broader range of compatible versions (v0.86.2 to v1.0.0)

## v0.3.67 (18 February 2025)

- Memoize calls to `get_model()` so that model instances with the same parameters are cached and re-used (pass `memoize=False` to disable).
- Async context manager for `Model` class for optional scoped usage of model clients.
- New `assistant_message()` solver.
- Prompt templates: Ignore template placeholders that don't map to passed parameters in `prompt_template()`, and system/user/assistant solvers.
- Google: Handle system messages with content lists and input with system but no user messages.
- Google: Ensure that a completion choice is provided even when none are returned by the service.
- Inspect View: Improve the display of subtasks with no inputs or events.
- Inspect View: Fix transcript display of phantom subtask or other phantom events.
- Inspect View: Fix formatting issues in sample error display
- Bugfix: Raise error for empty dataset (rather than providing a dummy sample).
- Bugfix: Specify markup=False for textual static controls (stricter parser in textual 2.0 leading to exceptions).
- Bugfix: Temporarily pin to textual==1.0.0 while they chase all of their regressions in 2.0

## v0.3.66 (17 February 2025)

- Docker: Correct compose file generation for Dockerfiles w/ custom stem or extension.
- Escape brackets when rendering task config (another textual 2.0 fix)

## v0.3.65 (16 February 2025)

- Compatibility with textual 2.0 (which had several breaking changes).
- Inspect View: Improve scorer display formatting.
- Bugfix: Inspect view now correctly renders arrays with embedded `null` values.
- Bugfix: Inspect view now correctly handles scorers with no metrics.

## v0.3.64 (14 February 2025)

- [Reference documentation](https://inspect.aisi.org.uk/reference/) for Python API and CLI commands.
- Add support for [clustered standard errors](https://inspect.aisi.org.uk/scorers.html#clustered-standard-errors) via a new `cluster` parameter for the `stderr()` metric.
- Improvements to [scoring workflow](https://inspect.aisi.org.uk/scorers.html#sec-scorer-workflow) (`inspect score` command and `score()` function).
- Metrics now take `list[SampleScore]` rather than `list[Score]` (previous signature is deprecated but still works with a warning).
- Use a sample adjustment for the `var()` metric.
- Google: Speculative fix for completion candidates not being returned as a list.
- Python and Bash tools: Add `sandbox` argument for running in non-default sandboxes.
- Transcript: Log `ScoreEvent` (with `intermediate=True`) when the `score()` function is called.
- Transcript: Add `source` field to `InfoEvent` and use it for events logged by the human agent.
- Docker: Support Dockerfiles with `.Dockerfile` extension.
- Docker: Raise error when there is an explicitly configured `container_name` (incompatible with epochs > 1).
- Docker: Dynamically set `compose up` timeout when there are `healthcheck` entries for services.
- Log: Validate that `log_dir` is writeable at startup.
- Log: Write eval config defaults into log file (rather than `None`).
- Bugfix: Always honor level-level-transcript setting for transcript logging.
- Bugfix: Fix some dynamic layout issues for sample sandbox view.

## v0.3.63 (07 February 2025)

- Add [OpenRouter](https://inspect.aisi.org.uk/providers.html#openrouter) model provider.
- Inspect View: Convert codebase from JS/Preact to Typescript/React
- Add `shuffle_choices` to dataset and dataset loading functions. Deprecate `shuffle` parameter to the `multiple_choice` solver.
- Add `stop_words` param to the `f1` scorer. `stop_words` will be removed from the target and answer during normalization.
- Tools: Handle return of empty list from tool calls.
- Computer: Moved out of beta (i.e. from `inspect_ai.tool.beta` into `inspect_ai.tool`).
- Sandboxes: Docker now uses `tee` for write_file operations.
- Inspect View: Handle Zip64 zip files (for log files greater than 4GB)
- Bugfix: Change `type` parameter of `answer()` to `pattern` to address registry serialisation error.
- Bugfix: Restore printing of request payloads for 400 errors from Anthropic.
- Bugfix: Log transcript event for solver provided scores (improves log viewer display of solver scoring)

## v0.3.62 (03 February 2025)

- Various improvements for [reasoning models](https://github.com/UKGovernmentBEIS/inspect_ai/pull/1229) including extracting reasoning content from assistant messages.
- OpenAI: Handle `reasoning_effort`, `max_tokens`, `temperature`, and `parallel_tool_calls` correctly for o3 models.
- OpenAI: Map some additional 400 status codes to `content_filter` stop reason.
- Anthropic: Handle 413 status code (Payload Too Large) and map to `model_length` StopReason.
- Tasks: Log sample with error prior to raising task-ending exception.
- Python: Enhance prompt to emphasise that it is a script rather than a notebook.
- Computer: Various improvements to image including desktop, python, and VS Code configuration.
- Bugfix: Don't download full log from S3 for header_only reads.

## v0.3.61 (31 January 2025)

- Computer: Enable viewing computer tool's remote mouse cursor via VNC.
- Computer: Disable lock screen on from computer tool reference image.
- Limits: Amend `SampleLimitExceededError` with current `state` so that messages, etc. are preserved when limits are hit.
- Tools: Properly handle image dispatching when multiple tool calls are made by assistant.
- Anthropic: Raise error on 400 status not identified as model_length or content_filter.
- Basic Agent: `incorrect_message` can now optionally be an async function.
- Bugfix: Remove `suffix` from `eval-set` CLI args.
- Bugfix: Only catch `Exception` from sandboxenv_init (allow cancelled to propagate)

## v0.3.60 (29 January 2025)

- [Agent Bridge](https://inspect.aisi.org.uk/agent-bridge.html) for integrating external agent frameworks with Inspect.
- [Goodfire](https://inspect.aisi.org.uk/models.html#goodfire) model provider.
- Add `@wraps` to functions wrapped by Inspect decorators to preserve type information.
- Hugging Face: Add support for stop sequences for HF models.
- Docker: More robust parsing of version strings (handle development versions).
- Vertex: Support for Anthropic models hosted on Vertex.
- OpenAI: Read `refusal` field from assistant message when provided.
- OpenAI: Use qualifiers rather than model args for OpenAI on other providers (`openai/azure`)
- Anthropic: Don't insert '(no content)' into canonical messages list (do only on replay)
- Anthropic: Use qualifiers rather than model args for Anthropic on other providers (`anthropic/bedrock`, `anthropic/vertex`).
- Anthropic: Support for `extra_body` model arg (for adding additional JSON properties to the request)
- Basic Agent: Append `tools` to `state` so that tools added in `init` are preserved.
- Scoring: Always provide half-again the sample time limit for scoring.
- Bugfix: Fix issue w/ approvals for samples with id==0.
- Bugfix: Use "plain" display when running eval_async() outside of eval().
- Bugfix: Fix issue with multiple scorers of the same type in a task.

## v0.3.59 (24 January 2025)

- Beta version of [computer()](https://inspect.aisi.org.uk/tools-standard.html#sec-computer) tool which models with a computer desktop environment.
- `user_message()` solver for appending parameterised user messages.
- `prompt_template()`, `system_message()` and `user_message()` solver now also include the sample `store` in substitution parameters.
- Limits: Enforce token and message limit at lower level (not longer required to check `state.completed` for limit enforcement).
- Limits: Enforce [custom limits](https://inspect.aisi.org.uk/errors-and-limits.html#custom-limit) for samples by raising `SampleLimitExceededError`.
- Tasks: Optional ability for solvers to [yield scores](https://inspect.aisi.org.uk/solvers.html#sec-scoring-in-solvers) for a task.
- Model API: Log model calls that result in bad request errors.
- Tools: `model_input` option that determines how tool call result content is played back to the model.
- Tools: Don't attempt to marshall arguments of dynamic `ToolDef` with `**kwargs: Any` (just pass them through).
- Log warning when a non-fatal sample error occurs (i.e. errors permitted by the `fail_on_error` option) 
- Inspect View: allow filtering samples by compound expressions including multiple scorers. (thanks @andrei-apollo)
- Inspect View: improve rendering performance and stability for the viewer when viewing very large eval logs or samples with a large number of steps.
- Task display: Improved `plain` mode with periodic updates on progress, metrics, etc.
- Google: Update to v0.8.4 of google-generativeai (py.typed support and removal of logprobs generation options)
- Google: Support for string enums (e.g. `Literal["a", "b", "c"])`) in tool function declarations.

## v0.3.58 (16 January 2025)

- Support for [audio and video](https://inspect.aisi.org.uk/multimodal.html) inputs for Open AI and Google Gemini models.
- Task display: Added Timeout Tool button for manually timing out a tool call.
- Task display: Automatically switch to "plain" mode when running in a background thread
- Sandboxes: Setup and initialisation errors are now handled at the sample level.
- Sandboxes: Increase setup script timeout to 5 minutes (from 30 seconds) and do not retry setup scripts (in case they aren't idempotent).
- Sandboxes: Add `timeout_retry` option (defaulting to `True`) to `exec()` function.
- Sandboxes: Add `type` and  optional `container` properties to `SandboxConnection`.
- Docker: Services which exit with status 0 during setup no longer cause an error.
- `task_with()` function for creating task variants.
- Added `--filter` argument to trace CLI commands for filtering on trace log message content.
- Print model conversations to terminal with `--display=conversation` (was formerly `--trace`, which is now deprecated).
- HuggingFace: Support models that don't provide a chat template (e.g. gpt2)
- Eval Set: Ensure that logs with status 'started' are retried.
- Rename the built in `bootstrap_std` metric to `bootstrap_stderr` (deprecate `bootstrap_std`)
- Bugfix: Fix duplication of summaries when eval log file is rewritten.

## v0.3.57 (09 January 2025)

- [Tracing API](https://inspect.aisi.org.uk/tracing.html#tracing-api) for custom trace logging.
- Inspect View: never truncate tool result images and display at default width of 800px.
- Inspect View: display tool error messages in transcript when tool errors occur.
- Inspect View: display any completed samples even if the task fails because of an error
- Inspect View: don't display the 'input' column heading if there isn't an input
- Open AI: Handle additional bad request status codes (mapping them to appropriate `StopReason`)
- Open AI: Use new `max_completion_tokens` option for o1 full.
- Web Browser: raise error when both `error` and `web_at` fields are present in response.
- Sandboxes: Apply dataset filters (limit and sample id) prior to sandbox initialisation.
- Docker: Prevent issue with container/project names that have a trailing underscore. 
- Store: initialise `Store` from existing dictionary.
- Log: provide `metadata_as` and `store_as` typed accessors for sample metadata and store.
- Tool parameters with a default of `None` are now supported.
- More fine graned HTML escaping for sample transcripts displalyed in terminal.
- Bugfix: prevent errors when a state or storage value uses a tilde or slash in the key name.
- Bugfix: Include input in sample summary when the sample input contains a simple string.

## v0.3.56 (01 January 2025)

- [Human Agent](https://inspect.aisi.org.uk/human-agent.html) solver for human baselining of computing tasks.
- [Typed interfaces](https://inspect.aisi.org.uk/typing.html) to `Sample` store and metadata using Pydantic models.
- [Approval policies](https://inspect.aisi.org.uk/approval.html#task-approvers) can now be defined at the `Task` level (`eval` level approval policies take precedence).
- Tools can now return `ContentText` and `ContentImage`.
- Move tool result images into subsequent user messages for models that don't support tools returning images.
- `SandboxConnection` that contains login information from sandboxes.
- `display_type()` function for detecting the current display type (e.g. "full", "rich", etc.)
- Trace: improved handling of `eval()` running in multiple processes at once (trace file per-process)
- Docker: don't apply timeouts to `docker build` and `docker pull` commands.
- Bugfix: fix issue w/ `store.get()` not auto-inserting `default` value.

## v0.3.55 (29 December 2024)

- Bedrock: redact authentication model args from eval logs.
- OpenAI: warn when `temperature` is used with o1 models (as it is not supported).
- Bugfix: spread args for cache trace logging.

## v0.3.54 (26 December 2024)

- [Tracing](https://inspect.aisi.org.uk/tracing.html) for diagnosing runs with unterminated action (e.g. model calls, docker commands, etc.).
- Provide default timeout/retry for docker compose commands to mitigate unreliability in some configurations.
- Switch to sync S3 writes to overcome unreliability observed when using async interface.
- Task display: Added `--no-score-display` option to disable realtime scoring metrics.
- Bugfix: Fix failure to fully clone samples that have message lists as input.
- llama-cpp-python: Support for `logprobs`.

## v0.3.53 (20 December 2024)

- OpenAI: Support for o1 including native tool calling and `reasoning_effort` generation option.
- Task API: Introduce `setup` step that always runs even if `solver` is replaced.
- Bedrock: Support for tool calling on Nova models.
- Bedrock: Support for custom `model_args` passed through to `session.Client`.
- Bedrock: Support for `jpeg` images.
- Bedrock: Correct max_tokens for llama3-8b, llama3-70b models on Bedrock.
- Inspect View: Various improvements to appearance of tool calls in transcript.
- Task display: Ensure that widths of progress elements are kept consistent across tasks.
- Sandboxes: New `max_sandboxes` option for (per-provider) maximum number of running sandboxes.
- Sandboxes: Remove use of aiofiles to mitigate potential for threading deadlocks.
- Concurrency: Do not use `max_tasks` as a lower bound for `max_samples`.
- Log recorder: Always re-open log buffer for `eval` format logs.
- Bugfix: Proper handling of text find for eval raw JSON display
- Bugfix: Correct handling for `--sample-id` integer comparisons.
- Bugfix: Proper removal of model_args with falsey values (explicit check for `None`)
- Bugfix: Properly handle custom metrics that return dictionaries or lists
- Bugfix: Proper sample count display when retrying an evaluation
- Bugfix: Fix inability to define and run tasks in a notebook.

## v0.3.52 (13 December 2024)

- Eval: `--sample-id` option for evaluating specific sample id(s).
- Bedrock: Detect and report HTTP rate limit errors.
- Azure AI: Add `emulate_tools` model arg to force tool emulation (emulation is enabled by default for Llama models).
- Basic Agent: Add `max_tool_output` parameter to override default max tool output from generate config.
- Inspect View: Correct display of sample ID for single sample tasks.
- Trace: Show custom tool views in `--trace` mode.
- Bugfix: Support for dynamic metric names in realtime scoring display.

## v0.3.51 (13 December 2024)

- Bugfix: Task display fails to load when no scorers are defined for a task.

## v0.3.50 (12 December 2024)

- Tools: Improved typing/schema support (unions, optional params, enums).
- Tools: Added `append` argument to `use_tools()` for adding (rather than replacing) the currently available tools.
- Docker sandbox: Streamed reads of stderr/stdout (enabling us to enforce output limits for read_file and exec at the source).
- Sandbox API: Enable passing `BaseModel` types for sandbox `config` (formerly only a file path could be passed).
- Task display: Show all task scores in realtime (expand task progress to see scores).
- Task display: Show completed samples and align progress more closely to completed samples (as opposed to steps).
- Task display: Show sample messages/tokens used (plus limits if specified).
- Task display: Resolve issue where task display would lose mouse input after VS Code reload.
- Datasets: Validate that all IDs in datasets are unique (as several downstream problems occur w/ duplicate IDs).
- Inspect View: Fix issue with incorrectly displayed custom tool views.
- Human approval: Use fullscreen display (makes approval UI async and enables rapid processing of approvals via the `Enter` key).
- Added `input_panel()` API for adding custom panels to the fullscreen task display.
- Log recorder: Methods are now async which will improve performance for fsspec filesystems with async implementations (e.g. S3)
- Log recorder: Improve `.eval` log reading performance for remote filesystem (eagerly fetch log to local buffer).
- Add `token_usage` property to `TaskState` which has current total tokens used across all calls to `generate()` (same value that is used for enforcing token limits).
- Add `time` field to `ModelOutput` that records total time spent within call to ModelAPI `generate()`.
- Web browser: Remove base64 images from web page contents (prevent filling up model context with large images).
- Match scorer: If the target of a match isn’t numeric, ignore the numeric flag and instead use text matching (improved handling for percentages).
- Hugging Face: Support for native HF tool calling for Llama, Mistral, Qwen, and others if they conform to various standard schemas.
- Hugging Face: `tokenizer_call_args` dict to specify custom args during tokenization, such as `max_length` and `truncation`.
- Azure AI: Fix schema validation error that occurred when model API returns `None` for `content`.
- Display: Throttle updating of sample list based on number of samples.
- Display: Add explicit 'ctrl+c' keybinding (as textual now disables this by default).
- Bugfix: Correct rate limit error display when running in fullscreen mode.
- Bugfix: `hf_dataset` now explicitly requires the `split` argument (previously, it would crash when not specified).
- Bugfix: Prevent cascading textual error when an error occurs during task initialisation.
- Bugfix: Correctly restore sample summaries from log file after amend.
- Bugfix: Report errors that occur during task finalisation.
  
## v0.3.49 (03 December 2024)

- Logging: Only call CreateBucket on Amazon S3 when the bucket does not already exist.
- Improve cancellation feedback and prevent multiple cancellations when using fullscreen display.
- Inspect View: Prevent circular reference error when rendering complex tool input.
- Inspect View: Resolve display issue with sorting by sample then epoch.

## v0.3.48 (01 December 2024)

- [Realtime display](https://github.com/UKGovernmentBEIS/inspect_ai/pull/865) of sample transcripts (including ability to cancel running samples).
- Scoring: When using a dictionary to map metrics to score value dictionaries, you may now use globs as keys. See our [scorer documentation](https://inspect.aisi.org.uk/scorers.html#sec-multiple-scorers) for more information.
- `EvalLog` now includes a [location](https://github.com/UKGovernmentBEIS/inspect_ai/pull/872) property indicating where it was read from.
- Use [tool views](https://inspect.aisi.org.uk/approval.html#tool-views) when rendering tool calls in Inspect View.
- Consistent behavior for `max_samples` across sandbox and non-sandbox evals (both now apply `max_samples` per task, formerly evals with sandboxes applied `max_samples` globally).
- Log files now properly deal with scores that produce Nan. (fixes [#834](https://github.com/UKGovernmentBEIS/inspect_ai/issues/834))
- Bash tool: add `--login` option so that e.g. .bashrc is read before executing the command.
- Google: Support for tools/functions that have no parameters.
- Google/Vertex: Support for `logprobs` and other new 1.5 (002 series) options.
- AzureAI: Change default max_tokens for Llama models to 2048 (4096 currently yields an error w/ Llama 3.1).
- Mistral: Various compatibility changes for their client and tool calling implementation.
- Handle exponents in numeric normalisation for match, include, and answer scorers.
- hf_dataset: Added `cached` argument to control whether to use a previously cached version of the dataset if available (defaults to `True`).
- hf_dataset: Added `revision` option to load a specific branch or commit SHA (when using `revision` datasets are always revalidated on Hugging Face, i.e. `cached` is ignored).
- Log viewer: Display sample ids rather than indexes.
- Log viewer: Add timestamps to transcript events.
- Log viewer: Metadata which contains images will now render the images.
- Log viewer: Show custom tool call views in messages display.
- Bugfix: Correctly read and forward image detail property.
- Bugfix: Correct resolution of global eval override of task or sample sandboxes.
- Bugfix: Don't do eval log listing on background threads (s3fs can deadlock when run from multiple threads).

## v0.3.47 (18 November 2024)

- Basic agent: Ensure that the scorer is only run once when max_attempts = 1.
- Basic agent: Support custom function for incorrect_message reply to model.
- Tool calling: Execute multiple tool calls serially (some models assume that multiple calls are executed this way rather than in parallel).
- Google: Combine consecutive tool messages into single content part; ensure no empty text content parts.
- AzureAI: Create and close client with each call to generate (fixes issue w/ using azureai on multiple passes of eval).
- Bedrock: Migrate to the [Converse API](https://docs.aws.amazon.com/bedrock/latest/userguide/conversation-inference-supported-models-features.html), which supports many more features including tool calling and multimodal models.
- Scoring: When using a dictionary to map metrics to score value dictionaries, you may now use globs as keys. See our [scorer documentation](https://inspect.aisi.org.uk/scorers.html#sec-multiple-scorers) for more information.
- Sample limit events will now appear in the transcript if a limit (e.g. message, token, or time limit) halt a sample. The sample list and sample detail also display the limit, if applicable.

## v0.3.46 (12 November 2024)

- [eval](https://inspect.aisi.org.uk/eval-logs.html#sec-log-format) is now the default log format (use `--log-format=json` to use old format).
- Base 64 images are now logged by default for all log formats (disable with `--no-log-images`).
- The log viewer now properly displays sample errors in the sample list for `eval` format log files.
- Improve path handling when using `inspect log convert` to convert a single log file.
- Web browser tool: Subtasks now each have independent web browser sessions.
- Anthropic: Ensure that assistant messages created in generate never have empty content lists.
- Increase sandbox `exec()` output limit from 1 MiB to 10 MiB.

## v0.3.45 (11 November 2024)

- [time_limit](https://inspect.aisi.org.uk/errors_and_limits.html#sample-limits) option for specifying a maximum execution time for samples.
- [read_eval_log_samples()](https://inspect.aisi.org.uk/eval-logs.html#streaming) function for streaming reads of `.eval` log files.
- Mistral: Support for multi-modal models (requires v1.2 of mistralai package).
- Groq: Support for multi-modal models (requires v0.11.0 of groq package).
- AzureAI: Use Model Inference API (preview) for implementation of model client.
- Bedrock: Fix parsing of Bedrock Mistral Large 2407 responses
- Apply standard sample error handling (fail-on-error, etc.) when running scorers.
- Fix issue with correctly logging task_args for eval-set tasks which are interrupted.
- Move `INSPECT_DISABLE_MODEL_API` into `generate()` (as opposed to `get_model()`)
- Always treat `.eval` files as logs (don't apply file name pattern restrictions as we do with `.json`).
- Log model calls when model providers return bad request errors
- Better lay out large numbers of configuration and parameters when displaying log files.
- The log viewer now properly displays sample scores for running tasks.
- Add `metadata` field to `ModelOutput` and provide various fields for the Groq provider.

## v0.3.44 (04 November 2024)

- Revert change to single epoch reducer behavior (regressed some scoring scenarios).

## v0.3.43 (04 November 2024)

- New binary [log format](https://inspect.aisi.org.uk/eval-logs.html#sec-log-format) which yields substantial size and speed improvements (JSON format log files are still fully supported and utilities for converting between the formats are provided).
- [Grok](https://docs.x.ai/) model provider.
- [llama-cpp-python](https://llama-cpp-python.readthedocs.io/en/latest/) local model provider.
- Extensions: correctly load extensions in packages where package name differs from dist name.
- Added `--model-config`, `--task-config`, and `--solver-config` CLI arguments for specifying model, task, and solver args using a JSON or YAML config file.
- View: properly render complex score objects in transcript.
- Write custom tool call views into transcript for use by Inspect View.
- Use `casefold()` for case-insensitive compare in `includes()`, `match()`, `exact()`, and `f1()` scorers.
- OpenAI: eliminate use of `strict` tool calling (sporadically supported across models and we already internally validate).
- Mistral: fix bug where base_url was not respected when passing both an api_key and base_url.
- Don't include package scope for task name part of log files.
- Improve performance of write_file for Docker sandboxes.
- Use user_data_dir rather than user_runtime_dir for view notifications.
- Implement `read_eval_log_sample()` for JSON log files.
- Log the list of dataset sample IDs.
- Limit `SandboxEnvironment.exec()` output streams to 1 MiB. Limit `SandboxEnvironment.read_file()` to 100 MiB.
- Add `INSPECT_DISABLE_MODEL_API` environment variable for disabling all Model APIs save for mockllm.
- Add optional `tool_call_id` param to `ModelOutput.for_tool_call()`.
- Support all JSON and CSV dataset arguments in `file_dataset()` function.

## v0.3.42 (23 October 2024)

- [ToolDef](https://inspect.aisi.org.uk/tools-custom.html#sec-dynamic-tools) class for dynamically creating tool definitions.
- Added `--tags` option to eval for tagging evaluation runs.
- Added APIs for accessing sample event transcripts and for creating and resolving attachments for larger content items.
- Cleanup Docker Containers immediately for samples with errors.
- Support Dockerfile as config path for Docker sandboxes (previously only supported compose files).
- Anthropic: remove stock tool use chain of thought prompt (many Anthropic models now do this internally, in other cases its better for this to be explicit rather than implicit).
- Anthropic: ensure that we never send empty text content to the API.
- Google: compatibility with google-generativeai v0.8.3
- Llama: remove extraneous <|start_header_id|>assistant<|end_header_id|> if it appears in an assistant message.
- OpenAI: Remove tool call id in user message reporting tool calls to o1- models.
- Use Dockerhub aisiuk/inspect-web-browser-tool image for web browser tool.
- Use ParamSpec to capture types of decorated solvers, tools, scorers, and metrics.
- Support INSPECT_EVAL_MODEL_ARGS environment variable for calls to `eval()`.
- Requirements: add lower bounds to various dependencies based on usage, compatibility, and stability.
- Added `include_history` option to model graded scorers to optionally include the full chat history in the presented question.
- Added `delimiter` option to `csv_dataset()` (defaults to ",")
- Improve answer detection in multiple choice scorer.
- Open log files in binary mode when reading headers (fixes ijson deprecation warning).
- Capture `list` and `dict` of registry objects when logging `plan`.
- Add `model_usage` field to `EvalSample` to record token usage by model for each sample.
- Correct directory handling for tasks that are imported as local (non-package) modules.
- Basic agent: terminate agent loop when the context window is exceeded.
- Call tools sequentially when they have opted out of parallel calling.
- Inspect view bundle: support for bundling directories with nested subdirectories.
- Bugfix: strip protocol prefix when resolving eval event content
- Bugfix: switch to run directory when running multiple tasks with the same run directory.
- Bugfix: ensure that log directories don't end in forward/back slash.

## v0.3.41 (11 October 2024)

- [Approval mode](https://inspect.aisi.org.uk/approval.html) for extensible approvals of tool calls (human and auto-approvers built in,  arbitrary other approval schemes via extensions).
- [Trace mode](https://inspect.aisi.org.uk/interactivity.html#sec-trace-mode) for printing model interactions to the terminal.
- Add `as_dict()` utility method to `Score`
- [Sample limits](https://inspect.aisi.org.uk/errors_and_limits.html#sample-limits) (`token_limit` and `message_limit`) for capping the number of tokens or messages used per sample ( `message_limit` replaces deprecated `max_messages`).
- Add `metadata` field to `Task` and record in log `EvalSpec`.
- Include datetime and level in file logger.
- Correct llama3 and o1 tool calling when empty arguments passed.
- Allow resolution of any sandbox name when there is only a single environment.
- Introduce `--log-level-transcript` option for separate control of log entries recorded in the eval log file
- Improve mime type detection for image content encoding (fixes issues w/ webp images).
- Fix memory leak in Inspect View worker-based JSON parsing.
- Add `fail_on_error` option for `eval_retry()` and `inspect eval-retry`.
- Defer resolving helper models in `self_critique()` and `model_graded_qa()`.
- Fix Docker relative path resolution on Windows (use PurePosixPath not Path)
- Restore support for `--port` and `--host` on Inspect View.

## v0.3.40 (6 October 2024)

- Add `interactive` option to `web_browser()` for disabling interactive tools (clicking, typing, and submitting forms).
- Provide token usage and raw model API calls for OpenAI o1-preview.
- Add support for reading CSV files of dialect 'excel-tab'.
- Improve prompting for Python tool to emphasise the need to print output.
- For `basic_agent()`, defer to task `max_messages` if none is specified for the agent (default to 50 is the task does not specify `max_messages`).
- Add optional `content` parameter to `ModelOutput.for_tool_call()`.
- Display total samples in Inspect View
- Prune `sample_reductions` when returning eval logs with `header_only=True`.
- Improved error message for undecorated solvers.
- For simple matching scorers, only include explanation if it differs from answer.

## v0.3.39 (3 October 2024)

- The sample transcript will now display the target for scoring in the Score Event (for newly run evaluations).
- Provide setter for `max_messages` on `TaskState`.
- Provide `max_messages` option for `basic_agent()` (defaulting to 50) and use it rather than any task `max_messages` defined.
- Improved implementation of disabling parallel tool calling (also fixes a transcript issue introduced by the original implementation).
- Improve quality of error messages when a model API key environment variable is missing.
- Improve prompting around letting the model know it should not attempt parallel web browser calls.

## v0.3.38 (3 October 2024)

- Rename `web_browser_tools()` to `web_browser()`, and don't export individual web browsing tools.
- Add `parallel` option to `@tool` decorator and specify `parallel=False` for web browsing tools.
- Improve prompting for web browser tools using more explicit examples.
- Improve prompting for `</tool_call>` end sequence for Llama models.
- Fix issue with failure to execute sample setup scripts.

## v0.3.37 (2 October 2024)

- Move evals into [inspect_evals](https://github.com/UKGovernmentBEIS/inspect_evals) package.

## v0.3.36 (2 October 2024)

- [Web Browser](https://inspect.aisi.org.uk/tools-standard.html#sec-web-browser) tool which provides a headless Chromium browser that supports navigation, history, and mouse/keyboard interactions.
- `auto_id` option for dataset readers to assign an auto-incrementing ID to records.
- Task args: don't attempt to serialise registry objects that don't have captured parameters.

## v0.3.35 (1 October 2024)

- Catch o1-preview "invalid_prompt" exception and convert to normal content_filter refusal.
- Terminate timed out subprocesses.
- Support 'anthropoic/bedrock/' service prefix for Anthropic models hosted on AWS Bedrock.
- Change score reducer behavior to always reduce score metadata to the value of the `metadata` field in the first epoch
- Improve task termination message (provide eval-retry prompt for tasks published in packages)
- Preserve type for functions decorated with `@task`.
- Various improvements to layout and display for Inspect View transcript.

## v0.3.34 (30 September 2024)

- Support for `max_tokens` on OpenAI o1 models (map to `max_completion_tokens`).
- Fix regression of log and debug options on `inspect view`
- Improved focus management for Inspect View
- Raise error if `epochs` is less than 1
- Improve code parsing for HumanEval (compatibility with Llama model output)

## v0.3.33 (30 September 2024)

- StopReason: Added "model_length" for exceeding token window and renamed "length" to "max_tokens".
- Capture solver input params for subtasks created by `fork()`.
- Option to disable ANSI terminal output with `--no-ansi` or `INSPECT_NO_ANSI`
- Add chain of thought option to `multiple_choice()` and export `MultipleChoiceTemplate` enumeration
- Allow Docker sandboxes configured with `x-default` to be referred to by their declared service name.
- Improved error messages for Docker sandbox initialisation.
- Improve legibility of Docker sandbox log entries (join rather than displaying as array)
- Display user message immediately proceeding assistant message in model call transcripts.
- Display images created by tool calls in the Viewer.
- Fix duplicated tool call output display in Viewer for Gemini and Llama models.
- Require a `max_messages` for use of `basic_agent()` (as without it, the agent could end up in an infinite loop).
- Load extension entrypoints per-package (prevent unnecessary imports from packages not being referenced).
- Track sample task state in solver decorator rather than solver transcript.
- Display solver input parameters for forked subtasks.
- Improvements to docker compose down cleanup: timeout, survive missing compose files.
- Always produce epoch sample reductions even when there is only a single epoch.
- Scores produced after being reduced retain `answer`, `explanation`, and `metadata` only if equal across all epochs.

## v0.3.32 (25 September 2024)

- Fix issue w/ subtasks not getting a fresh store() (regression from introduction of `fork()` in v0.3.30)
- Fix issue w/ subtasks that return None invalidating the log file.
- Make subtasks collapsible in Inspect View.
- Improved error reporting for missing `web_search()` provider environment variables.

## v0.3.31 (24 September 2024)

- Deprecated `Plan` in favor of `Solver` (with `chain()` function to compose multiple solvers).
- Added `max_tool_output` generation option (defaults to 16KB).
- Improve performance of `header_only` log reading (switch from json-stream to ijson).
- Add support for 0 retries to `eval-set` (run a single `eval` then stop).
- Tool calling fixes for update to Mistral v1.1. client.
- Always show `epochs` in task status (formerly wasn't included for multiple task display)
- Render transcript `info()` strings as markdown
- Eliminate log spam from spurious grpc fork message.
- Fix issue with hf_dataset shuffle=True not actually shuffling.
- Improved error handling when loading invalid setuptools entrypoints.
- Don't catch TypeError when calling tools (we now handle this in other ways)

## v0.3.30 (18 September 2024)

- Added `fork()` function to fork a `TaskState` and evaluate it against multiple solvers in parallel.
- Ensure that Scores produced after being reduced still retain `answer`, `explanation`, and `metadata`.
- Fix error when running `inspect info log-types`
- Improve scorer names imported from modules by not including the the module names.
- Don't mark messages read from cache with source="cache" (as this breaks the cache key)
- Add `cache` argument to `basic_agent()` for specifying cache policy for the agent.
- Add `cache` field to `ModelEvent` to track cache reads and writes.
- Compatibility with Mistral v1.1 client (now required for Mistral).
- Catch and propagate Anthropic content filter exceptions as normal "content_filter" responses.
- Fix issue with failure to report metrics if all samples had a score value of 0.
- Improve concurrency of Bedrock models by using aioboto3.
- Added [SWE Bench](https://github.com/UKGovernmentBEIS/inspect_evals/tree/main/src/inspect_evals/swe_bench), [GAIA](https://github.com/UKGovernmentBEIS/inspect_evals/tree/main/src/inspect_evals/gaia), and [GDM CTF](https://github.com/UKGovernmentBEIS/inspect_evals/tree/main/src/inspect_evals/gdm_capabilities/in_house_ctf) evals.

## v0.3.29 (16 September 2024)

- Added `--plan` and `-P` arguments to `eval` and `eval-set` commands for replacing the task default plan with another one.
- Improved support for eval retries when calling `eval()` or `eval_set()` with a `plan` argument.
- Don't log base64 images by default (re-enable logging with `--log-images`).
- Provide unique tool id when parsing tool calls for models that don't support native tool usage.
- Fix bug that prevented `epoch_reducer` from being used in eval-retry.
- Fix bug that prevented eval() level `epoch` from overriding task level `epoch`.

## v0.3.28 (14 September 2024)

- [basic_agent()](https://inspect.aisi.org.uk/agents.html#sec-basic-agent) that provides a ReAct tool loop with support for retries and encouraging the model to continue if its gives up or gets stuck.
- [score()](https://inspect.aisi.org.uk/solvers.html#sec-scoring-in-solvers) function for accessing scoring logic from within solvers.
- Ability to [publish](https://inspect.aisi.org.uk/log-viewer.html#sec-publishing) a static standalone Inspect View website for a log directory.
- `system_message()` now supports custom parameters and interpolation of `metadata` values from `Sample`.
- `generate()` solver now accepts arbitrary generation config params.
- `use_tools()` now accepts a variadic list of `Tool` in addition to literal `list[Tool]`.
- `bash()` and `python()` tools now have a `user` parameter for choosing an alternate user to run code as.
- `bash()` and `python()` tools now always return stderr and stdout no matter the exit status.
- Support for OpenAI o1-preview and o1-mini models.
- Input event for recording screen input in sample transcripts.
- Record to sample function for CSV and JSON dataset readers can now return multiple samples.
- Added `debug_errors` option to `eval()` to raise task errors (rather than logging them) so they can be debugged.
- Properly support metrics that return a dict or list of values
- Improved display of prerequisite errors when running `eval()` from a script or notebook.
- Fix `eval_set()` issue with cleaning up failed logs on S3.
- Cleanup Docker containers that fail during sample init.
- Add support for computing metrics for both individual keys within a dictionary but also for the dictionary as a whole
- Fix for Vertex tool calling (don't pass 'additionalProperties').
- Added [SQuAD](https://github.com/UKGovernmentBEIS/inspect_evals/tree/main/src/inspect_evals/squad), [AGIEval](https://github.com/UKGovernmentBEIS/inspect_evals/tree/main/src/inspect_evals/agieval), [IFEval](https://github.com/UKGovernmentBEIS/inspect_ai/blob/main/src/inspect_evals/ifeval/), [PubMedQA](https://github.com/UKGovernmentBEIS/inspect_evals/tree/main/src/inspect_evals/pubmedqa), and [MBPP](https://github.com/UKGovernmentBEIS/inspect_evals/tree/main/src/inspect_evals/mbpp) benchmarks.

## v0.3.27 (6 September 2024)

- Fix missing timestamp issue with running `eval_set()` with an S3-backed log directory.
- Correct rounding behavior for `f1()` and `exact()` scorers.
- Correct normalized text comparison for `exact()` scorer.
- Improved appearance and navigation for sample transcript view.
- Added [MathVista](https://github.com/UKGovernmentBEIS/inspect_evals/tree/main/src/inspect_evals/mathvista) benchmark.

## v0.3.26 (6 September 2024)

- [Eval Sets](https://inspect.aisi.org.uk/eval-sets.html) for running groups of tasks with automatic retries.
- [Per-sample](https://inspect.aisi.org.uk/sandboxing.html#sec-per-sample-sandbox) Sandbox environments can now be specified (e.g. allowing for a distinct Dockerfile or Docker compose file for each sample).
- [input_screen()](https://inspect.aisi.org.uk/interactivity.html) context manager to temporarily clear task display for user input.
- Introduce two new scorers, `f1()` (precision and recall in text matching) and `exact()` (whether normalized text matches exactly).
- Task `metrics` now override built in scorer metrics (previously they were merged). This enables improved re-use of existing scorers where they only change required is a different set of metrics.
- `write_log_dir_manifest()` to write a log header manifest for a log directory.
- Relocate `store()` and `@subtask` from solver to utils module; relocate `transcript()` from solver to log module.
- Add optional user parameter to SandboxEnvironment.exec for specifying the user. Currently only DockerSandboxEnvironment is supported.
- Fix issue with resolving Docker configuration files when not running from the task directory.
- Only populate Docker compose config metadata values when they are used in the file.
- Treat Sandbox exec `cwd` that are relative paths as relative to sample working directory.
- Filter base64 encoded images out of model API call logs.
- Raise error when a Solver does not return a TaskState.
- Only run tests that use model APIs when the `--runapi` flag is passed to `pytest` (prevents unintended token usage)
- Remove `chdir` option from `@tasks` (tasks now always chdir during execution).
- Do not process `.env` files in task directories (all required vars should be specified in the global `.env`).
- Only enable `strict` mode for OpenAI tool calls when all function parameters are required.
- Added [MMMU](https://github.com/UKGovernmentBEIS/inspect_evals/tree/main/src/inspect_evals/mmmu), [CommonsenseQA](https://github.com/UKGovernmentBEIS/inspect_evals/tree/main/src/inspect_evals/commonsense_qa), [MMLU-Pro](https://github.com/UKGovernmentBEIS/inspect_evals/tree/main/src/inspect_evals/mmlu_pro), and [XSTest](https://github.com/UKGovernmentBEIS/inspect_evals/tree/main/src/inspect_evals/xstest) benchmarks.

## v0.3.25 (25 August 2024)

- `Store` for manipulating arbitrary sample state from within solvers and tools.
- `Transcripts` for detailed sample level tracking of model and tool calls, state changes, logging, etc.
- `Subtasks` for delegating work to helper models, sub-agents, etc.
- Integration with Anthropic [prompt caching](https://inspect.aisi.org.uk/caching.html#sec-provider-caching).
- [fail_on_error](https://inspect.aisi.org.uk/errors-and-limits.html#failure-threshold) option to tolerate some threshold of sample failures without failing the evaluation.
- Specify `init` value in default Docker compose file so that exit signals are handled correctly (substantially improves container shutdown performance).
- Add `function` field to `ChatMessageTool` to indicate the name of the function called.
- Added [RACE](https://github.com/UKGovernmentBEIS/inspect_evals/tree/main/src/inspect_evals/race-h/) benchmark.

## v0.3.24 (18 August 2024)

- Support for tool calling for Llama 3.1 models on Bedrock.
- Report JSON schema validation errors to model in tool response.
- Support for `strict` mode in OpenAI tool calls (update to v1.40.0 of `openai` package required).

## v0.3.23 (16 August 2024)

- Support for tool calling for Llama 3.1 models on Azure AI and CloudFlare.
- Increase default `max_tokens` from 1024 to 2048.
- Record individual sample reductions along with results for multi-epoch evals.
- Change default to not log base64 encoded versions of images, as this often resulted in extremely large log files (use `--log-images` to opt back in).
- Update to new Mistral API (v1.0.1 of `mistralai` is now required).
- Support for Llama 3.1 models on Amazon Bedrock
- Eliminate Bedrock dependency on anthropic package (unless using an Anthropic model).
- Improved resolution of AWS region for Bedrock (respecting already defined AWS_REGION and AWS_DEFAULT_REGION)
- Fix bug in match scorer whereby numeric values with periods aren't correctly recognized.
- Added [HumanEval](https://github.com/UKGovernmentBEIS/inspect_evals/tree/main/src/inspect_evals/humaneval), [WinoGrande](https://github.com/UKGovernmentBEIS/inspect_evals/tree/main/src/inspect_evals/winogrande) and [Drop](https://github.com/UKGovernmentBEIS/inspect_evals/tree/main/src/inspect_evals/drop) benchmarks.

## v0.3.22 (07 August 2024)

- Fix issue affecting results of `pass_at_{k}` score reducer.

## v0.3.21 (07 August 2024)

- Add `pass_at_{k}` score reducer to compute the probability of at least 1 correct sample given `k` epochs.
- Improved metrics `value_to_float` string conversion (handle numbers, "true", "false", etc.)
- Log viewer: Ctrl/Cmd+F to find text when running in VS Code.
- Set Claude default `max_tokens` to 4096
- Combine user and assistant messages for Vertex models.
- Warn when using the `name` parameter with task created from `@task` decorated function.
- Make sample `metadata` available in prompt, grading, and self-critique templates.
- Retry on several additional OpenAI errors (APIConnectionError | APITimeoutError | InternalServerError)
- Fix a regression which would cause the 'answer' to be improperly recorded when scoring a sample.

## v0.3.20 (03 August 2024)

- `Epochs` data type for specifying epochs and reducers together (deprecated `epochs_reducer` argument).
- Enable customisation of model generation cache dir via `INSPECT_CACHE_DIR` environment variable.
- Use doc comment description rather than `prompt` attribute of `@tool` for descriptions.
- Include examples section from doc comments in tool descriptions.
- Add `tool_with()` function for adapting tools to have varying names and parameter descriptions.
- Improve recording of `@task` arguments so that dynamically created tasks can be retried.
- Only print `eval-retry` message to terminal for filesystem based tasks.
- Enhance Python logger messages to capture more context from the log record.
- Fix an issue that could result in duplicate display of scorers in log view when using multiple epoch reducers.

## v0.3.19 (02 August 2024)

- [vLLM](https://inspect.aisi.org.uk/models.html#sec-vllm) model provider.
- [Groq](https://groq.com/) model provider.
- [Google Vertex](https://inspect.aisi.org.uk/models.html#google-vertex) model provider.
- [Reduce scores](https://inspect.aisi.org.uk/scorers.html##sec-reducing-epoch) in multi-epoch tasks before computing metrics (defaults to averaging sample values).
- Replace the use of the `bootstrap_std` metric with `stderr` for built in scorers (see [rationale](https://inspect.aisi.org.uk/scorers.html#stderr-note) for details).
- Option to write Python logger entries to an [external file](https://inspect.aisi.org.uk/log-viewer.html#sec-external-file).
- Rename `ToolEnvironment` to `SandboxEnvironment` and `tool_environment()` to `sandbox()` (moving the renamed types from `inspect_ai.tool` to `inspect_ai.util`). Existing symbols will continue to work but will print deprecation errors.
- Moved the `bash()`, `python()`, and `web_search()` functions from `inspect_ai.solver` to `inspect_ai.tool`.  Existing symbols will continue to work but will print deprecation errors.
- Enable parallel execution of tasks that share a working directory.
- Add `chdir` option to `@task` to opt-out of changing the working directory during task execution.
- Enable overriding of default safety settings for Google models.
- Use Python type annotations as the first source of type info for tool functions (fallback to docstrings only if necessary)
- Support for richer types (list, TypeDict, dataclass, Pydantic, etc.) in tool calling.
- Change `ToolInfo` parameters to be directly expressed in JSON Schema (making it much easier to pass them to model provider libraries).
- Validate tool call inputs using JSON Schema and report errors to the model.
- Gracefully handle tool calls that include only a single value (rather than a named dict of parameters).
- Support `tool_choice="any"` for OpenAI models (requires >= 1.24.0 of openai package).
- Make multiple tool calls in parallel. Parallel tool calls occur by default for OpenAI, Anthropic, Mistral, and Groq. You can disable this behavior for OpenAI and Groq with `--parallel-tool-calls false`.
- Invoke rate limit retry for OpenAI APITimeoutError (which they have recently begun returning a lot of more of as a result of httpx.ConnectTimeout, which is only 5 seconds by default.).
- Add `cwd` argument to `SandboxEnvironment.exec()`
- Use `tee` rather than `docker cp` for Docker sandbox environment implementation of `write_file()`.
- Handle duplicate tool call ids in Inspect View.
- Handle sorting sample ids of different types in Inspect View.
- Correctly resolve default model based on CLI --model argument.
- Fix issue with propagating API keys to Azure OpenAI provider.
- Add `azure` model arg for OpenAI provider to force binding (or not binding) to the Azure OpenAI back-end.
- Support for Llama 3 models with the Azure AI provider.
- Add `setup` field to `Sample` for providing a per-sample setup script.
- Score multiple choice questions without parsed answers as incorrect (rather than being an error). Llama 3 and 3.1 models especially often fail to yield an answer.
- Read JSON encoded `metadata` field from samples.
- Show task/display progress immediately (rather than waiting for connections to fill).
- Reduce foreground task contention for Inspect View history loading.
- Ability to host standalone version of Inspect View to view single log files.
- Throw `TimeoutError` if a call to `subprocess()` or `sandbox().exec()` times out (formerly a textual error was returned along with a non-zero exit code).
- Validate name passed to `example_dataset()` (and print available example dataset names).
- Resolve relative image paths within Dataset samples against the directory containing the dataset.
- Preserve `tool_error` text for Anthropic tool call responses.
- Fix issue with rate limit reporting being per task not per eval.
- Set maximum rate limit backoff time to 30 minutes
- Retry with exponential backoff for web_search Google provider.

## v0.3.18 (14 July 2024)

- [Multiple Scorers](https://inspect.aisi.org.uk/scorers.html#sec-multiple-scorers) are now supported for evaluation tasks.
- [Multiple Models](https://inspect.aisi.org.uk/parallelism.html#sec-multiple-models) can now be evaluated in parallel by passing a list of models to `eval()`.
- Add `api_key` to `get_model()` for explicitly specifying an API key for a model.
- Improved handling of very large (> 100MB) log files in Inspect View.
- Use `network_mode: none` for disabling networking by default in Docker tool environments.
- Shorten the default shutdown grace period for Docker container cleanup to 1 second.
- Allow sandbox environment providers to specify a default `max_samples` (set to 25 for the Docker provider).
- Prevent concurrent calls to `eval_async()` (unsafe because of need to change directories for tasks). Parallel task evaluation will instead be implemented as a top-level feature of `eval()` and `eval_async()`.
- Match scorers now return answers consistently even when there is no match.
- Relocate tool related types into a new top-level `inspect_ai.tool` module (previous imports still work fow now, but result in a runtime deprecation warning).
- Decouple tools entirely from solvers and task state (previously they had ways to interact with metadata, removing this coupling will enable tool use in lower level interactions with models). Accordingly, the `call_tools()` function now operates directly on messages rather than task state.
- Support token usage for Google models (Inspect now requires `google-generativeai` v0.5.3).

## v0.3.17 (25 June 2024)

- Optional increased control over the tool use loop via the `call_tools()` function and new `tool_calls` parameter for `generate()`.
- New `per_epoch` option for `CachePolicy` to allow caching to ignore epochs.
- Correctly handle `choices` and `files` when converting `Sample` images to base64.

## v0.3.16 (24 June 2024)

-   Various fixes for the use of Docker tool environments on Windows.
-   Ability to disable cleanup of tool environments via `--no-toolenv-cleanup`.
-   New `inspect toolenv cleanup` command for manually cleaning up tool environments.
-   `ToolError` exception type for explicitly raising tool errors to the model. Formerly, any exception would be surfaced as a tool error to the model. Now, the `ToolError` exception is required for reporting to the model (otherwise other exception types go through the call stack and result in an eval error).
-   Resolve `INSPECT_LOG_DIR` in `.env` file relative to `.env` file parent directory.
-   Use `-` for delimiting `--limit` ranges rather than `,`.
-   Use HF model device for generate (compatibility with multi-GPU).

## v0.3.15 (15 June 2024)

-   [Sandbox Environments](https://inspect.aisi.org.uk/sandboxing.html) for executing tool code in a sandbox.
-   [Caching](https://inspect.aisi.org.uk/caching.html) to reduce the number of model API calls made.
-   The `multiple_choice()` solver now has support for questions with multiple correct answers.
-   More fine grained handling of Claude `BadRequestError` (400) errors (which were formerly all treated as content moderation errors).
-   Filter out empty TextBlockParam when playing messages back to Claude.
-   Automatically combine Claude user messages that include tool content.
-   Revert to "auto" rather than "none" after forced tool call.
-   Provide `TaskState.tools` getter/setter (where the setter automatically syncs the system messages to the specified set of tools).
-   The `use_tools()` function now uses the `TaskState.tools` setter, so replaces the current set of tools entirely rather than appending to it.
-   Set `state.completed = False` when `max_messages` is reached.
-   Allow tools to be declared with no parameters.
-   Allow for null `bytes` field in `Logprobs` and `TopLogprobs`.
-   Support all Llama series models on Bedrock.
-   Added `truthfulqa` benchmark.
-   Added `intercode-ctf` example.

## v0.3.14 (04 June 2024)

-   Stream samples to the evaluation log as they are completed (subject to the new `--log-buffer` option). Always write completed samples in the case of an error or cancelled task.
-   New `"cancelled"` status in eval log for tasks interrupted with SIGINT (e.g. Ctrl-C). Logs are now written for cancellations (previously they were not).
-   Default `--max-samples` (maximum concurrent samples) to `--max-connections`, which will result in samples being more frequently completed and written to the log file.
-   For `eval_retry()`, copy previously completed samples in the log file being retried so that work is not unnecessarily repeated.
-   New `inspect eval-retry` command to retry a log file from a task that ended in error or cancellation.
-   New `retryable_eval_logs()` function and `--retryable` option for `inspect list logs` to query for tasks not yet completed within a log directory.
-   Add `shuffled` property to datasets to determine if they were shuffled.
-   Remove unused `extensions` argument from `list_eval_logs()`.

## v0.3.13 (31 May 2024)

-   Bugfix: Inspect view was not reliably updating when new evaluation logs were written.

## v0.3.12 (31 May 2024)

-   Bugfix: `results` was not defined when no scorer was provided resulting in an error being thrown. Fixed by setting `results = EvalResults()` when no scorer is provided.
-   Bugfix: The viewer was not properly handling samples without scores.

## v0.3.11 (30 May 2024)

-   Update to non-beta version of Anthropic tool use (remove legacy xml tools implementation).

## v0.3.10 (29 May 2024)

-   **BREAKING:** The `pattern` scorer has been modified to match against any (or all) regex match groups. This replaces the previous behaviour when there was more than one group, which would only match the second group.
-   Improved performance for Inspect View on very large datasets (virtualized sample list).
-   ToolChoice `any` option to indicate the model should use at least one tool (supported by Anthropic and Mistral, mapped to `auto` for OpenAI).
-   Tool calls can now return a simple scalar or `list[ContentText | ContentImage]`.
-   Support for updated Anthropic tools beta (tool_choice and image tool results).
-   Report tool_error back to model if it provides invalid JSON for tool calls arguments (formerly this halted the entire eval with an error).
-   New `max_samples` option to control how many samples are run in parallel (still defaults to running all samples in parallel).
-   Add `boolq.py` benchmark.
-   Add `piqa.py` benchmark.
-   View: Improved markdown rendering (properly escape reference links).
-   Improved typing for example_dataset function.
-   Setuptools entry point for loading custom model extensions.
-   Break optional `tuple` return out of `ToolResult` type.
-   Bugfix: always read original sample message(s) for `TaskState.input_text`.
-   Bugfix: remove write counter from log (could have resulted in incomplete/invalid logs propagating to the viewer).
-   Bugfix: handle task names that include spaces in log viewer.

## v0.3.9 (14 May 2024)

-   Add `ollama` local model provider.
-   Add `multi_scorer()` and `majority_vote()` functions for combining multiple scorers into a single score.
-   Add support for multiple model graders in `model_graded_qa()`.
-   Raise `TypeError` for solvers and scorers not declared as `async`.
-   Fallback to standard parse if `NaN` or `Inf` is encountered while reading log file header.
-   Remove deprecated support for matching partial model names (e.g. "gpt" or "claude").

## v0.3.8 (07 May 2024)

-   Exclude null config values from listings in log viewer.

## v0.3.7 (07 May 2024)

-   Add support for logprobs to HF provider, and create uniform API for other providers that support logprobs (Together and OpenAI).
-   Provide an option to merge assistant messages and use it for Anthropoic models (as they don't allow consecutive assistant messages).
-   Supporting infrastructure in Inspect CLI for VS Code extension (additional list and info commands).

## v0.3.6 (06 May 2024)

-   Show first log file immediately (don't wait for fetching metadata for other logs)
-   Add `--version` CLI arg and `inspect info version` command for interrogating version and runtime source path.
-   Fix: exclude `null` config values in output from `inspect info log-file`

## v0.3.5 (04 May 2024)

-   Fix issue with logs from S3 buckets in inspect view.
-   Add `sort()` method to `Dataset` (defaults to sorting by sample input length).
-   Improve tokenization for HF provider (left padding, attention mask, and allow for custom chat template)
-   Improve batching for HF provider (generate as soon as queue fills, thread safety for future.set_result).
-   Various improvements to documentation.

## v0.3.4 (01 May 2024)

-   `write_eval_log()` now ignores unserializable objects in metadata fields.
-   `read_eval_log()` now takes a `str` or `FileInfo` (for compatibility w/ list returned from `list_eval_logs()`).
-   Registry name looks are now case sensitive (fixes issue w/ loading tasks w/ mixed case names).
-   Resiliency to Python syntax errors that occur when enumerating tasks in a directory.
-   Do not throw error if unable to parse or load `.ipynb` file due to lack of dependencies (e.g. `nbformat`).
-   Various additions to log viewer display (log file name, dataset/scorer in listing, filter by complex score types).
-   Improvements to markdown rendering in log viewer (don't render intraword underscores, escape html tags).

## v0.3.3 (28 April 2024)

-   `inspect view` command for viewing eval log files.
-   `Score` now has an optional `answer` field, which denotes the answer text extracted from model output.
-   Accuracy metrics now take an optional `ValueToFloat` function for customising how textual values mapped to float.
-   Made `model_graded_qa` more flexible with separate `instruction` template and `grade_pattern`, as well providing `partial_credit` as an option.
-   Modify the default templates for `chain_of_thought()` and `self_critique()` to instruct the model to reply with `ANSWER: $ANSWER` at the end on its own line.
-   Improved numeric extraction for `match(numeric=True)` (better currency and decimal handling).
-   Improve `answer()` patterns so that they detect letter and word answers both within and at the end of model output.
-   `Plan` now has an optional `cleanup` function which can be used to free per-sample resources (e.g. Docker containers) even in the case of an evaluation error.
-   Add `Dataset.filter` method for filtering samples using a predicate.
-   `Dataset` slices (e.g. `dataset[0:100]`) now return a `Dataset` rather than `list[Sample]`.
-   Relative path to `INSPECT_LOG_DIR` in `.env` file is now correctly resolved for execution within subdirectories.
-   `inspect list tasks` and `list_tasks()` now only parse source files (rather than loading them), ensuring that it is fast even for task files that have non-trivial global initialisation.
-   `inspect list logs` and `list_eval_logs()` now enumerate log files recursively by default, and only enumerate json files that match log file naming conventions.
-   Provide `header_only` option for `read_eval_log()` and `inspect info log-file` for bypassing the potentially expensive reading of samples.
-   Provide `filter` option for `list_eval_logs()` to filter based on log file header info (i.e. anything but samples).
-   Added `__main__.py` entry point for invocation via `python3 -m inspect_ai`.
-   Removed prompt and callable from model `ToolDef` (renamed to `ToolInfo`).
-   Fix issue with accesses of `completion` property on `ModelOutput` with no choices.

## v0.3.2 (21 April 2024)

-   Initial release.<|MERGE_RESOLUTION|>--- conflicted
+++ resolved
@@ -1,11 +1,7 @@
 ## Unreleased
 
-<<<<<<< HEAD
 - Support for [PDF input](https://inspect.aisi.org.uk/multimodal.html#pdf) for OpenAI, Anthropic, and Google via new `ContentDocument` type.
 - MCP: Use [Remote MCP Servers](https://inspect.aisi.org.uk/tools-mcp.html#remote-mcp) with OpenAI and Anthropic models.
-=======
-- MCP: Support for [Remote MCP Servers](https://inspect.aisi.org.uk/tools-mcp.html#remote-mcp) for OpenAI and Anthropic models.
->>>>>>> cdd4652b
 - OpenAI: Use types from latest SDK (v1.99.7) and make that the minimum required version of the `openai` package.
 - OpenAI: Automatically use background-mode for deep research models.
 - Scoring: NaN values returned from scorers will be excluded from reductions when reducing epochs.
