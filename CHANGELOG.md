--- conflicted
+++ resolved
@@ -1,12 +1,9 @@
 ## Unreleased
 
-<<<<<<< HEAD
 - `time_limit()` and `working_limit()` context managers for scoped application of time limits.
-=======
 - Added native OpenAI web search to [web_search()](https://inspect.aisi.org.uk/tools-standard.html#sec-web-search) tool.
 - Limit `docker compose` concurrency to 2 * os.cpu_count() by default (override with `INSPECT_DOCKER_CLI_CONCURRENCY`).
 - Inspect View: Outline view for transcript which enables high level navigation to solvers, agents, scorers, etc.
->>>>>>> 63de8517
 
 ## v0.3.99 (22 May 2025)
 
