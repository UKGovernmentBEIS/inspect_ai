## Unreleased

<<<<<<< HEAD
- OpenAI: Use prefix matching when detecting compatible models for `web_search()`.
=======
- ReAct agent: Always send `str` returned from `on_continue` to the model (formerly this was only done if there were no tool calls).
>>>>>>> 22697cf0
- Groq: Capture `executed_tools` field as model output metadata.
- Eval: Wrap eval execution in TaskGroup.

## v0.3.105 (17 June 2025)

- [background()](https://inspect.aisi.org.uk/agent-custom.html#background) function for executing work in the background of the current sample.
- [sandbox_service()](https://inspect.aisi.org.uk/agent-custom.html#sandbox-service) function for making available methods to a sandbox for calling back into the main Inspect process.
- [sample_limits()](https://inspect.aisi.org.uk/errors-and-limits.html#query-usage) function for determining the current status of sample limits.
- React agent: Only do substitution on parts of the prompt that may contain a {submit} reference.
- Agent handoff: Ensure that handoff tool call responses immediately follow the call.
- Agent handoff: Only print handoff agent prefix if there is assistant message content.
- Subprocess: Ensure that streams are drained when a cancellation occurs (prevent hanging on calls with large output payloads).
- Eval log: Capture only limits that terminated the sample as `sample.limit` (as opposed to ones bound to context managers or agents).
- Inspect View: Display metadata for Chat Messages.
- Inspect View: Increase transcript outline font size.
- Inspect View: Add support for filtering by sample id, sample metadata.
- Bugfix: Eval set now correctly handles retries for tasks with defaulted args (regressed in v0.3.104).
- Bugfix: Use correct bindings for Claude v4 native `text_editor` tool; don't use native tool definition for Haiku 3.5 or Opus 3.0.  
- Bugfix: Restore preservation of `ContentReasoning` blocks for Gemini (regressed in v0.3.104). 
- Bugfix: Dataset shuffling now works correctly with `seed` of 0.

## v0.3.104 (12 June 2025)

- Web Search: Added provider for Anthropic's internal web search tool.
- Web Search: Added provider for [Exa](https://exa.ai/exa-api) Search API.
- Web Search: Added provider for Google's [Grounding with Google Search](https://ai.google.dev/gemini-api/docs/grounding) .
- Mistral: Support for capturing reasoning blocks for magistral models.
- Add [Perplexity](https://inspect.aisi.org.uk/providers.html#perplexity) model provider.
- ChatMessage: Add `metadata` field for arbitrary additional metadata.
- Content: Added `ContentData` for model specific content blocks.
- Citations: Added `Citation` suite of types and included citations in `ContentText` (supported for OpenAI and Anthropic models).
- Eval log: `task_args` now includes defaulted args (formerly it only included explicitly passed args).
- Eval set: `retry_connections` now defaults to 1.0 (resulting in no reduction in connections across passes).
  OpenAI: Work around OpenAI Responses API issue by filtering out leading consecutive reasoning blocks.
- OpenAI compatible provider: Substitute `-` with `_` when looking up provider environment variables.
- MCP: Update to types in latest release (1.9.4, which is now required).
- Added development container (`.devcontainer`) configuration.
- `trim_messages()` now removes any trailing assistant message after compaction.
- Task display: Ensure that full path to log file is always displayed (wrap as required).
- Task display: Wrap scorers and scores in the task detail display.
- Inspect View: Add support for displaying citations for web searches in the transcript.
- Inspect View: Correctly update browser URL when navigation between samples.
- Bugfix: Properly honor `responses_api=False` when pass as an OpenAI model config arg.
- Bugfix: Limits passed to handoffs can be used multiple times (if agent is handed off to multiple times).
- Bugfix: Replace invalid surrogate characters when serializing strings to JSON.
- Bugfix: Prevent error writing Nan values to the `logs.json` summary file during bundling.

## v0.3.103 (06 June 2025)

- Eval set: Do not read full eval logs into memory at task completion.

## v0.3.102 (05 June 2025)

- OpenAI: Use responses API for codex models.
- Bugfix: Temporarily revert change to eval set header reading to investigate regression.

## v0.3.101 (05 June 2025)

- Eval set: Default `max_tasks` to the greater of 4 and the number of models being evaluated.
- Eval set: Do not read full eval logs into memory at task completion.
- pass_at_k: Treat threshold as the the minimum inclusive value for passing (rather than checking equality)
- Web search: Include links specified by providers in the results.
- Inspect View: Display sample id & epoch in sample dialog title bar.
- Inspect View: Don't open sample dialog when simply navigating the sample list.
- Inspect View: Fix error that could occur when determine transcript outline collapse state.
- Inspect View: Show the correct sample when opening a sample from a sorted list.
- Bugfix: Ensure that dataset shuffle_choices=True always uses a distinct random seed.
- Bugfix: Don't attempt to use OpenAI's web search preview against models that are known to not support it.

## v0.3.100 (01 June 2025)

- [time_limit()](https://inspect.aisi.org.uk/errors-and-limits.html#time-limit) and [working_limit()](https://inspect.aisi.org.uk/errors-and-limits.html#working-limit) context managers for scoped application of time limits.
- Abiliy to query current usage for scoped limits (e.g. time or tokens).
- Added native OpenAI web search to [web_search()](https://inspect.aisi.org.uk/tools-standard.html#sec-web-search) tool.
- Limit `docker compose` concurrency to 2 * os.cpu_count() by default (override with `INSPECT_DOCKER_CLI_CONCURRENCY`).
- ReAct agent: Only send custom `on_continue` message to the model if the model made no tool calls.
- Tool calling: Support for `Enum` types in tool arguments.
- AzureAI: Automatically fold user and tool messages for Mistral models.
- Task display: Simplify task display for `plain` mode (no outline, don't expand tables to console width).
- Task display: Truncate task config to prevent overflow (collapse dicts, limit individual values to 50 chars, limit overall output to 500 chars).
- Task display: Always show the sample init event in the task transcript display.
- Task display: Fix mouse support on ghostty (and possibly other terminals).
- Inspect View: Outline view for transcript which enables high level navigation to solvers, agents, scorers, etc.
- Inspect View: Fix an issue that prevented the display of the viewer in VSCode when the viewer tab was moved to the background.
- Inspect View: Don't error when metadata contains null values.

## v0.3.99 (22 May 2025)

- Exported `view()` function for running Inspect View from Python.
- Always return tasks in the same order they were passed to `eval()` or `eval_set()`.
- Google: Updated required version of `google-genai` to 1.16.1 (which includes support for reasoning summaries and is now compatible with the trio async backend).
- Anthropic: More flexible detection of "overloaded_error" for retires.
- Inspect View: Improve text zooming and wrapping when rendering sample errors.
- Inspect View: Preserve log mtime-ordering in the bundle output directory

## v0.3.98 (18 May 2025)

- Google: Disable reasoning when `reasoning_tokens` is set to 0.
- Temporarily pin to textual < 3.0.0 to work around event loop breakage.
- CLI display: improve performance of sample rendering by only rendering the 10 most recent events.
- Inspect View: Improve sample score column layout, markdown render explanation.

## v0.3.97 (16 May 2025)

- React agent: Use of `submit()` tool is now [optional](https://inspect.aisi.org.uk/agent.html#submit-tool).
- Agents: `is_agent()` typeguard function for checking whether an object is an `Agent`.
- Anthropic: Show warning when generation config incompatible with extended thinking is used (affects `temperature`, `top_p`, and `top_k`).
- AzureAI: Don't include `tools` or `tool_choice` in  requests when emulating tool calling (avoiding a 400 error).
- AzureAI: Accept `<tool_calls>` plural from Llama models (as it sometimes uses this instead of `<tool_call>`).
- AzureAI: Correctly handle tool calls with no arguments.
- Eval retry: Improve error message when attempting to retry tasks in packages that have not been registered.
- Warn when a passed `--sample-id` is not found in the target dataset (raise error if there are no matches at all).
- Dataframes: [parallel](https://inspect.aisi.org.uk/dataframe.html#parallel-reading) option to read samples in parallel using multiprocessing.
- Dataframes: Include underlying `EvalLog` and `Exception` in `ColumnError`.
- Dataframes: Use native pyarrow column storage with pd.NA for missing values.
- Inspect View: Improve the performance and memory efficiency of the viewer when viewing large samples with long, complex transcripts.
- Inspect View: Improve the performance of the viewer when viewing large, complex sample or task metadata. 
- Inspect View: Live display of subtask, tool and other child events when viewing a running evaluation.
- Inspect View: Transcript rendering improvements including less complex overall layout, more collapsible entities, and improved rendering of sandbox events, tool calls, and other events.
- Inspect View: Message rendering improvement including coloring user messages, reducing layout complexity, and other minor improvements.
- Inspect View: Render metadata for samples and tasks as an interactive tree.
- Inspect View: When deployed via `inspect view bundle`, support linking to individual transcript events or messages.
- Inspect View: Reduce the maximum size of the header (before it is collapsed) when evals have large numbers of metrics.
- Bugfix: More robust handling of non-529 "overloaded_error" for Anthropic.
- Bugfix: More robust handling of no result returned from tool call.

## v0.3.96 (13 May 2025)

- Dataframes: `events_df()` function, improved message reading, log filtering, don't re-sort passed logs
- Model Context Protocol: Upgrade sandbox client to typing changes made in v1.8.0 of `mcp` package.
- vLLM/SGLang: Fix dynamic port binding for local server on Mac OS X.
- React Agent: Improve continue prompt to remind the model to include the answer in their call to `submit()`.
- Inspect View: Properly sort samples by score even when there are samples with errors.
- Inspect View: Allow filtering of samples by score when evals are running.

## v0.3.95 (10 May 2025)

- [Dataframe](https://inspect.aisi.org.uk/dataframe.html) functions for reading dataframes from log files.
- Web Search: Added provider for [Tavily](https://inspect.aisi.org.uk/tools-standard.html#tavily-provider) Research API.
- Multiple Choice: `max_tokens` option to control tokens used for `generate()`.
- Don't enforce sample `working_limit` after solvers have completed executing (matching behavior of other sample limits).
- Only pass `user` parameter on to sandboxes if is not `None` (eases compatibility with older sandbox providers).
- Anthropic: Retry when `type` in the error message body is "overloaded_error". 
- Agent Bridge: Compatibility with `request()` method in v1.78.0 of `openai` package (now the minimum required version).
- Model Context Protocol: Update to typing changes made in v1.8.0 of `mcp` package (now the minimum required version).
- TaskState: `input_text` and `user_prompt` properties now read the last rather than first user message.
- Inspect View: Properly display 'more' options when content is collapsed.
- Inspect View: Fix issue that prevented filtering of sample list when viewing a running evaluation.
- Inspect View: Fix selection of specific metrics within scorers when a scorer produces more than one metric.
- Ignore OSError that occurs while rotating trace files.
- Restore logging `metadata` from `TaskState` rather than from `Sample`.
- Bugfix: Restore ability of operator to terminate the current sample in tool call approval.
- Bugfix: Ensure that "init" span is exited in the same async context when sandbox connection errors occur.
- Bugfix: Protect against no `thought` argument being passed to `think()` tool.
- Bugfix: Correct handling of `text_editor()` tool for Claude Sonnet 3.5.

## v0.3.94 (06 May 2025)

- [span()](https://inspect.aisi.org.uk/agent-custom.html#grouping-with-spans) function for grouping transcript events.
- [collect()](https://inspect.aisi.org.uk/agent-custom.html#grouping-with-spans) function for enclosing parallel tasks in spans.
- [Event tree](https://inspect.aisi.org.uk/reference/inspect_ai.log.html#event-tree) functions for organising transcript events into a tree of spans.
- `inspect log convert` now always fully re-writes log files even of the same format (so that e.g. sample summaries always exist in the converted logs).
- React agent: `answer_only` and `answer_delimiter` to control how submitted answers are reflected in the assistant message content. 
- Python tool: Execute using a bash login shell for consistency of Python versions across `bash()` and `python()` tools.
- Task display: Realtime display of events that occur within tool calls and subtasks.
- Multiple choice: Support for more than 26 choices.
- Bugfix: Ensure that each MCP server gets its own cached tool list.

## v0.3.93 (01 May 2025)

- [Scoped Limits](https://inspect.aisi.org.uk/errors-and-limits.html#scoped-limits) for enforcing token and message limits using a context manager.
- [Agent Limits](https://inspect.aisi.org.uk/errors-and-limits.html#agent-limits) for enforcing token and message limits for agent execution.
- Enhanced `bash_session()` tool to provide richer interface to model and to support interactive sessions (e.g. logging in to a remote server).
- [read_eval_log_sample_summaries()](https://inspect.aisi.org.uk/eval-logs.html#summaries) function for reading sample summaries (including scoring) from eval logs.
- Updated [vLLM](https://inspect.aisi.org.uk/providers.html#vllm) provider to use local server rather than in process `vllm` package (improved concurrency and resource utilization).
- New [SGLang](https://inspect.aisi.org.uk/providers.html#sglang) provider (using similar local server architecture as vLLM provider).
- Anthropic: Added `streaming` model argument to control whether streaming API is used (by default, streams when using extended thinking).
- `--sample-id` option can now include task prefixes (e.g. `--sample-id=popularity:10,security:5)`).
- Improved write performance for realtime event logging.
- `--no-log-realtime` option for disabling realtime event logging (live viewing of logs is disabled when this is specified).
- Packaging: Exclude `_resources` directories from package (reduces pressure on path lengths for Windows).
- Inspect View: Split info tab into task, models, and info for improved layout.
- Bugfix: Avoid validation errors when loading old log files which contain "output_limit" tool errors.

## v0.3.92 (26 April 2025)

- OpenAI: In responses API, don't pass back assistant output that wasn't part of the output included in the server response (e.g. output generated from a call to a `submit()` tool).
- Bugfix: Correctly pass tool arguments back to model for OpenAI responses API.

## v0.3.91 (26 April 2025)

- Support for using tools from [Model Context Protocol](https://inspect.aisi.org.uk/tools-mcp.html) providers.
- New [retry_on_error](https://inspect.aisi.org.uk/errors-and-limits.html#sample-retries) option to enable sample level retry of errors (retries occur immediately rather than waiting until the next full eval retry).
- OpenAI: [reasoning_summary](https://inspect.aisi.org.uk/reasoning.html#reasoning-history) generation option for reasoning models.
- OpenAI: `responses_store` model argument to control whether the `store` option is enabled (it is enabled by default for reasoning models to support reasoning playback).
- OpenAI: Support for [flex processing](https://inspect.aisi.org.uk/providers.html#flex-processing), which provides lower inference costs in exchange for slower response times and occasional resource unavailability (added in v1.75.0, which is now required).
- OpenAI: Responses API is now used by default for all reasoning models.
- OpenAI: Automatically alias reserved internal tool names (e.g. `python`) for responses API.
- Anthropic: Warn only once if unable to call count_tokens() for a model.
- Google: Update to 1.12.1 of `google-genai` (which is now required).
- Google: Support for `reasoning_tokens` option for Gemini 2.5 models.
- Grok: Support for `reasoning_effort` option and capturing reasoning content.
- OpenRouter: Forward `reasoning_effort` and `reasoning_tokens` to `reasoning` field.
- Model API: `ToolSource` for dynamic tools inputs (can be used in calls to `model.generate()` and `execute_tools()`)
- ReAct Agent: Ability to fully repleace the default `submit()` tool.
- Human Agent: Added `user` parameter for running the human agent cli as a given user.
- Scoring: Support for multimodal inputs to `model_graded_qa()` and `model_graded_fact()`.
- Scoring: Handle parsing unicode fractions when evaluating numeric input for `match()` scorer.
- Scoring: Add `sample_metadata_as()` method to `SampleScore`.
- Sandbox API: Added `user` parameter to `connection()` method for getting connection details for a given user.
- Docker: Register samples for cleanup immediately (so they are still cleaned up even if interrupted during startup).
- Docker: Support sample metadata interpolation for image names in compose files. 
- Tool calling: Support for additional types (`datetime`, `date`, `time`, and `Set`)
- Log API: Functions for reading/writing eval logs can now take a `Path`.
- Registry: Evaluate string annotations when creating registry objects. 
- Error handling: Added `--traceback-locals` CLI option to print values of local variables in tracebacks.
- Error handling: Fully unwrap inner errors from exception groups for reporting.
- Inspect View: Support for viewing logs in Google Cloud Storage (gc://).
- Inspect View: Improved display of reasoning blocks.
- Inspect View: Improved display and layout of transcript and events.
- Inspect View: Improved Tool input and output display.
- Inspect View: Improved display of sample input, target, answer, and scoring information (improve column width behavior).
- Inspect View: Add support for linking to logs, specific log tabs, individual samples, and sample tabs within samples.
- Inspect View: Collapse sample init view by default.
- Inspect: Properly store and restore NaN values when viewing logs in VSCode.
- Documentation: Update tutorial to use HuggingFaceH4/MATH-500 as math dataset.
- Documentation: Add scorer.py example that uses the expression_equivalence custom scorer from the tutorial.
- Bugfix: Correct parsing of `CUDA_VISIBLE_DEVICES` environment variable for vLLM provider
- Bugfix: Don't require saved response message id for openai assistant messages.
- Bugfix: Don't show empty `<think>` tag in conversation view if there is no reasoning content.
- Bugfix: Properly handle multiple reasoning blocks and empty reasoning summaries in OpenAI responses API.
- Bugfix: Tolerate assistant messages with no internal representation in Open AI responses API.
- Bugifx: Correct reporting of seconds until next retry for model generate calls.

## v0.3.90 (21 April 2025)

- Inspect View: Collapse user messages after 15 lines by default.
- Inspect View: Improved spacing between transcript events.
- Bugfix: Prevent duplicate sample init events in transcript.
- Bugfix: Properly collapse initialization events in the transcript.
- Bugfix: Properly pre-wrap source code in the transcript.

## v0.3.89 (17 April 2025)

- [Model Roles](https://inspect.aisi.org.uk/models.html#model-roles) for creating aliases to models used in a task (e.g. "grader", "red_team", "blue_team", etc.)
- New [openai-api](https://inspect.aisi.org.uk/providers.html#openai-api) model provider for interfacing with arbitrary services that have Open AI API compatible endpoints.
- ReAct Agent: [truncation](https://inspect.aisi.org.uk/agents.html#truncation) option to trim conversation messages when the model context window is exceeded.
- ReAct Agent: Improve default `on_continue` message, including using a dynamic name for the submit tool.
- Agent Bridge: Add `metadata` field to bridge input for backward compatibility with solver-based bridge.
- Added `default` argument to `get_model()` to explicitly specify a fallback model if the specified model isn't found.
- Approval: Approvers now take `history` argument (rather than `TaskState`) to better handle agent conversation state.
- Anthropic: Update string matching to correctly handle BadRequestErrors related to prompt + max_tokens being too long.
- Google: Return "(no content)" when a generate call results in no completion choices.
- CloudFlare: Use OpenAI compatible REST endpoint for interface to models.
- Azure AI: Use `2025-03-01-preview` as default API version if none explicitly specified.
- Model API: `trim_messages()` function for pruning messages to fit within model context windows.
- Model API: Improved detection of context window overflow for Grok, Groq, and CloudFlare.
- Task Display: Show both provider and model name when concurrency context is not shared across all models for a given provider.
- Registry: Exported `registry_create()` function for dynamic creation of registry objects (e.g. `@task`, `@solver`, etc.).
- Remove `chdir` option from `@task` (tasks can no longer change their working directory during execution).
- `INSPECT_EVAL_LOG_FILE_PATTERN` environment variable for setting the eval log file pattern.
- Bugfix: Eval retry now works correctly for models with a service prefix (e.g. `openai/azure/model-name`).
- Bugfix: Correctly resolve approvers in the same source file as tasks. 
- Bugfix: Ensure agent decorator resolves string annotations from `__future__` as needed.
- Bugfix: Correctly handle string `dict` keys that are numeric in store diffs.

## v0.3.88 (11 April 2025)

- Tools: Restore formerly required (but now deprecated) `type` field to `ToolCall`.
- Approval: Raise operator limit exceeded error for tool approval termination action.
- Anthropic: Don't include side count of `reasoning_tokens` in `total_tokens` (they are already included).
- Anthropic: Update string matching to correctly handle BadRequestErrors related to prompts being too long.

## v0.3.87 (10 April 2025)

- Eval: Fix an error when attempting to display realtime metrics for an evaluation.
- Log Viewer: Fix an error when displaying a running log with a null metric value.

## v0.3.86 (09 April 2025)

- Open AI: Treat `UnprocessableEntityError` as bad request so we can include the request payload in the error message.
- Eval Retry: Correctly restore model-specific generation config on retry.
- Inspect View: Resolve sample attachments before including in realtime event stream.
- Bugfix: Properly handle special characters in IDs during event database cleanup.

## v0.3.85 (08 April 2025)

- Remove support for `goodfire` model provider (dependency conflicts).
- React Agent: Enable specification of `description` without `name`.

## v0.3.84 (07 April 2025)

- Bugfix: Suppress link click behavior in vscode links.

## v0.3.83 (07 April 2025)

- Inspect View: [Live updates](https://inspect.aisi.org.uk/log-viewer.html#live-view) to running evaluation logs.
- [Agent](https://inspect.aisi.org.uk/agents.html) protocol and [inspect_ai.agent](https://inspect.aisi.org.uk/reference/inspect_ai.agent.html) module with new system for creating, composing, and executing agents.
- Scoring: New [grouped()](https://inspect.aisi.org.uk/scoring.html#metric-grouping) metric wrapper function, which applies a given metric to subgroups of samples defined by a key in sample metadata.
- Basic Agent: New `submit_append` option to append the submit tool output to the completion rather than replacing the completion (note that the new `react()` agent appends by default).
- Model API: New [execute_tools()](https://inspect.aisi.org.uk/reference/inspect_ai.model.html#execute_tools) function (replaces deprecated `call_tools()` function) which handles agent handoffs that occur during tool calling.
- Model API: `generate_loop()` method for calling generate with a tool use loop.
- Model API: Provide optional sync context manager for `Model` (works only with providers that don't require an async close).
- Anthropic: Add support for `tool_choice="none"` (added in v0.49.0, which is now required).
- Together AI: Updated `logprobs` to pass `1` rather than `True` (protocol change).
- Tools: `bash_session()` and `web_browser()` now create a distinct sandbox process each time they are instantiated.
- Computer Tool: Support for use of the native Open AI computer tool (available in the model `openai/computer-use-preview`)
- Task API: `task_with()` and `tool_with()` no longer copy the input task or tool (rather, they modify it in place and return it).
- Eval Set: Resolve tasks before each pass (ensure that each pass runs against an entirely new task instance).
- Eval Retry: Ability to retry any task in the registry, even if it has a custom `name` (save `registry_name` separately).
- Human Agent: Start task with clock paused and then automatically start it on container logins.
- Typed Store: `instance` option for `store_as()` for using multiple instances of a `StoreModel` within a sample.
- Typed Store: Raise error if attempting to embed a `StoreModel` within another `StoreModel`.
- Sandbox: New `sandbox_default()` context manager for temporarily changing the default sandbox.
- Docker: `write_file()` function now gracefully handles larger input file sizes (was failing on files > 2MB).
- Docker: Prevent low timeout values (e.g. 1 second) from disabling timeout entirely when they are retried.
- Display: Print warnings after task summaries for improved visibility.
- Inspect View: Fallback to content range request if initial HEAD request fails.
- Inspect View: Improve error message when view bundles are server from incompatible servers.
- Inspect View: Render messages in `user` and `assistant` solver events.
- Inspect View: Improved support for display of nested arrays.
- Inspect View: Improved rendering of complex scores and metrics.
- Inspect View: Properly handle filtering of dictionary scores.
- Inspect View: Render math in model input and output using katex.
- Inspect View: Improve sample score rendering (single scoring tab with scores rendered in a table).
- Inspect View: Improve sample count display in sample list footer.
- Inspect View: Properly refresh running evals when restoring from being backgrounded.
- Bugfix: Support for calling the `score()` function within Jupyter notebooks.
- Bugfix: Handle process lookup errors that can occur during timeout race conditions.
- Bugfix: Correctly capture and return logs from `eval()` when a cancellation occurs.
- Bugfix: Correctly handle custom `api_version` model argument for OpenAI on Azure.
- Bugfix: Correct handling for `None` passed to tool call by model for optional parameters.
- Bugfix: Cleanup automatically created `.compose.yml` when not in working directory.
- Bugfix: Prevent exception when navigating to sample that no longer exists in running samples display.

## v0.3.82 (02 April 2025)

- Bugfix: Correct handling of backward compatibility for inspect-web-browser-tool image.
- Bugfix: Eval now properly exits when `max_tasks` is greater than total tasks

## v0.3.81 (30 March 2025)

- Requirements: Temporarily upper-bound `rich` to < 14.0.0 to workaround issue.

## v0.3.80 (30 March 2025)

- Google: Compatibility with httpx client in `google-genai` >= 1.8.0 (which is now required).
- Mistral: Compatibility with tool call schema for `mistralai` >= v1.6.0 (which is now required).
- Inspect View: Correctly parse NaN values (use JSON5 for all JSON parsing)

## v0.3.79 (26 March 2025)

- Google: Compatibility with v1.7 of google-genai package (create client per-generate request)
- Bugfix: Properly record scorer and metrics when there are multiple tasks run in an eval.

## v0.3.78 (25 March 2025)

- OpenAI: Ensure that assistant messages always have the `msg_` prefix in responses API.

## v0.3.77 (25 March 2025)

- New [think()](https://inspect.aisi.org.uk/tools-standard.html#sec-think) tool that provides models with the ability to include an additional thinking step.
- OpenAI: Support for the new [Responses API](https://inspect.ai-safety-institute.org.uk/providers.html#responses-api) and [o1-pro](https://platform.openai.com/docs/models/o1-pro) models.
- OpenAI: Remove base64-encoded audio content from API call JSON in ModelEvent.
- AzureAI: Support for use of native [OpenAI](https://inspect.ai-safety-institute.org.uk/providers.html#openai-on-azure) and [Mistral](https://inspect.ai-safety-institute.org.uk/providers.html#mistral-on-azure-ai) clients using service qualifiers (e.g. `openai/azure/gpt-4o-mini` or `mistral/azure/Mistral-Large-2411`). 
- OpenRouter: Handle "error" field in response object and retry for empty responses.
- Added `--metadata` option to eval for associating metadata with eval runs.
- Task display: Show reasoning tokens for models that report them.
- Anthropic: Include reasoning tokens in computation of total tokens
- Inspect View: Properly wrap tool input for non-code inputs like `think`.

## v0.3.76 (23 March 2025)

- [bash_session()](https://inspect.ai-safety-institute.org.uk/tools-standard.html#sec-bash-session) tool for creating a stateful bash shell that retains its state across calls from the model.
- [text_editor()](https://inspect.ai-safety-institute.org.uk/tools-standard.html#sec-text-editor) tool which enables viewing, creating and editing text files.
- Structured Output: Properly handle Pydantic BaseModel that contains other BaseModel definitions in its schema.
- OpenAI: Support for .wav files in audio inputs for gpt-4o-audio-preview.
- OpenAI: Strip 'azure' prefix from model_name so that model type checks all work correctly.
- OpenAI: Don't send `reasoning_effort` parameter to o1-preview (as it is not supported).
- Inspect View: Fix error sorting numeric or categorical score results.
- Inspect View: Properly wrap model API call text in the transcript.
- Bugfix: Only initialise display in eval_set if it wasn't initialised from the CLI
- Bugfix: Set the global log level based on the specified Inspect log level.
- Bugfix: Resolve issue when deserialising a SubtaskEvent from a log file which does not have a completed time.
- Bugfix: Fix unnecessary warnings about task arguments.
- Bugfix: When a task does not take a kwargs argument, only warn if the provided argument is not valid.

## v0.3.75 (18 March 2025)

- Model API: Specifying a default model (e.g. `--model`) is no longer required (as some evals have no model or use `get_model()` for model access).
- Tasks can now directly specify a `model`, and model is no longer a required axis for parallel tasks.
- Eval Set: Improved parallelisation in scheduler (all pending tasks are now run together rather than in model groups).
- Don't generate `id` for `ChatMessage` when deserialising (`id` is now `str | None` and is only populated when messages are directly created).
- Log: Support for zip64 extensions required to read some log files that are larger than 4GB.
- Anthropic: Provide `reasoning_tokens` for standard thinking blocks (redacted thinking not counted).
- Google: Improve checking of `APIError` status codes for retry.
- CLI: Added `--env` option for defining environment variables for the duration of the `inspect` process.
- Inspect View: Fix issue generating diffs for nested arrays.
- Inspect View: Fix layout issue with sample error display in sample detail summary.
- Inspect View: Better support large eval files (in excess of 4GB).
- Inspect View: Correctly display 'None' when passed in tool calls.
- Inspect View: Fix 'Access Denied' error when using `inspect view` and viewing the log in a browser.
- Bugfix: Properly handle nested Pydantic models when reading typed store (`store_as()`) from log.
- Bugfix: Enable passing `solver` list to `eval()` (decorate `chain` function with `@solver`).
- Bugfix: Support deserializing custom sandbox configuration objects when said sandbox plugin is not installed.
- Bugfix: Fix error in sample filtering autocomplete (could cause autocomplete to fail and show an error in js console).

## v0.3.74 (15 March 2025)

- Bugfix: Exclude chat message `id` from cache key (fixes regression in model output caching).

## v0.3.73 (14 March 2025)

- Constrain model output to a particular JSON schema using [Structured Output](https://inspect.aisi.org.uk/structured.html) (supported for OpenAI, Google, and Mistral).
- New "HTTP Retries" display (replacing the "HTTP Rate Limits" display) which counts all retries and does so much more consistently and accurately across providers.
- The `ModelAPI` class now has a `should_retry()` method that replaces the deprecated `is_rate_limit()` method.
- The "Generate..." progress message in the Running Samples view now shows the number of retries for the active call to `generate()`.
- New `inspect trace http` command which will show all HTTP requests for a run.
- More consistent use of `max_retries` and `timeout` configuration options. These options now exclusively control Inspect's outer retry handler; model providers use their default behaviour for the inner request, which is typically 2-4 retries and a service-appropriate timeout.
- Improved async implementation using AnyIO (can now optionally run Trio rather than asyncio as the [async backend](https://inspect.aisi.org.uk/parallelism.html#async-backends)).
- Agent Bridge: Correct handling for `tool_choice` option.
- Model API: `ChatMessage` now includes an `id` field (defaults to auto-generated uuid).
- OpenAI: More flexible parsing of content parts (some providers omit the "type" field); support for "reasoning" content parts.
- Anthropic: Retry api connection errors and remote protocol errors that occur during streaming.
- Mistral: Update to new Mistral API (v1.5.1 of `mistralai` is now required).
- Logging: Inspect no longer sets the global log level nor does it allow its own messages to propagate to the global handler (eliminating the possibility of duplicate display). This should improve compatibility with applications that have their own custom logging configured. 
- Tasks: For filesystem based tasks, no longer switch to the task file's directory during execution (directory switching still occurs during task loading). Specify `@task(chdir=True)` to preserve the previous behavior.
- Bugfix: Fix issue with deserializing custom sandbox configuration objects.
- Bugfix: Handle `parallel_tool_calls` correctly for OpenAI models served through Azure.

## v0.3.72 (03 March 2025)

- Computer: Updated tool definition to match improvements in Claude Sonnet 3.7.

## v0.3.71 (01 March 2025)

- Anthropic: Support for [extended thinking](https://inspect.aisi.org.uk/reasoning.html#claude-3.7-sonnet) features of Claude Sonnet 3.7 (minimum version of `anthropic` package bumped to 0.47.1).
- Reasoning: `ContentReasoning` type for representing model reasoning blocks.
- Reasoning: `reasoning_tokens` for setting maximum reasoning tokens (currently only supported by Claude Sonnet 3.7)
- Reasoning: `reasoning_history` can now be specified as "none", "all", "last", or "auto" (which yields a provider specific recommended default).
- Web Browser: [Various improvements](https://github.com/UKGovernmentBEIS/inspect_ai/pull/1314) to performance and robustness along with several bug fixes.
- OpenAI: Provide long connection (reasoning friendly) socket defaults in http client 
- OpenAI: Capture `reasoning_tokens` when reported.
- OpenAI: Retry on rate limit requests with "Request too large".
- OpenAI: Tolerate `None` for assistant content (can happen when there is a refusal).
- Google: Retry requests on more HTTP status codes (selected 400 errors and all 500 errors). 
- Event Log: Add `working_start` attribute to events and `completed` and `working_time` to model, tool, and subtask events.
- Human Agent: Add `task quit` command for giving up on tasks.
- Human Agent: Don't emit sandbox events for human agent
- Inspect View: Improve rendering of JSON within logging events.
- Inspect View: Improve virtualized rendering of Sample List, Sample Transcript, and Sample Messages.
- Task Display: Let plugins display counters ('rich' and 'full' display modes only).
- Inspect View: Fix layout issues with human agent terminal session playback.
- Inspect View: Improve tool input / output appearance when rendered in VSCode.
- Inspect View: Display reasoning tokens in model usage for the samples and for the complete eval.
- Inspect View: Improve model api request / response output when rendered in VSCode.
- Inspect View: Improve rendering of some tool calls in the transcript.
- Bugfix: Fix audio and video inputs for new Google GenAI client.
- Bugfix: Ensure that token limits are not enforced during model graded scoring.
- Bugfix: Catch standard `TimeoutError` for running shell commands in the computer tool container.
- Bugfix: Correct combination of consecutive string based user messages for Anthropic provider.

## v0.3.70 (25 February 2025)

- [working_limit](https://inspect.aisi.org.uk/errors_and_limits.html#working-limit) option for specifying a maximum working time (e.g. model generation, tool calls, etc.) for samples.
- Added `SandboxEvent` to transcript for recording sandbox execution and I/O.
- Sandboxes: `as_type()` function for checked downcasting of `SandboxEnvironment`
- Remove root logging handlers upon Inspect logger initialisation (as they result in lots of log spam if left installed).
- Only explicitly set `state.completed=True` when entering scoring (`basic_agent()` no longer sets `completed` so can be used in longer compositions of solvers).
- Add `uuid` property to `TaskState` and `EvalSample` (globally unique identifier for sample run).
- Add `cleanup` to tasks for executing a function at the end of each sample run.
- Agent `bridge()` is now compatible with the use of a custom `OPENAI_BASE_URL`.
- Mistral: Bump required version of `mistralai` package to 1.5 (required for `working_limit`).
- Truncate tracebacks included in evaluation log to a maximum of 1MB.
- Compatibility with textual version 2.0 (remove upper bound).
- Align with HF datasets `fsspec` version constraints to avoid pip errors when installing alongside `datasets`.
- Bugfix: Fix issue with tools that had an ordinary `dict` as a parameter.
- Bugfix: Print the correct container `sample_id` for `--no-sandbox-cleanup`.

## v0.3.69 (20 February 2025)

- Google provider updated to use the [Google Gen AI SDK](https://googleapis.github.io/python-genai/), which is now the recommended API for Gemini 2.0 models.
- Task display: Use cooperative cancellation for cancel buttons in task display.
- Task display: Print task progress every 5 seconds for 'plain' display mode.
- Task display: Handle click on running samples tab when there is no transcript.
- Docker: Print stderr from `compose up` when no services startup successfully. 
- Docker: Print sample id and epoch for each container when using `--no-sandbox-cleanup`
- Mistral: Create and destroy client within generate.
- Inspect View: Fix display of score dictionaries containing boolean values
- Bugfix: Catch standard `TimeoutError` for subprocess timeouts (ensure kill/cleanup of timed out process).

## v0.3.68 (19 February 2025)

- Task display: Improve spacing/layout of final task display.
- Textual: speicfy broader range of compatible versions (v0.86.2 to v1.0.0)

## v0.3.67 (18 February 2025)

- Memoize calls to `get_model()` so that model instances with the same parameters are cached and re-used (pass `memoize=False` to disable).
- Async context manager for `Model` class for optional scoped usage of model clients.
- New `assistant_message()` solver.
- Prompt templates: Ignore template placeholders that don't map to passed parameters in `prompt_template()`, and system/user/assistant solvers.
- Google: Handle system messages with content lists and input with system but no user messages.
- Google: Ensure that a completion choice is provided even when none are returned by the service.
- Inspect View: Improve the display of subtasks with no inputs or events.
- Inspect View: Fix transcript display of phantom subtask or other phantom events.
- Inspect View: Fix formatting issues in sample error display
- Bugfix: Raise error for empty dataset (rather than providing a dummy sample).
- Bugfix: Specify markup=False for textual static controls (stricter parser in textual 2.0 leading to exceptions).
- Bugfix: Temporarily pin to textual==1.0.0 while they chase all of their regressions in 2.0

## v0.3.66 (17 February 2025)

- Docker: Correct compose file generation for Dockerfiles w/ custom stem or extension.
- Escape brackets when rendering task config (another textual 2.0 fix)

## v0.3.65 (16 February 2025)

- Compatibility with textual 2.0 (which had several breaking changes).
- Inspect View: Improve scorer display formatting.
- Bugfix: Inspect view now correctly renders arrays with embedded `null` values.
- Bugfix: Inspect view now correctly handles scorers with no metrics.

## v0.3.64 (14 February 2025)

- [Reference documentation](https://inspect.aisi.org.uk/reference/) for Python API and CLI commands.
- Add support for [clustered standard errors](https://inspect.aisi.org.uk/scorers.html#clustered-standard-errors) via a new `cluster` parameter for the `stderr()` metric.
- Improvements to [scoring workflow](https://inspect.aisi.org.uk/scorers.html#sec-scorer-workflow) (`inspect score` command and `score()` function).
- Metrics now take `list[SampleScore]` rather than `list[Score]` (previous signature is deprecated but still works with a warning).
- Use a sample adjustment for the `var()` metric.
- Google: Speculative fix for completion candidates not being returned as a list.
- Python and Bash tools: Add `sandbox` argument for running in non-default sandboxes.
- Transcript: Log `ScoreEvent` (with `intermediate=True`) when the `score()` function is called.
- Transcript: Add `source` field to `InfoEvent` and use it for events logged by the human agent.
- Docker: Support Dockerfiles with `.Dockerfile` extension.
- Docker: Raise error when there is an explicitly configured `container_name` (incompatible with epochs > 1).
- Docker: Dynamically set `compose up` timeout when there are `healthcheck` entries for services.
- Log: Validate that `log_dir` is writeable at startup.
- Log: Write eval config defaults into log file (rather than `None`).
- Bugfix: Always honor level-level-transcript setting for transcript logging.
- Bugfix: Fix some dynamic layout issues for sample sandbox view.

## v0.3.63 (07 February 2025)

- Add [OpenRouter](https://inspect.aisi.org.uk/providers.html#openrouter) model provider.
- Inspect View: Convert codebase from JS/Preact to Typescript/React
- Add `shuffle_choices` to dataset and dataset loading functions. Deprecate `shuffle` parameter to the `multiple_choice` solver.
- Add `stop_words` param to the `f1` scorer. `stop_words` will be removed from the target and answer during normalization.
- Tools: Handle return of empty list from tool calls.
- Computer: Moved out of beta (i.e. from `inspect_ai.tool.beta` into `inspect_ai.tool`).
- Sandboxes: Docker now uses `tee` for write_file operations.
- Inspect View: Handle Zip64 zip files (for log files greater than 4GB)
- Bugfix: Change `type` parameter of `answer()` to `pattern` to address registry serialisation error.
- Bugfix: Restore printing of request payloads for 400 errors from Anthropic.
- Bugfix: Log transcript event for solver provided scores (improves log viewer display of solver scoring)

## v0.3.62 (03 February 2025)

- Various improvements for [reasoning models](https://github.com/UKGovernmentBEIS/inspect_ai/pull/1229) including extracting reasoning content from assistant messages.
- OpenAI: Handle `reasoning_effort`, `max_tokens`, `temperature`, and `parallel_tool_calls` correctly for o3 models.
- OpenAI: Map some additional 400 status codes to `content_filter` stop reason.
- Anthropic: Handle 413 status code (Payload Too Large) and map to `model_length` StopReason.
- Tasks: Log sample with error prior to raising task-ending exception.
- Python: Enhance prompt to emphasise that it is a script rather than a notebook.
- Computer: Various improvements to image including desktop, python, and VS Code configuration.
- Bugfix: Don't download full log from S3 for header_only reads.

## v0.3.61 (31 January 2025)

- Computer: Enable viewing computer tool's remote mouse cursor via VNC.
- Computer: Disable lock screen on from computer tool reference image.
- Limits: Amend `SampleLimitExceededError` with current `state` so that messages, etc. are preserved when limits are hit.
- Tools: Properly handle image dispatching when multiple tool calls are made by assistant.
- Anthropic: Raise error on 400 status not identified as model_length or content_filter.
- Basic Agent: `incorrect_message` can now optionally be an async function.
- Bugfix: Remove `suffix` from `eval-set` CLI args.
- Bugfix: Only catch `Exception` from sandboxenv_init (allow cancelled to propagate)

## v0.3.60 (29 January 2025)

- [Agent Bridge](https://inspect.aisi.org.uk/agent-bridge.html) for integrating external agent frameworks with Inspect.
- [Goodfire](https://inspect.aisi.org.uk/models.html#goodfire) model provider.
- Add `@wraps` to functions wrapped by Inspect decorators to preserve type information.
- Hugging Face: Add support for stop sequences for HF models.
- Docker: More robust parsing of version strings (handle development versions).
- Vertex: Support for Anthropic models hosted on Vertex.
- OpenAI: Read `refusal` field from assistant message when provided.
- OpenAI: Use qualifiers rather than model args for OpenAI on other providers (`openai/azure`)
- Anthropic: Don't insert '(no content)' into canonical messages list (do only on replay)
- Anthropic: Use qualifiers rather than model args for Anthropic on other providers (`anthropic/bedrock`, `anthropic/vertex`).
- Anthropic: Support for `extra_body` model arg (for adding additional JSON properties to the request)
- Basic Agent: Append `tools` to `state` so that tools added in `init` are preserved.
- Scoring: Always provide half-again the sample time limit for scoring.
- Bugfix: Fix issue w/ approvals for samples with id==0.
- Bugfix: Use "plain" display when running eval_async() outside of eval().
- Bugfix: Fix issue with multiple scorers of the same type in a task.

## v0.3.59 (24 January 2025)

- Beta version of [computer()](https://inspect.aisi.org.uk/tools-standard.html#sec-computer) tool which models with a computer desktop environment.
- `user_message()` solver for appending parameterised user messages.
- `prompt_template()`, `system_message()` and `user_message()` solver now also include the sample `store` in substitution parameters.
- Limits: Enforce token and message limit at lower level (not longer required to check `state.completed` for limit enforcement).
- Limits: Enforce [custom limits](https://inspect.aisi.org.uk/errors-and-limits.html#custom-limit) for samples by raising `SampleLimitExceededError`.
- Tasks: Optional ability for solvers to [yield scores](https://inspect.aisi.org.uk/solvers.html#sec-scoring-in-solvers) for a task.
- Model API: Log model calls that result in bad request errors.
- Tools: `model_input` option that determines how tool call result content is played back to the model.
- Tools: Don't attempt to marshall arguments of dynamic `ToolDef` with `**kwargs: Any` (just pass them through).
- Log warning when a non-fatal sample error occurs (i.e. errors permitted by the `fail_on_error` option) 
- Inspect View: allow filtering samples by compound expressions including multiple scorers. (thanks @andrei-apollo)
- Inspect View: improve rendering performance and stability for the viewer when viewing very large eval logs or samples with a large number of steps.
- Task display: Improved `plain` mode with periodic updates on progress, metrics, etc.
- Google: Update to v0.8.4 of google-generativeai (py.typed support and removal of logprobs generation options)
- Google: Support for string enums (e.g. `Literal["a", "b", "c"])`) in tool function declarations.

## v0.3.58 (16 January 2025)

- Support for [audio and video](https://inspect.aisi.org.uk/multimodal.html) inputs for Open AI and Google Gemini models.
- Task display: Added Timeout Tool button for manually timing out a tool call.
- Task display: Automatically switch to "plain" mode when running in a background thread
- Sandboxes: Setup and initialisation errors are now handled at the sample level.
- Sandboxes: Increase setup script timeout to 5 minutes (from 30 seconds) and do not retry setup scripts (in case they aren't idempotent).
- Sandboxes: Add `timeout_retry` option (defaulting to `True`) to `exec()` function.
- Sandboxes: Add `type` and  optional `container` properties to `SandboxConnection`.
- Docker: Services which exit with status 0 during setup no longer cause an error.
- `task_with()` function for creating task variants.
- Added `--filter` argument to trace CLI commands for filtering on trace log message content.
- Print model conversations to terminal with `--display=conversation` (was formerly `--trace`, which is now deprecated).
- HuggingFace: Support models that don't provide a chat template (e.g. gpt2)
- Eval Set: Ensure that logs with status 'started' are retried.
- Rename the built in `bootstrap_std` metric to `bootstrap_stderr` (deprecate `bootstrap_std`)
- Bugfix: Fix duplication of summaries when eval log file is rewritten.

## v0.3.57 (09 January 2025)

- [Tracing API](https://inspect.aisi.org.uk/tracing.html#tracing-api) for custom trace logging.
- Inspect View: never truncate tool result images and display at default width of 800px.
- Inspect View: display tool error messages in transcript when tool errors occur.
- Inspect View: display any completed samples even if the task fails because of an error
- Inspect View: don't display the 'input' column heading if there isn't an input
- Open AI: Handle additional bad request status codes (mapping them to appropriate `StopReason`)
- Open AI: Use new `max_completion_tokens` option for o1 full.
- Web Browser: raise error when both `error` and `web_at` fields are present in response.
- Sandboxes: Apply dataset filters (limit and sample id) prior to sandbox initialisation.
- Docker: Prevent issue with container/project names that have a trailing underscore. 
- Store: initialise `Store` from existing dictionary.
- Log: provide `metadata_as` and `store_as` typed accessors for sample metadata and store.
- Tool parameters with a default of `None` are now supported.
- More fine graned HTML escaping for sample transcripts displalyed in terminal.
- Bugfix: prevent errors when a state or storage value uses a tilde or slash in the key name.
- Bugfix: Include input in sample summary when the sample input contains a simple string.

## v0.3.56 (01 January 2025)

- [Human Agent](https://inspect.aisi.org.uk/human-agent.html) solver for human baselining of computing tasks.
- [Typed interfaces](https://inspect.aisi.org.uk/typing.html) to `Sample` store and metadata using Pydantic models.
- [Approval policies](https://inspect.aisi.org.uk/approval.html#task-approvers) can now be defined at the `Task` level (`eval` level approval policies take precedence).
- Tools can now return `ContentText` and `ContentImage`.
- Move tool result images into subsequent user messages for models that don't support tools returning images.
- `SandboxConnection` that contains login information from sandboxes.
- `display_type()` function for detecting the current display type (e.g. "full", "rich", etc.)
- Trace: improved handling of `eval()` running in multiple processes at once (trace file per-process)
- Docker: don't apply timeouts to `docker build` and `docker pull` commands.
- Bugfix: fix issue w/ `store.get()` not auto-inserting `default` value.

## v0.3.55 (29 December 2024)

- Bedrock: redact authentication model args from eval logs.
- OpenAI: warn when `temperature` is used with o1 models (as it is not supported).
- Bugfix: spread args for cache trace logging.

## v0.3.54 (26 December 2024)

- [Tracing](https://inspect.aisi.org.uk/tracing.html) for diagnosing runs with unterminated action (e.g. model calls, docker commands, etc.).
- Provide default timeout/retry for docker compose commands to mitigate unreliability in some configurations.
- Switch to sync S3 writes to overcome unreliability observed when using async interface.
- Task display: Added `--no-score-display` option to disable realtime scoring metrics.
- Bugfix: Fix failure to fully clone samples that have message lists as input.
- llama-cpp-python: Support for `logprobs`.

## v0.3.53 (20 December 2024)

- OpenAI: Support for o1 including native tool calling and `reasoning_effort` generation option.
- Task API: Introduce `setup` step that always runs even if `solver` is replaced.
- Bedrock: Support for tool calling on Nova models.
- Bedrock: Support for custom `model_args` passed through to `session.Client`.
- Bedrock: Support for `jpeg` images.
- Bedrock: Correct max_tokens for llama3-8b, llama3-70b models on Bedrock.
- Inspect View: Various improvements to appearance of tool calls in transcript.
- Task display: Ensure that widths of progress elements are kept consistent across tasks.
- Sandboxes: New `max_sandboxes` option for (per-provider) maximum number of running sandboxes.
- Sandboxes: Remove use of aiofiles to mitigate potential for threading deadlocks.
- Concurrency: Do not use `max_tasks` as a lower bound for `max_samples`.
- Log recorder: Always re-open log buffer for `eval` format logs.
- Bugfix: Proper handling of text find for eval raw JSON display
- Bugfix: Correct handling for `--sample-id` integer comparisons.
- Bugfix: Proper removal of model_args with falsey values (explicit check for `None`)
- Bugfix: Properly handle custom metrics that return dictionaries or lists
- Bugfix: Proper sample count display when retrying an evaluation
- Bugfix: Fix inability to define and run tasks in a notebook.

## v0.3.52 (13 December 2024)

- Eval: `--sample-id` option for evaluating specific sample id(s).
- Bedrock: Detect and report HTTP rate limit errors.
- Azure AI: Add `emulate_tools` model arg to force tool emulation (emulation is enabled by default for Llama models).
- Basic Agent: Add `max_tool_output` parameter to override default max tool output from generate config.
- Inspect View: Correct display of sample ID for single sample tasks.
- Trace: Show custom tool views in `--trace` mode.
- Bugfix: Support for dynamic metric names in realtime scoring display.

## v0.3.51 (13 December 2024)

- Bugfix: Task display fails to load when no scorers are defined for a task.

## v0.3.50 (12 December 2024)

- Tools: Improved typing/schema support (unions, optional params, enums).
- Tools: Added `append` argument to `use_tools()` for adding (rather than replacing) the currently available tools.
- Docker sandbox: Streamed reads of stderr/stdout (enabling us to enforce output limits for read_file and exec at the source).
- Sandbox API: Enable passing `BaseModel` types for sandbox `config` (formerly only a file path could be passed).
- Task display: Show all task scores in realtime (expand task progress to see scores).
- Task display: Show completed samples and align progress more closely to completed samples (as opposed to steps).
- Task display: Show sample messages/tokens used (plus limits if specified).
- Task display: Resolve issue where task display would lose mouse input after VS Code reload.
- Datasets: Validate that all IDs in datasets are unique (as several downstream problems occur w/ duplicate IDs).
- Inspect View: Fix issue with incorrectly displayed custom tool views.
- Human approval: Use fullscreen display (makes approval UI async and enables rapid processing of approvals via the `Enter` key).
- Added `input_panel()` API for adding custom panels to the fullscreen task display.
- Log recorder: Methods are now async which will improve performance for fsspec filesystems with async implementations (e.g. S3)
- Log recorder: Improve `.eval` log reading performance for remote filesystem (eagerly fetch log to local buffer).
- Add `token_usage` property to `TaskState` which has current total tokens used across all calls to `generate()` (same value that is used for enforcing token limits).
- Add `time` field to `ModelOutput` that records total time spent within call to ModelAPI `generate()`.
- Web browser: Remove base64 images from web page contents (prevent filling up model context with large images).
- Match scorer: If the target of a match isn’t numeric, ignore the numeric flag and instead use text matching (improved handling for percentages).
- Hugging Face: Support for native HF tool calling for Llama, Mistral, Qwen, and others if they conform to various standard schemas.
- Hugging Face: `tokenizer_call_args` dict to specify custom args during tokenization, such as `max_length` and `truncation`.
- Azure AI: Fix schema validation error that occurred when model API returns `None` for `content`.
- Display: Throttle updating of sample list based on number of samples.
- Display: Add explicit 'ctrl+c' keybinding (as textual now disables this by default).
- Bugfix: Correct rate limit error display when running in fullscreen mode.
- Bugfix: `hf_dataset` now explicitly requires the `split` argument (previously, it would crash when not specified).
- Bugfix: Prevent cascading textual error when an error occurs during task initialisation.
- Bugfix: Correctly restore sample summaries from log file after amend.
- Bugfix: Report errors that occur during task finalisation.
  
## v0.3.49 (03 December 2024)

- Logging: Only call CreateBucket on Amazon S3 when the bucket does not already exist.
- Improve cancellation feedback and prevent multiple cancellations when using fullscreen display.
- Inspect View: Prevent circular reference error when rendering complex tool input.
- Inspect View: Resolve display issue with sorting by sample then epoch.

## v0.3.48 (01 December 2024)

- [Realtime display](https://github.com/UKGovernmentBEIS/inspect_ai/pull/865) of sample transcripts (including ability to cancel running samples).
- Scoring: When using a dictionary to map metrics to score value dictionaries, you may now use globs as keys. See our [scorer documentation](https://inspect.aisi.org.uk/scorers.html#sec-multiple-scorers) for more information.
- `EvalLog` now includes a [location](https://github.com/UKGovernmentBEIS/inspect_ai/pull/872) property indicating where it was read from.
- Use [tool views](https://inspect.aisi.org.uk/approval.html#tool-views) when rendering tool calls in Inspect View.
- Consistent behavior for `max_samples` across sandbox and non-sandbox evals (both now apply `max_samples` per task, formerly evals with sandboxes applied `max_samples` globally).
- Log files now properly deal with scores that produce Nan. (fixes [#834](https://github.com/UKGovernmentBEIS/inspect_ai/issues/834))
- Bash tool: add `--login` option so that e.g. .bashrc is read before executing the command.
- Google: Support for tools/functions that have no parameters.
- Google/Vertex: Support for `logprobs` and other new 1.5 (002 series) options.
- AzureAI: Change default max_tokens for Llama models to 2048 (4096 currently yields an error w/ Llama 3.1).
- Mistral: Various compatibility changes for their client and tool calling implementation.
- Handle exponents in numeric normalisation for match, include, and answer scorers.
- hf_dataset: Added `cached` argument to control whether to use a previously cached version of the dataset if available (defaults to `True`).
- hf_dataset: Added `revision` option to load a specific branch or commit SHA (when using `revision` datasets are always revalidated on Hugging Face, i.e. `cached` is ignored).
- Log viewer: Display sample ids rather than indexes.
- Log viewer: Add timestamps to transcript events.
- Log viewer: Metadata which contains images will now render the images.
- Log viewer: Show custom tool call views in messages display.
- Bugfix: Correctly read and forward image detail property.
- Bugfix: Correct resolution of global eval override of task or sample sandboxes.
- Bugfix: Don't do eval log listing on background threads (s3fs can deadlock when run from multiple threads).

## v0.3.47 (18 November 2024)

- Basic agent: Ensure that the scorer is only run once when max_attempts = 1.
- Basic agent: Support custom function for incorrect_message reply to model.
- Tool calling: Execute multiple tool calls serially (some models assume that multiple calls are executed this way rather than in parallel).
- Google: Combine consecutive tool messages into single content part; ensure no empty text content parts.
- AzureAI: Create and close client with each call to generate (fixes issue w/ using azureai on multiple passes of eval).
- Bedrock: Migrate to the [Converse API](https://docs.aws.amazon.com/bedrock/latest/userguide/conversation-inference-supported-models-features.html), which supports many more features including tool calling and multimodal models.
- Scoring: When using a dictionary to map metrics to score value dictionaries, you may now use globs as keys. See our [scorer documentation](https://inspect.aisi.org.uk/scorers.html#sec-multiple-scorers) for more information.
- Sample limit events will now appear in the transcript if a limit (e.g. message, token, or time limit) halt a sample. The sample list and sample detail also display the limit, if applicable.

## v0.3.46 (12 November 2024)

- [eval](https://inspect.aisi.org.uk/eval-logs.html#sec-log-format) is now the default log format (use `--log-format=json` to use old format).
- Base 64 images are now logged by default for all log formats (disable with `--no-log-images`).
- The log viewer now properly displays sample errors in the sample list for `eval` format log files.
- Improve path handling when using `inspect log convert` to convert a single log file.
- Web browser tool: Subtasks now each have independent web browser sessions.
- Anthropic: Ensure that assistant messages created in generate never have empty content lists.
- Increase sandbox `exec()` output limit from 1 MiB to 10 MiB.

## v0.3.45 (11 November 2024)

- [time_limit](https://inspect.aisi.org.uk/errors_and_limits.html#sample-limits) option for specifying a maximum execution time for samples.
- [read_eval_log_samples()](https://inspect.aisi.org.uk/eval-logs.html#streaming) function for streaming reads of `.eval` log files.
- Mistral: Support for multi-modal models (requires v1.2 of mistralai package).
- Groq: Support for multi-modal models (requires v0.11.0 of groq package).
- AzureAI: Use Model Inference API (preview) for implementation of model client.
- Bedrock: Fix parsing of Bedrock Mistral Large 2407 responses
- Apply standard sample error handling (fail-on-error, etc.) when running scorers.
- Fix issue with correctly logging task_args for eval-set tasks which are interrupted.
- Move `INSPECT_DISABLE_MODEL_API` into `generate()` (as opposed to `get_model()`)
- Always treat `.eval` files as logs (don't apply file name pattern restrictions as we do with `.json`).
- Log model calls when model providers return bad request errors
- Better lay out large numbers of configuration and parameters when displaying log files.
- The log viewer now properly displays sample scores for running tasks.
- Add `metadata` field to `ModelOutput` and provide various fields for the Groq provider.

## v0.3.44 (04 November 2024)

- Revert change to single epoch reducer behavior (regressed some scoring scenarios).

## v0.3.43 (04 November 2024)

- New binary [log format](https://inspect.aisi.org.uk/eval-logs.html#sec-log-format) which yields substantial size and speed improvements (JSON format log files are still fully supported and utilities for converting between the formats are provided).
- [Grok](https://docs.x.ai/) model provider.
- [llama-cpp-python](https://llama-cpp-python.readthedocs.io/en/latest/) local model provider.
- Extensions: correctly load extensions in packages where package name differs from dist name.
- Added `--model-config`, `--task-config`, and `--solver-config` CLI arguments for specifying model, task, and solver args using a JSON or YAML config file.
- View: properly render complex score objects in transcript.
- Write custom tool call views into transcript for use by Inspect View.
- Use `casefold()` for case-insensitive compare in `includes()`, `match()`, `exact()`, and `f1()` scorers.
- OpenAI: eliminate use of `strict` tool calling (sporadically supported across models and we already internally validate).
- Mistral: fix bug where base_url was not respected when passing both an api_key and base_url.
- Don't include package scope for task name part of log files.
- Improve performance of write_file for Docker sandboxes.
- Use user_data_dir rather than user_runtime_dir for view notifications.
- Implement `read_eval_log_sample()` for JSON log files.
- Log the list of dataset sample IDs.
- Limit `SandboxEnvironment.exec()` output streams to 1 MiB. Limit `SandboxEnvironment.read_file()` to 100 MiB.
- Add `INSPECT_DISABLE_MODEL_API` environment variable for disabling all Model APIs save for mockllm.
- Add optional `tool_call_id` param to `ModelOutput.for_tool_call()`.
- Support all JSON and CSV dataset arguments in `file_dataset()` function.

## v0.3.42 (23 October 2024)

- [ToolDef](https://inspect.aisi.org.uk/tools-custom.html#sec-dynamic-tools) class for dynamically creating tool definitions.
- Added `--tags` option to eval for tagging evaluation runs.
- Added APIs for accessing sample event transcripts and for creating and resolving attachments for larger content items.
- Cleanup Docker Containers immediately for samples with errors.
- Support Dockerfile as config path for Docker sandboxes (previously only supported compose files).
- Anthropic: remove stock tool use chain of thought prompt (many Anthropic models now do this internally, in other cases its better for this to be explicit rather than implicit).
- Anthropic: ensure that we never send empty text content to the API.
- Google: compatibility with google-generativeai v0.8.3
- Llama: remove extraneous <|start_header_id|>assistant<|end_header_id|> if it appears in an assistant message.
- OpenAI: Remove tool call id in user message reporting tool calls to o1- models.
- Use Dockerhub aisiuk/inspect-web-browser-tool image for web browser tool.
- Use ParamSpec to capture types of decorated solvers, tools, scorers, and metrics.
- Support INSPECT_EVAL_MODEL_ARGS environment variable for calls to `eval()`.
- Requirements: add lower bounds to various dependencies based on usage, compatibility, and stability.
- Added `include_history` option to model graded scorers to optionally include the full chat history in the presented question.
- Added `delimiter` option to `csv_dataset()` (defaults to ",")
- Improve answer detection in multiple choice scorer.
- Open log files in binary mode when reading headers (fixes ijson deprecation warning).
- Capture `list` and `dict` of registry objects when logging `plan`.
- Add `model_usage` field to `EvalSample` to record token usage by model for each sample.
- Correct directory handling for tasks that are imported as local (non-package) modules.
- Basic agent: terminate agent loop when the context window is exceeded.
- Call tools sequentially when they have opted out of parallel calling.
- Inspect view bundle: support for bundling directories with nested subdirectories.
- Bugfix: strip protocol prefix when resolving eval event content
- Bugfix: switch to run directory when running multiple tasks with the same run directory.
- Bugfix: ensure that log directories don't end in forward/back slash.

## v0.3.41 (11 October 2024)

- [Approval mode](https://inspect.aisi.org.uk/approval.html) for extensible approvals of tool calls (human and auto-approvers built in,  arbitrary other approval schemes via extensions).
- [Trace mode](https://inspect.aisi.org.uk/interactivity.html#sec-trace-mode) for printing model interactions to the terminal.
- Add `as_dict()` utility method to `Score`
- [Sample limits](https://inspect.aisi.org.uk/errors_and_limits.html#sample-limits) (`token_limit` and `message_limit`) for capping the number of tokens or messages used per sample ( `message_limit` replaces deprecated `max_messages`).
- Add `metadata` field to `Task` and record in log `EvalSpec`.
- Include datetime and level in file logger.
- Correct llama3 and o1 tool calling when empty arguments passed.
- Allow resolution of any sandbox name when there is only a single environment.
- Introduce `--log-level-transcript` option for separate control of log entries recorded in the eval log file
- Improve mime type detection for image content encoding (fixes issues w/ webp images).
- Fix memory leak in Inspect View worker-based JSON parsing.
- Add `fail_on_error` option for `eval_retry()` and `inspect eval-retry`.
- Defer resolving helper models in `self_critique()` and `model_graded_qa()`.
- Fix Docker relative path resolution on Windows (use PurePosixPath not Path)
- Restore support for `--port` and `--host` on Inspect View.

## v0.3.40 (6 October 2024)

- Add `interactive` option to `web_browser()` for disabling interactive tools (clicking, typing, and submitting forms).
- Provide token usage and raw model API calls for OpenAI o1-preview.
- Add support for reading CSV files of dialect 'excel-tab'.
- Improve prompting for Python tool to emphasise the need to print output.
- For `basic_agent()`, defer to task `max_messages` if none is specified for the agent (default to 50 is the task does not specify `max_messages`).
- Add optional `content` parameter to `ModelOutput.for_tool_call()`.
- Display total samples in Inspect View
- Prune `sample_reductions` when returning eval logs with `header_only=True`.
- Improved error message for undecorated solvers.
- For simple matching scorers, only include explanation if it differs from answer.

## v0.3.39 (3 October 2024)

- The sample transcript will now display the target for scoring in the Score Event (for newly run evaluations).
- Provide setter for `max_messages` on `TaskState`.
- Provide `max_messages` option for `basic_agent()` (defaulting to 50) and use it rather than any task `max_messages` defined.
- Improved implementation of disabling parallel tool calling (also fixes a transcript issue introduced by the original implementation).
- Improve quality of error messages when a model API key environment variable is missing.
- Improve prompting around letting the model know it should not attempt parallel web browser calls.

## v0.3.38 (3 October 2024)

- Rename `web_browser_tools()` to `web_browser()`, and don't export individual web browsing tools.
- Add `parallel` option to `@tool` decorator and specify `parallel=False` for web browsing tools.
- Improve prompting for web browser tools using more explicit examples.
- Improve prompting for `</tool_call>` end sequence for Llama models.
- Fix issue with failure to execute sample setup scripts.

## v0.3.37 (2 October 2024)

- Move evals into [inspect_evals](https://github.com/UKGovernmentBEIS/inspect_evals) package.

## v0.3.36 (2 October 2024)

- [Web Browser](https://inspect.aisi.org.uk/tools-standard.html#sec-web-browser) tool which provides a headless Chromium browser that supports navigation, history, and mouse/keyboard interactions.
- `auto_id` option for dataset readers to assign an auto-incrementing ID to records.
- Task args: don't attempt to serialise registry objects that don't have captured parameters.

## v0.3.35 (1 October 2024)

- Catch o1-preview "invalid_prompt" exception and convert to normal content_filter refusal.
- Terminate timed out subprocesses.
- Support 'anthropoic/bedrock/' service prefix for Anthropic models hosted on AWS Bedrock.
- Change score reducer behavior to always reduce score metadata to the value of the `metadata` field in the first epoch
- Improve task termination message (provide eval-retry prompt for tasks published in packages)
- Preserve type for functions decorated with `@task`.
- Various improvements to layout and display for Inspect View transcript.

## v0.3.34 (30 September 2024)

- Support for `max_tokens` on OpenAI o1 models (map to `max_completion_tokens`).
- Fix regression of log and debug options on `inspect view`
- Improved focus management for Inspect View
- Raise error if `epochs` is less than 1
- Improve code parsing for HumanEval (compatibility with Llama model output)

## v0.3.33 (30 September 2024)

- StopReason: Added "model_length" for exceeding token window and renamed "length" to "max_tokens".
- Capture solver input params for subtasks created by `fork()`.
- Option to disable ANSI terminal output with `--no-ansi` or `INSPECT_NO_ANSI`
- Add chain of thought option to `multiple_choice()` and export `MultipleChoiceTemplate` enumeration
- Allow Docker sandboxes configured with `x-default` to be referred to by their declared service name.
- Improved error messages for Docker sandbox initialisation.
- Improve legibility of Docker sandbox log entries (join rather than displaying as array)
- Display user message immediately proceeding assistant message in model call transcripts.
- Display images created by tool calls in the Viewer.
- Fix duplicated tool call output display in Viewer for Gemini and Llama models.
- Require a `max_messages` for use of `basic_agent()` (as without it, the agent could end up in an infinite loop).
- Load extension entrypoints per-package (prevent unnecessary imports from packages not being referenced).
- Track sample task state in solver decorator rather than solver transcript.
- Display solver input parameters for forked subtasks.
- Improvements to docker compose down cleanup: timeout, survive missing compose files.
- Always produce epoch sample reductions even when there is only a single epoch.
- Scores produced after being reduced retain `answer`, `explanation`, and `metadata` only if equal across all epochs.

## v0.3.32 (25 September 2024)

- Fix issue w/ subtasks not getting a fresh store() (regression from introduction of `fork()` in v0.3.30)
- Fix issue w/ subtasks that return None invalidating the log file.
- Make subtasks collapsible in Inspect View.
- Improved error reporting for missing `web_search()` provider environment variables.

## v0.3.31 (24 September 2024)

- Deprecated `Plan` in favor of `Solver` (with `chain()` function to compose multiple solvers).
- Added `max_tool_output` generation option (defaults to 16KB).
- Improve performance of `header_only` log reading (switch from json-stream to ijson).
- Add support for 0 retries to `eval-set` (run a single `eval` then stop).
- Tool calling fixes for update to Mistral v1.1. client.
- Always show `epochs` in task status (formerly wasn't included for multiple task display)
- Render transcript `info()` strings as markdown
- Eliminate log spam from spurious grpc fork message.
- Fix issue with hf_dataset shuffle=True not actually shuffling.
- Improved error handling when loading invalid setuptools entrypoints.
- Don't catch TypeError when calling tools (we now handle this in other ways)

## v0.3.30 (18 September 2024)

- Added `fork()` function to fork a `TaskState` and evaluate it against multiple solvers in parallel.
- Ensure that Scores produced after being reduced still retain `answer`, `explanation`, and `metadata`.
- Fix error when running `inspect info log-types`
- Improve scorer names imported from modules by not including the the module names.
- Don't mark messages read from cache with source="cache" (as this breaks the cache key)
- Add `cache` argument to `basic_agent()` for specifying cache policy for the agent.
- Add `cache` field to `ModelEvent` to track cache reads and writes.
- Compatibility with Mistral v1.1 client (now required for Mistral).
- Catch and propagate Anthropic content filter exceptions as normal "content_filter" responses.
- Fix issue with failure to report metrics if all samples had a score value of 0.
- Improve concurrency of Bedrock models by using aioboto3.
- Added [SWE Bench](https://github.com/UKGovernmentBEIS/inspect_evals/tree/main/src/inspect_evals/swe_bench), [GAIA](https://github.com/UKGovernmentBEIS/inspect_evals/tree/main/src/inspect_evals/gaia), and [GDM CTF](https://github.com/UKGovernmentBEIS/inspect_evals/tree/main/src/inspect_evals/gdm_capabilities/in_house_ctf) evals.

## v0.3.29 (16 September 2024)

- Added `--plan` and `-P` arguments to `eval` and `eval-set` commands for replacing the task default plan with another one.
- Improved support for eval retries when calling `eval()` or `eval_set()` with a `plan` argument.
- Don't log base64 images by default (re-enable logging with `--log-images`).
- Provide unique tool id when parsing tool calls for models that don't support native tool usage.
- Fix bug that prevented `epoch_reducer` from being used in eval-retry.
- Fix bug that prevented eval() level `epoch` from overriding task level `epoch`.

## v0.3.28 (14 September 2024)

- [basic_agent()](https://inspect.aisi.org.uk/agents.html#sec-basic-agent) that provides a ReAct tool loop with support for retries and encouraging the model to continue if its gives up or gets stuck.
- [score()](https://inspect.aisi.org.uk/solvers.html#sec-scoring-in-solvers) function for accessing scoring logic from within solvers.
- Ability to [publish](https://inspect.aisi.org.uk/log-viewer.html#sec-publishing) a static standalone Inspect View website for a log directory.
- `system_message()` now supports custom parameters and interpolation of `metadata` values from `Sample`.
- `generate()` solver now accepts arbitrary generation config params.
- `use_tools()` now accepts a variadic list of `Tool` in addition to literal `list[Tool]`.
- `bash()` and `python()` tools now have a `user` parameter for choosing an alternate user to run code as.
- `bash()` and `python()` tools now always return stderr and stdout no matter the exit status.
- Support for OpenAI o1-preview and o1-mini models.
- Input event for recording screen input in sample transcripts.
- Record to sample function for CSV and JSON dataset readers can now return multiple samples.
- Added `debug_errors` option to `eval()` to raise task errors (rather than logging them) so they can be debugged.
- Properly support metrics that return a dict or list of values
- Improved display of prerequisite errors when running `eval()` from a script or notebook.
- Fix `eval_set()` issue with cleaning up failed logs on S3.
- Cleanup Docker containers that fail during sample init.
- Add support for computing metrics for both individual keys within a dictionary but also for the dictionary as a whole
- Fix for Vertex tool calling (don't pass 'additionalProperties').
- Added [SQuAD](https://github.com/UKGovernmentBEIS/inspect_evals/tree/main/src/inspect_evals/squad), [AGIEval](https://github.com/UKGovernmentBEIS/inspect_evals/tree/main/src/inspect_evals/agieval), [IFEval](https://github.com/UKGovernmentBEIS/inspect_ai/blob/main/src/inspect_evals/ifeval/), [PubMedQA](https://github.com/UKGovernmentBEIS/inspect_evals/tree/main/src/inspect_evals/pubmedqa), and [MBPP](https://github.com/UKGovernmentBEIS/inspect_evals/tree/main/src/inspect_evals/mbpp) benchmarks.

## v0.3.27 (6 September 2024)

- Fix missing timestamp issue with running `eval_set()` with an S3-backed log directory.
- Correct rounding behavior for `f1()` and `exact()` scorers.
- Correct normalized text comparison for `exact()` scorer.
- Improved appearance and navigation for sample transcript view.
- Added [MathVista](https://github.com/UKGovernmentBEIS/inspect_evals/tree/main/src/inspect_evals/mathvista) benchmark.

## v0.3.26 (6 September 2024)

- [Eval Sets](https://inspect.aisi.org.uk/eval-sets.html) for running groups of tasks with automatic retries.
- [Per-sample](https://inspect.aisi.org.uk/sandboxing.html#sec-per-sample-sandbox) Sandbox environments can now be specified (e.g. allowing for a distinct Dockerfile or Docker compose file for each sample).
- [input_screen()](https://inspect.aisi.org.uk/interactivity.html) context manager to temporarily clear task display for user input.
- Introduce two new scorers, `f1()` (precision and recall in text matching) and `exact()` (whether normalized text matches exactly).
- Task `metrics` now override built in scorer metrics (previously they were merged). This enables improved re-use of existing scorers where they only change required is a different set of metrics.
- `write_log_dir_manifest()` to write a log header manifest for a log directory.
- Relocate `store()` and `@subtask` from solver to utils module; relocate `transcript()` from solver to log module.
- Add optional user parameter to SandboxEnvironment.exec for specifying the user. Currently only DockerSandboxEnvironment is supported.
- Fix issue with resolving Docker configuration files when not running from the task directory.
- Only populate Docker compose config metadata values when they are used in the file.
- Treat Sandbox exec `cwd` that are relative paths as relative to sample working directory.
- Filter base64 encoded images out of model API call logs.
- Raise error when a Solver does not return a TaskState.
- Only run tests that use model APIs when the `--runapi` flag is passed to `pytest` (prevents unintended token usage)
- Remove `chdir` option from `@tasks` (tasks now always chdir during execution).
- Do not process `.env` files in task directories (all required vars should be specified in the global `.env`).
- Only enable `strict` mode for OpenAI tool calls when all function parameters are required.
- Added [MMMU](https://github.com/UKGovernmentBEIS/inspect_evals/tree/main/src/inspect_evals/mmmu), [CommonsenseQA](https://github.com/UKGovernmentBEIS/inspect_evals/tree/main/src/inspect_evals/commonsense_qa), [MMLU-Pro](https://github.com/UKGovernmentBEIS/inspect_evals/tree/main/src/inspect_evals/mmlu_pro), and [XSTest](https://github.com/UKGovernmentBEIS/inspect_evals/tree/main/src/inspect_evals/xstest) benchmarks.

## v0.3.25 (25 August 2024)

- `Store` for manipulating arbitrary sample state from within solvers and tools.
- `Transcripts` for detailed sample level tracking of model and tool calls, state changes, logging, etc.
- `Subtasks` for delegating work to helper models, sub-agents, etc.
- Integration with Anthropic [prompt caching](https://inspect.aisi.org.uk/caching.html#sec-provider-caching).
- [fail_on_error](https://inspect.aisi.org.uk/errors-and-limits.html#failure-threshold) option to tolerate some threshold of sample failures without failing the evaluation.
- Specify `init` value in default Docker compose file so that exit signals are handled correctly (substantially improves container shutdown performance).
- Add `function` field to `ChatMessageTool` to indicate the name of the function called.
- Added [RACE](https://github.com/UKGovernmentBEIS/inspect_evals/tree/main/src/inspect_evals/race-h/) benchmark.

## v0.3.24 (18 August 2024)

- Support for tool calling for Llama 3.1 models on Bedrock.
- Report JSON schema validation errors to model in tool response.
- Support for `strict` mode in OpenAI tool calls (update to v1.40.0 of `openai` package required).

## v0.3.23 (16 August 2024)

- Support for tool calling for Llama 3.1 models on Azure AI and CloudFlare.
- Increase default `max_tokens` from 1024 to 2048.
- Record individual sample reductions along with results for multi-epoch evals.
- Change default to not log base64 encoded versions of images, as this often resulted in extremely large log files (use `--log-images` to opt back in).
- Update to new Mistral API (v1.0.1 of `mistralai` is now required).
- Support for Llama 3.1 models on Amazon Bedrock
- Eliminate Bedrock dependency on anthropic package (unless using an Anthropic model).
- Improved resolution of AWS region for Bedrock (respecting already defined AWS_REGION and AWS_DEFAULT_REGION)
- Fix bug in match scorer whereby numeric values with periods aren't correctly recognized.
- Added [HumanEval](https://github.com/UKGovernmentBEIS/inspect_evals/tree/main/src/inspect_evals/humaneval), [WinoGrande](https://github.com/UKGovernmentBEIS/inspect_evals/tree/main/src/inspect_evals/winogrande) and [Drop](https://github.com/UKGovernmentBEIS/inspect_evals/tree/main/src/inspect_evals/drop) benchmarks.

## v0.3.22 (07 August 2024)

- Fix issue affecting results of `pass_at_{k}` score reducer.

## v0.3.21 (07 August 2024)

- Add `pass_at_{k}` score reducer to compute the probability of at least 1 correct sample given `k` epochs.
- Improved metrics `value_to_float` string conversion (handle numbers, "true", "false", etc.)
- Log viewer: Ctrl/Cmd+F to find text when running in VS Code.
- Set Claude default `max_tokens` to 4096
- Combine user and assistant messages for Vertex models.
- Warn when using the `name` parameter with task created from `@task` decorated function.
- Make sample `metadata` available in prompt, grading, and self-critique templates.
- Retry on several additional OpenAI errors (APIConnectionError | APITimeoutError | InternalServerError)
- Fix a regression which would cause the 'answer' to be improperly recorded when scoring a sample.

## v0.3.20 (03 August 2024)

- `Epochs` data type for specifying epochs and reducers together (deprecated `epochs_reducer` argument).
- Enable customisation of model generation cache dir via `INSPECT_CACHE_DIR` environment variable.
- Use doc comment description rather than `prompt` attribute of `@tool` for descriptions.
- Include examples section from doc comments in tool descriptions.
- Add `tool_with()` function for adapting tools to have varying names and parameter descriptions.
- Improve recording of `@task` arguments so that dynamically created tasks can be retried.
- Only print `eval-retry` message to terminal for filesystem based tasks.
- Enhance Python logger messages to capture more context from the log record.
- Fix an issue that could result in duplicate display of scorers in log view when using multiple epoch reducers.

## v0.3.19 (02 August 2024)

- [vLLM](https://inspect.aisi.org.uk/models.html#sec-vllm) model provider.
- [Groq](https://groq.com/) model provider.
- [Google Vertex](https://inspect.aisi.org.uk/models.html#google-vertex) model provider.
- [Reduce scores](https://inspect.aisi.org.uk/scorers.html##sec-reducing-epoch) in multi-epoch tasks before computing metrics (defaults to averaging sample values).
- Replace the use of the `bootstrap_std` metric with `stderr` for built in scorers (see [rationale](https://inspect.aisi.org.uk/scorers.html#stderr-note) for details).
- Option to write Python logger entries to an [external file](https://inspect.aisi.org.uk/log-viewer.html#sec-external-file).
- Rename `ToolEnvironment` to `SandboxEnvironment` and `tool_environment()` to `sandbox()` (moving the renamed types from `inspect_ai.tool` to `inspect_ai.util`). Existing symbols will continue to work but will print deprecation errors.
- Moved the `bash()`, `python()`, and `web_search()` functions from `inspect_ai.solver` to `inspect_ai.tool`.  Existing symbols will continue to work but will print deprecation errors.
- Enable parallel execution of tasks that share a working directory.
- Add `chdir` option to `@task` to opt-out of changing the working directory during task execution.
- Enable overriding of default safety settings for Google models.
- Use Python type annotations as the first source of type info for tool functions (fallback to docstrings only if necessary)
- Support for richer types (list, TypeDict, dataclass, Pydantic, etc.) in tool calling.
- Change `ToolInfo` parameters to be directly expressed in JSON Schema (making it much easier to pass them to model provider libraries).
- Validate tool call inputs using JSON Schema and report errors to the model.
- Gracefully handle tool calls that include only a single value (rather than a named dict of parameters).
- Support `tool_choice="any"` for OpenAI models (requires >= 1.24.0 of openai package).
- Make multiple tool calls in parallel. Parallel tool calls occur by default for OpenAI, Anthropic, Mistral, and Groq. You can disable this behavior for OpenAI and Groq with `--parallel-tool-calls false`.
- Invoke rate limit retry for OpenAI APITimeoutError (which they have recently begun returning a lot of more of as a result of httpx.ConnectTimeout, which is only 5 seconds by default.).
- Add `cwd` argument to `SandboxEnvironment.exec()`
- Use `tee` rather than `docker cp` for Docker sandbox environment implementation of `write_file()`.
- Handle duplicate tool call ids in Inspect View.
- Handle sorting sample ids of different types in Inspect View.
- Correctly resolve default model based on CLI --model argument.
- Fix issue with propagating API keys to Azure OpenAI provider.
- Add `azure` model arg for OpenAI provider to force binding (or not binding) to the Azure OpenAI back-end.
- Support for Llama 3 models with the Azure AI provider.
- Add `setup` field to `Sample` for providing a per-sample setup script.
- Score multiple choice questions without parsed answers as incorrect (rather than being an error). Llama 3 and 3.1 models especially often fail to yield an answer.
- Read JSON encoded `metadata` field from samples.
- Show task/display progress immediately (rather than waiting for connections to fill).
- Reduce foreground task contention for Inspect View history loading.
- Ability to host standalone version of Inspect View to view single log files.
- Throw `TimeoutError` if a call to `subprocess()` or `sandbox().exec()` times out (formerly a textual error was returned along with a non-zero exit code).
- Validate name passed to `example_dataset()` (and print available example dataset names).
- Resolve relative image paths within Dataset samples against the directory containing the dataset.
- Preserve `tool_error` text for Anthropic tool call responses.
- Fix issue with rate limit reporting being per task not per eval.
- Set maximum rate limit backoff time to 30 minutes
- Retry with exponential backoff for web_search Google provider.

## v0.3.18 (14 July 2024)

- [Multiple Scorers](https://inspect.aisi.org.uk/scorers.html#sec-multiple-scorers) are now supported for evaluation tasks.
- [Multiple Models](https://inspect.aisi.org.uk/parallelism.html#sec-multiple-models) can now be evaluated in parallel by passing a list of models to `eval()`.
- Add `api_key` to `get_model()` for explicitly specifying an API key for a model.
- Improved handling of very large (> 100MB) log files in Inspect View.
- Use `network_mode: none` for disabling networking by default in Docker tool environments.
- Shorten the default shutdown grace period for Docker container cleanup to 1 second.
- Allow sandbox environment providers to specify a default `max_samples` (set to 25 for the Docker provider).
- Prevent concurrent calls to `eval_async()` (unsafe because of need to change directories for tasks). Parallel task evaluation will instead be implemented as a top-level feature of `eval()` and `eval_async()`.
- Match scorers now return answers consistently even when there is no match.
- Relocate tool related types into a new top-level `inspect_ai.tool` module (previous imports still work fow now, but result in a runtime deprecation warning).
- Decouple tools entirely from solvers and task state (previously they had ways to interact with metadata, removing this coupling will enable tool use in lower level interactions with models). Accordingly, the `call_tools()` function now operates directly on messages rather than task state.
- Support token usage for Google models (Inspect now requires `google-generativeai` v0.5.3).

## v0.3.17 (25 June 2024)

- Optional increased control over the tool use loop via the `call_tools()` function and new `tool_calls` parameter for `generate()`.
- New `per_epoch` option for `CachePolicy` to allow caching to ignore epochs.
- Correctly handle `choices` and `files` when converting `Sample` images to base64.

## v0.3.16 (24 June 2024)

-   Various fixes for the use of Docker tool environments on Windows.
-   Ability to disable cleanup of tool environments via `--no-toolenv-cleanup`.
-   New `inspect toolenv cleanup` command for manually cleaning up tool environments.
-   `ToolError` exception type for explicitly raising tool errors to the model. Formerly, any exception would be surfaced as a tool error to the model. Now, the `ToolError` exception is required for reporting to the model (otherwise other exception types go through the call stack and result in an eval error).
-   Resolve `INSPECT_LOG_DIR` in `.env` file relative to `.env` file parent directory.
-   Use `-` for delimiting `--limit` ranges rather than `,`.
-   Use HF model device for generate (compatibility with multi-GPU).

## v0.3.15 (15 June 2024)

-   [Sandbox Environments](https://inspect.aisi.org.uk/sandboxing.html) for executing tool code in a sandbox.
-   [Caching](https://inspect.aisi.org.uk/caching.html) to reduce the number of model API calls made.
-   The `multiple_choice()` solver now has support for questions with multiple correct answers.
-   More fine grained handling of Claude `BadRequestError` (400) errors (which were formerly all treated as content moderation errors).
-   Filter out empty TextBlockParam when playing messages back to Claude.
-   Automatically combine Claude user messages that include tool content.
-   Revert to "auto" rather than "none" after forced tool call.
-   Provide `TaskState.tools` getter/setter (where the setter automatically syncs the system messages to the specified set of tools).
-   The `use_tools()` function now uses the `TaskState.tools` setter, so replaces the current set of tools entirely rather than appending to it.
-   Set `state.completed = False` when `max_messages` is reached.
-   Allow tools to be declared with no parameters.
-   Allow for null `bytes` field in `Logprobs` and `TopLogprobs`.
-   Support all Llama series models on Bedrock.
-   Added `truthfulqa` benchmark.
-   Added `intercode-ctf` example.

## v0.3.14 (04 June 2024)

-   Stream samples to the evaluation log as they are completed (subject to the new `--log-buffer` option). Always write completed samples in the case of an error or cancelled task.
-   New `"cancelled"` status in eval log for tasks interrupted with SIGINT (e.g. Ctrl-C). Logs are now written for cancellations (previously they were not).
-   Default `--max-samples` (maximum concurrent samples) to `--max-connections`, which will result in samples being more frequently completed and written to the log file.
-   For `eval_retry()`, copy previously completed samples in the log file being retried so that work is not unnecessarily repeated.
-   New `inspect eval-retry` command to retry a log file from a task that ended in error or cancellation.
-   New `retryable_eval_logs()` function and `--retryable` option for `inspect list logs` to query for tasks not yet completed within a log directory.
-   Add `shuffled` property to datasets to determine if they were shuffled.
-   Remove unused `extensions` argument from `list_eval_logs()`.

## v0.3.13 (31 May 2024)

-   Bugfix: Inspect view was not reliably updating when new evaluation logs were written.

## v0.3.12 (31 May 2024)

-   Bugfix: `results` was not defined when no scorer was provided resulting in an error being thrown. Fixed by setting `results = EvalResults()` when no scorer is provided.
-   Bugfix: The viewer was not properly handling samples without scores.

## v0.3.11 (30 May 2024)

-   Update to non-beta version of Anthropic tool use (remove legacy xml tools implementation).

## v0.3.10 (29 May 2024)

-   **BREAKING:** The `pattern` scorer has been modified to match against any (or all) regex match groups. This replaces the previous behaviour when there was more than one group, which would only match the second group.
-   Improved performance for Inspect View on very large datasets (virtualized sample list).
-   ToolChoice `any` option to indicate the model should use at least one tool (supported by Anthropic and Mistral, mapped to `auto` for OpenAI).
-   Tool calls can now return a simple scalar or `list[ContentText | ContentImage]`.
-   Support for updated Anthropic tools beta (tool_choice and image tool results).
-   Report tool_error back to model if it provides invalid JSON for tool calls arguments (formerly this halted the entire eval with an error).
-   New `max_samples` option to control how many samples are run in parallel (still defaults to running all samples in parallel).
-   Add `boolq.py` benchmark.
-   Add `piqa.py` benchmark.
-   View: Improved markdown rendering (properly escape reference links).
-   Improved typing for example_dataset function.
-   Setuptools entry point for loading custom model extensions.
-   Break optional `tuple` return out of `ToolResult` type.
-   Bugfix: always read original sample message(s) for `TaskState.input_text`.
-   Bugfix: remove write counter from log (could have resulted in incomplete/invalid logs propagating to the viewer).
-   Bugfix: handle task names that include spaces in log viewer.

## v0.3.9 (14 May 2024)

-   Add `ollama` local model provider.
-   Add `multi_scorer()` and `majority_vote()` functions for combining multiple scorers into a single score.
-   Add support for multiple model graders in `model_graded_qa()`.
-   Raise `TypeError` for solvers and scorers not declared as `async`.
-   Fallback to standard parse if `NaN` or `Inf` is encountered while reading log file header.
-   Remove deprecated support for matching partial model names (e.g. "gpt" or "claude").

## v0.3.8 (07 May 2024)

-   Exclude null config values from listings in log viewer.

## v0.3.7 (07 May 2024)

-   Add support for logprobs to HF provider, and create uniform API for other providers that support logprobs (Together and OpenAI).
-   Provide an option to merge assistant messages and use it for Anthropoic models (as they don't allow consecutive assistant messages).
-   Supporting infrastructure in Inspect CLI for VS Code extension (additional list and info commands).

## v0.3.6 (06 May 2024)

-   Show first log file immediately (don't wait for fetching metadata for other logs)
-   Add `--version` CLI arg and `inspect info version` command for interrogating version and runtime source path.
-   Fix: exclude `null` config values in output from `inspect info log-file`

## v0.3.5 (04 May 2024)

-   Fix issue with logs from S3 buckets in inspect view.
-   Add `sort()` method to `Dataset` (defaults to sorting by sample input length).
-   Improve tokenization for HF provider (left padding, attention mask, and allow for custom chat template)
-   Improve batching for HF provider (generate as soon as queue fills, thread safety for future.set_result).
-   Various improvements to documentation.

## v0.3.4 (01 May 2024)

-   `write_eval_log()` now ignores unserializable objects in metadata fields.
-   `read_eval_log()` now takes a `str` or `FileInfo` (for compatibility w/ list returned from `list_eval_logs()`).
-   Registry name looks are now case sensitive (fixes issue w/ loading tasks w/ mixed case names).
-   Resiliency to Python syntax errors that occur when enumerating tasks in a directory.
-   Do not throw error if unable to parse or load `.ipynb` file due to lack of dependencies (e.g. `nbformat`).
-   Various additions to log viewer display (log file name, dataset/scorer in listing, filter by complex score types).
-   Improvements to markdown rendering in log viewer (don't render intraword underscores, escape html tags).

## v0.3.3 (28 April 2024)

-   `inspect view` command for viewing eval log files.
-   `Score` now has an optional `answer` field, which denotes the answer text extracted from model output.
-   Accuracy metrics now take an optional `ValueToFloat` function for customising how textual values mapped to float.
-   Made `model_graded_qa` more flexible with separate `instruction` template and `grade_pattern`, as well providing `partial_credit` as an option.
-   Modify the default templates for `chain_of_thought()` and `self_critique()` to instruct the model to reply with `ANSWER: $ANSWER` at the end on its own line.
-   Improved numeric extraction for `match(numeric=True)` (better currency and decimal handling).
-   Improve `answer()` patterns so that they detect letter and word answers both within and at the end of model output.
-   `Plan` now has an optional `cleanup` function which can be used to free per-sample resources (e.g. Docker containers) even in the case of an evaluation error.
-   Add `Dataset.filter` method for filtering samples using a predicate.
-   `Dataset` slices (e.g. `dataset[0:100]`) now return a `Dataset` rather than `list[Sample]`.
-   Relative path to `INSPECT_LOG_DIR` in `.env` file is now correctly resolved for execution within subdirectories.
-   `inspect list tasks` and `list_tasks()` now only parse source files (rather than loading them), ensuring that it is fast even for task files that have non-trivial global initialisation.
-   `inspect list logs` and `list_eval_logs()` now enumerate log files recursively by default, and only enumerate json files that match log file naming conventions.
-   Provide `header_only` option for `read_eval_log()` and `inspect info log-file` for bypassing the potentially expensive reading of samples.
-   Provide `filter` option for `list_eval_logs()` to filter based on log file header info (i.e. anything but samples).
-   Added `__main__.py` entry point for invocation via `python3 -m inspect_ai`.
-   Removed prompt and callable from model `ToolDef` (renamed to `ToolInfo`).
-   Fix issue with accesses of `completion` property on `ModelOutput` with no choices.

## v0.3.2 (21 April 2024)

-   Initial release.<|MERGE_RESOLUTION|>--- conflicted
+++ resolved
@@ -1,11 +1,8 @@
 ## Unreleased
 
-<<<<<<< HEAD
 - OpenAI: Use prefix matching when detecting compatible models for `web_search()`.
-=======
+- Groq: Capture `executed_tools` field as model output metadata.
 - ReAct agent: Always send `str` returned from `on_continue` to the model (formerly this was only done if there were no tool calls).
->>>>>>> 22697cf0
-- Groq: Capture `executed_tools` field as model output metadata.
 - Eval: Wrap eval execution in TaskGroup.
 
 ## v0.3.105 (17 June 2025)
