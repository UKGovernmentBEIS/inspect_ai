--- conflicted
+++ resolved
@@ -4,11 +4,8 @@
 
 - Provide token usage and raw model API calls for OpenAI o1-preview.
 - Add support for reading CSV files of dialect 'excel-tab'.
-<<<<<<< HEAD
+- Improve prompting for Python tool to emphasise the need to print output.
 - For `basic_agent()`, defer to task `max_messages` if none is specified for the agent (default to 50 is the task does not specify `max_messages`).
-=======
-- Improve prompting for Python tool to emphasise the need to print output.
->>>>>>> 14eb5f74
 
 ## v0.3.39 (3 October 2024)
 
