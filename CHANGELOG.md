# Changelog

## Unreleased

- Support for [audio and video](https://github.com/UKGovernmentBEIS/inspect_ai/pull/1102) inputs for Open AI and Google Gemini models.
- Task display: Added Timeout Tool button for manually timing out a tool call.
- Sandboxes: Setup and initialisation errors are now handled at the sample level.
- Sandboxes: Increase setup script timeout to 5 minutes (from 30 seconds) and do not retry setup scripts (in case they aren't idempotent).
- Sandboxes: Add `timeout_retry` option (defaulting to `True`) to `exec()` function.
- Docker: Services which exit with status 0 during setup no longer cause an error.
- `task_with()` function for creating task variants.
- Added `--filter` argument to trace CLI commands for filtering on trace log message content.
- Print model conversations to terminal with `--display=conversation` (was formerly `--trace`, which is now deprecated).
- HuggingFace: Support models that don't provide a chat template (e.g. gpt2)

## v0.3.57 (09 January 2025)

- [Tracing API](https://inspect.ai-safety-institute.org.uk/tracing.html#tracing-api) for custom trace logging.
- Inspect View: never truncate tool result images and display at default width of 800px.
- Inspect View: display tool error messages in transcript when tool errors occur.
- Inspect View: display any completed samples even if the task fails because of an error
<<<<<<< HEAD
- Model API: log model calls that result in bad request errors.
=======
- Inspect View: don't display the 'input' column heading if there isn't an input
- Open AI: Handle additional bad request status codes (mapping them to appropriate `StopReason`)
- Open AI: Use new `max_completion_tokens` option for o1 full.
- Web Browser: raise error when both `error` and `web_at` fields are present in response.
- Sandboxes: Apply dataset filters (limit and sample id) prior to sandbox initialisation.
- Docker: Prevent issue with container/project names that have a trailing underscore. 
- Store: initialise `Store` from existing dictionary.
- Log: provide `metadata_as` and `store_as` typed accessors for sample metadata and store.
>>>>>>> 4d680d24
- Tool parameters with a default of `None` are now supported.
- More fine graned HTML escaping for sample transcripts displalyed in terminal.
- Bugfix: prevent errors when a state or storage value uses a tilda or slash in the key name.
- Bugfix: Include input in sample summary when the sample input contains a simple string.

## v0.3.56 (01 January 2025)

- [Human Agent](https://inspect.ai-safety-institute.org.uk/human-agent.html) solver for human baselining of computing tasks.
- [Typed interfaces](https://inspect.ai-safety-institute.org.uk/typing.html) to `Sample` store and metadata using Pydantic models.
- [Approval policies](https://inspect.ai-safety-institute.org.uk/approval.html#task-approvers) can now be defined at the `Task` level (`eval` level approval policies take precedence).
- Tools can now return `ContentText` and `ContentImage`.
- Move tool result images into subsequent user messages for models that don't support tools returning images.
- `SandboxConnection` that contains login information from sandboxes.
- `display_type()` function for detecting the current display type (e.g. "full", "rich", etc.)
- Trace: improved handling of `eval()` running in multiple processes at once (trace file per-process)
- Docker: don't apply timeouts to `docker build` and `docker pull` commands.
- Bugfix: fix issue w/ `store.get()` not auto-inserting `default` value.

## v0.3.55 (29 December 2024)

- Bedrock: redact authentication model args from eval logs.
- OpenAI: warn when `temperature` is used with o1 models (as it is not supported).
- Bugfix: spread args for cache trace logging.

## v0.3.54 (26 December 2024)

- [Tracing](https://inspect.ai-safety-institute.org.uk/tracing.html) for diagnosing runs with unterminated action (e.g. model calls, docker commands, etc.).
- Provide default timeout/retry for docker compose commands to mitigate unreliability in some configurations.
- Switch to sync S3 writes to overcome unreliability observed when using async interface.
- Task display: Added `--no-score-display` option to disable realtime scoring metrics.
- Bugfix: Fix failure to fully clone samples that have message lists as input.
- llama-cpp-python: Support for `logprobs`.

## v0.3.53 (20 December 2024)

- OpenAI: Support for o1 including native tool calling and `reasoning_effort` generation option.
- Task API: Introduce `setup` step that always runs even if `solver` is replaced.
- Bedrock: Support for tool calling on Nova models.
- Bedrock: Support for custom `model_args` passed through to `session.Client`.
- Bedrock: Support for `jpeg` images.
- Bedrock: Correct max_tokens for llama3-8b, llama3-70b models on Bedrock.
- Inspect View: Various improvements to appearance of tool calls in transcript.
- Task display: Ensure that widths of progress elements are kept consistent across tasks.
- Sandboxes: New `max_sandboxes` option for (per-provider) maximum number of running sandboxes.
- Sandboxes: Remove use of aiofiles to mitigate potential for threading deadlocks.
- Concurrency: Do not use `max_tasks` as a lower bound for `max_samples`.
- Log recorder: Always re-open log buffer for `eval` format logs.
- Bugfix: Proper handling of text find for eval raw JSON display
- Bugfix: Correct handling for `--sample-id` integer comparisons.
- Bugfix: Proper removal of model_args with falsey values (explicit check for `None`)
- Bugfix: Properly handle custom metrics that return dictionaries or lists
- Bugfix: Proper sample count display when retrying an evaluation
- Bugfix: Fix inability to define and run tasks in a notebook.

## v0.3.52 (13 December 2024)

- Eval: `--sample-id` option for evaluating specific sample id(s).
- Bedrock: Detect and report HTTP rate limit errors.
- Azure AI: Add `emulate_tools` model arg to force tool emulation (emulation is enabled by default for Llama models).
- Basic Agent: Add `max_tool_output` parameter to override default max tool output from generate config.
- Inspect View: Correct display of sample ID for single sample tasks.
- Trace: Show custom tool views in `--trace` mode.
- Bugfix: Support for dynamic metric names in realtime scoring display.

## v0.3.51 (13 December 2024)

- Bugfix: Task display fails to load when no scorers are defined for a task.

## v0.3.50 (12 December 2024)

- Tools: Improved typing/schema support (unions, optional params, enums).
- Tools: Added `append` argument to `use_tools()` for adding (rather than replacing) the currently available tools.
- Docker sandbox: Streamed reads of stderr/stdout (enabling us to enforce output limits for read_file and exec at the source).
- Sandbox API: Enable passing `BaseModel` types for sandbox `config` (formerly only a file path could be passed).
- Task display: Show all task scores in realtime (expand task progress to see scores).
- Task display: Show completed samples and align progress more closely to completed samples (as opposed to steps).
- Task display: Show sample messages/tokens used (plus limits if specified).
- Task display: Resolve issue where task display would lose mouse input after VS Code reload.
- Datasets: Validate that all IDs in datasets are unique (as several downstream problems occur w/ duplicate IDs).
- Inspect View: Fix issue with incorrectly displayed custom tool views.
- Human approval: Use fullscreen display (makes approval UI async and enables rapid processing of approvals via the `Enter` key).
- Added `input_panel()` API for adding custom panels to the fullscreen task display.
- Log recorder: Methods are now async which will improve performance for fsspec filesystems with async implementations (e.g. S3)
- Log recorder: Improve `.eval` log reading performance for remote filesystem (eagerly fetch log to local buffer).
- Add `token_usage` property to `TaskState` which has current total tokens used across all calls to `generate()` (same value that is used for enforcing token limits).
- Add `time` field to `ModelOutput` that records total time spent within call to ModelAPI `generate()`.
- Web browser: Remove base64 images from web page contents (prevent filling up model context with large images).
- Match scorer: If the target of a match isn’t numeric, ignore the numeric flag and instead use text matching (improved handling for percentages).
- Hugging Face: Support for native HF tool calling for Llama, Mistral, Qwen, and others if they conform to various standard schemas.
- Hugging Face: `tokenizer_call_args` dict to specify custom args during tokenization, such as `max_length` and `truncation`.
- Azure AI: Fix schema validation error that occurred when model API returns `None` for `content`.
- Display: Throttle updating of sample list based on number of samples.
- Display: Add explicit 'ctrl+c' keybinding (as textual now disables this by default).
- Bugfix: Correct rate limit error display when running in fullscreen mode.
- Bugfix: `hf_dataset` now explicitly requires the `split` argument (previously, it would crash when not specified).
- Bugfix: Prevent cascading textual error when an error occurs during task initialisation.
- Bugfix: Correctly restore sample summaries from log file after amend.
- Bugfix: Report errors that occur during task finalisation.
  
## v0.3.49 (03 December 2024)

- Logging: Only call CreateBucket on Amazon S3 when the bucket does not already exist.
- Improve cancellation feedback and prevent multiple cancellations when using fullscreen display.
- Inspect View: Prevent circular reference error when rendering complex tool input.
- Inspect View: Resolve display issue with sorting by sample then epoch.

## v0.3.48 (01 December 2024)

- [Realtime display](https://github.com/UKGovernmentBEIS/inspect_ai/pull/865) of sample transcripts (including ability to cancel running samples).
- Scoring: When using a dictionary to map metrics to score value dictionaries, you may now use globs as keys. See our [scorer documentation](https://inspect.ai-safety-institute.org.uk/scorers.html#sec-multiple-scorers) for more information.
- `EvalLog` now includes a [location](https://github.com/UKGovernmentBEIS/inspect_ai/pull/872) property indicating where it was read from.
- Use [tool views](https://inspect.ai-safety-institute.org.uk/approval.html#tool-views) when rendering tool calls in Inspect View.
- Consistent behavior for `max_samples` across sandbox and non-sandbox evals (both now apply `max_samples` per task, formerly evals with sandboxes applied `max_samples` globally).
- Log files now properly deal with scores that produce Nan. (fixes [#834](https://github.com/UKGovernmentBEIS/inspect_ai/issues/834))
- Bash tool: add `--login` option so that e.g. .bashrc is read before executing the command.
- Google: Support for tools/functions that have no parameters.
- Google/Vertex: Support for `logprobs` and other new 1.5 (002 series) options.
- AzureAI: Change default max_tokens for Llama models to 2048 (4096 currently yields an error w/ Llama 3.1).
- Mistral: Various compatibility changes for their client and tool calling implementation.
- Handle exponents in numeric normalisation for match, include, and answer scorers.
- hf_dataset: Added `cached` argument to control whether to use a previously cached version of the dataset if available (defaults to `True`).
- hf_dataset: Added `revision` option to load a specific branch or commit SHA (when using `revision` datasets are always revalidated on Hugging Face, i.e. `cached` is ignored).
- Log viewer: Display sample ids rather than indexes.
- Log viewer: Add timestamps to transcript events.
- Log viewer: Metadata which contains images will now render the images.
- Log viewer: Show custom tool call views in messages display.
- Bugfix: Correctly read and forward image detail property.
- Bugfix: Correct resolution of global eval override of task or sample sandboxes.
- Bugfix: Don't do eval log listing on background threads (s3fs can deadlock when run from multiple threads).

## v0.3.47 (18 November 2024)

- Basic agent: Ensure that the scorer is only run once when max_attempts = 1.
- Basic agent: Support custom function for incorrect_message reply to model.
- Tool calling: Execute multiple tool calls serially (some models assume that multiple calls are executed this way rather than in parallel).
- Google: Combine consecutive tool messages into single content part; ensure no empty text content parts.
- AzureAI: Create and close client with each call to generate (fixes issue w/ using azureai on multiple passes of eval).
- Bedrock: Migrate to the [Converse API](https://docs.aws.amazon.com/bedrock/latest/userguide/conversation-inference-supported-models-features.html), which supports many more features including tool calling and multimodal models.
- Scoring: When using a dictionary to map metrics to score value dictionaries, you may now use globs as keys. See our [scorer documentation](https://inspect.ai-safety-institute.org.uk/scorers.html#sec-multiple-scorers) for more information.
- Sample limit events will now appear in the transcript if a limit (e.g. message, token, or time limit) halt a sample. The sample list and sample detail also display the limit, if applicable.

## v0.3.46 (12 November 2024)

- [eval](https://inspect.ai-safety-institute.org.uk/eval-logs.html#sec-log-format) is now the default log format (use `--log-format=json` to use old format).
- Base 64 images are now logged by default for all log formats (disable with `--no-log-images`).
- The log viewer now properly displays sample errors in the sample list for `eval` format log files.
- Improve path handling when using `inspect log convert` to convert a single log file.
- Web browser tool: Subtasks now each have independent web browser sessions.
- Anthropic: Ensure that assistant messages created in generate never have empty content lists.
- Increase sandbox `exec()` output limit from 1 MiB to 10 MiB.

## v0.3.45 (11 November 2024)

- [time_limit](https://inspect.ai-safety-institute.org.uk/errors_and_limits.html#sec-sample-limits) option for specifying a maximum execution time for samples.
- [read_eval_log_samples()](https://inspect.ai-safety-institute.org.uk/eval-logs.html#streaming) function for streaming reads of `.eval` log files.
- Mistral: Support for multi-modal models (requires v1.2 of mistralai package).
- Groq: Support for multi-modal models (requires v0.11.0 of groq package).
- AzureAI: Use Model Inference API (preview) for implementation of model client.
- Bedrock: Fix parsing of Bedrock Mistral Large 2407 responses
- Apply standard sample error handling (fail-on-error, etc.) when running scorers.
- Fix issue with correctly logging task_args for eval-set tasks which are interrupted.
- Move `INSPECT_DISABLE_MODEL_API` into `generate()` (as opposed to `get_model()`)
- Always treat `.eval` files as logs (don't apply file name pattern restrictions as we do with `.json`).
- Log model calls when model providers return bad request errors
- Better lay out large numbers of configuration and parameters when displaying log files.
- The log viewer now properly displays sample scores for running tasks.
- Add `metadata` field to `ModelOutput` and provide various fields for the Groq provider.

## v0.3.44 (04 November 2024)

- Revert change to single epoch reducer behavior (regressed some scoring scenarios).

## v0.3.43 (04 November 2024)

- New binary [log format](https://inspect.ai-safety-institute.org.uk/eval-logs.html#sec-log-format) which yields substantial size and speed improvements (JSON format log files are still fully supported and utilities for converting between the formats are provided).
- [Grok](https://docs.x.ai/) model provider.
- [llama-cpp-python](https://llama-cpp-python.readthedocs.io/en/latest/) local model provider.
- Extensions: correctly load extensions in packages where package name differs from dist name.
- Added `--model-config`, `--task-config`, and `--solver-config` CLI arguments for specifying model, task, and solver args using a JSON or YAML config file.
- View: properly render complex score objects in transcript.
- Write custom tool call views into transcript for use by Inspect View.
- Use `casefold()` for case-insensitive compare in `includes()`, `match()`, `exact()`, and `f1()` scorers.
- OpenAI: eliminate use of `strict` tool calling (sporadically supported across models and we already internally validate).
- Mistral: fix bug where base_url was not respected when passing both an api_key and base_url.
- Don't include package scope for task name part of log files.
- Improve performance of write_file for Docker sandboxes.
- Use user_data_dir rather than user_runtime_dir for view notifications.
- Implement `read_eval_log_sample()` for JSON log files.
- Log the list of dataset sample IDs.
- Limit `SandboxEnvironment.exec()` output streams to 1 MiB. Limit `SandboxEnvironment.read_file()` to 100 MiB.
- Add `INSPECT_DISABLE_MODEL_API` environment variable for disabling all Model APIs save for mockllm.
- Add optional `tool_call_id` param to `ModelOutput.for_tool_call()`.
- Support all JSON and CSV dataset arguments in `file_dataset()` function.

## v0.3.42 (23 October 2024)

- [ToolDef](https://inspect.ai-safety-institute.org.uk/tools.html#sec-dynamic-tools) class for dynamically creating tool definitions.
- Added `--tags` option to eval for tagging evaluation runs.
- Added APIs for accessing sample event transcripts and for creating and resolving attachments for larger content items.
- Cleanup Docker Containers immediately for samples with errors.
- Support Dockerfile as config path for Docker sandboxes (previously only supported compose files).
- Anthropic: remove stock tool use chain of thought prompt (many Anthropic models now do this internally, in other cases its better for this to be explicit rather than implicit).
- Anthropic: ensure that we never send empty text content to the API.
- Google: compatibility with google-generativeai v0.8.3
- Llama: remove extraneous <|start_header_id|>assistant<|end_header_id|> if it appears in an assistant message.
- OpenAI: Remove tool call id in user message reporting tool calls to o1- models.
- Use Dockerhub aisiuk/inspect-web-browser-tool image for web browser tool.
- Use ParamSpec to capture types of decorated solvers, tools, scorers, and metrics.
- Support INSPECT_EVAL_MODEL_ARGS environment variable for calls to `eval()`.
- Requirements: add lower bounds to various dependencies based on usage, compatibility, and stability.
- Added `include_history` option to model graded scorers to optionally include the full chat history in the presented question.
- Added `delimiter` option to `csv_dataset()` (defaults to ",")
- Improve answer detection in multiple choice scorer.
- Open log files in binary mode when reading headers (fixes ijson deprecation warning).
- Capture `list` and `dict` of registry objects when logging `plan`.
- Add `model_usage` field to `EvalSample` to record token usage by model for each sample.
- Correct directory handling for tasks that are imported as local (non-package) modules.
- Basic agent: terminate agent loop when the context window is exceeded.
- Call tools sequentially when they have opted out of parallel calling.
- Inspect view bundle: support for bundling directories with nested subdirectories.
- Bugfix: strip protocol prefix when resolving eval event content
- Bugfix: switch to run directory when running multiple tasks with the same run directory.
- Bugfix: ensure that log directories don't end in forward/back slash.

## v0.3.41 (11 October 2024)

- [Approval mode](https://inspect.ai-safety-institute.org.uk/approval.html) for extensible approvals of tool calls (human and auto-approvers built in,  arbitrary other approval schemes via extensions).
- [Trace mode](https://inspect.ai-safety-institute.org.uk/interactivity.html#sec-trace-mode) for printing model interactions to the terminal.
- Add `as_dict()` utility method to `Score`
- [Sample limits](https://inspect.ai-safety-institute.org.uk/errors_and_limits.html#sec-sample-limits) (`token_limit` and `message_limit`) for capping the number of tokens or messages used per sample ( `message_limit` replaces deprecated `max_messages`).
- Add `metadata` field to `Task` and record in log `EvalSpec`.
- Include datetime and level in file logger.
- Correct llama3 and o1 tool calling when empty arguments passed.
- Allow resolution of any sandbox name when there is only a single environment.
- Introduce `--log-level-transcript` option for separate control of log entries recorded in the eval log file
- Improve mime type detection for image content encoding (fixes issues w/ webp images).
- Fix memory leak in Inspect View worker-based JSON parsing.
- Add `fail_on_error` option for `eval_retry()` and `inspect eval-retry`.
- Defer resolving helper models in `self_critique()` and `model_graded_qa()`.
- Fix Docker relative path resolution on Windows (use PurePosixPath not Path)
- Restore support for `--port` and `--host` on Inspect View.

## v0.3.40 (6 October 2024)

- Add `interactive` option to `web_browser()` for disabling interactive tools (clicking, typing, and submitting forms).
- Provide token usage and raw model API calls for OpenAI o1-preview.
- Add support for reading CSV files of dialect 'excel-tab'.
- Improve prompting for Python tool to emphasise the need to print output.
- For `basic_agent()`, defer to task `max_messages` if none is specified for the agent (default to 50 is the task does not specify `max_messages`).
- Add optional `content` parameter to `ModelOutput.for_tool_call()`.
- Display total samples in Inspect View
- Prune `sample_reductions` when returning eval logs with `header_only=True`.
- Improved error message for undecorated solvers.
- For simple matching scorers, only include explanation if it differs from answer.

## v0.3.39 (3 October 2024)

- The sample transcript will now display the target for scoring in the Score Event (for newly run evaluations).
- Provide setter for `max_messages` on `TaskState`.
- Provide `max_messages` option for `basic_agent()` (defaulting to 50) and use it rather than any task `max_messages` defined.
- Improved implementation of disabling parallel tool calling (also fixes a transcript issue introduced by the original implementation).
- Improve quality of error messages when a model API key environment variable is missing.
- Improve prompting around letting the model know it should not attempt parallel web browser calls.

## v0.3.38 (3 October 2024)

- Rename `web_browser_tools()` to `web_browser()`, and don't export individual web browsing tools.
- Add `parallel` option to `@tool` decorator and specify `parallel=False` for web browsing tools.
- Improve prompting for web browser tools using more explicit examples.
- Improve prompting for `</tool_call>` end sequence for Llama models.
- Fix issue with failure to execute sample setup scripts.

## v0.3.37 (2 October 2024)

- Move evals into [inspect_evals](https://github.com/UKGovernmentBEIS/inspect_evals) package.

## v0.3.36 (2 October 2024)

- [Web Browser](https://inspect.ai-safety-institute.org.uk/tools.html#sec-web-browser) tool which provides a headless Chromium browser that supports navigation, history, and mouse/keyboard interactions.
- `auto_id` option for dataset readers to assign an auto-incrementing ID to records.
- Task args: don't attempt to serialise registry objects that don't have captured parameters.

## v0.3.35 (1 October 2024)

- Catch o1-preview "invalid_prompt" exception and convert to normal content_filter refusal.
- Terminate timed out subprocesses.
- Support 'anthropoic/bedrock/' service prefix for Anthropic models hosted on AWS Bedrock.
- Change score reducer behavior to always reduce score metadata to the value of the `metadata` field in the first epoch
- Improve task termination message (provide eval-retry prompt for tasks published in packages)
- Preserve type for functions decorated with `@task`.
- Various improvements to layout and display for Inspect View transcript.

## v0.3.34 (30 September 2024)

- Support for `max_tokens` on OpenAI o1 models (map to `max_completion_tokens`).
- Fix regression of log and debug options on `inspect view`
- Improved focus management for Inspect View
- Raise error if `epochs` is less than 1
- Improve code parsing for HumanEval (compatibility with Llama model output)

## v0.3.33 (30 September 2024)

- StopReason: Added "model_length" for exceeding token window and renamed "length" to "max_tokens".
- Capture solver input params for subtasks created by `fork()`.
- Option to disable ANSI terminal output with `--no-ansi` or `INSPECT_NO_ANSI`
- Add chain of thought option to `multiple_choice()` and export `MultipleChoiceTemplate` enumeration
- Allow Docker sandboxes configured with `x-default` to be referred to by their declared service name.
- Improved error messages for Docker sandbox initialisation.
- Improve legibility of Docker sandbox log entries (join rather than displaying as array)
- Display user message immediately proceeding assistant message in model call transcripts.
- Display images created by tool calls in the Viewer.
- Fix duplicated tool call output display in Viewer for Gemini and Llama models.
- Require a `max_messages` for use of `basic_agent()` (as without it, the agent could end up in an infinite loop).
- Load extension entrypoints per-package (prevent unnecessary imports from packages not being referenced).
- Track sample task state in solver decorator rather than solver transcript.
- Display solver input parameters for forked subtasks.
- Improvements to docker compose down cleanup: timeout, survive missing compose files.
- Always produce epoch sample reductions even when there is only a single epoch.
- Scores produced after being reduced retain `answer`, `explanation`, and `metadata` only if equal across all epochs.

## v0.3.32 (25 September 2024)

- Fix issue w/ subtasks not getting a fresh store() (regression from introduction of `fork()` in v0.3.30)
- Fix issue w/ subtasks that return None invalidating the log file.
- Make subtasks collapsible in Inspect View.
- Improved error reporting for missing `web_search()` provider environment variables.

## v0.3.31 (24 September 2024)

- Deprecated `Plan` in favor of `Solver` (with `chain()` function to compose multiple solvers).
- Added `max_tool_output` generation option (defaults to 16KB).
- Improve performance of `header_only` log reading (switch from json-stream to ijson).
- Add support for 0 retries to `eval-set` (run a single `eval` then stop).
- Tool calling fixes for update to Mistral v1.1. client.
- Always show `epochs` in task status (formerly wasn't included for multiple task display)
- Render transcript `info()` strings as markdown
- Eliminate log spam from spurious grpc fork message.
- Fix issue with hf_dataset shuffle=True not actually shuffling.
- Improved error handling when loading invalid setuptools entrypoints.
- Don't catch TypeError when calling tools (we now handle this in other ways)

## v0.3.30 (18 September 2024)

- Added [fork()](https://inspect.ai-safety-institute.org.uk/agents-api.html#sec-forking) function to fork a `TaskState` and evaluate it against multiple solvers in parallel.
- Ensure that Scores produced after being reduced still retain `answer`, `explanation`, and `metadata`.
- Fix error when running `inspect info log-types`
- Improve scorer names imported from modules by not including the the module names.
- Don't mark messages read from cache with source="cache" (as this breaks the cache key)
- Add `cache` argument to `basic_agent()` for specifying cache policy for the agent.
- Add `cache` field to `ModelEvent` to track cache reads and writes.
- Compatibility with Mistral v1.1 client (now required for Mistral).
- Catch and propagate Anthropic content filter exceptions as normal "content_filter" responses.
- Fix issue with failure to report metrics if all samples had a score value of 0.
- Improve concurrency of Bedrock models by using aioboto3.
- Added [SWE Bench](https://github.com/UKGovernmentBEIS/inspect_evals/tree/main/src/inspect_evals/swe_bench), [GAIA](https://github.com/UKGovernmentBEIS/inspect_evals/tree/main/src/inspect_evals/gaia), and [GDM CTF](https://github.com/UKGovernmentBEIS/inspect_evals/tree/main/src/inspect_evals/gdm_capabilities/in_house_ctf) evals.

## v0.3.29 (16 September 2024)

- Added `--plan` and `-P` arguments to `eval` and `eval-set` commands for replacing the task default plan with another one.
- Improved support for eval retries when calling `eval()` or `eval_set()` with a `plan` argument.
- Don't log base64 images by default (re-enable logging with `--log-images`).
- Provide unique tool id when parsing tool calls for models that don't support native tool usage.
- Fix bug that prevented `epoch_reducer` from being used in eval-retry.
- Fix bug that prevented eval() level `epoch` from overriding task level `epoch`.

## v0.3.28 (14 September 2024)

- [basic_agent()](https://inspect.ai-safety-institute.org.uk/agents.html#sec-basic-agent) that provides a ReAct tool loop with support for retries and encouraging the model to continue if its gives up or gets stuck.
- [score()](https://inspect.ai-safety-institute.org.uk/solvers.html#sec-scoring-in-solvers) function for accessing scoring logic from within solvers.
- Ability to [publish](https://inspect.ai-safety-institute.org.uk/log-viewer.html#sec-publishing) a static standalone Inspect View website for a log directory.
- `system_message()` now supports custom parameters and interpolation of `metadata` values from `Sample`.
- `generate()` solver now accepts arbitrary generation config params.
- `use_tools()` now accepts a variadic list of `Tool` in addition to literal `list[Tool]`.
- `bash()` and `python()` tools now have a `user` parameter for choosing an alternate user to run code as.
- `bash()` and `python()` tools now always return stderr and stdout no matter the exit status.
- Support for OpenAI o1-preview and o1-mini models.
- Input event for recording screen input in sample transcripts.
- Record to sample function for CSV and JSON dataset readers can now return multiple samples.
- Added `debug_errors` option to `eval()` to raise task errors (rather than logging them) so they can be debugged.
- Properly support metrics that return a dict or list of values
- Improved display of prerequisite errors when running `eval()` from a script or notebook.
- Fix `eval_set()` issue with cleaning up failed logs on S3.
- Cleanup Docker containers that fail during sample init.
- Add support for computing metrics for both individual keys within a dictionary but also for the dictionary as a whole
- Fix for Vertex tool calling (don't pass 'additionalProperties').
- Added [SQuAD](https://github.com/UKGovernmentBEIS/inspect_evals/tree/main/src/inspect_evals/squad), [AGIEval](https://github.com/UKGovernmentBEIS/inspect_evals/tree/main/src/inspect_evals/agieval), [IFEval](https://github.com/UKGovernmentBEIS/inspect_ai/blob/main/src/inspect_evals/ifeval/), [PubMedQA](https://github.com/UKGovernmentBEIS/inspect_evals/tree/main/src/inspect_evals/pubmedqa), and [MBPP](https://github.com/UKGovernmentBEIS/inspect_evals/tree/main/src/inspect_evals/mbpp) benchmarks.

## v0.3.27 (6 September 2024)

- Fix missing timestamp issue with running `eval_set()` with an S3-backed log directory.
- Correct rounding behavior for `f1()` and `exact()` scorers.
- Correct normalized text comparison for `exact()` scorer.
- Improved appearance and navigation for sample transcript view.
- Added [MathVista](https://github.com/UKGovernmentBEIS/inspect_evals/tree/main/src/inspect_evals/mathvista) benchmark.

## v0.3.26 (6 September 2024)

- [Eval Sets](https://inspect.ai-safety-institute.org.uk/eval-sets.html) for running groups of tasks with automatic retries.
- [Per-sample](https://inspect.ai-safety-institute.org.uk/sandboxing.html#sec-per-sample-sandbox) Sandbox environments can now be specified (e.g. allowing for a distinct Dockerfile or Docker compose file for each sample).
- [input_screen()](https://inspect.ai-safety-institute.org.uk/interactivity.html) context manager to temporarily clear task display for user input.
- Introduce two new scorers, `f1()` (precision and recall in text matching) and `exact()` (whether normalized text matches exactly).
- Task `metrics` now override built in scorer metrics (previously they were merged). This enables improved re-use of existing scorers where they only change required is a different set of metrics.
- `write_log_dir_manifest()` to write a log header manifest for a log directory.
- Relocate `store()` and `@subtask` from solver to utils module; relocate `transcript()` from solver to log module.
- Add optional user parameter to SandboxEnvironment.exec for specifying the user. Currently only DockerSandboxEnvironment is supported.
- Fix issue with resolving Docker configuration files when not running from the task directory.
- Only populate Docker compose config metadata values when they are used in the file.
- Treat Sandbox exec `cwd` that are relative paths as relative to sample working directory.
- Filter base64 encoded images out of model API call logs.
- Raise error when a Solver does not return a TaskState.
- Only run tests that use model APIs when the `--runapi` flag is passed to `pytest` (prevents unintended token usage)
- Remove `chdir` option from `@tasks` (tasks now always chdir during execution).
- Do not process `.env` files in task directories (all required vars should be specified in the global `.env`).
- Only enable `strict` mode for OpenAI tool calls when all function parameters are required.
- Added [MMMU](https://github.com/UKGovernmentBEIS/inspect_evals/tree/main/src/inspect_evals/mmmu), [CommonsenseQA](https://github.com/UKGovernmentBEIS/inspect_evals/tree/main/src/inspect_evals/commonsense_qa), [MMLU-Pro](https://github.com/UKGovernmentBEIS/inspect_evals/tree/main/src/inspect_evals/mmlu_pro), and [XSTest](https://github.com/UKGovernmentBEIS/inspect_evals/tree/main/src/inspect_evals/xstest) benchmarks.

## v0.3.25 (25 August 2024)

- [Store](https://inspect.ai-safety-institute.org.uk/agents-api.html#sharing-state) for manipulating arbitrary sample state from within solvers and tools.
- [Transcript](https://inspect.ai-safety-institute.org.uk/agents-api.html#transcripts) for detailed sample level tracking of model and tool calls, state changes, logging, etc.
- [Subtasks](https://inspect.ai-safety-institute.org.uk/agents-api.html#sec-subtasks) for delegating work to helper models, sub-agents, etc.
- Integration with Anthropic [prompt caching](https://inspect.ai-safety-institute.org.uk/caching.html#sec-provider-caching).
- [fail_on_error](https://inspect.ai-safety-institute.org.uk/errors-and-limits.html#failure-threshold) option to tolerate some threshold of sample failures without failing the evaluation.
- Specify `init` value in default Docker compose file so that exit signals are handled correctly (substantially improves container shutdown performance).
- Add `function` field to `ChatMessageTool` to indicate the name of the function called.
- Added [RACE](https://github.com/UKGovernmentBEIS/inspect_evals/tree/main/src/inspect_evals/race-h/) benchmark.

## v0.3.24 (18 August 2024)

- Support for tool calling for Llama 3.1 models on Bedrock.
- Report JSON schema validation errors to model in tool response.
- Support for `strict` mode in OpenAI tool calls (update to v1.40.0 of `openai` package required).

## v0.3.23 (16 August 2024)

- Support for tool calling for Llama 3.1 models on Azure AI and CloudFlare.
- Increase default `max_tokens` from 1024 to 2048.
- Record individual sample reductions along with results for multi-epoch evals.
- Change default to not log base64 encoded versions of images, as this often resulted in extremely large log files (use `--log-images` to opt back in).
- Update to new Mistral API (v1.0.1 of `mistralai` is now required).
- Support for Llama 3.1 models on Amazon Bedrock
- Eliminate Bedrock dependency on anthropic package (unless using an Anthropic model).
- Improved resolution of AWS region for Bedrock (respecting already defined AWS_REGION and AWS_DEFAULT_REGION)
- Fix bug in match scorer whereby numeric values with periods aren't correctly recognized.
- Added [HumanEval](https://github.com/UKGovernmentBEIS/inspect_evals/tree/main/src/inspect_evals/humaneval), [WinoGrande](https://github.com/UKGovernmentBEIS/inspect_evals/tree/main/src/inspect_evals/winogrande) and [Drop](https://github.com/UKGovernmentBEIS/inspect_evals/tree/main/src/inspect_evals/drop) benchmarks.

## v0.3.22 (07 August 2024)

- Fix issue affecting results of `pass_at_{k}` score reducer.

## v0.3.21 (07 August 2024)

- Add `pass_at_{k}` score reducer to compute the probability of at least 1 correct sample given `k` epochs.
- Improved metrics `value_to_float` string conversion (handle numbers, "true", "false", etc.)
- Log viewer: Ctrl/Cmd+F to find text when running in VS Code.
- Set Claude default `max_tokens` to 4096
- Combine user and assistant messages for Vertex models.
- Warn when using the `name` parameter with task created from `@task` decorated function.
- Make sample `metadata` available in prompt, grading, and self-critique templates.
- Retry on several additional OpenAI errors (APIConnectionError | APITimeoutError | InternalServerError)
- Fix a regression which would cause the 'answer' to be improperly recorded when scoring a sample.

## v0.3.20 (03 August 2024)

- `Epochs` data type for specifying epochs and reducers together (deprecated `epochs_reducer` argument).
- Enable customisation of model generation cache dir via `INSPECT_CACHE_DIR` environment variable.
- Use doc comment description rather than `prompt` attribute of `@tool` for descriptions.
- Include examples section from doc comments in tool descriptions.
- Add `tool_with()` function for adapting tools to have varying names and parameter descriptions.
- Improve recording of `@task` arguments so that dynamically created tasks can be retried.
- Only print `eval-retry` message to terminal for filesystem based tasks.
- Enhance Python logger messages to capture more context from the log record.
- Fix an issue that could result in duplicate display of scorers in log view when using multiple epoch reducers.

## v0.3.19 (02 August 2024)

- [vLLM](https://inspect.ai-safety-institute.org.uk/models.html#sec-vllm) model provider.
- [Groq](https://groq.com/) model provider.
- [Google Vertex](https://inspect.ai-safety-institute.org.uk/models.html#google-vertex) model provider.
- [Reduce scores](https://inspect.ai-safety-institute.org.uk/scorers.html##sec-reducing-epoch) in multi-epoch tasks before computing metrics (defaults to averaging sample values).
- Replace the use of the `bootstrap_std` metric with `stderr` for built in scorers (see [rationale](https://inspect.ai-safety-institute.org.uk/scorers.html#stderr-note) for details).
- Option to write Python logger entries to an [external file](https://inspect.ai-safety-institute.org.uk/log-viewer.html#sec-external-file).
- Rename `ToolEnvironment` to `SandboxEnvironment` and `tool_environment()` to `sandbox()` (moving the renamed types from `inspect_ai.tool` to `inspect_ai.util`). Existing symbols will continue to work but will print deprecation errors.
- Moved the `bash()`, `python()`, and `web_search()` functions from `inspect_ai.solver` to `inspect_ai.tool`.  Existing symbols will continue to work but will print deprecation errors.
- Enable parallel execution of tasks that share a working directory.
- Add `chdir` option to `@task` to opt-out of changing the working directory during task execution.
- Enable overriding of default safety settings for Google models.
- Use Python type annotations as the first source of type info for tool functions (fallback to docstrings only if necessary)
- Support for richer types (list, TypeDict, dataclass, Pydantic, etc.) in tool calling.
- Change `ToolInfo` parameters to be directly expressed in JSON Schema (making it much easier to pass them to model provider libraries).
- Validate tool call inputs using JSON Schema and report errors to the model.
- Gracefully handle tool calls that include only a single value (rather than a named dict of parameters).
- Support `tool_choice="any"` for OpenAI models (requires >= 1.24.0 of openai package).
- Make multiple tool calls in parallel. Parallel tool calls occur by default for OpenAI, Anthropic, Mistral, and Groq. You can disable this behavior for OpenAI and Groq with `--parallel-tool-calls false`.
- Invoke rate limit retry for OpenAI APITimeoutError (which they have recently begun returning a lot of more of as a result of httpx.ConnectTimeout, which is only 5 seconds by default.).
- Add `cwd` argument to `SandboxEnvironment.exec()`
- Use `tee` rather than `docker cp` for Docker sandbox environment implementation of `write_file()`.
- Handle duplicate tool call ids in Inspect View.
- Handle sorting sample ids of different types in Inspect View.
- Correctly resolve default model based on CLI --model argument.
- Fix issue with propagating API keys to Azure OpenAI provider.
- Add `azure` model arg for OpenAI provider to force binding (or not binding) to the Azure OpenAI back-end.
- Support for Llama 3 models with the Azure AI provider.
- Add `setup` field to `Sample` for providing a per-sample setup script.
- Score multiple choice questions without parsed answers as incorrect (rather than being an error). Llama 3 and 3.1 models especially often fail to yield an answer.
- Read JSON encoded `metadata` field from samples.
- Show task/display progress immediately (rather than waiting for connections to fill).
- Reduce foreground task contention for Inspect View history loading.
- Ability to host standalone version of Inspect View to view single log files.
- Throw `TimeoutError` if a call to `subprocess()` or `sandbox().exec()` times out (formerly a textual error was returned along with a non-zero exit code).
- Validate name passed to `example_dataset()` (and print available example dataset names).
- Resolve relative image paths within Dataset samples against the directory containing the dataset.
- Preserve `tool_error` text for Anthropic tool call responses.
- Fix issue with rate limit reporting being per task not per eval.
- Set maximum rate limit backoff time to 30 minutes
- Retry with exponential backoff for web_search Google provider.

## v0.3.18 (14 July 2024)

- [Multiple Scorers](https://inspect.ai-safety-institute.org.uk/scorers.html#sec-multiple-scorers) are now supported for evaluation tasks.
- [Multiple Models](https://inspect.ai-safety-institute.org.uk/parallelism.html#sec-multiple-models) can now be evaluated in parallel by passing a list of models to `eval()`.
- Add `api_key` to `get_model()` for explicitly specifying an API key for a model.
- Improved handling of very large (> 100MB) log files in Inspect View.
- Use `network_mode: none` for disabling networking by default in Docker tool environments.
- Shorten the default shutdown grace period for Docker container cleanup to 1 second.
- Allow sandbox environment providers to specify a default `max_samples` (set to 25 for the Docker provider).
- Prevent concurrent calls to `eval_async()` (unsafe because of need to change directories for tasks). Parallel task evaluation will instead be implemented as a top-level feature of `eval()` and `eval_async()`.
- Match scorers now return answers consistently even when there is no match.
- Relocate tool related types into a new top-level `inspect_ai.tool` module (previous imports still work fow now, but result in a runtime deprecation warning).
- Decouple tools entirely from solvers and task state (previously they had ways to interact with metadata, removing this coupling will enable tool use in lower level interactions with models). Accordingly, the `call_tools()` function now operates directly on messages rather than task state.
- Support token usage for Google models (Inspect now requires `google-generativeai` v0.5.3).

## v0.3.17 (25 June 2024)

- Optional increased control over the tool use loop via the `call_tools()` function and new `tool_calls` parameter for `generate()`.
- New `per_epoch` option for `CachePolicy` to allow caching to ignore epochs.
- Correctly handle `choices` and `files` when converting `Sample` images to base64.

## v0.3.16 (24 June 2024)

-   Various fixes for the use of Docker tool environments on Windows.
-   Ability to disable cleanup of tool environments via `--no-toolenv-cleanup`.
-   New `inspect toolenv cleanup` command for manually cleaning up tool environments.
-   `ToolError` exception type for explicitly raising tool errors to the model. Formerly, any exception would be surfaced as a tool error to the model. Now, the `ToolError` exception is required for reporting to the model (otherwise other exception types go through the call stack and result in an eval error).
-   Resolve `INSPECT_LOG_DIR` in `.env` file relative to `.env` file parent directory.
-   Use `-` for delimiting `--limit` ranges rather than `,`.
-   Use HF model device for generate (compatibility with multi-GPU).

## v0.3.15 (15 June 2024)

-   [Sandbox Environments](https://inspect.ai-safety-institute.org.uk/sandboxing.html) for executing tool code in a sandbox.
-   [Caching](https://inspect.ai-safety-institute.org.uk/caching.html) to reduce the number of model API calls made.
-   The `multiple_choice()` solver now has support for questions with multiple correct answers.
-   More fine grained handling of Claude `BadRequestError` (400) errors (which were formerly all treated as content moderation errors).
-   Filter out empty TextBlockParam when playing messages back to Claude.
-   Automatically combine Claude user messages that include tool content.
-   Revert to "auto" rather than "none" after forced tool call.
-   Provide `TaskState.tools` getter/setter (where the setter automatically syncs the system messages to the specified set of tools).
-   The `use_tools()` function now uses the `TaskState.tools` setter, so replaces the current set of tools entirely rather than appending to it.
-   Set `state.completed = False` when `max_messages` is reached.
-   Allow tools to be declared with no parameters.
-   Allow for null `bytes` field in `Logprobs` and `TopLogprobs`.
-   Support all Llama series models on Bedrock.
-   Added `truthfulqa` benchmark.
-   Added `intercode-ctf` example.

## v0.3.14 (04 June 2024)

-   Stream samples to the evaluation log as they are completed (subject to the new `--log-buffer` option). Always write completed samples in the case of an error or cancelled task.
-   New `"cancelled"` status in eval log for tasks interrupted with SIGINT (e.g. Ctrl-C). Logs are now written for cancellations (previously they were not).
-   Default `--max-samples` (maximum concurrent samples) to `--max-connections`, which will result in samples being more frequently completed and written to the log file.
-   For `eval_retry()`, copy previously completed samples in the log file being retried so that work is not unnecessarily repeated.
-   New `inspect eval-retry` command to retry a log file from a task that ended in error or cancellation.
-   New `retryable_eval_logs()` function and `--retryable` option for `inspect list logs` to query for tasks not yet completed within a log directory.
-   Add `shuffled` property to datasets to determine if they were shuffled.
-   Remove unused `extensions` argument from `list_eval_logs()`.

## v0.3.13 (31 May 2024)

-   Bugfix: Inspect view was not reliably updating when new evaluation logs were written.

## v0.3.12 (31 May 2024)

-   Bugfix: `results` was not defined when no scorer was provided resulting in an error being thrown. Fixed by setting `results = EvalResults()` when no scorer is provided.
-   Bugfix: The viewer was not properly handling samples without scores.

## v0.3.11 (30 May 2024)

-   Update to non-beta version of Anthropic tool use (remove legacy xml tools implementation).

## v0.3.10 (29 May 2024)

-   **BREAKING:** The `pattern` scorer has been modified to match against any (or all) regex match groups. This replaces the previous behaviour when there was more than one group, which would only match the second group.
-   Improved performance for Inspect View on very large datasets (virtualized sample list).
-   ToolChoice `any` option to indicate the model should use at least one tool (supported by Anthropic and Mistral, mapped to `auto` for OpenAI).
-   Tool calls can now return a simple scalar or `list[ContentText | ContentImage]`.
-   Support for updated Anthropic tools beta (tool_choice and image tool results).
-   Report tool_error back to model if it provides invalid JSON for tool calls arguments (formerly this halted the entire eval with an error).
-   New `max_samples` option to control how many samples are run in parallel (still defaults to running all samples in parallel).
-   Add `boolq.py` benchmark.
-   Add `piqa.py` benchmark.
-   View: Improved markdown rendering (properly escape reference links).
-   Improved typing for example_dataset function.
-   Setuptools entry point for loading custom model extensions.
-   Break optional `tuple` return out of `ToolResult` type.
-   Bugfix: always read original sample message(s) for `TaskState.input_text`.
-   Bugfix: remove write counter from log (could have resulted in incomplete/invalid logs propagating to the viewer).
-   Bugfix: handle task names that include spaces in log viewer.

## v0.3.9 (14 May 2024)

-   Add `ollama` local model provider.
-   Add `multi_scorer()` and `majority_vote()` functions for combining multiple scorers into a single score.
-   Add support for multiple model graders in `model_graded_qa()`.
-   Raise `TypeError` for solvers and scorers not declared as `async`.
-   Fallback to standard parse if `NaN` or `Inf` is encountered while reading log file header.
-   Remove deprecated support for matching partial model names (e.g. "gpt" or "claude").

## v0.3.8 (07 May 2024)

-   Exclude null config values from listings in log viewer.

## v0.3.7 (07 May 2024)

-   Add support for logprobs to HF provider, and create uniform API for other providers that support logprobs (Together and OpenAI).
-   Provide an option to merge assistant messages and use it for Anthropoic models (as they don't allow consecutive assistant messages).
-   Supporting infrastructure in Inspect CLI for VS Code extension (additional list and info commands).

## v0.3.6 (06 May 2024)

-   Show first log file immediately (don't wait for fetching metadata for other logs)
-   Add `--version` CLI arg and `inspect info version` command for interrogating version and runtime source path.
-   Fix: exclude `null` config values in output from `inspect info log-file`

## v0.3.5 (04 May 2024)

-   Fix issue with logs from S3 buckets in inspect view.
-   Add `sort()` method to `Dataset` (defaults to sorting by sample input length).
-   Improve tokenization for HF provider (left padding, attention mask, and allow for custom chat template)
-   Improve batching for HF provider (generate as soon as queue fills, thread safety for future.set_result).
-   Various improvements to documentation.

## v0.3.4 (01 May 2024)

-   `write_eval_log()` now ignores unserializable objects in metadata fields.
-   `read_eval_log()` now takes a `str` or `FileInfo` (for compatibility w/ list returned from `list_eval_logs()`).
-   Registry name looks are now case sensitive (fixes issue w/ loading tasks w/ mixed case names).
-   Resiliency to Python syntax errors that occur when enumerating tasks in a directory.
-   Do not throw error if unable to parse or load `.ipynb` file due to lack of dependencies (e.g. `nbformat`).
-   Various additions to log viewer display (log file name, dataset/scorer in listing, filter by complex score types).
-   Improvements to markdown rendering in log viewer (don't render intraword underscores, escape html tags).

## v0.3.3 (28 April 2024)

-   `inspect view` command for viewing eval log files.
-   `Score` now has an optional `answer` field, which denotes the answer text extracted from model output.
-   Accuracy metrics now take an optional `ValueToFloat` function for customising how textual values mapped to float.
-   Made `model_graded_qa` more flexible with separate `instruction` template and `grade_pattern`, as well providing `partial_credit` as an option.
-   Modify the default templates for `chain_of_thought()` and `self_critique()` to instruct the model to reply with `ANSWER: $ANSWER` at the end on its own line.
-   Improved numeric extraction for `match(numeric=True)` (better currency and decimal handling).
-   Improve `answer()` patterns so that they detect letter and word answers both within and at the end of model output.
-   `Plan` now has an optional `cleanup` function which can be used to free per-sample resources (e.g. Docker containers) even in the case of an evaluation error.
-   Add `Dataset.filter` method for filtering samples using a predicate.
-   `Dataset` slices (e.g. `dataset[0:100]`) now return a `Dataset` rather than `list[Sample]`.
-   Relative path to `INSPECT_LOG_DIR` in `.env` file is now correctly resolved for execution within subdirectories.
-   `inspect list tasks` and `list_tasks()` now only parse source files (rather than loading them), ensuring that it is fast even for task files that have non-trivial global initialisation.
-   `inspect list logs` and `list_eval_logs()` now enumerate log files recursively by default, and only enumerate json files that match log file naming conventions.
-   Provide `header_only` option for `read_eval_log()` and `inspect info log-file` for bypassing the potentially expensive reading of samples.
-   Provide `filter` option for `list_eval_logs()` to filter based on log file header info (i.e. anything but samples).
-   Added `__main__.py` entry point for invocation via `python3 -m inspect_ai`.
-   Removed prompt and callable from model `ToolDef` (renamed to `ToolInfo`).
-   Fix issue with accesses of `completion` property on `ModelOutput` with no choices.

## v0.3.2 (21 April 2024)

-   Initial release.<|MERGE_RESOLUTION|>--- conflicted
+++ resolved
@@ -11,6 +11,7 @@
 - `task_with()` function for creating task variants.
 - Added `--filter` argument to trace CLI commands for filtering on trace log message content.
 - Print model conversations to terminal with `--display=conversation` (was formerly `--trace`, which is now deprecated).
+- Model API: log model calls that result in bad request errors.
 - HuggingFace: Support models that don't provide a chat template (e.g. gpt2)
 
 ## v0.3.57 (09 January 2025)
@@ -19,9 +20,6 @@
 - Inspect View: never truncate tool result images and display at default width of 800px.
 - Inspect View: display tool error messages in transcript when tool errors occur.
 - Inspect View: display any completed samples even if the task fails because of an error
-<<<<<<< HEAD
-- Model API: log model calls that result in bad request errors.
-=======
 - Inspect View: don't display the 'input' column heading if there isn't an input
 - Open AI: Handle additional bad request status codes (mapping them to appropriate `StopReason`)
 - Open AI: Use new `max_completion_tokens` option for o1 full.
@@ -30,7 +28,6 @@
 - Docker: Prevent issue with container/project names that have a trailing underscore. 
 - Store: initialise `Store` from existing dictionary.
 - Log: provide `metadata_as` and `store_as` typed accessors for sample metadata and store.
->>>>>>> 4d680d24
 - Tool parameters with a default of `None` are now supported.
 - More fine graned HTML escaping for sample transcripts displalyed in terminal.
 - Bugfix: prevent errors when a state or storage value uses a tilda or slash in the key name.
