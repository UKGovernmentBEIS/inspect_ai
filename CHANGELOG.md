# Changelog

## Unreleased

- Add `as_dict()` utility method to `Score`
<<<<<<< HEAD
- Add `token_limit` option for limiting the number of tokens used per sample.
- Add `message_limit` option for limiting the number of messages per sample (replaces deprecated `max_messages` option),
=======
- Add `metadata` field to `Task` and record in log `EvalSpec`
>>>>>>> 8482155e

## v0.3.40 (6 October 2024)

- Add `interactive` option to `web_browser()` for disabling interactive tools (clicking, typing, and submitting forms).
- Provide token usage and raw model API calls for OpenAI o1-preview.
- Add support for reading CSV files of dialect 'excel-tab'.
- Improve prompting for Python tool to emphasise the need to print output.
- For `basic_agent()`, defer to task `max_messages` if none is specified for the agent (default to 50 is the task does not specify `max_messages`).
- Add optional `content` parameter to `ModelOutput.for_tool_call()`.
- Display total samples in Inspect View
- Prune `sample_reductions` when returning eval logs with `header_only=True`.
- Improved error message for undecorated solvers.
- For simple matching scorers, only include explanation if it differs from answer.

## v0.3.39 (3 October 2024)

- The sample transcript will now display the target for scoring in the Score Event (for newly run evaluations).
- Provide setter for `max_messages` on `TaskState`. 
- Provide `max_messages` option for `basic_agent()` (defaulting to 50) and use it rather than any task `max_messages` defined.
- Improved implementation of disabling parallel tool calling (also fixes a transcript issue introduced by the original implementation).
- Improve quality of error messages when a model API key environment variable is missing.
- Improve prompting around letting the model know it should not attempt parallel web browser calls.

## v0.3.38 (3 October 2024)

- Rename `web_browser_tools()` to `web_browser()`, and don't export individual web browsing tools.
- Add `parallel` option to `@tool` decorator and specify `parallel=False` for web browsing tools.
- Improve prompting for web browser tools using more explicit examples.
- Improve prompting for `</tool_call>` end sequence for Llama models. 
- Fix issue with failure to execute sample setup scripts.

## v0.3.37 (2 October 2024)

- Move evals into [inspect_evals](https://github.com/UKGovernmentBEIS/inspect_evals) package.

## v0.3.36 (2 October 2024)

- [Web Browser](https://inspect.ai-safety-institute.org.uk/tools.html#sec-web-browser) tool which provides a headless Chromimum browser that supports navigation, history, and mouse/keyboard interactions.
- `auto_id` option for dataset readers to assign an auto-incrementing ID to records.
- Task args: don't attempt to serialise registry objects that don't have captured parameters.

## v0.3.35 (1 October 2024)

- Catch o1-preview "invalid_prompt" exception and convert to normal content_filter refusal.
- Terminate timed out subprocesses.
- Support 'anthropoic/bedrock/' service prefix for Anthropic models hosted on AWS Bedrock.
- Change score reducer behavior to always reduce score metadata to the value of the `metadata` field in the first epoch
- Improve task termination message (provide eval-retry prompt for tasks published in packages)
- Preserve type for functions decorated with `@task`.
- Various improvements to layout and display for Inspect View transcript.

## v0.3.34 (30 September 2024)

- Support for `max_tokens` on OpenAI o1 models (map to `max_completion_tokens`).
- Fix regression of log and debug options on `inspect view`
- Improved focus management for Insepct View
- Raise error if `epochs` is less than 1
- Improve code parsing for HumanEval (compatibility with Llama model output)

## v0.3.33 (30 September 2024)

- StopReason: Added "model_length" for exceeding token window and renamed "length" to "max_tokens".
- Capture solver input params for subtasks created by `fork()`.
- Option to disable ANSI terminal output with `--no-ansi` or `INSPECT_NO_ANSI`
- Add chain of thought option to `multiple_choice()` and export `MultipleChoiceTemplate` enumeration
- Allow Docker sandboxes configured with `x-default` to be referred to by their declared service name.
- Improved error messages for Docier sandbox initialisation.
- Improve legibility of Docker sandbox log entries (join rather than displaying as array)
- Display user message immediately proceding assistant message in model call transcripts.
- Display images created by tool calls in the Viewer.
- Fix duplicated tool call output display in Viewer for Gemini and Llama models.
- Require a `max_messages` for use of `basic_agent()` (as without it, the agent could end up in an infinite loop).
- Load extension entrypoints per-package (prevent unnecessary imports from packages not being referenced).
- Track sample task state in solver decorator rather than solver transcript.
- Display solver input parameters for forked subtasks.
- Improvements to docker compose down cleanup: timeout, survive missing compose files.
- Always produce epoch sample reductions even when there is only a single epoch.
- Scores produced after being reduced retain `answer`, `explanation`, and `metadata` only if equal across all epochs.

## v0.3.32 (25 September 2024)

- Fix issue w/ subtasks not getting a fresh store() (regression from introduction of `fork()` in v0.3.30)
- Fix issue w/ subtasks that return None invalidating the log file.
- Make subtasks collapsable in Inspect View.
- Improved error reporting for missing `web_search()` provider environment variables. 

## v0.3.31 (24 September 2024)

- Deprecated `Plan` in favor of `Solver` (with `chain()` function to compose multiple solvers).
- Added `max_tool_output` generation option (defaults to 16KB).
- Improve performance of `header_only` log reading (switch from json-stream to ijson).
- Add support for 0 retries to `eval-set` (run a single `eval` then stop).
- Tool calling fixes for update to Mistral v1.1. client.
- Always show `epochs` in task status (formerly wasn't included for multiple task display)
- Render transcript `info()` strings as markdown
- Eliminate log spam from spurious grpc fork message.
- Fix issue with hf_dataset shuffle=True not actually shuffling.
- Improved error handling when loading invalid setuptools entrypoints.
- Don't catch TypeError when calling tools (we now handle this in other ways)

## v0.3.30 (18 September 2024)

- Added [fork()](https://inspect.ai-safety-institute.org.uk/agents-api.html#sec-forking) function to fork a `TaskState` and evaluate it against multiple solvers in parallel.
- Ensure that Scores produced after being reduced still retain `answer`, `explanation`, and `metadata`.
- Fix error when running `inspect info log-types`
- Improve scorer names imported from modules by not including the the module names.
- Don't mark messages read from cache with source="cache" (as this breaks the cache key)
- Add `cache` argument to `basic_agent()` for specifying cache policy for the agent.
- Add `cache` field to `ModelEvent` to track cache reads and writes.
- Compatibility with Mistral v1.1 client (now required for Mistral).
- Catch and propagate Anthropic content filter exceptions as normal "content_filter" responses.
- Fix issue with failure to report metrics if all samples had a score value of 0.
- Improve concurrency of Bedrock models by using aioboto3.
- Added [SWE Bench](https://github.com/UKGovernmentBEIS/inspect_evals/tree/main/src/inspect_evals/swe_bench), [GAIA](https://github.com/UKGovernmentBEIS/inspect_evals/tree/main/src/inspect_evals/gaia), and [GDM CTF](https://github.com/UKGovernmentBEIS/inspect_evals/tree/main/src/inspect_evals/gdm_capabilities/in_house_ctf) evals.

## v0.3.29 (16 September 2024)

- Added `--plan` and `-P` arguments to `eval` and `eval-set` commands for replacing the task default plan with another one.
- Improved support for eval retries when calling `eval()` or `eval_set()` with a `plan` argument.
- Don't log base64 images by default (re-enable logging with `--log-images`).
- Provide unique tool id when parsing tool calls for models that don't support native tool usage.
- Fix bug that prevented `epoch_reducer` from being used in eval-retry.
- Fix bug that prevented eval() level `epoch` from overriding task level `epoch`. 

## v0.3.28 (14 September 2024)

- [basic_agent()](https://inspect.ai-safety-institute.org.uk/agents.html#sec-basic-agent) that provides a ReAct tool loop with support for retries and encouraging the model to continue if its gives up or gets stuck.
- [score()](https://inspect.ai-safety-institute.org.uk/solvers.html#sec-scoring-in-solvers) function for accessing scoring logic from within solvers.
- Ability to [publish](https://inspect.ai-safety-institute.org.uk/log-viewer.html#sec-publishing) a static standalone Inspect View website for a log directory.
- `system_message()` now supports custom parameters and interpolation of `metadata` values from `Sample`.
- `generate()` solver now accepts arbitrary generation config params.
- `use_tools()` now accepts a variadic list of `Tool` in addition to literal `list[Tool]`.
- `bash()` and `python()` tools now have a `user` parameter for choosing an alternate user to run code as.
- `bash()` and `python()` tools now always return stderr and stdout no matter the exit status.
- Support for OpenAI o1-preview and o1-mini models.
- Input event for recording screen input in sample transcripts.
- Record to sample function for CSV and JSON dataset readers can now return multiple samples.
- Added `debug_errors` option to `eval()` to raise task errors (rather than logging them) so they can be debugged.
- Properly support metrics that return a dict or list of values
- Improved display of prerequisite errors when running `eval()` from a script or notebook.
- Fix `eval_set()` issue with cleaning up failed logs on S3.
- Cleanup Docker containers that fail during sample init.
- Add support for computing metrics for both individual keys within a dictionary but also for the dictionary as a whole
- Fix for Vertex tool calling (don't pass 'additionalProperties').
- Added [SQuAD](https://github.com/UKGovernmentBEIS/inspect_evals/tree/main/src/inspect_evals/squad), [AGIEval](https://github.com/UKGovernmentBEIS/inspect_evals/tree/main/src/inspect_evals/agieval), [IFEval](https://github.com/UKGovernmentBEIS/inspect_ai/blob/main/src/inspect_evals/ifeval/), [PubMedQA](https://github.com/UKGovernmentBEIS/inspect_evals/tree/main/src/inspect_evals/pubmedqa), and [MBPP](https://github.com/UKGovernmentBEIS/inspect_evals/tree/main/src/inspect_evals/mbpp) benchmarks.

## v0.3.27 (6 September 2024)

- Fix missing timestamp issue with running `eval_set()` with an S3-backed log directory.
- Correct rounding behavior for `f1()` and `exact()` scorers.
- Correct normalized text comparison for `exact()` scorer.
- Improved appearance and navigation for sample transcript view.
- Added [MathVista](https://github.com/UKGovernmentBEIS/inspect_evals/tree/main/src/inspect_evals/mathvista) benchmark.

## v0.3.26 (6 September 2024)

- [Eval Sets](https://inspect.ai-safety-institute.org.uk/eval-sets.html) for running groups of tasks with automatic retries.
- [Per-sample](https://inspect.ai-safety-institute.org.uk/agents.html#sec-per-sample-sandbox) Sandbox environments can now be specified (e.g. allowing for a distinct Dockerfile or Docker compose file for each sample).
- [input_screen()](https://inspect.ai-safety-institute.org.uk/interactivity.html) context manager to temporarily clear task display for user input.
- Introduce two new scorers, `f1()` (precision and recall in text matching) and `exact()` (whether normalized text matches exactly).
- Task `metrics` now override built in scorer metrics (previously they were merged). This enables improved re-use of existing scorers where they only change required is a different set of metrics.
- `write_log_dir_manifest()` to write a log header manifest for a log directory.
- Relocate `store()` and `@subtask` from solver to utils module; relocate `transcript()` from solver to log module.
- Add optional user parameter to SandboxEnvironment.exec for specifying the user. Currently only DockerSandboxEnvironment is supported.
- Fix issue with resolving Docker configuration files when not running from the task directory.
- Only populate Docker compose config metadata values when they are used in the file.
- Treat Sandbox exec `cwd` that are relative paths as relative to sample working directry.
- Filter base64 encoded images out of model API call logs.
- Raise error when a Solver does not return a TaskState.
- Only run tests that use model APIs when the `--runapi` flag is passed to `pytest` (prevents unintended token usage)
- Remove `chdir` option from `@tasks` (tasks now always chdir during execution).
- Do not process `.env` files in task directories (all required vars should be specified in the global `.env`).
- Only enable `strict` mode for OpenAI tool calls when all function parameters are required.
- Added [MMMU](https://github.com/UKGovernmentBEIS/inspect_evals/tree/main/src/inspect_evals/mmmu), [CommonsenseQA](https://github.com/UKGovernmentBEIS/inspect_evals/tree/main/src/inspect_evals/commonsense_qa), [MMLU-Pro](https://github.com/UKGovernmentBEIS/inspect_evals/tree/main/src/inspect_evals/mmlu_pro), and [XSTest](https://github.com/UKGovernmentBEIS/inspect_evals/tree/main/src/inspect_evals/xstest) benchmarks.


## v0.3.25 (25 August 2024)

- [Store](https://inspect.ai-safety-institute.org.uk/agents-api.html#sharing-state) for manipulating arbitrary sample state from within solvers and tools.
- [Transcript](https://inspect.ai-safety-institute.org.uk/agents-api.html#transcripts) for detailed sample level tracking of model and tool calls, state changes, logging, etc.
- [Subtasks](https://inspect.ai-safety-institute.org.uk/agents-api.html#sec-subtasks) for delegating work to helper models, sub-agents, etc.
- Integration with Anthropic [prompt caching](https://inspect.ai-safety-institute.org.uk/caching.html#sec-provider-caching).
- [fail_on_error](https://inspect.ai-safety-institute.org.uk/errors-and-limits.html#failure-threshold) option to tolerate some threshold of sample failures without failing the evaluation.
- Specify `init` value in default Docker compose file so that exit signals are handled correctly (substantially improves container shutdown performance).
- Add `function` field to `ChatMessageTool` to indicate the name of the function called.
- Added [RACE](https://github.com/UKGovernmentBEIS/inspect_evals/tree/main/src/inspect_evals/race-h/) benchmark.

## v0.3.24 (18 August 2024)

- Support for tool calling for Llama 3.1 models on Bedrock.
- Report JSON schema validation errors to model in tool response.
- Support for `strict` mode in OpenAI tool calls (update to v1.40.0 of `openai` package required).

## v0.3.23 (16 August 2024)

- Support for tool calling for Llama 3.1 models on Azure AI and CloudFlare.
- Incrase default `max_tokens` from 1024 to 2048.
- Record individual sample reductions along with results for multi-epoch evals.
- Change default to not log base64 encoded versions of images, as this often resulted in extremely large log files (use `--log-images` to opt back in).
- Update to new Mistral API (v1.0.1 of `mistralai` is now required).
- Support for Llama 3.1 models on Amazon Bedrock
- Eliminate Bedrock dependency on anthropic package (unless using an Anthropic model).
- Improved resolution of AWS region for Bedrock (respecting already defined AWS_REGION and AWS_DEFAULT_REGION)
- Fix bug in match scorer whereby numeric values with periods aren't correctly recognized.
- Added [HumanEval](https://github.com/UKGovernmentBEIS/inspect_evals/tree/main/src/inspect_evals/humaneval), [WinoGrande](https://github.com/UKGovernmentBEIS/inspect_evals/tree/main/src/inspect_evals/winogrande) and [Drop](https://github.com/UKGovernmentBEIS/inspect_evals/tree/main/src/inspect_evals/drop) benchmarks.

## v0.3.22 (07 August 2024)

- Fix issue affecting results of `pass_at_{k}` score reducer.

## v0.3.21 (07 August 2024)

- Add `pass_at_{k}` score reducer to compute the probability of at least 1 correct sample given `k` epochs.
- Improved metrics `value_to_float` string conversion (handle numbers, "true", "false", etc.)
- Log viewer: Ctrl/Cmd+F to find text when running in VS Code.
- Set Claude default `max_tokens` to 4096
- Combine user and assistant messages for Vertex models.
- Warn when using the `name` parameter with task created from `@task` decorated function.
- Make sample `metadata` available in prompt, grading, and self-criqique templates.
- Retry on several additional OpenAI errors (APIConnectionError | APITimeoutError | InternalServerError)
- Fix a regression which would cause the 'answer' to be improperly recorded when scoring a sample.

## v0.3.20 (03 August 2024)

- `Epochs` data type for specifying epochs and reducers together (deprecated `epochs_reducer` argument). 
- Enable customisation of model generation cache dir via `INSPECT_CACHE_DIR` environment variable.
- Use doc comment description rather than `prompt` attribute of `@tool` for descriptions.
- Include examples section from doc comments in tool descriptions.
- Add `tool_with()` function for adapting tools to have varying names and parameter descriptions.
- Improve recording of `@task` arguments so that dynamically created tasks can be retried.
- Only print `eval-retry` message to terminal for filesystem based tasks.
- Enhance Python logger messages to capture more context from the log record.
- Fix an issue that could result in duplicate display of scorers in log view when using multiple epoch reducers.

## v0.3.19 (02 August 2024)

- [vLLM](https://inspect.ai-safety-institute.org.uk/models.html#sec-vllm) model provider.
- [Groq](https://groq.com/) model provider.
- [Google Vertex](https://inspect.ai-safety-institute.org.uk/models.html#google-vertex) model provider.
- [Reduce scores](https://inspect.ai-safety-institute.org.uk/scorers.html##sec-reducing-epoch) in multi-epoch tasks before computing metrics (defaults to averaging sample values).
- Replace the use of the `bootstrap_std` metric with `stderr` for built in scorers (see [rationale](https://inspect.ai-safety-institute.org.uk/scorers.html#stderr-note) for details).
- Option to write Python logger entries to an [external file](https://inspect.ai-safety-institute.org.uk/log-viewer.html#sec-external-file).
- Rename `ToolEnvironment` to `SandboxEnvironment` and `tool_environment()` to `sandbox()` (moving the renamed types from `inspect_ai.tool` to `inspect_ai.util`). Existing symbols will continue to work but will print deprecation errors.
- Moved the `bash()`, `python()`, and `web_search()` functions from `inspect_ai.solver` to `inspect_ai.tool`.  Existing symbols will continue to work but will print deprecation errors.
- Enable parallel execution of tasks that share a working directory.
- Add `chdir` option to `@task` to opt-out of changing the working directory during task execution.
- Enable overriding of default safety settings for Google models.
- Use Python type annotations as the first source of type info for tool functions (fallback to docstrings only if necessary)
- Support for richer types (list, TypeDict, dataclass, Pydantic, etc.) in tool calling.
- Change `ToolInfo` parameters to be directly expressed in JSON Schema (making it much easier to pass them to model provider libraries).
- Validate tool call inputs using JSON Schema and report errors to the model.
- Gracefully handle tool calls that include only a single value (rather than a named dict of parameters).
- Support `tool_choice="any"` for OpenAI models (requires >= 1.24.0 of openai package).
- Make multiple tool calls in parallel. Parallel tool calls occur by default for OpenAI, Anthropic, Mistral, and Groq. You can disable this behavior for OpenAI and Groq with `--parallel-tool-calls false`.
- Invoke rate limit retry for OpenAI APITimeoutError (which they have recently begun returning a lot of more of as a result of httpx.ConnectTimeout, which is only 5 seconds by default.).
- Add `cwd` argument to `SandboxEnvironment.exec()`
- Use `tee` rather than `docker cp` for Docker sandbox environment implementation of `write_file()`.
- Handle duplicate tool call ids in Inspect View.
- Handle sorting sample ids of different types in Inspect View.
- Correctly resolve default model based on CLI --model argument.
- Fix issue with propagating API keys to Azure OpenAI provider.
- Add `azure` model arg for OpenAI provider to force binding (or not binding) to the Azure OpenAI back-end.
- Support for Llama 3 models with the Azure AI provider.
- Add `setup` field to `Sample` for providing a per-sample setup script.
- Score multiple choice questions without parsed answers as incorrect (rather than being an error). Llama 3 and 3.1 models especially often fail to yield an answer.
- Read JSON encoded `metadata` field from samples.
- Show task/display progress immediately (rather than waiting for connections to fill).
- Reduce foreground task contention for Inspect View history loading.
- Ability to host standalone version of Inspect View to view single log files.
- Throw `TimeoutError` if a call to `subprocess()` or `sandbox().exec()` times out (formerly a textual error was returned along with a non-zero exit code).
- Validate name passed to `example_dataset()` (and print available example dataset names).
- Resolve relative image paths within Dataset samples against the directory containing the dataset.
- Preserve `tool_error` text for Anthropic tool call responses.
- Fix issue with rate limit reporting being per task not per eval.
- Set maximum rate limit backoff time to 30 minutes
- Retry with exponential backoff for web_search Google provider.



## v0.3.18 (14 July 2024)

- [Multiple Scorers](https://inspect.ai-safety-institute.org.uk/scorers.html#sec-multiple-scorers) are now supported for evaluation tasks.
- [Multiple Models](https://inspect.ai-safety-institute.org.uk/parallelism.html#sec-multiple-models) can now be evaluated in parallel by passing a list of models to `eval()`.
- Add `api_key` to `get_model()` for explicitly specifying an API key for a model.
- Improved handling of very large (> 100MB) log files in Inspect View.
- Use `network_mode: none` for disabling networking by default in Docker tool environments.
- Shorten the default shutdown grace period for Docker container cleanup to 1 second.
- Allow sandbox environent providers to specify a default `max_samples` (set to 25 for the Docker provider).
- Prevent concurrent calls to `eval_async()` (unsafe because of need to change directories for tasks). Parallel task evaluation will instead be implemented as a top-level feature of `eval()` and `eval_async()`.
- Match scorers now return answers consistently even when there is no match.
- Relocate tool related types into a new top-level `inspect_ai.tool` module (previous imports still work fow now, but result in a runtime deprecation warning).
- Decouple tools entirely from solvers and task state (previously they had ways to interact with metadata, removing this coupling will enable tool use in lower level interactions with models). Accordingly, the `call_tools()` function now operates directly on messages rather than task state.
- Support token usage for Google models (Inspect now requires `google-generativeai` v0.5.3).

## v0.3.17 (25 June 2024)

- Optional increased control over the tool use loop via the `call_tools()` function and new `tool_calls` parameter for `generate()`.
- New `per_epoch` option for `CachePolicy` to allow caching to ignore epochs.
- Correctly handle `choices` and `files` when converting `Sample` images to base64. 

## v0.3.16 (24 June 2024)

-   Various fixes for the use of Docker tool environments on Windows.
-   Ability to disable cleanup of tool environments via `--no-toolenv-cleanup`.
-   New `inspect toolenv cleanup` command for manually cleaning up tool environments.
-   `ToolError` exception type for explicitly raising tool errors to the model. Formerly, any exception would be surfaced as a tool error to the model. Now, the `ToolError` exception is required for reporting to the model (otherwise other exception types go through the call stack and result in an eval error).
-   Resolve `INSPECT_LOG_DIR` in `.env` file relative to `.env` file parent directory.
-   Use `-` for delimiting `--limit` ranges rather than `,`.
-   Use HF model device for generate (compatibility with multi-GPU).

## v0.3.15 (15 June 2024)

-   [Sandbox Environments](https://inspect.ai-safety-institute.org.uk/agents.html#sec-sandbox-environments) for executing tool code in a sandbox.
-   [Caching](https://inspect.ai-safety-institute.org.uk/caching.html) to reduce the number of model API calls made.
-   The `multiple_choice()` solver now has support for questions with multiple correct answers.
-   More fine grained handling of Claude `BadRequestError` (400) errors (which were formerly all treated as content moderation errors).
-   Filter out empty TextBlockParam when playing messages back to Claude.
-   Automatically combine Claude user messages that include tool content.
-   Revert to "auto" rather than "none" after forced tool call.
-   Provide `TaskState.tools` getter/setter (where the setter automatically syncs the system messages to the specified set of tools).
-   The `use_tools()` function now uses the `TaskState.tools` setter, so replaces the current set of tools entirely rather than appending to it.
-   Set `state.completed = False` when `max_messages` is reached.
-   Allow tools to be declared with no parameters.
-   Allow for null `bytes` field in `Logprobs` and `TopLogprobs`.
-   Support all Llama series models on Bedrock.
-   Added `truthfulqa` benchmark.
-   Added `intercode-ctf` example.

## v0.3.14 (04 June 2024)

-   Stream samples to the evaluation log as they are completed (subject to the new `--log-buffer` option). Always write completed samples in the case of an error or cancelled task.
-   New `"cancelled"` status in eval log for tasks interrupted with SIGINT (e.g. Ctrl-C). Logs are now written for cancellations (previously they were not).
-   Default `--max-samples` (maximum concurrent samples) to `--max-connections`, which will result in samples being more frequently completed and written to the log file.
-   For `eval_retry()`, copy previously completed samples in the log file being retried so that work is not unnecessarily repeated.
-   New `inspect eval-retry` command to retry a log file from a task that ended in error or cancellation.
-   New `retryable_eval_logs()` function and `--retryable` option for `inspect list logs` to query for tasks not yet completed within a log directory.
-   Add `shuffled` property to datasets to determine if they were shuffled.
-   Remove unused `extensions` argument from `list_eval_logs()`.

## v0.3.13 (31 May 2024)

-   Bugfix: Inspect view was not reliably updating when new evaluation logs were written.

## v0.3.12 (31 May 2024)

-   Bugfix: `results` was not defined when no scorer was provided resulting in an error being thrown. Fixed by setting `results = EvalResults()` when no scorer is provided.
-   Bugfix: The viewer was not properly handling samples without scores.

## v0.3.11 (30 May 2024)

-   Update to non-beta version of Anthropic tool use (remove legacy xml tools implementation).

## v0.3.10 (29 May 2024)

-   **BREAKING:** The `pattern` scorer has been modified to match against any (or all) regex match groups. This replaces the previous behaviour when there was more than one group, which would only match the second group.
-   Improved performance for Inspect View on very large datasets (virtualized sample list).
-   ToolChoice `any` option to indicate the model should use at least one tool (supported by Anthropic and Mistral, mapped to `auto` for OpenAI).
-   Tool calls can now return a simple scalar or `list[ContentText | ContentImage]`.
-   Support for updated Anthropic tools beta (tool_choice and image tool results).
-   Report tool_error back to model if it provides invalid JSON for tool calls arguments (formerly this halted the entire eval with an error).
-   New `max_samples` option to control how many samples are run in parallel (still defaults to running all samples in parallel).
-   Add `boolq.py` benchmark.
-   Add `piqa.py` benchmark.
-   View: Improved markdown rendering (properly escape reference links).
-   Improved typing for example_dataset function.
-   Setuptools entry point for loading custom model extensions.
-   Break optional `tuple` return out of `ToolResult` type.
-   Bugfix: always read original sample message(s) for `TaskState.input_text`.
-   Bugfix: remove write counter from log (could have resulted in incomplete/invalid logs propagating to the viewer).
-   Bugfix: handle task names that include spaces in log viewer.

## v0.3.9 (14 May 2024)

-   Add `ollama` local model provider.
-   Add `multi_scorer()` and `majority_vote()` functions for combining multiple scorers into a single score.
-   Add support for multiple model graders in `model_graded_qa()`.
-   Raise `TypeError` for solvers and scorers not declared as `async`.
-   Fallback to standard parase if `NaN` or `Inf` is encountered while reading log file header.
-   Remove deprecated support for matching partial model names (e.g. "gpt" or "claude").

## v0.3.8 (07 May 2024)

-   Exclude null config values from listings in log viewer.

## v0.3.7 (07 May 2024)

-   Add support for logprobs to HF provider, and create uniform API for other providers that support logprobs (Together and OpenAI).
-   Provide an option to merge assistant messages and use it for Anthropoic models (as they don't allow consecutive assistant messages).
-   Supporting infrastructure in Inspect CLI for VS Code extension (additional list and info commands).

## v0.3.6 (06 May 2024)

-   Show first log file immediately (don't wait for fetching metadata for other logs)
-   Add `--version` CLI arg and `inspect info version` command for interrogating version and runtime source path.
-   Fix: exclude `null` config values in output from `inspect info log-file`

## v0.3.5 (04 May 2024)

-   Fix issue with logs from S3 buckets in inspect view.
-   Add `sort()` method to `Dataset` (defaults to sorting by sample input length).
-   Improve tokenization for HF provider (left padding, attention mask, and allow for custom chat template)
-   Improve batching for HF provider (generate as soon as queue fills, thread safety for future.set_result).
-   Various improvements to documentation.

## v0.3.4 (01 May 2024)

-   `write_eval_log()` now ignores unserializable objects in metadata fields.
-   `read_eval_log()` now takes a `str` or `FileInfo` (for compatibility w/ list returned from `list_eval_logs()`).
-   Registry name looks are now case sensitive (fixes issue w/ loading tasks w/ mixed case names).
-   Resiliancy to Python syntax errors that occur when enumerating tasks in a directory.
-   Do not throw error if unable to parse or load `.ipynb` file due to lack of dependencies (e.g. `nbformat`).
-   Various additions to log viewer display (log file name, dataset/scorer in listing, filter by complex score types).
-   Improvements to markdown rendering in log viewer (don't render intraword underscores, escape html tags).

## v0.3.3 (28 April 2024)

-   `inspect view` command for viewing eval log files.
-   `Score` now has an optional `answer` field, which denotes the answer text extracted from model output.
-   Accuracy metrics now take an optional `ValueToFloat` function for customising how textual values mapped to float.
-   Made `model_graded_qa` more flexible with separate `instruction` template and `grade_pattern`, as well providing `partial_credit` as an option.
-   Modify the default templates for `chain_of_thought()` and `self_critique()` to instruct the model to reply with `ANSWER: $ANSWER` at the end on its own line.
-   Improved numeric extraction for `match(numeric=True)` (better currency and decimal handling).
-   Improve `answer()` patterns so that they detect letter and word answers both within and at the end of model output.
-   `Plan` now has an optional `cleanup` function which can be used to free per-sample resources (e.g. Docker containers) even in the case of an evaluation error.
-   Add `Dataset.filter` method for filtering samples using a predicate.
-   `Dataset` slices (e.g. `dataset[0:100]`) now return a `Dataset` rather than `list[Sample]`.
-   Relative path to `INSPECT_LOG_DIR` in `.env` file is now correctly resolved for execution within subdirectories.
-   `inspect list tasks` and `list_tasks()` now only parse source files (rather than loading them), ensuring that it is fast even for task files that have non-trivial global initialisation.
-   `inspect list logs` and `list_eval_logs()` now enumerate log files recursively by default, and only enumerate json files that match log file naming conventions.
-   Provide `header_only` option for `read_eval_log()` and `inspect info log-file` for bypassing the potentially expensive reading of samples.
-   Provide `filter` option for `list_eval_logs()` to filter based on log file header info (i.e. anything but samples).
-   Added `__main__.py` entry point for invocation via `python3 -m inspect_ai`.
-   Removed prompt and callable from model `ToolDef` (renamed to `ToolInfo`).
-   Fix issue with accesses of `completion` property on `ModelOutput` with no choices.

## v0.3.2 (21 April 2024)

-   Initial release.<|MERGE_RESOLUTION|>--- conflicted
+++ resolved
@@ -3,12 +3,9 @@
 ## Unreleased
 
 - Add `as_dict()` utility method to `Score`
-<<<<<<< HEAD
 - Add `token_limit` option for limiting the number of tokens used per sample.
 - Add `message_limit` option for limiting the number of messages per sample (replaces deprecated `max_messages` option),
-=======
 - Add `metadata` field to `Task` and record in log `EvalSpec`
->>>>>>> 8482155e
 
 ## v0.3.40 (6 October 2024)
 
