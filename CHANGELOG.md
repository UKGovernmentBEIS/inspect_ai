--- conflicted
+++ resolved
@@ -1,10 +1,7 @@
 ## Unreleased
 
-<<<<<<< HEAD
 - OpenAI: Use prefix matching when detecting compatiable models for `web_search()`.
-=======
 - Groq: Capture `executed_tools` field as model output metadata.
->>>>>>> 76410b1e
 - Eval: Wrap eval execution in TaskGroup.
 
 ## v0.3.105 (17 June 2025)
