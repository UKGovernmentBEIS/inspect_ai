--- conflicted
+++ resolved
@@ -1,22 +1,13 @@
 ## Unreleased
-
-<<<<<<< HEAD
-- Prompt templates: Ignore template placeholders that don't map to passed parameters in `prompt_template()`, `user_message()`, and `system_message()`.
-=======
 
 - Memoize calls to `get_model()` so that model instances with the same parameters are cached and re-used (pass `memoize=False` to disable).
 - Async context manager for `Model` class for optional scoped usage of model clients.
 - New `assistant_message()` solver.
 - Prompt templates: Ignore template placeholders that don't map to passed parameters in `prompt_template()`, and system/user/assistnat solvers.
->>>>>>> fb7c720b
 - Inspect View: Improve the display of subtasks with no inputs or events.
 - Inspect View: Fix transcript display of phantom subtask or other phantom events.
 - Inspect View: Fix formatting issues in sample error display
 
-<<<<<<< HEAD
-=======
-
->>>>>>> fb7c720b
 ## v0.3.66 (17 February 2025)
 
 - Docker: Correct compose file generation for Dockerfiles w/ custom stem or extension.
