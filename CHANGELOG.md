--- conflicted
+++ resolved
@@ -1,13 +1,11 @@
 ## Unreleased
 
 - Added model API for [Hugging Face Inference Providers](https://inspect.aisi.org.uk/providers.html#hugging-face-inference-providers).
+- Model API: Support for refreshing API keys during long-running evaluations via the `override_api_key()` hook.
 - Agent bridge: Support for OpenAI 'custom' tools (required by Codex apply_patch tool).
 - OpenAI: Use background processing for `gpt-5-pro` by default.
 - Google: Enable support for `logprobs` and `top_logprobs`.
 - Scoring: New `edit_score()` and `recompute_metrics()` functions for modifying evaluation scores with provenance tracking and metric recomputation.
-<<<<<<< HEAD
-- Model API: Support for refreshing API keys during long-running evaluations via the `override_api_key()` hook.
-=======
 - Scoring: When re-scoring an eval, use the correct sample uuid in TaskState.
 - Scoring: Periodically flush samples when scoring with streaming enabled.
 - Inspect View: Properly display task error when a task error is present in the log file.
@@ -15,7 +13,6 @@
 - Bugfix: Fix improperly scoped use of restrictive `umask` that led to permission problems with `bash_session` tool.
 - Bugfix: Ensure that init span is always cleaned up even when sandbox init fails.
 - Bugfix: Ensure that calls to generate always sync the cache state to the current sample's epoch.
->>>>>>> b552c732
 
 ## 0.3.137 (07 October 2025)
 
