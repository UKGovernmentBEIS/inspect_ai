--- conflicted
+++ resolved
@@ -1,10 +1,7 @@
 ## Unreleased
 
-<<<<<<< HEAD
 - Added `cache` configuration to `GenerateConfig` (formerly was only available as a parameter to `generate()`).
-=======
 - OpenAI: Retries for `APIConnectionError`.
->>>>>>> 872bc523
 
 ## 0.3.145 (09 November 2025)
 
