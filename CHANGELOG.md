--- conflicted
+++ resolved
@@ -2,23 +2,19 @@
 
 ## Unreleased
 
-<<<<<<< HEAD
 - Added [fork()](agents-api.qmd#sec-forking) function to fork a `TaskState` and evaluate it against multiple solvers in parallel.
-=======
 - Ensure that Scores produced after being reduced still retain `answer`, `explanation`, and `metadata`.
 - Fix error when running `inspect info log-types`
 - Improve scorer names imported from modules by not including the the module names.
 
 ## v0.3.29 (16 September 2024)
 
->>>>>>> 42a93cfa
 - Added `--plan` and `-P` arguments to `eval` and `eval-set` commands for replacing the task default plan with another one.
 - Improved support for eval retries when calling `eval()` or `eval_set()` with a `plan` argument.
 - Don't log base64 images by default (re-enable logging with `--log-images`).
 - Provide unique tool id when parsing tool calls for models that don't support native tool usage.
 - Fix bug that prevented `epoch_reducer` from being used in eval-retry.
 - Fix bug that prevented eval() level `epoch` from overriding task level `epoch`. 
-
 
 ## v0.3.28 (14 September 2024)
 
@@ -41,7 +37,6 @@
 - Add support for computing metrics for both individual keys within a dictionary but also for the dictionary as a whole
 - Fix for Vertex tool calling (don't pass 'additionalProperties').
 - Added [SQuAD](https://github.com/UKGovernmentBEIS/inspect_ai/tree/main/evals/squad), [AGIEval](https://github.com/UKGovernmentBEIS/inspect_ai/tree/main/evals/agieval), [IFEval](https://github.com/UKGovernmentBEIS/inspect_ai/blob/main/evals/ifeval/), [PubMedQA](https://github.com/UKGovernmentBEIS/inspect_ai/tree/main/evals/pubmedqa), and [MBPP](https://github.com/UKGovernmentBEIS/inspect_ai/tree/main/evals/mbpp) benchmarks.
-
 
 ## v0.3.27 (6 September 2024)
 
