--- conflicted
+++ resolved
@@ -3,11 +3,8 @@
 - Exported `view()` function for running Inspect View from Python.
 - Always return tasks in the same order they were passed to `eval()` or `eval_set()`.
 - Google: Updated required version of `google-genai` to 1.16.1 (which includes support for reasoning summaries and is now compatible with the trio async backend).
-<<<<<<< HEAD
 - Inspect View: Improve text zooming and wrapping when rendering sample errors.
-=======
 - Inspect View: Preserve log mtime-ordering in the bundle output directory
->>>>>>> 7bb0bf9c
 
 ## v0.3.98 (18 May 2025)
 
