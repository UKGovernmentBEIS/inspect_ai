--- conflicted
+++ resolved
@@ -2,12 +2,9 @@
 
 ## Unreleased
 
-<<<<<<< HEAD
 - [Approval mode](https://inspect.ai-safety-institute.org.uk/approval.html) for extensible approvals of tool calls (human and auto-approvers built in,  arbitrary other approval schemes via extensions).
 - [Trace mode](https://inspect.ai-safety-institute.org.uk/interactivity.html#sec-trace-mode) for printing model interactions to the terminal.
-=======
 - Add `as_dict()` utility method to `Score`
->>>>>>> 3f3af803
 
 ## v0.3.40 (6 October 2024)
 
