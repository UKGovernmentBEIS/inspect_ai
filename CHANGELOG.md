--- conflicted
+++ resolved
@@ -4,12 +4,9 @@
 - Sandboxes: For "local" and "docker" sandbox providers, treat `output_limit` as a cap enforced with a circular buffer (rather than a limit that results in killing the process and raising).
 - Dependencies: Move from unmaintained `nest_asyncio`, which is fundamentally incompatible with Python 3.14, to `nest_asyncio2`, which has explicit 3.14 compatibility.
 - Bugfix: Correct normalization of sample id for `read_eval_log()` with JSON log files.
-<<<<<<< HEAD
-- Stop unnecessarily implicitly querying local timezone and forbid naïve `datetime`'s via DTZ lint rule. 
-=======
 - Inspect View: Improve markdown rendering performance.
 - Inspect View: Reduce use of virtualized display for smaller transcripts and message lists.
->>>>>>> e67c4052
+- Stop unnecessarily implicitly querying local timezone and forbid naïve `datetime`'s via DTZ lint rule. 
 
 ## 0.3.150 (25 November 2025)
 
