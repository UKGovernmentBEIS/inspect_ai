--- conflicted
+++ resolved
@@ -1,11 +1,8 @@
 ## Unreleased
 
-<<<<<<< HEAD
+- OpenAI: Capture reasoning summaries even when there is encrypted reasoning content.
 - Anthropic: Update text editor tool detection to support latest text editor tool for Claude Sonnet 4.5.
-=======
-- OpenAI: Capture reasoning summaries even when there is encrypted reasoning content.
 - Inspect View: Improve rendering for Codex CLI shell tool output.
->>>>>>> 5366f02c
 
 ## 0.3.134 (27 September 2025)
 
