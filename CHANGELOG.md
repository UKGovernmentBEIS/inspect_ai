--- conflicted
+++ resolved
@@ -1,8 +1,6 @@
 ## Unreleased
 
-<<<<<<< HEAD
 - Support for using tools from [Model Context Protocol](https://inspect.aisi.org.uk/tools-mcp.html) providers.
-=======
 - Open AI: Treat `UnprocessableEntityError` as bad request so we can include the request payload in the error message.
 - Inspect View: Resolve sample attachments before including in realtime event stream.
 
@@ -10,7 +8,6 @@
 
 - Remove support for `goodfire` model provider (dependency conflicts).
 - React Agent: Enable specification of `description` without `name`.
->>>>>>> 574ff9a0
 
 ## v0.3.84 (07 April 2025)
 
