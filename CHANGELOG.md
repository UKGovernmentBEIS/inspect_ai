# Changelog

<<<<<<< HEAD
## Unreleased

- Enable customisation of model generation cache dir via `INSPECT_CACHE_DIR` environment variable.
- Use doc comment description rather than `prompt` attribute of `@tool` for descriptions.
=======
## v0.3.20 (03 August 2024)

- `Epochs` data type for specifying epochs and reducers together (deprecated `epochs_reducer` argument). 
- Enable customisation of model generation cache dir via `INSPECT_CACHE_DIR` environment variable.
- Use doc comment description rather than `prompt` attribute of `@tool` for descriptions.
- Include examples section from doc comments in tool descriptions.
>>>>>>> 86b59356
- Add `tool_with()` function for adapting tools to have varying names and parameter descriptions.
- Improve recording of `@task` arguments so that dynamically created tasks can be retried.
- Only print `eval-retry` message to terminal for filesystem based tasks.
- Enhance Python logger messages to capture more context from the log record.
<<<<<<< HEAD
=======
- Fix an issue that could result in duplicate display of scorers in log view when using multiple epoch reducers.
>>>>>>> 86b59356

## v0.3.19 (02 August 2024)

- [vLLM](https://inspect.ai-safety-institute.org.uk/models.html#sec-vllm) model provider.
- [Groq](https://groq.com/) model provider.
- [Google Vertex](https://inspect.ai-safety-institute.org.uk/models.html#google-vertex) model provider.
- [Reduce scores](https://inspect.ai-safety-institute.org.uk/scorers.html##sec-reducing-epoch) in multi-epoch tasks before computing metrics (defaults to averaging sample values).
- Replace the use of the `bootstrap_std` metric with `stderr` for built in scorers (see [rationale](https://inspect.ai-safety-institute.org.uk/scorers.html#stderr-note) for details).
- Option to write Python logger entries to an [external file](https://inspect.ai-safety-institute.org.uk/log-viewer.html#sec-external-file).
- Rename `ToolEnvironment` to `SandboxEnvironment` and `tool_environment()` to `sandbox()` (moving the renamed types from `inspect_ai.tool` to `inspect_ai.util`). Existing symbols will continue to work but will print deprecation errors.
- Moved the `bash()`, `python()`, and `web_search()` functions from `inspect_ai.solver` to `inspect_ai.tool`.  Existing symbols will continue to work but will print deprecation errors.
- Enable parallel execution of tasks that share a working directory.
- Add `chdir` option to `@task` to opt-out of changing the working directory during task execution.
- Enable overriding of default safety settings for Google models.
- Use Python type annotations as the first source of type info for tool functions (fallback to docstrings only if necessary)
- Support for richer types (list, TypeDict, dataclass, Pydantic, etc.) in tool calling.
- Change `ToolInfo` parameters to be directly expressed in JSON Schema (making it much easier to pass them to model provider libraries).
- Validate tool call inputs using JSON Schema and report errors to the model.
- Gracefully handle tool calls that include only a single value (rather than a named dict of parameters).
- Support `tool_choice="any"` for OpenAI models (requires >= 1.24.0 of openai package).
- Make multiple tool calls in parallel. Parallel tool calls occur by default for OpenAI, Anthropic, Mistral, and Groq. You can disable this behavior for OpenAI and Groq with `--parallel-tool-calls false`.
- Invoke rate limit retry for OpenAI APITimeoutError (which they have recently begun returning a lot of more of as a result of httpx.ConnectTimeout, which is only 5 seconds by default.).
- Add `cwd` argument to `SandboxEnvironment.exec()`
- Use `tee` rather than `docker cp` for Docker sandbox environment implementation of `write_file()`.
- Handle duplicate tool call ids in Inspect View.
- Handle sorting sample ids of different types in Inspect View.
- Correctly resolve default model based on CLI --model argument.
- Fix issue with propagating API keys to Azure OpenAI provider.
- Add `azure` model arg for OpenAI provider to force binding (or not binding) to the Azure OpenAI back-end.
- Support for Llama 3 models with the Azure AI provider.
- Add `setup` field to `Sample` for providing a per-sample setup script.
- Score multiple choice questions without parsed answers as incorrect (rather than being an error). Llama 3 and 3.1 models especially often fail to yield an answer.
- Read JSON encoded `metadata` field from samples.
- Show task/display progress immediately (rather than waiting for connections to fill).
- Reduce foreground task contention for Inspect View history loading.
- Ability to host standalone version of Inspect View to view single log files.
- Throw `TimeoutError` if a call to `subprocess()` or `sandbox().exec()` times out (formerly a textual error was returned along with a non-zero exit code).
- Validate name passed to `example_dataset()` (and print available example dataset names).
- Resolve relative image paths within Dataset samples against the directory containing the dataset.
- Preserve `tool_error` text for Anthropic tool call responses.
- Fix issue with rate limit reporting being per task not per eval.
- Set maximum rate limit backoff time to 30 minutes
- Retry with exponential backoff for web_search Google provider.



## v0.3.18 (14 July 2024)

- [Multiple Scorers](https://inspect.ai-safety-institute.org.uk/scorers.html#sec-multiple-scorers) are now supported for evaluation tasks.
- [Multiple Models](https://inspect.ai-safety-institute.org.uk/parallelism.html#sec-multiple-models) can now be evaluated in parallel by passing a list of models to `eval()`.
- Add `api_key` to `get_model()` for explicitly specifying an API key for a model.
- Improved handling of very large (> 100MB) log files in Inspect View.
- Use `network_mode: none` for disabling networking by default in Docker tool environments.
- Shorten the default shutdown grace period for Docker container cleanup to 1 second.
- Allow sandbox environent providers to specify a default `max_samples` (set to 25 for the Docker provider).
- Prevent concurrent calls to `eval_async()` (unsafe because of need to change directories for tasks). Parallel task evaluation will instead be implemented as a top-level feature of `eval()` and `eval_async()`.
- Match scorers now return answers consistently even when there is no match.
- Relocate tool related types into a new top-level `inspect_ai.tool` module (previous imports still work fow now, but result in a runtime deprecation warning).
- Decouple tools entirely from solvers and task state (previously they had ways to interact with metadata, removing this coupling will enable tool use in lower level interactions with models). Accordingly, the `call_tools()` function now operates directly on messages rather than task state.
- Support token usage for Google models (Inspect now requires `google-generativeai` v0.5.3).

## v0.3.17 (25 June 2024)

- Optional increased control over the tool use loop via the `call_tools()` function and new `tool_calls` parameter for `generate()`.
- New `per_epoch` option for `CachePolicy` to allow caching to ignore epochs.
- Correctly handle `choices` and `files` when converting `Sample` images to base64. 

## v0.3.16 (24 June 2024)

-   Various fixes for the use of Docker tool environments on Windows.
-   Ability to disable cleanup of tool environments via `--no-toolenv-cleanup`.
-   New `inspect toolenv cleanup` command for manually cleaning up tool environments.
-   `ToolError` exception type for explicitly raising tool errors to the model. Formerly, any exception would be surfaced as a tool error to the model. Now, the `ToolError` exception is required for reporting to the model (otherwise other exception types go through the call stack and result in an eval error).
-   Resolve `INSPECT_LOG_DIR` in `.env` file relative to `.env` file parent directory.
-   Use `-` for delimiting `--limit` ranges rather than `,`.
-   Use HF model device for generate (compatibility with multi-GPU).

## v0.3.15 (15 June 2024)

-   [Sandbox Environments](https://inspect.ai-safety-institute.org.uk/agents.html#sec-sandbox-environments) for executing tool code in a sandbox.
-   [Caching](https://inspect.ai-safety-institute.org.uk/caching.html) to reduce the number of model API calls made.
-   The `multiple_choice()` solver now has support for questions with multiple correct answers.
-   More fine grained handling of Claude `BadRequestError` (400) errors (which were formerly all treated as content moderation errors).
-   Filter out empty TextBlockParam when playing messages back to Claude.
-   Automatically combine Claude user messages that include tool content.
-   Revert to "auto" rather than "none" after forced tool call.
-   Provide `TaskState.tools` getter/setter (where the setter automatically syncs the system messages to the specified set of tools).
-   The `use_tools()` function now uses the `TaskState.tools` setter, so replaces the current set of tools entirely rather than appending to it.
-   Set `state.completed = False` when `max_messages` is reached.
-   Allow tools to be declared with no parameters.
-   Allow for null `bytes` field in `Logprobs` and `TopLogprobs`.
-   Support all Llama series models on Bedrock.
-   Added `truthfulqa` benchmark.
-   Added `intercode-ctf` example.

## v0.3.14 (04 June 2024)

-   Stream samples to the evaluation log as they are completed (subject to the new `--log-buffer` option). Always write completed samples in the case of an error or cancelled task.
-   New `"cancelled"` status in eval log for tasks interrupted with SIGINT (e.g. Ctrl-C). Logs are now written for cancellations (previously they were not).
-   Default `--max-samples` (maximum concurrent samples) to `--max-connections`, which will result in samples being more frequently completed and written to the log file.
-   For `eval_retry()`, copy previously completed samples in the log file being retried so that work is not unnecessarily repeated.
-   New `inspect eval-retry` command to retry a log file from a task that ended in error or cancellation.
-   New `retryable_eval_logs()` function and `--retryable` option for `inspect list logs` to query for tasks not yet completed within a log directory.
-   Add `shuffled` property to datasets to determine if they were shuffled.
-   Remove unused `extensions` argument from `list_eval_logs()`.

## v0.3.13 (31 May 2024)

-   Bugfix: Inspect view was not reliably updating when new evaluation logs were written.

## v0.3.12 (31 May 2024)

-   Bugfix: `results` was not defined when no scorer was provided resulting in an error being thrown. Fixed by setting `results = EvalResults()` when no scorer is provided.
-   Bugfix: The viewer was not properly handling samples without scores.

## v0.3.11 (30 May 2024)

-   Update to non-beta version of Anthropic tool use (remove legacy xml tools implementation).

## v0.3.10 (29 May 2024)

-   **BREAKING:** The `pattern` scorer has been modified to match against any (or all) regex match groups. This replaces the previous behaviour when there was more than one group, which would only match the second group.
-   Improved performance for Inspect View on very large datasets (virtualized sample list).
-   ToolChoice `any` option to indicate the model should use at least one tool (supported by Anthropic and Mistral, mapped to `auto` for OpenAI).
-   Tool calls can now return a simple scalar or `list[ContentText | ContentImage]`.
-   Support for updated Anthropic tools beta (tool_choice and image tool results).
-   Report tool_error back to model if it provides invalid JSON for tool calls arguments (formerly this halted the entire eval with an error).
-   New `max_samples` option to control how many samples are run in parallel (still defaults to running all samples in parallel).
-   Add `boolq.py` benchmark.
-   Add `piqa.py` benchmark.
-   View: Improved markdown rendering (properly escape reference links).
-   Improved typing for example_dataset function.
-   Setuptools entry point for loading custom model extensions.
-   Break optional `tuple` return out of `ToolResult` type.
-   Bugfix: always read original sample message(s) for `TaskState.input_text`.
-   Bugfix: remove write counter from log (could have resulted in incomplete/invalid logs propagating to the viewer).
-   Bugfix: handle task names that include spaces in log viewer.

## v0.3.9 (14 May 2024)

-   Add `ollama` local model provider.
-   Add `multi_scorer()` and `majority_vote()` functions for combining multiple scorers into a single score.
-   Add support for multiple model graders in `model_graded_qa()`.
-   Raise `TypeError` for solvers and scorers not declared as `async`.
-   Fallback to standard parase if `NaN` or `Inf` is encountered while reading log file header.
-   Remove deprecated support for matching partial model names (e.g. "gpt" or "claude").

## v0.3.8 (07 May 2024)

-   Exclude null config values from listings in log viewer.

## v0.3.7 (07 May 2024)

-   Add support for logprobs to HF provider, and create uniform API for other providers that support logprobs (Together and OpenAI).
-   Provide an option to merge assistant messages and use it for Anthropoic models (as they don't allow consecutive assistant messages).
-   Supporting infrastructure in Inspect CLI for VS Code extension (additional list and info commands).

## v0.3.6 (06 May 2024)

-   Show first log file immediately (don't wait for fetching metadata for other logs)
-   Add `--version` CLI arg and `inspect info version` command for interrogating version and runtime source path.
-   Fix: exclude `null` config values in output from `inspect info log-file`

## v0.3.5 (04 May 2024)

-   Fix issue with logs from S3 buckets in inspect view.
-   Add `sort()` method to `Dataset` (defaults to sorting by sample input length).
-   Improve tokenization for HF provider (left padding, attention mask, and allow for custom chat template)
-   Improve batching for HF provider (generate as soon as queue fills, thread safety for future.set_result).
-   Various improvements to documentation.

## v0.3.4 (01 May 2024)

-   `write_eval_log()` now ignores unserializable objects in metadata fields.
-   `read_eval_log()` now takes a `str` or `FileInfo` (for compatibility w/ list returned from `list_eval_logs()`).
-   Registry name looks are now case sensitive (fixes issue w/ loading tasks w/ mixed case names).
-   Resiliancy to Python syntax errors that occur when enumerating tasks in a directory.
-   Do not throw error if unable to parse or load `.ipynb` file due to lack of dependencies (e.g. `nbformat`).
-   Various additions to log viewer display (log file name, dataset/scorer in listing, filter by complex score types).
-   Improvements to markdown rendering in log viewer (don't render intraword underscores, escape html tags).

## v0.3.3 (28 April 2024)

-   `inspect view` command for viewing eval log files.
-   `Score` now has an optional `answer` field, which denotes the answer text extracted from model output.
-   Accuracy metrics now take an optional `ValueToFloat` function for customising how textual values mapped to float.
-   Made `model_graded_qa` more flexible with separate `instruction` template and `grade_pattern`, as well providing `partial_credit` as an option.
-   Modify the default templates for `chain_of_thought()` and `self_critique()` to instruct the model to reply with `ANSWER: $ANSWER` at the end on its own line.
-   Improved numeric extraction for `match(numeric=True)` (better currency and decimal handling).
-   Improve `answer()` patterns so that they detect letter and word answers both within and at the end of model output.
-   `Plan` now has an optional `cleanup` function which can be used to free per-sample resources (e.g. Docker containers) even in the case of an evaluation error.
-   Add `Dataset.filter` method for filtering samples using a predicate.
-   `Dataset` slices (e.g. `dataset[0:100]`) now return a `Dataset` rather than `list[Sample]`.
-   Relative path to `INSPECT_LOG_DIR` in `.env` file is now correctly resolved for execution within subdirectories.
-   `inspect list tasks` and `list_tasks()` now only parse source files (rather than loading them), ensuring that it is fast even for task files that have non-trivial global initialisation.
-   `inspect list logs` and `list_eval_logs()` now enumerate log files recursively by default, and only enumerate json files that match log file naming conventions.
-   Provide `header_only` option for `read_eval_log()` and `inspect info log-file` for bypassing the potentially expensive reading of samples.
-   Provide `filter` option for `list_eval_logs()` to filter based on log file header info (i.e. anything but samples).
-   Added `__main__.py` entry point for invocation via `python3 -m inspect_ai`.
-   Removed prompt and callable from model `ToolDef` (renamed to `ToolInfo`).
-   Fix issue with accesses of `completion` property on `ModelOutput` with no choices.

## v0.3.2 (21 April 2024)

-   Initial release.<|MERGE_RESOLUTION|>--- conflicted
+++ resolved
@@ -1,26 +1,16 @@
 # Changelog
 
-<<<<<<< HEAD
-## Unreleased
-
-- Enable customisation of model generation cache dir via `INSPECT_CACHE_DIR` environment variable.
-- Use doc comment description rather than `prompt` attribute of `@tool` for descriptions.
-=======
 ## v0.3.20 (03 August 2024)
 
 - `Epochs` data type for specifying epochs and reducers together (deprecated `epochs_reducer` argument). 
 - Enable customisation of model generation cache dir via `INSPECT_CACHE_DIR` environment variable.
 - Use doc comment description rather than `prompt` attribute of `@tool` for descriptions.
 - Include examples section from doc comments in tool descriptions.
->>>>>>> 86b59356
 - Add `tool_with()` function for adapting tools to have varying names and parameter descriptions.
 - Improve recording of `@task` arguments so that dynamically created tasks can be retried.
 - Only print `eval-retry` message to terminal for filesystem based tasks.
 - Enhance Python logger messages to capture more context from the log record.
-<<<<<<< HEAD
-=======
 - Fix an issue that could result in duplicate display of scorers in log view when using multiple epoch reducers.
->>>>>>> 86b59356
 
 ## v0.3.19 (02 August 2024)
 
