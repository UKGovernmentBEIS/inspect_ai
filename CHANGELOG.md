--- conflicted
+++ resolved
@@ -1,10 +1,7 @@
 ## Unreleased
 
-<<<<<<< HEAD
 - Memory tool: Added `memory()` tool and bound it to native definitions for providers that support it (currently only Anthropic).
-=======
 - Sandboxes: For "local" and "docker" sandbox providers, treat `output_limit` as a cap enforced with a circular buffer (rather than a limit that results in killing the process and raising).
->>>>>>> 73969159
 - Dependencies: Move from unmaintained `nest_asyncio`, which is fundamentally incompatible with Python 3.14, to `nest_asyncio2`, which has explicit 3.14 compatibility.
 - Bugfix: Correct normalization of sample id for `read_eval_log()` with JSON log files.
 
