## Unreleased 

<<<<<<< HEAD
- Agent Bridge: Correctly dispatch LimitExceededError which occurs during proxied model calls.
=======
- Mistral: Support for updated use of `ThinkChunk` types in mistralai v1.9.10.
>>>>>>> 5f25979f
- Scoring: Use fallback unicode numeric string parser when default `str_to_float()` fails.

## 0.3.127 (01 September 2025)

- Bugfix: Preserve sample list state (e.g. scroll position, selection) across sample open/close.

## 0.3.126 (01 September 2025)

- Agent Bridge: OpenAI Responses API and Anthropic API are now supported alongside the OpenAI Completions API for both in-process and sandbox-based agent bridges.
- Agent Bridge: Bridge can now automatically keep track of `AgentState` changes via inspecting model traffic running over the bridge.
- Agent Bridge: Improved id stability across generations to prevent duplicated messages in `messages_df()`.
- Agent Bridge: Ensure that explicitly specified `GenerateConfig` values for models override bridged agent config.
- Agent `handoff()`: Use `content_only()` filter by default for handoff output and improve detection of new content from handed off to agents. 
- Model API: Refine available tool types for `ContentToolUse` ("web_search" or "mcp_call")
- Model API: Remove `internal` field from `ChatMessageBase` (no longer used).
- OpenAI: Added `responses_store` model arg for explicitly enabling or disabling the responses API.
- Google: Pass tool parameter descriptions for nullable and `enum` typed fields.
- Google: Support `thought_signature` for thought parts.
- Google: Use role="user" for tool call results rather than role="function".
- MCP: Export MCP server configuration types (`MCPServerConfig` and Stdio and HTTP variants).
- Sandbox Service: New `instance` option for multiple services of the same type in a single container.
- Sandbox Service: New `polling_interval` option for controlling polling interval from sandbox to scaffold (defaults to 2 seconds, overridden to 0.2 seconds for Docker sandbox).
- ReAct Agent: Add submit tool content to assistant message (in addition to setting the `completion`).
- Metrics: Compute metrics when an empty list of reducers is provided (do not reduce the scores before computing metrics). Add `--no-epochs-reducer` CLI flag for specifying no reducers.
- Scoring: Make `match` more lenient when numeric matches container markdown formatting.
- Concurrency: Add `visible` option for `concurrency()` contexts to control display in status bar.
- Inspect View: Add support for filtering sample transcripts by event types. Be default, filter out `sample_init`, `sandbox`, `store`, and `state` events.
- Inspect View: Add support for displaying raw markdown source when viewing sample data.
- Inspect View: Remove sample list / title content when sample is displaying (prevents find from matching content behind the sample detail).
- Inspect View: Custom rendering for TodoWrite tool calls.
- Bugfix: Fix error in reducing scores when all scores for a sample are NaN.
- Bugfix: Correctly extract authorization token from header in MCP remote server config.

## 0.3.125 (25 August 2025)

- Scoring: Refactor `inspect score` to call same underlying code as `score()`.
- Bugfix: Fix regression in CLI scoring.

## 0.3.124 (24 August 2025)

- Agent Bridge: New context-manager based `agent_bridge()` that replaces the deprecated `bridge()` function.
- Agent Bridge: `sandbox_agent_bridge()` to integrate with CLI based agents running inside sandboxes.
- Agent Bridge: Inspect model roles can now be addressed by bridged agents (e.g. "inspect/red-team").
- ReAct Agent: Allow for a ToolDef to be passed to an AgentSubmit type.
- Model API: `user_prompt()` function for getting the last user message from a list of messages.
- Model API: `messages_to_openai()` and `messages_from_openai()` functions for converting to and from OpenAI-style message dicts.
- Groq: Support `response_schema` option for providing a JSON schema for model output.
- VLLM: Allow specifying the port when starting up a new vllm server.
- Eval Log: For sample summaries, preserve all sample and score fields that are less than 1k in size.
- CLI: Yield error exit code (1) if no tasks to evaluate are found at the specified path.
- Eval Set: You can now run eval sets in log dirs containing unrelated eval log files using the `--log-dir-allow-dirty` option.
- Add `--continue-on-fail` option for `eval()` and `eval_set()`.
- Scoring: Add `copy` option to `score_async()` (defaults to `True`) to control whether the log is deep copied before scoring.
- Inspect View: Convert samples in the sample list to use simple a tags for navigation. This allows typical user gestures like cmd+click to work correctly.
- Inspect View: Update document titles when viewing a sample, log, or log dir to better disambiguate tabs or windows. Use reverse pyramid to place details at the head of the title.
- Inspect View: Increase sample size limit to 100MB (samples larger than that are not browsable in the viewer).
- Bugifx: Properly handle surrogates in JSON serialization.
- Bugfix: Google and Mistral providers now generate unique tool call IDs to prevent collisions when calling the same tool multiple times.
- Bugfix: Enable use of custom reducers with `eval-retry` by delaying their creation until after task creation.
- Bugfix: Fix custom json schema generation code for `CitationBase` so that it no longer leads to an invalid schema.
- Bugfix: Only pass `background` to OpenAI Responses if specified.
- Bugfix: Do not pass unsupported `tool_choice` to Anthropic thinking models.

## 0.3.123 (16 August 2025)

- Support for [PDF input](https://inspect.aisi.org.uk/multimodal.html#pdf) for OpenAI, Anthropic, and Google via new `ContentDocument` type.
- MCP: Use [Remote MCP Servers](https://inspect.aisi.org.uk/tools-mcp.html#remote-mcp) with OpenAI and Anthropic models.
- OpenAI: Use types from latest SDK (v1.99.7) and make that the minimum required version of the `openai` package.
- OpenAI: Automatically use background-mode for deep research models.
- Anthropic: Automatically use streaming when `max_tokens` is 8k or higher.
- Anthropic: Improved retry behavior via detection of more "overloaded" error conditions.
- Anthropic: Add `betas` custom model arg (`-M`) for opting in to beta features.
- Scoring: NaN values returned from scorers will be excluded from reductions when reducing epochs.
- Scoring: String to float conversion now extracts the first valid float from the string (ignoring trailing characters that are invalid for floats).
- Scoring: Provide access to `sample_limits()` within scorers.
- Prepare: Added `score_to_float()` function for converting score columns to float values.
- Eval logs: Add `if_match_etag` parameter for `write_eval_log()` and `etag` field to `EvalLog` for safe concurrent log modification.
- ModelOutput: Setting the `completion` property now does not affect the underlying `message` content.
- Inspect View: Improved handling of scores and messages with large or complex metadata.
- Inspect View: Web search and other server-side tool calls (e.g. remote MCP) are now shown in the transcript.
- Inspect View: Properly display scores with list values.
- Tests: Added @flaky_retry(max_retries=) decorator for necessarily flaky tests.
- Bugfix: Don't inspect stack in `span()` function until required for logging.

## 0.3.122 (11 August 2025)

- OpenAI: Enable native `web_search()` tool for GPT-5.
- OpenAI: Convert "web_search" tool choice to native "web_search_preview" type.
- Apply `sample_shuffle` for eval retry.

## 0.3.121 (10 August 2025)

- [SambaNova](https://inspect.aisi.org.uk/providers.html#sambanova) model provider.
- [Goodfire](https://inspect.aisi.org.uk/providers.html#goodfire) model provider.
- Google: Pass `timeout` generation config option through to API `Client`.
- Google: Ability to specify a custom `GOOGLE_VERTEX_BASE_URL`.
- OpenAI: Add `background`, `safety_identifier` and `prompt_cache_key` custom model args (bump required version of `openai` package to v1.98).
- OpenAI: Set `client_timeout` to 900s when flex processing is enabled.
- Ollama: Forward `reasoning_effort` option to `reasoning` dict.
- MCP: Support for `mcp_server_http()` (which replaces the deprecated SSE server mode).
- MCP: Added `authorization` to provide OAuth Bearer token for HTTP based servers.
- Task display: Sample cancel button now works immediately (no longer needs to wait for a cooperative check).
- Limits: Sample working limit is now enforced even during long running generations and sandbox operations.
- Store: Support for serializing complex nested types (e.g. to read in an offline scorer).
- Tools: Code viewer now handles function calls with `list[str]` rather than `str` without crashing.
- Basic Agent: Only set `message_limit` to 50 when both `message_limit` and `token_limit` are `None`.
- Tests: Improve sandbox self_check to handle test failure via `with pytest.raises`, add test for env vars.
- Tests: Improve sandbox self_check to handle test failure via `with pytest.raises`, add test for env vars.
- Tests: Added the ability to provide a generator like callback function for `MockLLM`.
- Scoring: Improve multiple_choice answer parsing, making it more strict in interpreting answers like `ANSWER: None of the above`. Allow answers to end with full stop (`.`).
- Tool Support: Converted `inspect_tool_support` to use a Unix socket rather than a tcp port for intra-container RPC. 
- Bugfix: `background()` task is now scoped to the sample lifetime in the presence of `retry_on_error`.
- Bugfix: Correct recording of `waiting_time` from within coroutines spawned from the main sample coroutine.
- Bugfix: Update `inspect-tool-support` reference container to support executing tool code with non-root accounts.
- Bugfix: Correct forwarding of `reasoning_effort` and `reasoning_tokens` for OpenRouter provider.
- Bugfix: `bridge()` no longer causes a recursion error when running a large number of samples with openai models
- Bugfix: Ensure that `model_roles` are available within task initialization code.

## 0.3.120 (07 August 2025)

- OpenAI: Update model version checks for GPT-5.
- OpenAI: Support for specifying "minimal" for `reasoning_effort`.
- Bugfix: Conform to breaking changes in `openai` package (1.99.2).
- Bugfix: Ensure that `sample_shuffle` is `None` (rather than 0) when not specified on the command line.

## 0.3.119 (04 August 2025)

- Analysis functions are out of beta (`inspect_ai.analysis.beta` is deprecated in favor of `inspect_ai.analysis`).
- Scoring: Provide access to sample `store` for scorers run on existing log files.

## 0.3.118 (02 August 2025)

- Remove support for `vertex` provider as the google-cloud-aiplatform package has [deprecated](https://pypi.org/project/google-cloud-aiplatform/) its support for Vertex generative models. Vertex can still be used via the native `google` and `anthropic` providers.
- Tool calling: Added support for emulated tool calling (`emulate_tools` model arg) to OpenAI API compatible providers.
- Task display: Improved display for multiple scorers/metrics in task results summary.
- Scoring: Improved error message for scorers missing a return type annotation.
- Datasets: Added `--sample-shuffle` eval option to control sample shuffling (takes an optional seed for determinism).
- Batch Processing: Enable batch support when using Google model provider.

## 0.3.117 (31 July 2025)

- Added [Fireworks AI](https://inspect.aisi.org.uk/providers.html#fireworks-ai) model provider.
- OpenAI: Add `user` and `http_client` custom model arguments.
- vLLM: Add `is_mistral` model arg for mistral compatible tool calling.
- Hugging Face: Add `hidden_states` model arg to get model activations.
- Model API: `--max-connections`, `--max-retries`, and `--timeout` now provide defaults for all models rather than only the main model being evaluated.
- Tool calling: Do middle truncation when enforcing `max_tool_output`.
- Datasets: Support for directories in sample `files` field.
- Added sample, message, and event linking to `log_viewer()` data preparation function.
- Analysis: Added `full` option to `samples_df()` for reading full sample metadata.
- Analysis: Renamed `EvalConfig` column defs to `EvalConfiguration`.
- Improved `_repr_` for `EvalLog` (print JSON representation of log header).
- Added `metadata_as()` typesafe `metadata` accessor to `ChatMessageBase`.
- Hooks: Emit run end hook when unhandled exceptions occur.
- Batch Processing: Add batch processing support for Together AI
- Batch Processing: Improve batch processing scalability when handling very large concurrent batch counts.
- Batch Processing: Log retry attempts to the task display console.
- Batch Processing: Move batch retry logic to base class to reduce logic duplication and simplify provider implementations.
- Batch Processing: Enable batch support when using OpenAI Responses API.
- Inspect View: Do not use instance cache for S3FileSystem (eliminates some errors with large eval sets)
- Bugfix: Correct mapping for organization and model name in `model_info()` operation.
- Bugfix: Fix bug that failed to detect when an entire batch gets rejected by OpenAI.

## 0.3.116 (27 July 2025)

- Added `display_name` property to `Task` (e.g. for plotting).
- Analysis: `task_info()` operation for data frame preparation.

## 0.3.115 (26 July 2025)

- Analysis: `model_info()` and `frontier()` operations for data frame preparation.
- ReAct Agent: Require submit tool to have no errors before you exit the react loop.
- Mistral: Type updates for `ThinkChunk` and `AudioChunk` in package v1.9.3 (which is now the minimum required version).
- Inspect View: Use MathJax rather than Katex for math rendering.
- Inspect View: Fix issue with scores 'More...' link not being displayed in some configurations.
- Inspect View: Fix issue displaying tool calls in transcript in some configurations.
- Bugfix: Strip smuggled `<think>` and `<internal>` tags from tool messages to prevent leakage in multi-agent scenarios where an _inner_ assistant message can be coerced into a tool message.
- Bugfix: Handle descriptions of nested `BaseModel` types in tool call schemas.
- Bugfix: Update workaround of OpenAI reasoning issue to retain only the last (rather than the first) in a run of consecutive reasoning items.


## 0.3.114 (17 July 2025)

- OpenAI: Move model classification functions into `ModelAPI` class so that subclasses can override them.
- Azure: Support for authenticating with Microsoft Entra ID managed identities.
- Analysis: `prepare()` function for doing common data preparation tasks and `log_viewer()` operation for adding log viewer URLs to data frames.
- ReAct Agent: Require submit tool to have no errors before you exit the react loop.
- Inspect View: Use MathJax rather than Katex for math rendering.
- Inspect View: Supporting linking to events via `uuid` field (or `event_id` in analysis data frames).
- Bugfix: Use the output filesystem when creating directories in `inspect log convert`

## 0.3.113 (16 July 2025)

- [Batch processing](https://inspect.aisi.org.uk/models-batch.html) API support for OpenAI and Anthropic models.
- [TransformerLens](https://inspect.aisi.org.uk/providers.html#transformer-lens) model provider enabling use of `HookedTransformer` models with Inspect.
- Web search: Added support for Grok as an internal search provider.
- Google: Set `thought=True` on content when replaying `ContentReasoning` back to the model.
- Transcript: Add globally unique `uuid` field and `metadata` field to `Event`.
- Transcript: Add `message_id` field to `ToolEvent` for corresponding `ChatMessageTool`.
- Eval log: Add option to select sample by `uuid` in `read_eval_log_sample()`.
- ReAct agent: Add `keep_in_messages` option to `AgentSubmit` to preserve calls to `submit()` in message history.
- Scoring: Change `Value` type to use covariant types (`Mapping` and `Sequence`).
- Scoring: Add `display` parameter to `score()` to control display type.
- Scoring: Nan values returned from scorers will be excluded from computation of metrics. Scorers in results include `scored_samples` and `unscored_samples` fields to indicate how many samples were scored and how many were not. The viewer will display these values if there are unscored samples.
- Eval Log: Protect against removing excessive numbers of samples at once from realtime database.
- Eval Log: Add `--resolve-attachments` option to `inspect log dump`.
- Hooks: Provide full `EvalSample` (rather than only the summary) to `on_sample_end()` hook.
- Inspect View: Compatiblility for sites published to GitHub Pages for `inspect view bundle`.
- Inspect View: The bundle produced for deployment now includes a much more compact manifest, improving support for bundling large numbers of files.
- Bugfix: Fix failure to allow Anthropic native web search for some model names such as `claude-3-7-sonnet-latest`.
- Bugfix: Fix Anthropic citation support code when it encounters citations created by external search providers such as Tavily.
- Bugfix: Break after finding final assistant message when implementing fallback for `AgentState` `output` field.
- Bugfix: Fix `run_in_background` allowing it to properly function outside the context of a task.
- Bugfix: `None` out `TaskLogger`'s `SampleBufferDatabase` after cleaning it up to avoid crashing on subsequent logging attempts.
- Bugfix: Disassociate the logger used by batch processing's background task from any particular sample.
- Bugfix: Improve the compactness and efficiency of eval files with extremely large text user inputs. 
- Bugfix: Fixed bugs in batch process as the size of a batch approached the model provider's maximum batch size of 256MB.
- Bugfix: Fix regression that allowed computer tool screenshot truncation to occur despite not being valid for OpenAI.
- Bugfix: Fix agent bridge scenarios that failed when used with reasoning models.
- Bugfix: Fix cases where <think> blocks are dropped in OpenAI choices because they are not at the front of text content. 

## 0.3.112 (03 July 2025)

- [Hooks](https://inspect.aisi.org.uk/extensions.html#hooks): Generic lifecycle hooks for Inspect extensions.
- Datasets: Expand glob wildcards when processing `--sample_id` filter for datasets.
- OpenAI: Enable web search for o3 and o4-mini models.
- OpenAI: Enable emulated tool call image results for o-series.
- Analysis: Provide `score_headline_stderr` field in standard evals column definitions.
- Analysis: Provide `task_name` without package namespace by default.
- Analysis: Don't show dataframe import progress by default in notebooks (leaves empty cell output artifact).
- Analysis: Include `order` field in `messages_df()` and `events_df()`.
- Eval: Introduce `run_samples` option to disable running samples (resulting in a log file with status "started" and no samples).
- Logging: Improvements to `--display=log` (improved task info formatting, ability to disable rich logging)
- Task Display: Limit console to a maximum of 100 lines to prevent rendering performance problems.
- Inspect View: Fix failure to restore VSCode state when switching to/from tabs for some class of log files.
- Bugfix: Conform to breaking changes in `mistralai` package (1.9.1).

## 0.3.111 (29 June 2025)

- Inspect View: Fix issue with tab switching when running in VS Code.

## 0.3.110 (28 June 2025)

- Bugfix: Return inner exception from `run_sample`.

## 0.3.109 (27 June 2025)

- Analysis: More forgiving column reading (use Pandas default reader rather than PyArrow).
- Fix store_as examples, document inspect_ai.scorer.score
- Delay cleanup of sample buffer database to account for potential sharing of data dir.
- Vertex: Ignore types to workaround update that removes type information from some of their sub-packages (tests still pass).
- MCP: Conform to breaking changes in latest mcp package (1.10.0).
- Docs: Correct docs for `web_browser()` and `bash_session()` to indicate that you must pass an `instance` explicitly to get distinct processes. 
- Docs: Correct shared documentation snippet that describes Dockerfile customization for Inspect Tool Support.
- Inspect View: Properly wrap log configuration values in evaluation header.
- Inspect View: Support for displaying and navigating directories of evaluation logs.
- Inspect View: Improved handling of agent handoffs in transcript outline view.
- Inspect View: Use numerical rather the correct/incorrect UI for scores with 0/1 values.
- Bugfix: Prevent concurrent accesses of eval event database from raising lock errors.
- Bugfix: Fix infinite recursion edge case in _flatten_exception.


## 0.3.108 (25 June 2025)

- Bugfix: Don't raise error on Anthropic cited_text not being a `str`.

## 0.3.107 (24 June 2025)

- Bugfix: Shield critical shutdown code from cancel scope.

## v0.3.106 (21 June 2025)

- OpenAI: Use prefix matching when detecting compatible models for `web_search()`.
- Groq: Capture `executed_tools` field as model output metadata.
- ReAct agent: Always send `str` returned from `on_continue` to the model (formerly this was only done if there were no tool calls).
- Web Search: Added provider for Perplexity's internal web search tool.
- Eval: Wrap eval execution in TaskGroup.
- Bugfix: Remove correlated reasoning content items when removing submit tool calls from ChatMessageAssistant instances in multi-agent scenarios.

## v0.3.105 (17 June 2025)

- [background()](https://inspect.aisi.org.uk/agent-custom.html#background) function for executing work in the background of the current sample.
- [sandbox_service()](https://inspect.aisi.org.uk/agent-custom.html#sandbox-service) function for making available methods to a sandbox for calling back into the main Inspect process.
- [sample_limits()](https://inspect.aisi.org.uk/errors-and-limits.html#query-usage) function for determining the current status of sample limits.
- React agent: Only do substitution on parts of the prompt that may contain a {submit} reference.
- Agent handoff: Ensure that handoff tool call responses immediately follow the call.
- Agent handoff: Only print handoff agent prefix if there is assistant message content.
- Subprocess: Ensure that streams are drained when a cancellation occurs (prevent hanging on calls with large output payloads).
- Eval log: Capture only limits that terminated the sample as `sample.limit` (as opposed to ones bound to context managers or agents).
- Inspect View: Display metadata for Chat Messages.
- Inspect View: Increase transcript outline font size.
- Inspect View: Add support for filtering by sample id, sample metadata.
- Bugfix: Eval set now correctly handles retries for tasks with defaulted args (regressed in v0.3.104).
- Bugfix: Use correct bindings for Claude v4 native `text_editor` tool; don't use native tool definition for Haiku 3.5 or Opus 3.0.  
- Bugfix: Restore preservation of `ContentReasoning` blocks for Gemini (regressed in v0.3.104). 
- Bugfix: Dataset shuffling now works correctly with `seed` of 0.

## v0.3.104 (12 June 2025)

- Web Search: Added provider for Anthropic's internal web search tool.
- Web Search: Added provider for [Exa](https://exa.ai/exa-api) Search API.
- Web Search: Added provider for Google's [Grounding with Google Search](https://ai.google.dev/gemini-api/docs/grounding) .
- Mistral: Support for capturing reasoning blocks for magistral models.
- Add [Perplexity](https://inspect.aisi.org.uk/providers.html#perplexity) model provider.
- ChatMessage: Add `metadata` field for arbitrary additional metadata.
- Content: Added `ContentData` for model specific content blocks.
- Citations: Added `Citation` suite of types and included citations in `ContentText` (supported for OpenAI and Anthropic models).
- Eval log: `task_args` now includes defaulted args (formerly it only included explicitly passed args).
- Eval set: `retry_connections` now defaults to 1.0 (resulting in no reduction in connections across passes).
  OpenAI: Work around OpenAI Responses API issue by filtering out leading consecutive reasoning blocks.
- OpenAI compatible provider: Substitute `-` with `_` when looking up provider environment variables.
- MCP: Update to types in latest release (1.9.4, which is now required).
- Added development container (`.devcontainer`) configuration.
- `trim_messages()` now removes any trailing assistant message after compaction.
- Task display: Ensure that full path to log file is always displayed (wrap as required).
- Task display: Wrap scorers and scores in the task detail display.
- Inspect View: Add support for displaying citations for web searches in the transcript.
- Inspect View: Correctly update browser URL when navigation between samples.
- Bugfix: Properly honor `responses_api=False` when pass as an OpenAI model config arg.
- Bugfix: Limits passed to handoffs can be used multiple times (if agent is handed off to multiple times).
- Bugfix: Replace invalid surrogate characters when serializing strings to JSON.
- Bugfix: Prevent error writing Nan values to the `logs.json` summary file during bundling.

## v0.3.103 (06 June 2025)

- Eval set: Do not read full eval logs into memory at task completion.

## v0.3.102 (05 June 2025)

- OpenAI: Use responses API for codex models.
- Bugfix: Temporarily revert change to eval set header reading to investigate regression.

## v0.3.101 (05 June 2025)

- Eval set: Default `max_tasks` to the greater of 4 and the number of models being evaluated.
- Eval set: Do not read full eval logs into memory at task completion.
- pass_at_k: Treat threshold as the the minimum inclusive value for passing (rather than checking equality)
- Web search: Include links specified by providers in the results.
- Inspect View: Display sample id & epoch in sample dialog title bar.
- Inspect View: Don't open sample dialog when simply navigating the sample list.
- Inspect View: Fix error that could occur when determine transcript outline collapse state.
- Inspect View: Show the correct sample when opening a sample from a sorted list.
- Bugfix: Ensure that dataset shuffle_choices=True always uses a distinct random seed.
- Bugfix: Don't attempt to use OpenAI's web search preview against models that are known to not support it.

## v0.3.100 (01 June 2025)

- [time_limit()](https://inspect.aisi.org.uk/errors-and-limits.html#time-limit) and [working_limit()](https://inspect.aisi.org.uk/errors-and-limits.html#working-limit) context managers for scoped application of time limits.
- Abiliy to query current usage for scoped limits (e.g. time or tokens).
- Added native OpenAI web search to [web_search()](https://inspect.aisi.org.uk/tools-standard.html#sec-web-search) tool.
- Limit `docker compose` concurrency to 2 * os.cpu_count() by default (override with `INSPECT_DOCKER_CLI_CONCURRENCY`).
- ReAct agent: Only send custom `on_continue` message to the model if the model made no tool calls.
- Tool calling: Support for `Enum` types in tool arguments.
- AzureAI: Automatically fold user and tool messages for Mistral models.
- Task display: Simplify task display for `plain` mode (no outline, don't expand tables to console width).
- Task display: Truncate task config to prevent overflow (collapse dicts, limit individual values to 50 chars, limit overall output to 500 chars).
- Task display: Always show the sample init event in the task transcript display.
- Task display: Fix mouse support on ghostty (and possibly other terminals).
- Inspect View: Outline view for transcript which enables high level navigation to solvers, agents, scorers, etc.
- Inspect View: Fix an issue that prevented the display of the viewer in VSCode when the viewer tab was moved to the background.
- Inspect View: Don't error when metadata contains null values.

## v0.3.99 (22 May 2025)

- Exported `view()` function for running Inspect View from Python.
- Always return tasks in the same order they were passed to `eval()` or `eval_set()`.
- Google: Updated required version of `google-genai` to 1.16.1 (which includes support for reasoning summaries and is now compatible with the trio async backend).
- Anthropic: More flexible detection of "overloaded_error" for retires.
- Inspect View: Improve text zooming and wrapping when rendering sample errors.
- Inspect View: Preserve log mtime-ordering in the bundle output directory

## v0.3.98 (18 May 2025)

- Google: Disable reasoning when `reasoning_tokens` is set to 0.
- Temporarily pin to textual < 3.0.0 to work around event loop breakage.
- CLI display: improve performance of sample rendering by only rendering the 10 most recent events.
- Inspect View: Improve sample score column layout, markdown render explanation.

## v0.3.97 (16 May 2025)

- React agent: Use of `submit()` tool is now [optional](https://inspect.aisi.org.uk/agent.html#submit-tool).
- Agents: `is_agent()` typeguard function for checking whether an object is an `Agent`.
- Anthropic: Show warning when generation config incompatible with extended thinking is used (affects `temperature`, `top_p`, and `top_k`).
- AzureAI: Don't include `tools` or `tool_choice` in  requests when emulating tool calling (avoiding a 400 error).
- AzureAI: Accept `<tool_calls>` plural from Llama models (as it sometimes uses this instead of `<tool_call>`).
- AzureAI: Correctly handle tool calls with no arguments.
- Eval retry: Improve error message when attempting to retry tasks in packages that have not been registered.
- Warn when a passed `--sample-id` is not found in the target dataset (raise error if there are no matches at all).
- Dataframes: [parallel](https://inspect.aisi.org.uk/dataframe.html#parallel-reading) option to read samples in parallel using multiprocessing.
- Dataframes: Include underlying `EvalLog` and `Exception` in `ColumnError`.
- Dataframes: Use native pyarrow column storage with pd.NA for missing values.
- Inspect View: Improve the performance and memory efficiency of the viewer when viewing large samples with long, complex transcripts.
- Inspect View: Improve the performance of the viewer when viewing large, complex sample or task metadata. 
- Inspect View: Live display of subtask, tool and other child events when viewing a running evaluation.
- Inspect View: Transcript rendering improvements including less complex overall layout, more collapsible entities, and improved rendering of sandbox events, tool calls, and other events.
- Inspect View: Message rendering improvement including coloring user messages, reducing layout complexity, and other minor improvements.
- Inspect View: Render metadata for samples and tasks as an interactive tree.
- Inspect View: When deployed via `inspect view bundle`, support linking to individual transcript events or messages.
- Inspect View: Reduce the maximum size of the header (before it is collapsed) when evals have large numbers of metrics.
- Bugfix: More robust handling of non-529 "overloaded_error" for Anthropic.
- Bugfix: More robust handling of no result returned from tool call.

## v0.3.96 (13 May 2025)

- Dataframes: `events_df()` function, improved message reading, log filtering, don't re-sort passed logs
- Model Context Protocol: Upgrade sandbox client to typing changes made in v1.8.0 of `mcp` package.
- vLLM/SGLang: Fix dynamic port binding for local server on Mac OS X.
- React Agent: Improve continue prompt to remind the model to include the answer in their call to `submit()`.
- Inspect View: Properly sort samples by score even when there are samples with errors.
- Inspect View: Allow filtering of samples by score when evals are running.

## v0.3.95 (10 May 2025)

- [Dataframe](https://inspect.aisi.org.uk/dataframe.html) functions for reading dataframes from log files.
- Web Search: Added provider for [Tavily](https://inspect.aisi.org.uk/tools-standard.html#tavily-provider) Research API.
- Multiple Choice: `max_tokens` option to control tokens used for `generate()`.
- Don't enforce sample `working_limit` after solvers have completed executing (matching behavior of other sample limits).
- Only pass `user` parameter on to sandboxes if is not `None` (eases compatibility with older sandbox providers).
- Anthropic: Retry when `type` in the error message body is "overloaded_error". 
- Agent Bridge: Compatibility with `request()` method in v1.78.0 of `openai` package (now the minimum required version).
- Model Context Protocol: Update to typing changes made in v1.8.0 of `mcp` package (now the minimum required version).
- TaskState: `input_text` and `user_prompt` properties now read the last rather than first user message.
- Inspect View: Properly display 'more' options when content is collapsed.
- Inspect View: Fix issue that prevented filtering of sample list when viewing a running evaluation.
- Inspect View: Fix selection of specific metrics within scorers when a scorer produces more than one metric.
- Ignore OSError that occurs while rotating trace files.
- Restore logging `metadata` from `TaskState` rather than from `Sample`.
- Bugfix: Restore ability of operator to terminate the current sample in tool call approval.
- Bugfix: Ensure that "init" span is exited in the same async context when sandbox connection errors occur.
- Bugfix: Protect against no `thought` argument being passed to `think()` tool.
- Bugfix: Correct handling of `text_editor()` tool for Claude Sonnet 3.5.

## v0.3.94 (06 May 2025)

- [span()](https://inspect.aisi.org.uk/agent-custom.html#grouping-with-spans) function for grouping transcript events.
- [collect()](https://inspect.aisi.org.uk/agent-custom.html#grouping-with-spans) function for enclosing parallel tasks in spans.
- [Event tree](https://inspect.aisi.org.uk/reference/inspect_ai.log.html#event-tree) functions for organising transcript events into a tree of spans.
- `inspect log convert` now always fully re-writes log files even of the same format (so that e.g. sample summaries always exist in the converted logs).
- React agent: `answer_only` and `answer_delimiter` to control how submitted answers are reflected in the assistant message content. 
- Python tool: Execute using a bash login shell for consistency of Python versions across `bash()` and `python()` tools.
- Task display: Realtime display of events that occur within tool calls and subtasks.
- Multiple choice: Support for more than 26 choices.
- Bugfix: Ensure that each MCP server gets its own cached tool list.

## v0.3.93 (01 May 2025)

- [Scoped Limits](https://inspect.aisi.org.uk/errors-and-limits.html#scoped-limits) for enforcing token and message limits using a context manager.
- [Agent Limits](https://inspect.aisi.org.uk/errors-and-limits.html#agent-limits) for enforcing token and message limits for agent execution.
- Enhanced `bash_session()` tool to provide richer interface to model and to support interactive sessions (e.g. logging in to a remote server).
- [read_eval_log_sample_summaries()](https://inspect.aisi.org.uk/eval-logs.html#summaries) function for reading sample summaries (including scoring) from eval logs.
- Updated [vLLM](https://inspect.aisi.org.uk/providers.html#vllm) provider to use local server rather than in process `vllm` package (improved concurrency and resource utilization).
- New [SGLang](https://inspect.aisi.org.uk/providers.html#sglang) provider (using similar local server architecture as vLLM provider).
- Anthropic: Added `streaming` model argument to control whether streaming API is used (by default, streams when using extended thinking).
- `--sample-id` option can now include task prefixes (e.g. `--sample-id=popularity:10,security:5)`).
- Improved write performance for realtime event logging.
- `--no-log-realtime` option for disabling realtime event logging (live viewing of logs is disabled when this is specified).
- Packaging: Exclude `_resources` directories from package (reduces pressure on path lengths for Windows).
- Inspect View: Split info tab into task, models, and info for improved layout.
- Bugfix: Avoid validation errors when loading old log files which contain "output_limit" tool errors.

## v0.3.92 (26 April 2025)

- OpenAI: In responses API, don't pass back assistant output that wasn't part of the output included in the server response (e.g. output generated from a call to a `submit()` tool).
- Bugfix: Correctly pass tool arguments back to model for OpenAI responses API.

## v0.3.91 (26 April 2025)

- Support for using tools from [Model Context Protocol](https://inspect.aisi.org.uk/tools-mcp.html) providers.
- New [retry_on_error](https://inspect.aisi.org.uk/errors-and-limits.html#sample-retries) option to enable sample level retry of errors (retries occur immediately rather than waiting until the next full eval retry).
- OpenAI: [reasoning_summary](https://inspect.aisi.org.uk/reasoning.html#reasoning-history) generation option for reasoning models.
- OpenAI: `responses_store` model argument to control whether the `store` option is enabled (it is enabled by default for reasoning models to support reasoning playback).
- OpenAI: Support for [flex processing](https://inspect.aisi.org.uk/providers.html#flex-processing), which provides lower inference costs in exchange for slower response times and occasional resource unavailability (added in v1.75.0, which is now required).
- OpenAI: Responses API is now used by default for all reasoning models.
- OpenAI: Automatically alias reserved internal tool names (e.g. `python`) for responses API.
- Anthropic: Warn only once if unable to call count_tokens() for a model.
- Google: Update to 1.12.1 of `google-genai` (which is now required).
- Google: Support for `reasoning_tokens` option for Gemini 2.5 models.
- Grok: Support for `reasoning_effort` option and capturing reasoning content.
- OpenRouter: Forward `reasoning_effort` and `reasoning_tokens` to `reasoning` field.
- Model API: `ToolSource` for dynamic tools inputs (can be used in calls to `model.generate()` and `execute_tools()`)
- ReAct Agent: Ability to fully repleace the default `submit()` tool.
- Human Agent: Added `user` parameter for running the human agent cli as a given user.
- Scoring: Support for multimodal inputs to `model_graded_qa()` and `model_graded_fact()`.
- Scoring: Handle parsing unicode fractions when evaluating numeric input for `match()` scorer.
- Scoring: Add `sample_metadata_as()` method to `SampleScore`.
- Sandbox API: Added `user` parameter to `connection()` method for getting connection details for a given user.
- Docker: Register samples for cleanup immediately (so they are still cleaned up even if interrupted during startup).
- Docker: Support sample metadata interpolation for image names in compose files. 
- Tool calling: Support for additional types (`datetime`, `date`, `time`, and `Set`)
- Log API: Functions for reading/writing eval logs can now take a `Path`.
- Registry: Evaluate string annotations when creating registry objects. 
- Error handling: Added `--traceback-locals` CLI option to print values of local variables in tracebacks.
- Error handling: Fully unwrap inner errors from exception groups for reporting.
- Inspect View: Support for viewing logs in Google Cloud Storage (gc://).
- Inspect View: Improved display of reasoning blocks.
- Inspect View: Improved display and layout of transcript and events.
- Inspect View: Improved Tool input and output display.
- Inspect View: Improved display of sample input, target, answer, and scoring information (improve column width behavior).
- Inspect View: Add support for linking to logs, specific log tabs, individual samples, and sample tabs within samples.
- Inspect View: Collapse sample init view by default.
- Inspect: Properly store and restore NaN values when viewing logs in VSCode.
- Documentation: Update tutorial to use HuggingFaceH4/MATH-500 as math dataset.
- Documentation: Add scorer.py example that uses the expression_equivalence custom scorer from the tutorial.
- Bugfix: Correct parsing of `CUDA_VISIBLE_DEVICES` environment variable for vLLM provider
- Bugfix: Don't require saved response message id for openai assistant messages.
- Bugfix: Don't show empty `<think>` tag in conversation view if there is no reasoning content.
- Bugfix: Properly handle multiple reasoning blocks and empty reasoning summaries in OpenAI responses API.
- Bugfix: Tolerate assistant messages with no internal representation in Open AI responses API.
- Bugifx: Correct reporting of seconds until next retry for model generate calls.

## v0.3.90 (21 April 2025)

- Inspect View: Collapse user messages after 15 lines by default.
- Inspect View: Improved spacing between transcript events.
- Bugfix: Prevent duplicate sample init events in transcript.
- Bugfix: Properly collapse initialization events in the transcript.
- Bugfix: Properly pre-wrap source code in the transcript.

## v0.3.89 (17 April 2025)

- [Model Roles](https://inspect.aisi.org.uk/models.html#model-roles) for creating aliases to models used in a task (e.g. "grader", "red_team", "blue_team", etc.)
- New [openai-api](https://inspect.aisi.org.uk/providers.html#openai-api) model provider for interfacing with arbitrary services that have Open AI API compatible endpoints.
- ReAct Agent: [truncation](https://inspect.aisi.org.uk/agents.html#truncation) option to trim conversation messages when the model context window is exceeded.
- ReAct Agent: Improve default `on_continue` message, including using a dynamic name for the submit tool.
- Agent Bridge: Add `metadata` field to bridge input for backward compatibility with solver-based bridge.
- Added `default` argument to `get_model()` to explicitly specify a fallback model if the specified model isn't found.
- Approval: Approvers now take `history` argument (rather than `TaskState`) to better handle agent conversation state.
- Anthropic: Update string matching to correctly handle BadRequestErrors related to prompt + max_tokens being too long.
- Google: Return "(no content)" when a generate call results in no completion choices.
- CloudFlare: Use OpenAI compatible REST endpoint for interface to models.
- Azure AI: Use `2025-03-01-preview` as default API version if none explicitly specified.
- Model API: `trim_messages()` function for pruning messages to fit within model context windows.
- Model API: Improved detection of context window overflow for Grok, Groq, and CloudFlare.
- Task Display: Show both provider and model name when concurrency context is not shared across all models for a given provider.
- Registry: Exported `registry_create()` function for dynamic creation of registry objects (e.g. `@task`, `@solver`, etc.).
- Remove `chdir` option from `@task` (tasks can no longer change their working directory during execution).
- `INSPECT_EVAL_LOG_FILE_PATTERN` environment variable for setting the eval log file pattern.
- Bugfix: Eval retry now works correctly for models with a service prefix (e.g. `openai/azure/model-name`).
- Bugfix: Correctly resolve approvers in the same source file as tasks. 
- Bugfix: Ensure agent decorator resolves string annotations from `__future__` as needed.
- Bugfix: Correctly handle string `dict` keys that are numeric in store diffs.

## v0.3.88 (11 April 2025)

- Tools: Restore formerly required (but now deprecated) `type` field to `ToolCall`.
- Approval: Raise operator limit exceeded error for tool approval termination action.
- Anthropic: Don't include side count of `reasoning_tokens` in `total_tokens` (they are already included).
- Anthropic: Update string matching to correctly handle BadRequestErrors related to prompts being too long.

## v0.3.87 (10 April 2025)

- Eval: Fix an error when attempting to display realtime metrics for an evaluation.
- Log Viewer: Fix an error when displaying a running log with a null metric value.

## v0.3.86 (09 April 2025)

- Open AI: Treat `UnprocessableEntityError` as bad request so we can include the request payload in the error message.
- Eval Retry: Correctly restore model-specific generation config on retry.
- Inspect View: Resolve sample attachments before including in realtime event stream.
- Bugfix: Properly handle special characters in IDs during event database cleanup.

## v0.3.85 (08 April 2025)

- Remove support for `goodfire` model provider (dependency conflicts).
- React Agent: Enable specification of `description` without `name`.

## v0.3.84 (07 April 2025)

- Bugfix: Suppress link click behavior in vscode links.

## v0.3.83 (07 April 2025)

- Inspect View: [Live updates](https://inspect.aisi.org.uk/log-viewer.html#live-view) to running evaluation logs.
- [Agent](https://inspect.aisi.org.uk/agents.html) protocol and [inspect_ai.agent](https://inspect.aisi.org.uk/reference/inspect_ai.agent.html) module with new system for creating, composing, and executing agents.
- Scoring: New [grouped()](https://inspect.aisi.org.uk/scoring.html#metric-grouping) metric wrapper function, which applies a given metric to subgroups of samples defined by a key in sample metadata.
- Basic Agent: New `submit_append` option to append the submit tool output to the completion rather than replacing the completion (note that the new `react()` agent appends by default).
- Model API: New [execute_tools()](https://inspect.aisi.org.uk/reference/inspect_ai.model.html#execute_tools) function (replaces deprecated `call_tools()` function) which handles agent handoffs that occur during tool calling.
- Model API: `generate_loop()` method for calling generate with a tool use loop.
- Model API: Provide optional sync context manager for `Model` (works only with providers that don't require an async close).
- Anthropic: Add support for `tool_choice="none"` (added in v0.49.0, which is now required).
- Together AI: Updated `logprobs` to pass `1` rather than `True` (protocol change).
- Tools: `bash_session()` and `web_browser()` now create a distinct sandbox process each time they are instantiated.
- Computer Tool: Support for use of the native Open AI computer tool (available in the model `openai/computer-use-preview`)
- Task API: `task_with()` and `tool_with()` no longer copy the input task or tool (rather, they modify it in place and return it).
- Eval Set: Resolve tasks before each pass (ensure that each pass runs against an entirely new task instance).
- Eval Retry: Ability to retry any task in the registry, even if it has a custom `name` (save `registry_name` separately).
- Human Agent: Start task with clock paused and then automatically start it on container logins.
- Typed Store: `instance` option for `store_as()` for using multiple instances of a `StoreModel` within a sample.
- Typed Store: Raise error if attempting to embed a `StoreModel` within another `StoreModel`.
- Sandbox: New `sandbox_default()` context manager for temporarily changing the default sandbox.
- Docker: `write_file()` function now gracefully handles larger input file sizes (was failing on files > 2MB).
- Docker: Prevent low timeout values (e.g. 1 second) from disabling timeout entirely when they are retried.
- Display: Print warnings after task summaries for improved visibility.
- Inspect View: Fallback to content range request if initial HEAD request fails.
- Inspect View: Improve error message when view bundles are server from incompatible servers.
- Inspect View: Render messages in `user` and `assistant` solver events.
- Inspect View: Improved support for display of nested arrays.
- Inspect View: Improved rendering of complex scores and metrics.
- Inspect View: Properly handle filtering of dictionary scores.
- Inspect View: Render math in model input and output using katex.
- Inspect View: Improve sample score rendering (single scoring tab with scores rendered in a table).
- Inspect View: Improve sample count display in sample list footer.
- Inspect View: Properly refresh running evals when restoring from being backgrounded.
- Bugfix: Support for calling the `score()` function within Jupyter notebooks.
- Bugfix: Handle process lookup errors that can occur during timeout race conditions.
- Bugfix: Correctly capture and return logs from `eval()` when a cancellation occurs.
- Bugfix: Correctly handle custom `api_version` model argument for OpenAI on Azure.
- Bugfix: Correct handling for `None` passed to tool call by model for optional parameters.
- Bugfix: Cleanup automatically created `.compose.yml` when not in working directory.
- Bugfix: Prevent exception when navigating to sample that no longer exists in running samples display.

## v0.3.82 (02 April 2025)

- Bugfix: Correct handling of backward compatibility for inspect-web-browser-tool image.
- Bugfix: Eval now properly exits when `max_tasks` is greater than total tasks

## v0.3.81 (30 March 2025)

- Requirements: Temporarily upper-bound `rich` to < 14.0.0 to workaround issue.

## v0.3.80 (30 March 2025)

- Google: Compatibility with httpx client in `google-genai` >= 1.8.0 (which is now required).
- Mistral: Compatibility with tool call schema for `mistralai` >= v1.6.0 (which is now required).
- Inspect View: Correctly parse NaN values (use JSON5 for all JSON parsing)

## v0.3.79 (26 March 2025)

- Google: Compatibility with v1.7 of google-genai package (create client per-generate request)
- Bugfix: Properly record scorer and metrics when there are multiple tasks run in an eval.

## v0.3.78 (25 March 2025)

- OpenAI: Ensure that assistant messages always have the `msg_` prefix in responses API.

## v0.3.77 (25 March 2025)

- New [think()](https://inspect.aisi.org.uk/tools-standard.html#sec-think) tool that provides models with the ability to include an additional thinking step.
- OpenAI: Support for the new [Responses API](https://inspect.ai-safety-institute.org.uk/providers.html#responses-api) and [o1-pro](https://platform.openai.com/docs/models/o1-pro) models.
- OpenAI: Remove base64-encoded audio content from API call JSON in ModelEvent.
- AzureAI: Support for use of native [OpenAI](https://inspect.ai-safety-institute.org.uk/providers.html#openai-on-azure) and [Mistral](https://inspect.ai-safety-institute.org.uk/providers.html#mistral-on-azure-ai) clients using service qualifiers (e.g. `openai/azure/gpt-4o-mini` or `mistral/azure/Mistral-Large-2411`). 
- OpenRouter: Handle "error" field in response object and retry for empty responses.
- Added `--metadata` option to eval for associating metadata with eval runs.
- Task display: Show reasoning tokens for models that report them.
- Anthropic: Include reasoning tokens in computation of total tokens
- Inspect View: Properly wrap tool input for non-code inputs like `think`.

## v0.3.76 (23 March 2025)

- [bash_session()](https://inspect.ai-safety-institute.org.uk/tools-standard.html#sec-bash-session) tool for creating a stateful bash shell that retains its state across calls from the model.
- [text_editor()](https://inspect.ai-safety-institute.org.uk/tools-standard.html#sec-text-editor) tool which enables viewing, creating and editing text files.
- Structured Output: Properly handle Pydantic BaseModel that contains other BaseModel definitions in its schema.
- OpenAI: Support for .wav files in audio inputs for gpt-4o-audio-preview.
- OpenAI: Strip 'azure' prefix from model_name so that model type checks all work correctly.
- OpenAI: Don't send `reasoning_effort` parameter to o1-preview (as it is not supported).
- Inspect View: Fix error sorting numeric or categorical score results.
- Inspect View: Properly wrap model API call text in the transcript.
- Bugfix: Only initialise display in eval_set if it wasn't initialised from the CLI
- Bugfix: Set the global log level based on the specified Inspect log level.
- Bugfix: Resolve issue when deserialising a SubtaskEvent from a log file which does not have a completed time.
- Bugfix: Fix unnecessary warnings about task arguments.
- Bugfix: When a task does not take a kwargs argument, only warn if the provided argument is not valid.

## v0.3.75 (18 March 2025)

- Model API: Specifying a default model (e.g. `--model`) is no longer required (as some evals have no model or use `get_model()` for model access).
- Tasks can now directly specify a `model`, and model is no longer a required axis for parallel tasks.
- Eval Set: Improved parallelisation in scheduler (all pending tasks are now run together rather than in model groups).
- Don't generate `id` for `ChatMessage` when deserialising (`id` is now `str | None` and is only populated when messages are directly created).
- Log: Support for zip64 extensions required to read some log files that are larger than 4GB.
- Anthropic: Provide `reasoning_tokens` for standard thinking blocks (redacted thinking not counted).
- Google: Improve checking of `APIError` status codes for retry.
- CLI: Added `--env` option for defining environment variables for the duration of the `inspect` process.
- Inspect View: Fix issue generating diffs for nested arrays.
- Inspect View: Fix layout issue with sample error display in sample detail summary.
- Inspect View: Better support large eval files (in excess of 4GB).
- Inspect View: Correctly display 'None' when passed in tool calls.
- Inspect View: Fix 'Access Denied' error when using `inspect view` and viewing the log in a browser.
- Bugfix: Properly handle nested Pydantic models when reading typed store (`store_as()`) from log.
- Bugfix: Enable passing `solver` list to `eval()` (decorate `chain` function with `@solver`).
- Bugfix: Support deserializing custom sandbox configuration objects when said sandbox plugin is not installed.
- Bugfix: Fix error in sample filtering autocomplete (could cause autocomplete to fail and show an error in js console).

## v0.3.74 (15 March 2025)

- Bugfix: Exclude chat message `id` from cache key (fixes regression in model output caching).

## v0.3.73 (14 March 2025)

- Constrain model output to a particular JSON schema using [Structured Output](https://inspect.aisi.org.uk/structured.html) (supported for OpenAI, Google, and Mistral).
- New "HTTP Retries" display (replacing the "HTTP Rate Limits" display) which counts all retries and does so much more consistently and accurately across providers.
- The `ModelAPI` class now has a `should_retry()` method that replaces the deprecated `is_rate_limit()` method.
- The "Generate..." progress message in the Running Samples view now shows the number of retries for the active call to `generate()`.
- New `inspect trace http` command which will show all HTTP requests for a run.
- More consistent use of `max_retries` and `timeout` configuration options. These options now exclusively control Inspect's outer retry handler; model providers use their default behaviour for the inner request, which is typically 2-4 retries and a service-appropriate timeout.
- Improved async implementation using AnyIO (can now optionally run Trio rather than asyncio as the [async backend](https://inspect.aisi.org.uk/parallelism.html#async-backends)).
- Agent Bridge: Correct handling for `tool_choice` option.
- Model API: `ChatMessage` now includes an `id` field (defaults to auto-generated uuid).
- OpenAI: More flexible parsing of content parts (some providers omit the "type" field); support for "reasoning" content parts.
- Anthropic: Retry api connection errors and remote protocol errors that occur during streaming.
- Mistral: Update to new Mistral API (v1.5.1 of `mistralai` is now required).
- Logging: Inspect no longer sets the global log level nor does it allow its own messages to propagate to the global handler (eliminating the possibility of duplicate display). This should improve compatibility with applications that have their own custom logging configured. 
- Tasks: For filesystem based tasks, no longer switch to the task file's directory during execution (directory switching still occurs during task loading). Specify `@task(chdir=True)` to preserve the previous behavior.
- Bugfix: Fix issue with deserializing custom sandbox configuration objects.
- Bugfix: Handle `parallel_tool_calls` correctly for OpenAI models served through Azure.

## v0.3.72 (03 March 2025)

- Computer: Updated tool definition to match improvements in Claude Sonnet 3.7.

## v0.3.71 (01 March 2025)

- Anthropic: Support for [extended thinking](https://inspect.aisi.org.uk/reasoning.html#claude-3.7-sonnet) features of Claude Sonnet 3.7 (minimum version of `anthropic` package bumped to 0.47.1).
- Reasoning: `ContentReasoning` type for representing model reasoning blocks.
- Reasoning: `reasoning_tokens` for setting maximum reasoning tokens (currently only supported by Claude Sonnet 3.7)
- Reasoning: `reasoning_history` can now be specified as "none", "all", "last", or "auto" (which yields a provider specific recommended default).
- Web Browser: [Various improvements](https://github.com/UKGovernmentBEIS/inspect_ai/pull/1314) to performance and robustness along with several bug fixes.
- OpenAI: Provide long connection (reasoning friendly) socket defaults in http client 
- OpenAI: Capture `reasoning_tokens` when reported.
- OpenAI: Retry on rate limit requests with "Request too large".
- OpenAI: Tolerate `None` for assistant content (can happen when there is a refusal).
- Google: Retry requests on more HTTP status codes (selected 400 errors and all 500 errors). 
- Event Log: Add `working_start` attribute to events and `completed` and `working_time` to model, tool, and subtask events.
- Human Agent: Add `task quit` command for giving up on tasks.
- Human Agent: Don't emit sandbox events for human agent
- Inspect View: Improve rendering of JSON within logging events.
- Inspect View: Improve virtualized rendering of Sample List, Sample Transcript, and Sample Messages.
- Task Display: Let plugins display counters ('rich' and 'full' display modes only).
- Inspect View: Fix layout issues with human agent terminal session playback.
- Inspect View: Improve tool input / output appearance when rendered in VSCode.
- Inspect View: Display reasoning tokens in model usage for the samples and for the complete eval.
- Inspect View: Improve model api request / response output when rendered in VSCode.
- Inspect View: Improve rendering of some tool calls in the transcript.
- Bugfix: Fix audio and video inputs for new Google GenAI client.
- Bugfix: Ensure that token limits are not enforced during model graded scoring.
- Bugfix: Catch standard `TimeoutError` for running shell commands in the computer tool container.
- Bugfix: Correct combination of consecutive string based user messages for Anthropic provider.

## v0.3.70 (25 February 2025)

- [working_limit](https://inspect.aisi.org.uk/errors_and_limits.html#working-limit) option for specifying a maximum working time (e.g. model generation, tool calls, etc.) for samples.
- Added `SandboxEvent` to transcript for recording sandbox execution and I/O.
- Sandboxes: `as_type()` function for checked downcasting of `SandboxEnvironment`
- Remove root logging handlers upon Inspect logger initialisation (as they result in lots of log spam if left installed).
- Only explicitly set `state.completed=True` when entering scoring (`basic_agent()` no longer sets `completed` so can be used in longer compositions of solvers).
- Add `uuid` property to `TaskState` and `EvalSample` (globally unique identifier for sample run).
- Add `cleanup` to tasks for executing a function at the end of each sample run.
- Agent `bridge()` is now compatible with the use of a custom `OPENAI_BASE_URL`.
- Mistral: Bump required version of `mistralai` package to 1.5 (required for `working_limit`).
- Truncate tracebacks included in evaluation log to a maximum of 1MB.
- Compatibility with textual version 2.0 (remove upper bound).
- Align with HF datasets `fsspec` version constraints to avoid pip errors when installing alongside `datasets`.
- Bugfix: Fix issue with tools that had an ordinary `dict` as a parameter.
- Bugfix: Print the correct container `sample_id` for `--no-sandbox-cleanup`.

## v0.3.69 (20 February 2025)

- Google provider updated to use the [Google Gen AI SDK](https://googleapis.github.io/python-genai/), which is now the recommended API for Gemini 2.0 models.
- Task display: Use cooperative cancellation for cancel buttons in task display.
- Task display: Print task progress every 5 seconds for 'plain' display mode.
- Task display: Handle click on running samples tab when there is no transcript.
- Docker: Print stderr from `compose up` when no services startup successfully. 
- Docker: Print sample id and epoch for each container when using `--no-sandbox-cleanup`
- Mistral: Create and destroy client within generate.
- Inspect View: Fix display of score dictionaries containing boolean values
- Bugfix: Catch standard `TimeoutError` for subprocess timeouts (ensure kill/cleanup of timed out process).

## v0.3.68 (19 February 2025)

- Task display: Improve spacing/layout of final task display.
- Textual: speicfy broader range of compatible versions (v0.86.2 to v1.0.0)

## v0.3.67 (18 February 2025)

- Memoize calls to `get_model()` so that model instances with the same parameters are cached and re-used (pass `memoize=False` to disable).
- Async context manager for `Model` class for optional scoped usage of model clients.
- New `assistant_message()` solver.
- Prompt templates: Ignore template placeholders that don't map to passed parameters in `prompt_template()`, and system/user/assistant solvers.
- Google: Handle system messages with content lists and input with system but no user messages.
- Google: Ensure that a completion choice is provided even when none are returned by the service.
- Inspect View: Improve the display of subtasks with no inputs or events.
- Inspect View: Fix transcript display of phantom subtask or other phantom events.
- Inspect View: Fix formatting issues in sample error display
- Bugfix: Raise error for empty dataset (rather than providing a dummy sample).
- Bugfix: Specify markup=False for textual static controls (stricter parser in textual 2.0 leading to exceptions).
- Bugfix: Temporarily pin to textual==1.0.0 while they chase all of their regressions in 2.0

## v0.3.66 (17 February 2025)

- Docker: Correct compose file generation for Dockerfiles w/ custom stem or extension.
- Escape brackets when rendering task config (another textual 2.0 fix)

## v0.3.65 (16 February 2025)

- Compatibility with textual 2.0 (which had several breaking changes).
- Inspect View: Improve scorer display formatting.
- Bugfix: Inspect view now correctly renders arrays with embedded `null` values.
- Bugfix: Inspect view now correctly handles scorers with no metrics.

## v0.3.64 (14 February 2025)

- [Reference documentation](https://inspect.aisi.org.uk/reference/) for Python API and CLI commands.
- Add support for [clustered standard errors](https://inspect.aisi.org.uk/scorers.html#clustered-standard-errors) via a new `cluster` parameter for the `stderr()` metric.
- Improvements to [scoring workflow](https://inspect.aisi.org.uk/scorers.html#sec-scorer-workflow) (`inspect score` command and `score()` function).
- Metrics now take `list[SampleScore]` rather than `list[Score]` (previous signature is deprecated but still works with a warning).
- Use a sample adjustment for the `var()` metric.
- Google: Speculative fix for completion candidates not being returned as a list.
- Python and Bash tools: Add `sandbox` argument for running in non-default sandboxes.
- Transcript: Log `ScoreEvent` (with `intermediate=True`) when the `score()` function is called.
- Transcript: Add `source` field to `InfoEvent` and use it for events logged by the human agent.
- Docker: Support Dockerfiles with `.Dockerfile` extension.
- Docker: Raise error when there is an explicitly configured `container_name` (incompatible with epochs > 1).
- Docker: Dynamically set `compose up` timeout when there are `healthcheck` entries for services.
- Log: Validate that `log_dir` is writeable at startup.
- Log: Write eval config defaults into log file (rather than `None`).
- Bugfix: Always honor level-level-transcript setting for transcript logging.
- Bugfix: Fix some dynamic layout issues for sample sandbox view.

## v0.3.63 (07 February 2025)

- Add [OpenRouter](https://inspect.aisi.org.uk/providers.html#openrouter) model provider.
- Inspect View: Convert codebase from JS/Preact to Typescript/React
- Add `shuffle_choices` to dataset and dataset loading functions. Deprecate `shuffle` parameter to the `multiple_choice` solver.
- Add `stop_words` param to the `f1` scorer. `stop_words` will be removed from the target and answer during normalization.
- Tools: Handle return of empty list from tool calls.
- Computer: Moved out of beta (i.e. from `inspect_ai.tool.beta` into `inspect_ai.tool`).
- Sandboxes: Docker now uses `tee` for write_file operations.
- Inspect View: Handle Zip64 zip files (for log files greater than 4GB)
- Bugfix: Change `type` parameter of `answer()` to `pattern` to address registry serialisation error.
- Bugfix: Restore printing of request payloads for 400 errors from Anthropic.
- Bugfix: Log transcript event for solver provided scores (improves log viewer display of solver scoring)

## v0.3.62 (03 February 2025)

- Various improvements for [reasoning models](https://github.com/UKGovernmentBEIS/inspect_ai/pull/1229) including extracting reasoning content from assistant messages.
- OpenAI: Handle `reasoning_effort`, `max_tokens`, `temperature`, and `parallel_tool_calls` correctly for o3 models.
- OpenAI: Map some additional 400 status codes to `content_filter` stop reason.
- Anthropic: Handle 413 status code (Payload Too Large) and map to `model_length` StopReason.
- Tasks: Log sample with error prior to raising task-ending exception.
- Python: Enhance prompt to emphasise that it is a script rather than a notebook.
- Computer: Various improvements to image including desktop, python, and VS Code configuration.
- Bugfix: Don't download full log from S3 for header_only reads.

## v0.3.61 (31 January 2025)

- Computer: Enable viewing computer tool's remote mouse cursor via VNC.
- Computer: Disable lock screen on from computer tool reference image.
- Limits: Amend `SampleLimitExceededError` with current `state` so that messages, etc. are preserved when limits are hit.
- Tools: Properly handle image dispatching when multiple tool calls are made by assistant.
- Anthropic: Raise error on 400 status not identified as model_length or content_filter.
- Basic Agent: `incorrect_message` can now optionally be an async function.
- Bugfix: Remove `suffix` from `eval-set` CLI args.
- Bugfix: Only catch `Exception` from sandboxenv_init (allow cancelled to propagate)

## v0.3.60 (29 January 2025)

- [Agent Bridge](https://inspect.aisi.org.uk/agent-bridge.html) for integrating external agent frameworks with Inspect.
- [Goodfire](https://inspect.aisi.org.uk/models.html#goodfire) model provider.
- Add `@wraps` to functions wrapped by Inspect decorators to preserve type information.
- Hugging Face: Add support for stop sequences for HF models.
- Docker: More robust parsing of version strings (handle development versions).
- Vertex: Support for Anthropic models hosted on Vertex.
- OpenAI: Read `refusal` field from assistant message when provided.
- OpenAI: Use qualifiers rather than model args for OpenAI on other providers (`openai/azure`)
- Anthropic: Don't insert '(no content)' into canonical messages list (do only on replay)
- Anthropic: Use qualifiers rather than model args for Anthropic on other providers (`anthropic/bedrock`, `anthropic/vertex`).
- Anthropic: Support for `extra_body` model arg (for adding additional JSON properties to the request)
- Basic Agent: Append `tools` to `state` so that tools added in `init` are preserved.
- Scoring: Always provide half-again the sample time limit for scoring.
- Bugfix: Fix issue w/ approvals for samples with id==0.
- Bugfix: Use "plain" display when running eval_async() outside of eval().
- Bugfix: Fix issue with multiple scorers of the same type in a task.

## v0.3.59 (24 January 2025)

- Beta version of [computer()](https://inspect.aisi.org.uk/tools-standard.html#sec-computer) tool which models with a computer desktop environment.
- `user_message()` solver for appending parameterised user messages.
- `prompt_template()`, `system_message()` and `user_message()` solver now also include the sample `store` in substitution parameters.
- Limits: Enforce token and message limit at lower level (not longer required to check `state.completed` for limit enforcement).
- Limits: Enforce [custom limits](https://inspect.aisi.org.uk/errors-and-limits.html#custom-limit) for samples by raising `SampleLimitExceededError`.
- Tasks: Optional ability for solvers to [yield scores](https://inspect.aisi.org.uk/solvers.html#sec-scoring-in-solvers) for a task.
- Model API: Log model calls that result in bad request errors.
- Tools: `model_input` option that determines how tool call result content is played back to the model.
- Tools: Don't attempt to marshall arguments of dynamic `ToolDef` with `**kwargs: Any` (just pass them through).
- Log warning when a non-fatal sample error occurs (i.e. errors permitted by the `fail_on_error` option) 
- Inspect View: allow filtering samples by compound expressions including multiple scorers. (thanks @andrei-apollo)
- Inspect View: improve rendering performance and stability for the viewer when viewing very large eval logs or samples with a large number of steps.
- Task display: Improved `plain` mode with periodic updates on progress, metrics, etc.
- Google: Update to v0.8.4 of google-generativeai (py.typed support and removal of logprobs generation options)
- Google: Support for string enums (e.g. `Literal["a", "b", "c"])`) in tool function declarations.

## v0.3.58 (16 January 2025)

- Support for [audio and video](https://inspect.aisi.org.uk/multimodal.html) inputs for Open AI and Google Gemini models.
- Task display: Added Timeout Tool button for manually timing out a tool call.
- Task display: Automatically switch to "plain" mode when running in a background thread
- Sandboxes: Setup and initialisation errors are now handled at the sample level.
- Sandboxes: Increase setup script timeout to 5 minutes (from 30 seconds) and do not retry setup scripts (in case they aren't idempotent).
- Sandboxes: Add `timeout_retry` option (defaulting to `True`) to `exec()` function.
- Sandboxes: Add `type` and  optional `container` properties to `SandboxConnection`.
- Docker: Services which exit with status 0 during setup no longer cause an error.
- `task_with()` function for creating task variants.
- Added `--filter` argument to trace CLI commands for filtering on trace log message content.
- Print model conversations to terminal with `--display=conversation` (was formerly `--trace`, which is now deprecated).
- HuggingFace: Support models that don't provide a chat template (e.g. gpt2)
- Eval Set: Ensure that logs with status 'started' are retried.
- Rename the built in `bootstrap_std` metric to `bootstrap_stderr` (deprecate `bootstrap_std`)
- Bugfix: Fix duplication of summaries when eval log file is rewritten.

## v0.3.57 (09 January 2025)

- [Tracing API](https://inspect.aisi.org.uk/tracing.html#tracing-api) for custom trace logging.
- Inspect View: never truncate tool result images and display at default width of 800px.
- Inspect View: display tool error messages in transcript when tool errors occur.
- Inspect View: display any completed samples even if the task fails because of an error
- Inspect View: don't display the 'input' column heading if there isn't an input
- Open AI: Handle additional bad request status codes (mapping them to appropriate `StopReason`)
- Open AI: Use new `max_completion_tokens` option for o1 full.
- Web Browser: raise error when both `error` and `web_at` fields are present in response.
- Sandboxes: Apply dataset filters (limit and sample id) prior to sandbox initialisation.
- Docker: Prevent issue with container/project names that have a trailing underscore. 
- Store: initialise `Store` from existing dictionary.
- Log: provide `metadata_as` and `store_as` typed accessors for sample metadata and store.
- Tool parameters with a default of `None` are now supported.
- More fine graned HTML escaping for sample transcripts displalyed in terminal.
- Bugfix: prevent errors when a state or storage value uses a tilde or slash in the key name.
- Bugfix: Include input in sample summary when the sample input contains a simple string.

## v0.3.56 (01 January 2025)

- [Human Agent](https://inspect.aisi.org.uk/human-agent.html) solver for human baselining of computing tasks.
- [Typed interfaces](https://inspect.aisi.org.uk/typing.html) to `Sample` store and metadata using Pydantic models.
- [Approval policies](https://inspect.aisi.org.uk/approval.html#task-approvers) can now be defined at the `Task` level (`eval` level approval policies take precedence).
- Tools can now return `ContentText` and `ContentImage`.
- Move tool result images into subsequent user messages for models that don't support tools returning images.
- `SandboxConnection` that contains login information from sandboxes.
- `display_type()` function for detecting the current display type (e.g. "full", "rich", etc.)
- Trace: improved handling of `eval()` running in multiple processes at once (trace file per-process)
- Docker: don't apply timeouts to `docker build` and `docker pull` commands.
- Bugfix: fix issue w/ `store.get()` not auto-inserting `default` value.

## v0.3.55 (29 December 2024)

- Bedrock: redact authentication model args from eval logs.
- OpenAI: warn when `temperature` is used with o1 models (as it is not supported).
- Bugfix: spread args for cache trace logging.

## v0.3.54 (26 December 2024)

- [Tracing](https://inspect.aisi.org.uk/tracing.html) for diagnosing runs with unterminated action (e.g. model calls, docker commands, etc.).
- Provide default timeout/retry for docker compose commands to mitigate unreliability in some configurations.
- Switch to sync S3 writes to overcome unreliability observed when using async interface.
- Task display: Added `--no-score-display` option to disable realtime scoring metrics.
- Bugfix: Fix failure to fully clone samples that have message lists as input.
- llama-cpp-python: Support for `logprobs`.

## v0.3.53 (20 December 2024)

- OpenAI: Support for o1 including native tool calling and `reasoning_effort` generation option.
- Task API: Introduce `setup` step that always runs even if `solver` is replaced.
- Bedrock: Support for tool calling on Nova models.
- Bedrock: Support for custom `model_args` passed through to `session.Client`.
- Bedrock: Support for `jpeg` images.
- Bedrock: Correct max_tokens for llama3-8b, llama3-70b models on Bedrock.
- Inspect View: Various improvements to appearance of tool calls in transcript.
- Task display: Ensure that widths of progress elements are kept consistent across tasks.
- Sandboxes: New `max_sandboxes` option for (per-provider) maximum number of running sandboxes.
- Sandboxes: Remove use of aiofiles to mitigate potential for threading deadlocks.
- Concurrency: Do not use `max_tasks` as a lower bound for `max_samples`.
- Log recorder: Always re-open log buffer for `eval` format logs.
- Bugfix: Proper handling of text find for eval raw JSON display
- Bugfix: Correct handling for `--sample-id` integer comparisons.
- Bugfix: Proper removal of model_args with falsey values (explicit check for `None`)
- Bugfix: Properly handle custom metrics that return dictionaries or lists
- Bugfix: Proper sample count display when retrying an evaluation
- Bugfix: Fix inability to define and run tasks in a notebook.

## v0.3.52 (13 December 2024)

- Eval: `--sample-id` option for evaluating specific sample id(s).
- Bedrock: Detect and report HTTP rate limit errors.
- Azure AI: Add `emulate_tools` model arg to force tool emulation (emulation is enabled by default for Llama models).
- Basic Agent: Add `max_tool_output` parameter to override default max tool output from generate config.
- Inspect View: Correct display of sample ID for single sample tasks.
- Trace: Show custom tool views in `--trace` mode.
- Bugfix: Support for dynamic metric names in realtime scoring display.

## v0.3.51 (13 December 2024)

- Bugfix: Task display fails to load when no scorers are defined for a task.

## v0.3.50 (12 December 2024)

- Tools: Improved typing/schema support (unions, optional params, enums).
- Tools: Added `append` argument to `use_tools()` for adding (rather than replacing) the currently available tools.
- Docker sandbox: Streamed reads of stderr/stdout (enabling us to enforce output limits for read_file and exec at the source).
- Sandbox API: Enable passing `BaseModel` types for sandbox `config` (formerly only a file path could be passed).
- Task display: Show all task scores in realtime (expand task progress to see scores).
- Task display: Show completed samples and align progress more closely to completed samples (as opposed to steps).
- Task display: Show sample messages/tokens used (plus limits if specified).
- Task display: Resolve issue where task display would lose mouse input after VS Code reload.
- Datasets: Validate that all IDs in datasets are unique (as several downstream problems occur w/ duplicate IDs).
- Inspect View: Fix issue with incorrectly displayed custom tool views.
- Human approval: Use fullscreen display (makes approval UI async and enables rapid processing of approvals via the `Enter` key).
- Added `input_panel()` API for adding custom panels to the fullscreen task display.
- Log recorder: Methods are now async which will improve performance for fsspec filesystems with async implementations (e.g. S3)
- Log recorder: Improve `.eval` log reading performance for remote filesystem (eagerly fetch log to local buffer).
- Add `token_usage` property to `TaskState` which has current total tokens used across all calls to `generate()` (same value that is used for enforcing token limits).
- Add `time` field to `ModelOutput` that records total time spent within call to ModelAPI `generate()`.
- Web browser: Remove base64 images from web page contents (prevent filling up model context with large images).
- Match scorer: If the target of a match isn’t numeric, ignore the numeric flag and instead use text matching (improved handling for percentages).
- Hugging Face: Support for native HF tool calling for Llama, Mistral, Qwen, and others if they conform to various standard schemas.
- Hugging Face: `tokenizer_call_args` dict to specify custom args during tokenization, such as `max_length` and `truncation`.
- Azure AI: Fix schema validation error that occurred when model API returns `None` for `content`.
- Display: Throttle updating of sample list based on number of samples.
- Display: Add explicit 'ctrl+c' keybinding (as textual now disables this by default).
- Bugfix: Correct rate limit error display when running in fullscreen mode.
- Bugfix: `hf_dataset` now explicitly requires the `split` argument (previously, it would crash when not specified).
- Bugfix: Prevent cascading textual error when an error occurs during task initialisation.
- Bugfix: Correctly restore sample summaries from log file after amend.
- Bugfix: Report errors that occur during task finalisation.
  
## v0.3.49 (03 December 2024)

- Logging: Only call CreateBucket on Amazon S3 when the bucket does not already exist.
- Improve cancellation feedback and prevent multiple cancellations when using fullscreen display.
- Inspect View: Prevent circular reference error when rendering complex tool input.
- Inspect View: Resolve display issue with sorting by sample then epoch.

## v0.3.48 (01 December 2024)

- [Realtime display](https://github.com/UKGovernmentBEIS/inspect_ai/pull/865) of sample transcripts (including ability to cancel running samples).
- Scoring: When using a dictionary to map metrics to score value dictionaries, you may now use globs as keys. See our [scorer documentation](https://inspect.aisi.org.uk/scorers.html#sec-multiple-scorers) for more information.
- `EvalLog` now includes a [location](https://github.com/UKGovernmentBEIS/inspect_ai/pull/872) property indicating where it was read from.
- Use [tool views](https://inspect.aisi.org.uk/approval.html#tool-views) when rendering tool calls in Inspect View.
- Consistent behavior for `max_samples` across sandbox and non-sandbox evals (both now apply `max_samples` per task, formerly evals with sandboxes applied `max_samples` globally).
- Log files now properly deal with scores that produce Nan. (fixes [#834](https://github.com/UKGovernmentBEIS/inspect_ai/issues/834))
- Bash tool: add `--login` option so that e.g. .bashrc is read before executing the command.
- Google: Support for tools/functions that have no parameters.
- Google/Vertex: Support for `logprobs` and other new 1.5 (002 series) options.
- AzureAI: Change default max_tokens for Llama models to 2048 (4096 currently yields an error w/ Llama 3.1).
- Mistral: Various compatibility changes for their client and tool calling implementation.
- Handle exponents in numeric normalisation for match, include, and answer scorers.
- hf_dataset: Added `cached` argument to control whether to use a previously cached version of the dataset if available (defaults to `True`).
- hf_dataset: Added `revision` option to load a specific branch or commit SHA (when using `revision` datasets are always revalidated on Hugging Face, i.e. `cached` is ignored).
- Log viewer: Display sample ids rather than indexes.
- Log viewer: Add timestamps to transcript events.
- Log viewer: Metadata which contains images will now render the images.
- Log viewer: Show custom tool call views in messages display.
- Bugfix: Correctly read and forward image detail property.
- Bugfix: Correct resolution of global eval override of task or sample sandboxes.
- Bugfix: Don't do eval log listing on background threads (s3fs can deadlock when run from multiple threads).

## v0.3.47 (18 November 2024)

- Basic agent: Ensure that the scorer is only run once when max_attempts = 1.
- Basic agent: Support custom function for incorrect_message reply to model.
- Tool calling: Execute multiple tool calls serially (some models assume that multiple calls are executed this way rather than in parallel).
- Google: Combine consecutive tool messages into single content part; ensure no empty text content parts.
- AzureAI: Create and close client with each call to generate (fixes issue w/ using azureai on multiple passes of eval).
- Bedrock: Migrate to the [Converse API](https://docs.aws.amazon.com/bedrock/latest/userguide/conversation-inference-supported-models-features.html), which supports many more features including tool calling and multimodal models.
- Scoring: When using a dictionary to map metrics to score value dictionaries, you may now use globs as keys. See our [scorer documentation](https://inspect.aisi.org.uk/scorers.html#sec-multiple-scorers) for more information.
- Sample limit events will now appear in the transcript if a limit (e.g. message, token, or time limit) halt a sample. The sample list and sample detail also display the limit, if applicable.

## v0.3.46 (12 November 2024)

- [eval](https://inspect.aisi.org.uk/eval-logs.html#sec-log-format) is now the default log format (use `--log-format=json` to use old format).
- Base 64 images are now logged by default for all log formats (disable with `--no-log-images`).
- The log viewer now properly displays sample errors in the sample list for `eval` format log files.
- Improve path handling when using `inspect log convert` to convert a single log file.
- Web browser tool: Subtasks now each have independent web browser sessions.
- Anthropic: Ensure that assistant messages created in generate never have empty content lists.
- Increase sandbox `exec()` output limit from 1 MiB to 10 MiB.

## v0.3.45 (11 November 2024)

- [time_limit](https://inspect.aisi.org.uk/errors_and_limits.html#sample-limits) option for specifying a maximum execution time for samples.
- [read_eval_log_samples()](https://inspect.aisi.org.uk/eval-logs.html#streaming) function for streaming reads of `.eval` log files.
- Mistral: Support for multi-modal models (requires v1.2 of mistralai package).
- Groq: Support for multi-modal models (requires v0.11.0 of groq package).
- AzureAI: Use Model Inference API (preview) for implementation of model client.
- Bedrock: Fix parsing of Bedrock Mistral Large 2407 responses
- Apply standard sample error handling (fail-on-error, etc.) when running scorers.
- Fix issue with correctly logging task_args for eval-set tasks which are interrupted.
- Move `INSPECT_DISABLE_MODEL_API` into `generate()` (as opposed to `get_model()`)
- Always treat `.eval` files as logs (don't apply file name pattern restrictions as we do with `.json`).
- Log model calls when model providers return bad request errors
- Better lay out large numbers of configuration and parameters when displaying log files.
- The log viewer now properly displays sample scores for running tasks.
- Add `metadata` field to `ModelOutput` and provide various fields for the Groq provider.

## v0.3.44 (04 November 2024)

- Revert change to single epoch reducer behavior (regressed some scoring scenarios).

## v0.3.43 (04 November 2024)

- New binary [log format](https://inspect.aisi.org.uk/eval-logs.html#sec-log-format) which yields substantial size and speed improvements (JSON format log files are still fully supported and utilities for converting between the formats are provided).
- [Grok](https://docs.x.ai/) model provider.
- [llama-cpp-python](https://llama-cpp-python.readthedocs.io/en/latest/) local model provider.
- Extensions: correctly load extensions in packages where package name differs from dist name.
- Added `--model-config`, `--task-config`, and `--solver-config` CLI arguments for specifying model, task, and solver args using a JSON or YAML config file.
- View: properly render complex score objects in transcript.
- Write custom tool call views into transcript for use by Inspect View.
- Use `casefold()` for case-insensitive compare in `includes()`, `match()`, `exact()`, and `f1()` scorers.
- OpenAI: eliminate use of `strict` tool calling (sporadically supported across models and we already internally validate).
- Mistral: fix bug where base_url was not respected when passing both an api_key and base_url.
- Don't include package scope for task name part of log files.
- Improve performance of write_file for Docker sandboxes.
- Use user_data_dir rather than user_runtime_dir for view notifications.
- Implement `read_eval_log_sample()` for JSON log files.
- Log the list of dataset sample IDs.
- Limit `SandboxEnvironment.exec()` output streams to 1 MiB. Limit `SandboxEnvironment.read_file()` to 100 MiB.
- Add `INSPECT_DISABLE_MODEL_API` environment variable for disabling all Model APIs save for mockllm.
- Add optional `tool_call_id` param to `ModelOutput.for_tool_call()`.
- Support all JSON and CSV dataset arguments in `file_dataset()` function.

## v0.3.42 (23 October 2024)

- [ToolDef](https://inspect.aisi.org.uk/tools-custom.html#sec-dynamic-tools) class for dynamically creating tool definitions.
- Added `--tags` option to eval for tagging evaluation runs.
- Added APIs for accessing sample event transcripts and for creating and resolving attachments for larger content items.
- Cleanup Docker Containers immediately for samples with errors.
- Support Dockerfile as config path for Docker sandboxes (previously only supported compose files).
- Anthropic: remove stock tool use chain of thought prompt (many Anthropic models now do this internally, in other cases its better for this to be explicit rather than implicit).
- Anthropic: ensure that we never send empty text content to the API.
- Google: compatibility with google-generativeai v0.8.3
- Llama: remove extraneous <|start_header_id|>assistant<|end_header_id|> if it appears in an assistant message.
- OpenAI: Remove tool call id in user message reporting tool calls to o1- models.
- Use Dockerhub aisiuk/inspect-web-browser-tool image for web browser tool.
- Use ParamSpec to capture types of decorated solvers, tools, scorers, and metrics.
- Support INSPECT_EVAL_MODEL_ARGS environment variable for calls to `eval()`.
- Requirements: add lower bounds to various dependencies based on usage, compatibility, and stability.
- Added `include_history` option to model graded scorers to optionally include the full chat history in the presented question.
- Added `delimiter` option to `csv_dataset()` (defaults to ",")
- Improve answer detection in multiple choice scorer.
- Open log files in binary mode when reading headers (fixes ijson deprecation warning).
- Capture `list` and `dict` of registry objects when logging `plan`.
- Add `model_usage` field to `EvalSample` to record token usage by model for each sample.
- Correct directory handling for tasks that are imported as local (non-package) modules.
- Basic agent: terminate agent loop when the context window is exceeded.
- Call tools sequentially when they have opted out of parallel calling.
- Inspect view bundle: support for bundling directories with nested subdirectories.
- Bugfix: strip protocol prefix when resolving eval event content
- Bugfix: switch to run directory when running multiple tasks with the same run directory.
- Bugfix: ensure that log directories don't end in forward/back slash.

## v0.3.41 (11 October 2024)

- [Approval mode](https://inspect.aisi.org.uk/approval.html) for extensible approvals of tool calls (human and auto-approvers built in,  arbitrary other approval schemes via extensions).
- [Trace mode](https://inspect.aisi.org.uk/interactivity.html#sec-trace-mode) for printing model interactions to the terminal.
- Add `as_dict()` utility method to `Score`
- [Sample limits](https://inspect.aisi.org.uk/errors_and_limits.html#sample-limits) (`token_limit` and `message_limit`) for capping the number of tokens or messages used per sample ( `message_limit` replaces deprecated `max_messages`).
- Add `metadata` field to `Task` and record in log `EvalSpec`.
- Include datetime and level in file logger.
- Correct llama3 and o1 tool calling when empty arguments passed.
- Allow resolution of any sandbox name when there is only a single environment.
- Introduce `--log-level-transcript` option for separate control of log entries recorded in the eval log file
- Improve mime type detection for image content encoding (fixes issues w/ webp images).
- Fix memory leak in Inspect View worker-based JSON parsing.
- Add `fail_on_error` option for `eval_retry()` and `inspect eval-retry`.
- Defer resolving helper models in `self_critique()` and `model_graded_qa()`.
- Fix Docker relative path resolution on Windows (use PurePosixPath not Path)
- Restore support for `--port` and `--host` on Inspect View.

## v0.3.40 (6 October 2024)

- Add `interactive` option to `web_browser()` for disabling interactive tools (clicking, typing, and submitting forms).
- Provide token usage and raw model API calls for OpenAI o1-preview.
- Add support for reading CSV files of dialect 'excel-tab'.
- Improve prompting for Python tool to emphasise the need to print output.
- For `basic_agent()`, defer to task `max_messages` if none is specified for the agent (default to 50 is the task does not specify `max_messages`).
- Add optional `content` parameter to `ModelOutput.for_tool_call()`.
- Display total samples in Inspect View
- Prune `sample_reductions` when returning eval logs with `header_only=True`.
- Improved error message for undecorated solvers.
- For simple matching scorers, only include explanation if it differs from answer.

## v0.3.39 (3 October 2024)

- The sample transcript will now display the target for scoring in the Score Event (for newly run evaluations).
- Provide setter for `max_messages` on `TaskState`.
- Provide `max_messages` option for `basic_agent()` (defaulting to 50) and use it rather than any task `max_messages` defined.
- Improved implementation of disabling parallel tool calling (also fixes a transcript issue introduced by the original implementation).
- Improve quality of error messages when a model API key environment variable is missing.
- Improve prompting around letting the model know it should not attempt parallel web browser calls.

## v0.3.38 (3 October 2024)

- Rename `web_browser_tools()` to `web_browser()`, and don't export individual web browsing tools.
- Add `parallel` option to `@tool` decorator and specify `parallel=False` for web browsing tools.
- Improve prompting for web browser tools using more explicit examples.
- Improve prompting for `</tool_call>` end sequence for Llama models.
- Fix issue with failure to execute sample setup scripts.

## v0.3.37 (2 October 2024)

- Move evals into [inspect_evals](https://github.com/UKGovernmentBEIS/inspect_evals) package.

## v0.3.36 (2 October 2024)

- [Web Browser](https://inspect.aisi.org.uk/tools-standard.html#sec-web-browser) tool which provides a headless Chromium browser that supports navigation, history, and mouse/keyboard interactions.
- `auto_id` option for dataset readers to assign an auto-incrementing ID to records.
- Task args: don't attempt to serialise registry objects that don't have captured parameters.

## v0.3.35 (1 October 2024)

- Catch o1-preview "invalid_prompt" exception and convert to normal content_filter refusal.
- Terminate timed out subprocesses.
- Support 'anthropoic/bedrock/' service prefix for Anthropic models hosted on AWS Bedrock.
- Change score reducer behavior to always reduce score metadata to the value of the `metadata` field in the first epoch
- Improve task termination message (provide eval-retry prompt for tasks published in packages)
- Preserve type for functions decorated with `@task`.
- Various improvements to layout and display for Inspect View transcript.

## v0.3.34 (30 September 2024)

- Support for `max_tokens` on OpenAI o1 models (map to `max_completion_tokens`).
- Fix regression of log and debug options on `inspect view`
- Improved focus management for Inspect View
- Raise error if `epochs` is less than 1
- Improve code parsing for HumanEval (compatibility with Llama model output)

## v0.3.33 (30 September 2024)

- StopReason: Added "model_length" for exceeding token window and renamed "length" to "max_tokens".
- Capture solver input params for subtasks created by `fork()`.
- Option to disable ANSI terminal output with `--no-ansi` or `INSPECT_NO_ANSI`
- Add chain of thought option to `multiple_choice()` and export `MultipleChoiceTemplate` enumeration
- Allow Docker sandboxes configured with `x-default` to be referred to by their declared service name.
- Improved error messages for Docker sandbox initialisation.
- Improve legibility of Docker sandbox log entries (join rather than displaying as array)
- Display user message immediately proceeding assistant message in model call transcripts.
- Display images created by tool calls in the Viewer.
- Fix duplicated tool call output display in Viewer for Gemini and Llama models.
- Require a `max_messages` for use of `basic_agent()` (as without it, the agent could end up in an infinite loop).
- Load extension entrypoints per-package (prevent unnecessary imports from packages not being referenced).
- Track sample task state in solver decorator rather than solver transcript.
- Display solver input parameters for forked subtasks.
- Improvements to docker compose down cleanup: timeout, survive missing compose files.
- Always produce epoch sample reductions even when there is only a single epoch.
- Scores produced after being reduced retain `answer`, `explanation`, and `metadata` only if equal across all epochs.

## v0.3.32 (25 September 2024)

- Fix issue w/ subtasks not getting a fresh store() (regression from introduction of `fork()` in v0.3.30)
- Fix issue w/ subtasks that return None invalidating the log file.
- Make subtasks collapsible in Inspect View.
- Improved error reporting for missing `web_search()` provider environment variables.

## v0.3.31 (24 September 2024)

- Deprecated `Plan` in favor of `Solver` (with `chain()` function to compose multiple solvers).
- Added `max_tool_output` generation option (defaults to 16KB).
- Improve performance of `header_only` log reading (switch from json-stream to ijson).
- Add support for 0 retries to `eval-set` (run a single `eval` then stop).
- Tool calling fixes for update to Mistral v1.1. client.
- Always show `epochs` in task status (formerly wasn't included for multiple task display)
- Render transcript `info()` strings as markdown
- Eliminate log spam from spurious grpc fork message.
- Fix issue with hf_dataset shuffle=True not actually shuffling.
- Improved error handling when loading invalid setuptools entrypoints.
- Don't catch TypeError when calling tools (we now handle this in other ways)

## v0.3.30 (18 September 2024)

- Added `fork()` function to fork a `TaskState` and evaluate it against multiple solvers in parallel.
- Ensure that Scores produced after being reduced still retain `answer`, `explanation`, and `metadata`.
- Fix error when running `inspect info log-types`
- Improve scorer names imported from modules by not including the the module names.
- Don't mark messages read from cache with source="cache" (as this breaks the cache key)
- Add `cache` argument to `basic_agent()` for specifying cache policy for the agent.
- Add `cache` field to `ModelEvent` to track cache reads and writes.
- Compatibility with Mistral v1.1 client (now required for Mistral).
- Catch and propagate Anthropic content filter exceptions as normal "content_filter" responses.
- Fix issue with failure to report metrics if all samples had a score value of 0.
- Improve concurrency of Bedrock models by using aioboto3.
- Added [SWE Bench](https://github.com/UKGovernmentBEIS/inspect_evals/tree/main/src/inspect_evals/swe_bench), [GAIA](https://github.com/UKGovernmentBEIS/inspect_evals/tree/main/src/inspect_evals/gaia), and [GDM CTF](https://github.com/UKGovernmentBEIS/inspect_evals/tree/main/src/inspect_evals/gdm_capabilities/in_house_ctf) evals.

## v0.3.29 (16 September 2024)

- Added `--plan` and `-P` arguments to `eval` and `eval-set` commands for replacing the task default plan with another one.
- Improved support for eval retries when calling `eval()` or `eval_set()` with a `plan` argument.
- Don't log base64 images by default (re-enable logging with `--log-images`).
- Provide unique tool id when parsing tool calls for models that don't support native tool usage.
- Fix bug that prevented `epoch_reducer` from being used in eval-retry.
- Fix bug that prevented eval() level `epoch` from overriding task level `epoch`.

## v0.3.28 (14 September 2024)

- [basic_agent()](https://inspect.aisi.org.uk/agents.html#sec-basic-agent) that provides a ReAct tool loop with support for retries and encouraging the model to continue if its gives up or gets stuck.
- [score()](https://inspect.aisi.org.uk/solvers.html#sec-scoring-in-solvers) function for accessing scoring logic from within solvers.
- Ability to [publish](https://inspect.aisi.org.uk/log-viewer.html#sec-publishing) a static standalone Inspect View website for a log directory.
- `system_message()` now supports custom parameters and interpolation of `metadata` values from `Sample`.
- `generate()` solver now accepts arbitrary generation config params.
- `use_tools()` now accepts a variadic list of `Tool` in addition to literal `list[Tool]`.
- `bash()` and `python()` tools now have a `user` parameter for choosing an alternate user to run code as.
- `bash()` and `python()` tools now always return stderr and stdout no matter the exit status.
- Support for OpenAI o1-preview and o1-mini models.
- Input event for recording screen input in sample transcripts.
- Record to sample function for CSV and JSON dataset readers can now return multiple samples.
- Added `debug_errors` option to `eval()` to raise task errors (rather than logging them) so they can be debugged.
- Properly support metrics that return a dict or list of values
- Improved display of prerequisite errors when running `eval()` from a script or notebook.
- Fix `eval_set()` issue with cleaning up failed logs on S3.
- Cleanup Docker containers that fail during sample init.
- Add support for computing metrics for both individual keys within a dictionary but also for the dictionary as a whole
- Fix for Vertex tool calling (don't pass 'additionalProperties').
- Added [SQuAD](https://github.com/UKGovernmentBEIS/inspect_evals/tree/main/src/inspect_evals/squad), [AGIEval](https://github.com/UKGovernmentBEIS/inspect_evals/tree/main/src/inspect_evals/agieval), [IFEval](https://github.com/UKGovernmentBEIS/inspect_ai/blob/main/src/inspect_evals/ifeval/), [PubMedQA](https://github.com/UKGovernmentBEIS/inspect_evals/tree/main/src/inspect_evals/pubmedqa), and [MBPP](https://github.com/UKGovernmentBEIS/inspect_evals/tree/main/src/inspect_evals/mbpp) benchmarks.

## v0.3.27 (6 September 2024)

- Fix missing timestamp issue with running `eval_set()` with an S3-backed log directory.
- Correct rounding behavior for `f1()` and `exact()` scorers.
- Correct normalized text comparison for `exact()` scorer.
- Improved appearance and navigation for sample transcript view.
- Added [MathVista](https://github.com/UKGovernmentBEIS/inspect_evals/tree/main/src/inspect_evals/mathvista) benchmark.

## v0.3.26 (6 September 2024)

- [Eval Sets](https://inspect.aisi.org.uk/eval-sets.html) for running groups of tasks with automatic retries.
- [Per-sample](https://inspect.aisi.org.uk/sandboxing.html#sec-per-sample-sandbox) Sandbox environments can now be specified (e.g. allowing for a distinct Dockerfile or Docker compose file for each sample).
- [input_screen()](https://inspect.aisi.org.uk/interactivity.html) context manager to temporarily clear task display for user input.
- Introduce two new scorers, `f1()` (precision and recall in text matching) and `exact()` (whether normalized text matches exactly).
- Task `metrics` now override built in scorer metrics (previously they were merged). This enables improved re-use of existing scorers where they only change required is a different set of metrics.
- `write_log_dir_manifest()` to write a log header manifest for a log directory.
- Relocate `store()` and `@subtask` from solver to utils module; relocate `transcript()` from solver to log module.
- Add optional user parameter to SandboxEnvironment.exec for specifying the user. Currently only DockerSandboxEnvironment is supported.
- Fix issue with resolving Docker configuration files when not running from the task directory.
- Only populate Docker compose config metadata values when they are used in the file.
- Treat Sandbox exec `cwd` that are relative paths as relative to sample working directory.
- Filter base64 encoded images out of model API call logs.
- Raise error when a Solver does not return a TaskState.
- Only run tests that use model APIs when the `--runapi` flag is passed to `pytest` (prevents unintended token usage)
- Remove `chdir` option from `@tasks` (tasks now always chdir during execution).
- Do not process `.env` files in task directories (all required vars should be specified in the global `.env`).
- Only enable `strict` mode for OpenAI tool calls when all function parameters are required.
- Added [MMMU](https://github.com/UKGovernmentBEIS/inspect_evals/tree/main/src/inspect_evals/mmmu), [CommonsenseQA](https://github.com/UKGovernmentBEIS/inspect_evals/tree/main/src/inspect_evals/commonsense_qa), [MMLU-Pro](https://github.com/UKGovernmentBEIS/inspect_evals/tree/main/src/inspect_evals/mmlu_pro), and [XSTest](https://github.com/UKGovernmentBEIS/inspect_evals/tree/main/src/inspect_evals/xstest) benchmarks.

## v0.3.25 (25 August 2024)

- `Store` for manipulating arbitrary sample state from within solvers and tools.
- `Transcripts` for detailed sample level tracking of model and tool calls, state changes, logging, etc.
- `Subtasks` for delegating work to helper models, sub-agents, etc.
- Integration with Anthropic [prompt caching](https://inspect.aisi.org.uk/caching.html#sec-provider-caching).
- [fail_on_error](https://inspect.aisi.org.uk/errors-and-limits.html#failure-threshold) option to tolerate some threshold of sample failures without failing the evaluation.
- Specify `init` value in default Docker compose file so that exit signals are handled correctly (substantially improves container shutdown performance).
- Add `function` field to `ChatMessageTool` to indicate the name of the function called.
- Added [RACE](https://github.com/UKGovernmentBEIS/inspect_evals/tree/main/src/inspect_evals/race-h/) benchmark.

## v0.3.24 (18 August 2024)

- Support for tool calling for Llama 3.1 models on Bedrock.
- Report JSON schema validation errors to model in tool response.
- Support for `strict` mode in OpenAI tool calls (update to v1.40.0 of `openai` package required).

## v0.3.23 (16 August 2024)

- Support for tool calling for Llama 3.1 models on Azure AI and CloudFlare.
- Increase default `max_tokens` from 1024 to 2048.
- Record individual sample reductions along with results for multi-epoch evals.
- Change default to not log base64 encoded versions of images, as this often resulted in extremely large log files (use `--log-images` to opt back in).
- Update to new Mistral API (v1.0.1 of `mistralai` is now required).
- Support for Llama 3.1 models on Amazon Bedrock
- Eliminate Bedrock dependency on anthropic package (unless using an Anthropic model).
- Improved resolution of AWS region for Bedrock (respecting already defined AWS_REGION and AWS_DEFAULT_REGION)
- Fix bug in match scorer whereby numeric values with periods aren't correctly recognized.
- Added [HumanEval](https://github.com/UKGovernmentBEIS/inspect_evals/tree/main/src/inspect_evals/humaneval), [WinoGrande](https://github.com/UKGovernmentBEIS/inspect_evals/tree/main/src/inspect_evals/winogrande) and [Drop](https://github.com/UKGovernmentBEIS/inspect_evals/tree/main/src/inspect_evals/drop) benchmarks.

## v0.3.22 (07 August 2024)

- Fix issue affecting results of `pass_at_{k}` score reducer.

## v0.3.21 (07 August 2024)

- Add `pass_at_{k}` score reducer to compute the probability of at least 1 correct sample given `k` epochs.
- Improved metrics `value_to_float` string conversion (handle numbers, "true", "false", etc.)
- Log viewer: Ctrl/Cmd+F to find text when running in VS Code.
- Set Claude default `max_tokens` to 4096
- Combine user and assistant messages for Vertex models.
- Warn when using the `name` parameter with task created from `@task` decorated function.
- Make sample `metadata` available in prompt, grading, and self-critique templates.
- Retry on several additional OpenAI errors (APIConnectionError | APITimeoutError | InternalServerError)
- Fix a regression which would cause the 'answer' to be improperly recorded when scoring a sample.

## v0.3.20 (03 August 2024)

- `Epochs` data type for specifying epochs and reducers together (deprecated `epochs_reducer` argument).
- Enable customisation of model generation cache dir via `INSPECT_CACHE_DIR` environment variable.
- Use doc comment description rather than `prompt` attribute of `@tool` for descriptions.
- Include examples section from doc comments in tool descriptions.
- Add `tool_with()` function for adapting tools to have varying names and parameter descriptions.
- Improve recording of `@task` arguments so that dynamically created tasks can be retried.
- Only print `eval-retry` message to terminal for filesystem based tasks.
- Enhance Python logger messages to capture more context from the log record.
- Fix an issue that could result in duplicate display of scorers in log view when using multiple epoch reducers.

## v0.3.19 (02 August 2024)

- [vLLM](https://inspect.aisi.org.uk/models.html#sec-vllm) model provider.
- [Groq](https://groq.com/) model provider.
- [Google Vertex](https://inspect.aisi.org.uk/models.html#google-vertex) model provider.
- [Reduce scores](https://inspect.aisi.org.uk/scorers.html##sec-reducing-epoch) in multi-epoch tasks before computing metrics (defaults to averaging sample values).
- Replace the use of the `bootstrap_std` metric with `stderr` for built in scorers (see [rationale](https://inspect.aisi.org.uk/scorers.html#stderr-note) for details).
- Option to write Python logger entries to an [external file](https://inspect.aisi.org.uk/log-viewer.html#sec-external-file).
- Rename `ToolEnvironment` to `SandboxEnvironment` and `tool_environment()` to `sandbox()` (moving the renamed types from `inspect_ai.tool` to `inspect_ai.util`). Existing symbols will continue to work but will print deprecation errors.
- Moved the `bash()`, `python()`, and `web_search()` functions from `inspect_ai.solver` to `inspect_ai.tool`.  Existing symbols will continue to work but will print deprecation errors.
- Enable parallel execution of tasks that share a working directory.
- Add `chdir` option to `@task` to opt-out of changing the working directory during task execution.
- Enable overriding of default safety settings for Google models.
- Use Python type annotations as the first source of type info for tool functions (fallback to docstrings only if necessary)
- Support for richer types (list, TypeDict, dataclass, Pydantic, etc.) in tool calling.
- Change `ToolInfo` parameters to be directly expressed in JSON Schema (making it much easier to pass them to model provider libraries).
- Validate tool call inputs using JSON Schema and report errors to the model.
- Gracefully handle tool calls that include only a single value (rather than a named dict of parameters).
- Support `tool_choice="any"` for OpenAI models (requires >= 1.24.0 of openai package).
- Make multiple tool calls in parallel. Parallel tool calls occur by default for OpenAI, Anthropic, Mistral, and Groq. You can disable this behavior for OpenAI and Groq with `--parallel-tool-calls false`.
- Invoke rate limit retry for OpenAI APITimeoutError (which they have recently begun returning a lot of more of as a result of httpx.ConnectTimeout, which is only 5 seconds by default.).
- Add `cwd` argument to `SandboxEnvironment.exec()`
- Use `tee` rather than `docker cp` for Docker sandbox environment implementation of `write_file()`.
- Handle duplicate tool call ids in Inspect View.
- Handle sorting sample ids of different types in Inspect View.
- Correctly resolve default model based on CLI --model argument.
- Fix issue with propagating API keys to Azure OpenAI provider.
- Add `azure` model arg for OpenAI provider to force binding (or not binding) to the Azure OpenAI back-end.
- Support for Llama 3 models with the Azure AI provider.
- Add `setup` field to `Sample` for providing a per-sample setup script.
- Score multiple choice questions without parsed answers as incorrect (rather than being an error). Llama 3 and 3.1 models especially often fail to yield an answer.
- Read JSON encoded `metadata` field from samples.
- Show task/display progress immediately (rather than waiting for connections to fill).
- Reduce foreground task contention for Inspect View history loading.
- Ability to host standalone version of Inspect View to view single log files.
- Throw `TimeoutError` if a call to `subprocess()` or `sandbox().exec()` times out (formerly a textual error was returned along with a non-zero exit code).
- Validate name passed to `example_dataset()` (and print available example dataset names).
- Resolve relative image paths within Dataset samples against the directory containing the dataset.
- Preserve `tool_error` text for Anthropic tool call responses.
- Fix issue with rate limit reporting being per task not per eval.
- Set maximum rate limit backoff time to 30 minutes
- Retry with exponential backoff for web_search Google provider.

## v0.3.18 (14 July 2024)

- [Multiple Scorers](https://inspect.aisi.org.uk/scorers.html#sec-multiple-scorers) are now supported for evaluation tasks.
- [Multiple Models](https://inspect.aisi.org.uk/parallelism.html#sec-multiple-models) can now be evaluated in parallel by passing a list of models to `eval()`.
- Add `api_key` to `get_model()` for explicitly specifying an API key for a model.
- Improved handling of very large (> 100MB) log files in Inspect View.
- Use `network_mode: none` for disabling networking by default in Docker tool environments.
- Shorten the default shutdown grace period for Docker container cleanup to 1 second.
- Allow sandbox environment providers to specify a default `max_samples` (set to 25 for the Docker provider).
- Prevent concurrent calls to `eval_async()` (unsafe because of need to change directories for tasks). Parallel task evaluation will instead be implemented as a top-level feature of `eval()` and `eval_async()`.
- Match scorers now return answers consistently even when there is no match.
- Relocate tool related types into a new top-level `inspect_ai.tool` module (previous imports still work fow now, but result in a runtime deprecation warning).
- Decouple tools entirely from solvers and task state (previously they had ways to interact with metadata, removing this coupling will enable tool use in lower level interactions with models). Accordingly, the `call_tools()` function now operates directly on messages rather than task state.
- Support token usage for Google models (Inspect now requires `google-generativeai` v0.5.3).

## v0.3.17 (25 June 2024)

- Optional increased control over the tool use loop via the `call_tools()` function and new `tool_calls` parameter for `generate()`.
- New `per_epoch` option for `CachePolicy` to allow caching to ignore epochs.
- Correctly handle `choices` and `files` when converting `Sample` images to base64.

## v0.3.16 (24 June 2024)

-   Various fixes for the use of Docker tool environments on Windows.
-   Ability to disable cleanup of tool environments via `--no-toolenv-cleanup`.
-   New `inspect toolenv cleanup` command for manually cleaning up tool environments.
-   `ToolError` exception type for explicitly raising tool errors to the model. Formerly, any exception would be surfaced as a tool error to the model. Now, the `ToolError` exception is required for reporting to the model (otherwise other exception types go through the call stack and result in an eval error).
-   Resolve `INSPECT_LOG_DIR` in `.env` file relative to `.env` file parent directory.
-   Use `-` for delimiting `--limit` ranges rather than `,`.
-   Use HF model device for generate (compatibility with multi-GPU).

## v0.3.15 (15 June 2024)

-   [Sandbox Environments](https://inspect.aisi.org.uk/sandboxing.html) for executing tool code in a sandbox.
-   [Caching](https://inspect.aisi.org.uk/caching.html) to reduce the number of model API calls made.
-   The `multiple_choice()` solver now has support for questions with multiple correct answers.
-   More fine grained handling of Claude `BadRequestError` (400) errors (which were formerly all treated as content moderation errors).
-   Filter out empty TextBlockParam when playing messages back to Claude.
-   Automatically combine Claude user messages that include tool content.
-   Revert to "auto" rather than "none" after forced tool call.
-   Provide `TaskState.tools` getter/setter (where the setter automatically syncs the system messages to the specified set of tools).
-   The `use_tools()` function now uses the `TaskState.tools` setter, so replaces the current set of tools entirely rather than appending to it.
-   Set `state.completed = False` when `max_messages` is reached.
-   Allow tools to be declared with no parameters.
-   Allow for null `bytes` field in `Logprobs` and `TopLogprobs`.
-   Support all Llama series models on Bedrock.
-   Added `truthfulqa` benchmark.
-   Added `intercode-ctf` example.

## v0.3.14 (04 June 2024)

-   Stream samples to the evaluation log as they are completed (subject to the new `--log-buffer` option). Always write completed samples in the case of an error or cancelled task.
-   New `"cancelled"` status in eval log for tasks interrupted with SIGINT (e.g. Ctrl-C). Logs are now written for cancellations (previously they were not).
-   Default `--max-samples` (maximum concurrent samples) to `--max-connections`, which will result in samples being more frequently completed and written to the log file.
-   For `eval_retry()`, copy previously completed samples in the log file being retried so that work is not unnecessarily repeated.
-   New `inspect eval-retry` command to retry a log file from a task that ended in error or cancellation.
-   New `retryable_eval_logs()` function and `--retryable` option for `inspect list logs` to query for tasks not yet completed within a log directory.
-   Add `shuffled` property to datasets to determine if they were shuffled.
-   Remove unused `extensions` argument from `list_eval_logs()`.

## v0.3.13 (31 May 2024)

-   Bugfix: Inspect view was not reliably updating when new evaluation logs were written.

## v0.3.12 (31 May 2024)

-   Bugfix: `results` was not defined when no scorer was provided resulting in an error being thrown. Fixed by setting `results = EvalResults()` when no scorer is provided.
-   Bugfix: The viewer was not properly handling samples without scores.

## v0.3.11 (30 May 2024)

-   Update to non-beta version of Anthropic tool use (remove legacy xml tools implementation).

## v0.3.10 (29 May 2024)

-   **BREAKING:** The `pattern` scorer has been modified to match against any (or all) regex match groups. This replaces the previous behaviour when there was more than one group, which would only match the second group.
-   Improved performance for Inspect View on very large datasets (virtualized sample list).
-   ToolChoice `any` option to indicate the model should use at least one tool (supported by Anthropic and Mistral, mapped to `auto` for OpenAI).
-   Tool calls can now return a simple scalar or `list[ContentText | ContentImage]`.
-   Support for updated Anthropic tools beta (tool_choice and image tool results).
-   Report tool_error back to model if it provides invalid JSON for tool calls arguments (formerly this halted the entire eval with an error).
-   New `max_samples` option to control how many samples are run in parallel (still defaults to running all samples in parallel).
-   Add `boolq.py` benchmark.
-   Add `piqa.py` benchmark.
-   View: Improved markdown rendering (properly escape reference links).
-   Improved typing for example_dataset function.
-   Setuptools entry point for loading custom model extensions.
-   Break optional `tuple` return out of `ToolResult` type.
-   Bugfix: always read original sample message(s) for `TaskState.input_text`.
-   Bugfix: remove write counter from log (could have resulted in incomplete/invalid logs propagating to the viewer).
-   Bugfix: handle task names that include spaces in log viewer.

## v0.3.9 (14 May 2024)

-   Add `ollama` local model provider.
-   Add `multi_scorer()` and `majority_vote()` functions for combining multiple scorers into a single score.
-   Add support for multiple model graders in `model_graded_qa()`.
-   Raise `TypeError` for solvers and scorers not declared as `async`.
-   Fallback to standard parse if `NaN` or `Inf` is encountered while reading log file header.
-   Remove deprecated support for matching partial model names (e.g. "gpt" or "claude").

## v0.3.8 (07 May 2024)

-   Exclude null config values from listings in log viewer.

## v0.3.7 (07 May 2024)

-   Add support for logprobs to HF provider, and create uniform API for other providers that support logprobs (Together and OpenAI).
-   Provide an option to merge assistant messages and use it for Anthropoic models (as they don't allow consecutive assistant messages).
-   Supporting infrastructure in Inspect CLI for VS Code extension (additional list and info commands).

## v0.3.6 (06 May 2024)

-   Show first log file immediately (don't wait for fetching metadata for other logs)
-   Add `--version` CLI arg and `inspect info version` command for interrogating version and runtime source path.
-   Fix: exclude `null` config values in output from `inspect info log-file`

## v0.3.5 (04 May 2024)

-   Fix issue with logs from S3 buckets in inspect view.
-   Add `sort()` method to `Dataset` (defaults to sorting by sample input length).
-   Improve tokenization for HF provider (left padding, attention mask, and allow for custom chat template)
-   Improve batching for HF provider (generate as soon as queue fills, thread safety for future.set_result).
-   Various improvements to documentation.

## v0.3.4 (01 May 2024)

-   `write_eval_log()` now ignores unserializable objects in metadata fields.
-   `read_eval_log()` now takes a `str` or `FileInfo` (for compatibility w/ list returned from `list_eval_logs()`).
-   Registry name looks are now case sensitive (fixes issue w/ loading tasks w/ mixed case names).
-   Resiliency to Python syntax errors that occur when enumerating tasks in a directory.
-   Do not throw error if unable to parse or load `.ipynb` file due to lack of dependencies (e.g. `nbformat`).
-   Various additions to log viewer display (log file name, dataset/scorer in listing, filter by complex score types).
-   Improvements to markdown rendering in log viewer (don't render intraword underscores, escape html tags).

## v0.3.3 (28 April 2024)

-   `inspect view` command for viewing eval log files.
-   `Score` now has an optional `answer` field, which denotes the answer text extracted from model output.
-   Accuracy metrics now take an optional `ValueToFloat` function for customising how textual values mapped to float.
-   Made `model_graded_qa` more flexible with separate `instruction` template and `grade_pattern`, as well providing `partial_credit` as an option.
-   Modify the default templates for `chain_of_thought()` and `self_critique()` to instruct the model to reply with `ANSWER: $ANSWER` at the end on its own line.
-   Improved numeric extraction for `match(numeric=True)` (better currency and decimal handling).
-   Improve `answer()` patterns so that they detect letter and word answers both within and at the end of model output.
-   `Plan` now has an optional `cleanup` function which can be used to free per-sample resources (e.g. Docker containers) even in the case of an evaluation error.
-   Add `Dataset.filter` method for filtering samples using a predicate.
-   `Dataset` slices (e.g. `dataset[0:100]`) now return a `Dataset` rather than `list[Sample]`.
-   Relative path to `INSPECT_LOG_DIR` in `.env` file is now correctly resolved for execution within subdirectories.
-   `inspect list tasks` and `list_tasks()` now only parse source files (rather than loading them), ensuring that it is fast even for task files that have non-trivial global initialisation.
-   `inspect list logs` and `list_eval_logs()` now enumerate log files recursively by default, and only enumerate json files that match log file naming conventions.
-   Provide `header_only` option for `read_eval_log()` and `inspect info log-file` for bypassing the potentially expensive reading of samples.
-   Provide `filter` option for `list_eval_logs()` to filter based on log file header info (i.e. anything but samples).
-   Added `__main__.py` entry point for invocation via `python3 -m inspect_ai`.
-   Removed prompt and callable from model `ToolDef` (renamed to `ToolInfo`).
-   Fix issue with accesses of `completion` property on `ModelOutput` with no choices.

## v0.3.2 (21 April 2024)

-   Initial release.<|MERGE_RESOLUTION|>--- conflicted
+++ resolved
@@ -1,10 +1,7 @@
 ## Unreleased 
 
-<<<<<<< HEAD
 - Agent Bridge: Correctly dispatch LimitExceededError which occurs during proxied model calls.
-=======
 - Mistral: Support for updated use of `ThinkChunk` types in mistralai v1.9.10.
->>>>>>> 5f25979f
 - Scoring: Use fallback unicode numeric string parser when default `str_to_float()` fails.
 
 ## 0.3.127 (01 September 2025)
