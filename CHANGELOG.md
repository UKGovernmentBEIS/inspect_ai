## Unreleased

<<<<<<< HEAD
- Dependencies: Update to fsspec 2025.9.0 to match upper bound of HF datasets.
=======
- Dependencies: Allow any version of `rich` > 13.3.3 save for 14.0.0 (which had an infinite recursion bug affecting stack traces with exception groups).
- Dependencies: Unpin textual dependency (was <= 4.0.0 is now >=2.1.0) as we have mitigated layout issue we saw in 4.0.0.
>>>>>>> 78bccb5b

## 0.3.136 (02 October 2025)

- Google: Manage Google client lifetime to scope of call to `generate()`.
- Eval logs: Add message count tracking to evaluation logs for quick analysis without loading full samples.
- Scoring: Fix regression in `inspect score` command (and `inspect_score` function) when scoring log files on S3.
- Inspect View: Improve display of OpenAI Codex tool calls in transcript and messages.
- Inspect View: Display eval set progress in the lower right corner of the log list.
- Inspect View: Make message and event link affordances slightly more discoverable.
- Inspect View: Preserve query parameters in log viewer URLs when copying links.
- Inspect View: Fix issue where sometimes the incorrect log is displayed when new logs are added to a log directory while viewing a log.

## 0.3.135 (29 September 2025)

- OpenAI: Capture reasoning summaries even when there is encrypted reasoning content.
- Anthropic: Update text editor tool detection to support latest text editor tool for Claude Sonnet 4.5.
- Inspect View: Improve rendering for Codex CLI shell tool output.

## 0.3.134 (27 September 2025)

- Agent bridge: Enable bridge filters to modify generation inputs (messages, tools, config, etc.).
- Agent bridge: Ensure that bridge filters also take advantage of `retry_refusals` loop.
- Agent bridge: Workaround Codex CLI not passing `detail` along with images.
- OpenAI: Automatically switch to the completions API when `--num-choices` is specified.
- Model APIs: Improve legibility/clarify of error messages when updated versions of anthropic or openai packages are required.
- Dataframes: Added `SampleScores` column group for extracting score answer, explanation, and metadata.
- Sandbox tools: Rewrite `inspect-ai` package installation type detection code.
- Task: Support mixed metrics (both direct metrics and dict groupings in the same list), matching the flexibility of the @scorer decorator.
- Inspect View: Fix regression sorting folder and logs in list (folders should sort to the front of the list)
- Inspect View: Properly reset page when navigating between folders.
- Inspect View: Always show reasoning blocks (previously we hid them when there was no content, i.e. Responses API store=True).
- Inspect View: Improve the display of Codex Agent `update_plan` and `shell` tool inputs.
- Inspect View: Fix flash of error message when initially viewing a log file in VS Code.
- Inspect View: Properly create tree for transcripts when tasks include async work generating spans and events.
- Bugfix: Properly deserialize `EvalSet` when optional values are missing.
- Bugfix: Fix "auto" message truncation in react agent.
- Bugfix: Update various tests to react to Google's deprecation of old models.

## 0.3.133 (22 September 2025)

- Sandbox tools: bash_session, text_editor, and sandbox MCP servers no longer require a separate pipx install (they are now automatically injected into sandbox as a static binary with no Python dependencies).
- Agent bridge: Python is no longer required within containers using the sandbox agent bridge.
- Agent bridge: Enhance automatic state tracking by ignoring shorter sub-agent generations.
- Agent bridge: Add `retry_refusals` option for automatically retrying refusals a set number of times.
- Eval logs: Option to resolve attachments for `convert_eval_logs()`.
- Eval logs: Option to stream processing for `convert_eval_logs()`.
- Google: Support disabling thinking for Gemini 2.5 Flash (warn if thinking is disabled for 2.5-Pro which doesn't support disabling thinking).
- Bedrock: Support for reasoning content in Bedrock models.
- Model grading: `model_graded_qa()`, `model_graded_fact()`) now look for the "grader" model-role by default.
- Human agent: Enable installation even when default tool user is not root.
- Hooks: Added `on_sample_scoring()` and `on_model_cache_usage()` hooks.
- Hooks: Propagate LimitExceededError so that hooks can raise limit errors.
- Hooks: Emit `on_run_end()` even when the eval is cancelled.
- Scoring: Allow scorers to return `None` to indicate that they did not score the sample. Such samples are excluded from reductions and metrics.
- Scoring: Resolve task metrics on to scores returned by solvers.
- Scoring: Use `Sequence` and `Mapping` types for metrics on scorer decorator.
- Scoring: Properly make sample events available in the transcript during re-scoring an eval log.
- Inspect View: Display pending tasks in eval sets (tasks that have not yet started running)
- Inspect View: Fine tune status appearance to improve legibility
- Inspect View: Fix issue displaying folders with with overlapping path prefixes.
- Bugfix: Fix Google Gemini 2.5 function calling configuration error when using native search tools.
- Bugfix: Enable passing no reducers to `async_score` in eval score.
- Bugfix: Handle non-contiguous task sequences in task batching.

## 0.3.132 (12 September 2025)

- Anthropic: Support for images with mime type image/bmp.
- Sandbox Service: Specify instance externally so a single script can service multiple instances.
- Agent Bridge: Capture message history in agent state for all bridge generations.
- Agent Bridge: Embed sandbox service client in sandbox bridge proxy (for ease of bundling).
- Agent Bridge: Respect `store=False` from bridge client and don't insist on `id` being included with reasoning (as it is not returned in `store=False` mode).
- Sandboxes: Add Sandbox Injection API for Dynamic Environment Setup.
- Scoring: Resolve task or eval level metrics onto scorers immediately rather than waiting until scoring.
- Logging: Flush log more frequently for very small numbers of samples.
- Model Roles: Support specifying model roles on the CLI with config and model args (via YAML or JSON).
- Inspect View: Add support for cmd + arrow up/down to navigate the samples list.
- Inspect View: Improve scroll keyboard handling in sample transcript view.
- Inspect View: Improve scroll keyboard handling in sample messages view.
- Inspect View: Improve find support within sample list, transcript, and messages.
- Inspect View: Fix issue that would result in `attachments:/` appearing in content when viewing running samples.
- Bugfix: Fix file info on filesystem without mtime.
- Bugfix: Correct rendering of tool call errors in running samples transcript.
- Bugfix: Use AzureAI token provider even when no API key is available.
- Bugfix: Ensure that assistant content without reasoning is always passed to responses API.
  
## 0.3.131 (08 September 2025)

- OpenAI: Correct serialization of web search tool calls (prevent 400 errors).

## 0.3.130 (06 September 2025)

- Agent Bridge: Option to force the sandbox agent bridge to use a specific model.
- Agent Bridge: New `filter` option to enable bridge to filter model generate calls.
- Agent Bridge: Ensure that Anthropic can't yield an empty system parameter.
- Agent Bridge: Increase polling interval for sandbox agent bridge to 2 seconds (was 0.2 seconds).
- OpenAI Compatible: Add support for using Responses API via `responses_api` model arg.
- Eval Set: Enable running additional epochs against an already completed eval set.
- Eval Set: Add `eval_set_id` to log file (unique id for eval set across invocations for the same `log_dir`).
- Eval Retry: Use the same `log_format` as the log which is being retried.
- Task Display: Render tool outputs based on model events rather than tool events (compatible w/ external tool calling e.g. for agent bridge).
- Sandbox Service: Don't emit sandbox events for sandbox service RPC calls.
- Hooks: New `EvalSetStart` and `EvalSetEnd` hook methods.
- Scoring: `inspect score` now supports streaming via the `--stream` argument.
- Inspect View: Starting the view server with a path to a specific log file will automatically open that log file (if it exists) rather than showing the log list.
- Inspect View: Improve sample scoring detail layout
- Inspect View: Reduce h1-h6 heading sizes
- Inspect View: Fix error that caused 'json too large' message to appear incorrectly for sample JSON.
- Inspect View: Improve filtering of log files in log list (improve performance and loading progress).
- Inspect View: Add cmd+F shortcut for filtering log in log list.
- Inspect View: Fix regression in tool input syntax highlighting.
- Inspect View: Focus transcript or messages when sample dialog is loaded, allowing use of keyboard shortcuts like cmd + arrow down for scrolling.
- Inspect View: Focus log list when the log list is shown, allowing use of keyboard shortcuts like cmd + F.
- Bugfix: Ensure ETags always match content when reading S3 logs to prevent write conflicts.

## 0.3.129 (03 September 2025)

- Agent Bridge: Don't use `concurrency()` for agent bridge interactions (not required for long-running proxy server or cheap polling requests).
- Sandboxes: Add `concurrency` parameter to `exec()` to advise whether the execution should be subject to local process concurrency limits.

## 0.3.128 (02 September 2025)

- Agent Bridge: Correctly dispatch LimitExceededError which occurs during proxied model calls.
- Agent Bridge: Respect reference vs. value semantics of agent caller (enables preservation of messages when agent is run via `as_solver()`).
- OpenAI: Update types to match `openai` v1.104.1 (which is now the minimum required version).
- Mistral: Support for updated use of `ThinkChunk` types in mistralai v1.9.10.
- Groq: Support for `--reasoning-effort` parameter (works w/ gpt-oss models).
- Scoring: Use fallback unicode numeric string parser when default `str_to_float()` fails.
- Bugfix: Work around OpenAI breaking change that renamed "find" web search action to "find_in_page" (bump required version of `openai` package to v1.104.0).

## 0.3.127 (01 September 2025)

- Bugfix: Preserve sample list state (e.g. scroll position, selection) across sample open/close.

## 0.3.126 (01 September 2025)

- Agent Bridge: OpenAI Responses API and Anthropic API are now supported alongside the OpenAI Completions API for both in-process and sandbox-based agent bridges.
- Agent Bridge: Bridge can now automatically keep track of `AgentState` changes via inspecting model traffic running over the bridge.
- Agent Bridge: Improved id stability across generations to prevent duplicated messages in `messages_df()`.
- Agent Bridge: Ensure that explicitly specified `GenerateConfig` values for models override bridged agent config.
- Agent `handoff()`: Use `content_only()` filter by default for handoff output and improve detection of new content from handed off to agents. 
- Model API: Refine available tool types for `ContentToolUse` ("web_search" or "mcp_call")
- Model API: Remove `internal` field from `ChatMessageBase` (no longer used).
- OpenAI: Added `responses_store` model arg for explicitly enabling or disabling the responses API.
- Google: Pass tool parameter descriptions for nullable and `enum` typed fields.
- Google: Support `thought_signature` for thought parts.
- Google: Use role="user" for tool call results rather than role="function".
- MCP: Export MCP server configuration types (`MCPServerConfig` and Stdio and HTTP variants).
- Sandbox Service: New `instance` option for multiple services of the same type in a single container.
- Sandbox Service: New `polling_interval` option for controlling polling interval from sandbox to scaffold (defaults to 2 seconds, overridden to 0.2 seconds for Docker sandbox).
- ReAct Agent: Add submit tool content to assistant message (in addition to setting the `completion`).
- Metrics: Compute metrics when an empty list of reducers is provided (do not reduce the scores before computing metrics). Add `--no-epochs-reducer` CLI flag for specifying no reducers.
- Scoring: Make `match` more lenient when numeric matches container markdown formatting.
- Concurrency: Add `visible` option for `concurrency()` contexts to control display in status bar.
- Inspect View: Add support for filtering sample transcripts by event types. Be default, filter out `sample_init`, `sandbox`, `store`, and `state` events.
- Inspect View: Add support for displaying raw markdown source when viewing sample data.
- Inspect View: Remove sample list / title content when sample is displaying (prevents find from matching content behind the sample detail).
- Inspect View: Custom rendering for TodoWrite tool calls.
- Bugfix: Fix error in reducing scores when all scores for a sample are NaN.
- Bugfix: Correctly extract authorization token from header in MCP remote server config.

## 0.3.125 (25 August 2025)

- Scoring: Refactor `inspect score` to call same underlying code as `score()`.
- Bugfix: Fix regression in CLI scoring.

## 0.3.124 (24 August 2025)

- Agent Bridge: New context-manager based `agent_bridge()` that replaces the deprecated `bridge()` function.
- Agent Bridge: `sandbox_agent_bridge()` to integrate with CLI based agents running inside sandboxes.
- Agent Bridge: Inspect model roles can now be addressed by bridged agents (e.g. "inspect/red-team").
- ReAct Agent: Allow for a ToolDef to be passed to an AgentSubmit type.
- Model API: `user_prompt()` function for getting the last user message from a list of messages.
- Model API: `messages_to_openai()` and `messages_from_openai()` functions for converting to and from OpenAI-style message dicts.
- Groq: Support `response_schema` option for providing a JSON schema for model output.
- VLLM: Allow specifying the port when starting up a new vllm server.
- Eval Log: For sample summaries, preserve all sample and score fields that are less than 1k in size.
- CLI: Yield error exit code (1) if no tasks to evaluate are found at the specified path.
- Eval Set: You can now run eval sets in log dirs containing unrelated eval log files using the `--log-dir-allow-dirty` option.
- Add `--continue-on-fail` option for `eval()` and `eval_set()`.
- Scoring: Add `copy` option to `score_async()` (defaults to `True`) to control whether the log is deep copied before scoring.
- Inspect View: Convert samples in the sample list to use simple a tags for navigation. This allows typical user gestures like cmd+click to work correctly.
- Inspect View: Update document titles when viewing a sample, log, or log dir to better disambiguate tabs or windows. Use reverse pyramid to place details at the head of the title.
- Inspect View: Increase sample size limit to 100MB (samples larger than that are not browsable in the viewer).
- Tool Support: Converted to a new runtime reconnaissance and injection architecture for `inspect_tool_support`. 
- Bugifx: Properly handle surrogates in JSON serialization.
- Bugfix: Google and Mistral providers now generate unique tool call IDs to prevent collisions when calling the same tool multiple times.
- Bugfix: Enable use of custom reducers with `eval-retry` by delaying their creation until after task creation.
- Bugfix: Fix custom json schema generation code for `CitationBase` so that it no longer leads to an invalid schema.
- Bugfix: Only pass `background` to OpenAI Responses if specified.
- Bugfix: Do not pass unsupported `tool_choice` to Anthropic thinking models.

## 0.3.123 (16 August 2025)

- Support for [PDF input](https://inspect.aisi.org.uk/multimodal.html#pdf) for OpenAI, Anthropic, and Google via new `ContentDocument` type.
- MCP: Use [Remote MCP Servers](https://inspect.aisi.org.uk/tools-mcp.html#remote-mcp) with OpenAI and Anthropic models.
- OpenAI: Use types from latest SDK (v1.99.7) and make that the minimum required version of the `openai` package.
- OpenAI: Automatically use background-mode for deep research models.
- Anthropic: Automatically use streaming when `max_tokens` is 8k or higher.
- Anthropic: Improved retry behavior via detection of more "overloaded" error conditions.
- Anthropic: Add `betas` custom model arg (`-M`) for opting in to beta features.
- Scoring: NaN values returned from scorers will be excluded from reductions when reducing epochs.
- Scoring: String to float conversion now extracts the first valid float from the string (ignoring trailing characters that are invalid for floats).
- Scoring: Provide access to `sample_limits()` within scorers.
- Prepare: Added `score_to_float()` function for converting score columns to float values.
- Eval logs: Add `if_match_etag` parameter for `write_eval_log()` and `etag` field to `EvalLog` for safe concurrent log modification.
- ModelOutput: Setting the `completion` property now does not affect the underlying `message` content.
- Inspect View: Improved handling of scores and messages with large or complex metadata.
- Inspect View: Web search and other server-side tool calls (e.g. remote MCP) are now shown in the transcript.
- Inspect View: Properly display scores with list values.
- Tests: Added @flaky_retry(max_retries=) decorator for necessarily flaky tests.
- Bugfix: Don't inspect stack in `span()` function until required for logging.

## 0.3.122 (11 August 2025)

- OpenAI: Enable native `web_search()` tool for GPT-5.
- OpenAI: Convert "web_search" tool choice to native "web_search_preview" type.
- Apply `sample_shuffle` for eval retry.

## 0.3.121 (10 August 2025)

- [SambaNova](https://inspect.aisi.org.uk/providers.html#sambanova) model provider.
- [Goodfire](https://inspect.aisi.org.uk/providers.html#goodfire) model provider.
- Google: Pass `timeout` generation config option through to API `Client`.
- Google: Ability to specify a custom `GOOGLE_VERTEX_BASE_URL`.
- OpenAI: Add `background`, `safety_identifier` and `prompt_cache_key` custom model args (bump required version of `openai` package to v1.98).
- OpenAI: Set `client_timeout` to 900s when flex processing is enabled.
- Ollama: Forward `reasoning_effort` option to `reasoning` dict.
- MCP: Support for `mcp_server_http()` (which replaces the deprecated SSE server mode).
- MCP: Added `authorization` to provide OAuth Bearer token for HTTP based servers.
- Task display: Sample cancel button now works immediately (no longer needs to wait for a cooperative check).
- Limits: Sample working limit is now enforced even during long running generations and sandbox operations.
- Store: Support for serializing complex nested types (e.g. to read in an offline scorer).
- Tools: Code viewer now handles function calls with `list[str]` rather than `str` without crashing.
- Basic Agent: Only set `message_limit` to 50 when both `message_limit` and `token_limit` are `None`.
- Tests: Improve sandbox self_check to handle test failure via `with pytest.raises`, add test for env vars.
- Tests: Improve sandbox self_check to handle test failure via `with pytest.raises`, add test for env vars.
- Tests: Added the ability to provide a generator like callback function for `MockLLM`.
- Scoring: Improve multiple_choice answer parsing, making it more strict in interpreting answers like `ANSWER: None of the above`. Allow answers to end with full stop (`.`).
- Tool Support: Converted `inspect_tool_support` to use a Unix socket rather than a tcp port for intra-container RPC. 
- Bugfix: `background()` task is now scoped to the sample lifetime in the presence of `retry_on_error`.
- Bugfix: Correct recording of `waiting_time` from within coroutines spawned from the main sample coroutine.
- Bugfix: Update `inspect-tool-support` reference container to support executing tool code with non-root accounts.
- Bugfix: Correct forwarding of `reasoning_effort` and `reasoning_tokens` for OpenRouter provider.
- Bugfix: `bridge()` no longer causes a recursion error when running a large number of samples with openai models
- Bugfix: Ensure that `model_roles` are available within task initialization code.

## 0.3.120 (07 August 2025)

- OpenAI: Update model version checks for GPT-5.
- OpenAI: Support for specifying "minimal" for `reasoning_effort`.
- Bugfix: Conform to breaking changes in `openai` package (1.99.2).
- Bugfix: Ensure that `sample_shuffle` is `None` (rather than 0) when not specified on the command line.

## 0.3.119 (04 August 2025)

- Analysis functions are out of beta (`inspect_ai.analysis.beta` is deprecated in favor of `inspect_ai.analysis`).
- Scoring: Provide access to sample `store` for scorers run on existing log files.

## 0.3.118 (02 August 2025)

- Remove support for `vertex` provider as the google-cloud-aiplatform package has [deprecated](https://pypi.org/project/google-cloud-aiplatform/) its support for Vertex generative models. Vertex can still be used via the native `google` and `anthropic` providers.
- Tool calling: Added support for emulated tool calling (`emulate_tools` model arg) to OpenAI API compatible providers.
- Task display: Improved display for multiple scorers/metrics in task results summary.
- Scoring: Improved error message for scorers missing a return type annotation.
- Datasets: Added `--sample-shuffle` eval option to control sample shuffling (takes an optional seed for determinism).
- Batch Processing: Enable batch support when using Google model provider.

## 0.3.117 (31 July 2025)

- Added [Fireworks AI](https://inspect.aisi.org.uk/providers.html#fireworks-ai) model provider.
- OpenAI: Add `user` and `http_client` custom model arguments.
- vLLM: Add `is_mistral` model arg for mistral compatible tool calling.
- Hugging Face: Add `hidden_states` model arg to get model activations.
- Model API: `--max-connections`, `--max-retries`, and `--timeout` now provide defaults for all models rather than only the main model being evaluated.
- Tool calling: Do middle truncation when enforcing `max_tool_output`.
- Datasets: Support for directories in sample `files` field.
- Added sample, message, and event linking to `log_viewer()` data preparation function.
- Analysis: Added `full` option to `samples_df()` for reading full sample metadata.
- Analysis: Renamed `EvalConfig` column defs to `EvalConfiguration`.
- Improved `_repr_` for `EvalLog` (print JSON representation of log header).
- Added `metadata_as()` typesafe `metadata` accessor to `ChatMessageBase`.
- Hooks: Emit run end hook when unhandled exceptions occur.
- Batch Processing: Add batch processing support for Together AI
- Batch Processing: Improve batch processing scalability when handling very large concurrent batch counts.
- Batch Processing: Log retry attempts to the task display console.
- Batch Processing: Move batch retry logic to base class to reduce logic duplication and simplify provider implementations.
- Batch Processing: Enable batch support when using OpenAI Responses API.
- Inspect View: Do not use instance cache for S3FileSystem (eliminates some errors with large eval sets)
- Bugfix: Correct mapping for organization and model name in `model_info()` operation.
- Bugfix: Fix bug that failed to detect when an entire batch gets rejected by OpenAI.

## 0.3.116 (27 July 2025)

- Added `display_name` property to `Task` (e.g. for plotting).
- Analysis: `task_info()` operation for data frame preparation.

## 0.3.115 (26 July 2025)

- Analysis: `model_info()` and `frontier()` operations for data frame preparation.
- ReAct Agent: Require submit tool to have no errors before you exit the react loop.
- Mistral: Type updates for `ThinkChunk` and `AudioChunk` in package v1.9.3 (which is now the minimum required version).
- Inspect View: Use MathJax rather than Katex for math rendering.
- Inspect View: Fix issue with scores 'More...' link not being displayed in some configurations.
- Inspect View: Fix issue displaying tool calls in transcript in some configurations.
- Bugfix: Strip smuggled `<think>` and `<internal>` tags from tool messages to prevent leakage in multi-agent scenarios where an _inner_ assistant message can be coerced into a tool message.
- Bugfix: Handle descriptions of nested `BaseModel` types in tool call schemas.
- Bugfix: Update workaround of OpenAI reasoning issue to retain only the last (rather than the first) in a run of consecutive reasoning items.


## 0.3.114 (17 July 2025)

- OpenAI: Move model classification functions into `ModelAPI` class so that subclasses can override them.
- Azure: Support for authenticating with Microsoft Entra ID managed identities.
- Analysis: `prepare()` function for doing common data preparation tasks and `log_viewer()` operation for adding log viewer URLs to data frames.
- ReAct Agent: Require submit tool to have no errors before you exit the react loop.
- Inspect View: Use MathJax rather than Katex for math rendering.
- Inspect View: Supporting linking to events via `uuid` field (or `event_id` in analysis data frames).
- Bugfix: Use the output filesystem when creating directories in `inspect log convert`

## 0.3.113 (16 July 2025)

- [Batch processing](https://inspect.aisi.org.uk/models-batch.html) API support for OpenAI and Anthropic models.
- [TransformerLens](https://inspect.aisi.org.uk/providers.html#transformer-lens) model provider enabling use of `HookedTransformer` models with Inspect.
- Web search: Added support for Grok as an internal search provider.
- Google: Set `thought=True` on content when replaying `ContentReasoning` back to the model.
- Transcript: Add globally unique `uuid` field and `metadata` field to `Event`.
- Transcript: Add `message_id` field to `ToolEvent` for corresponding `ChatMessageTool`.
- Eval log: Add option to select sample by `uuid` in `read_eval_log_sample()`.
- ReAct agent: Add `keep_in_messages` option to `AgentSubmit` to preserve calls to `submit()` in message history.
- Scoring: Change `Value` type to use covariant types (`Mapping` and `Sequence`).
- Scoring: Add `display` parameter to `score()` to control display type.
- Scoring: Nan values returned from scorers will be excluded from computation of metrics. Scorers in results include `scored_samples` and `unscored_samples` fields to indicate how many samples were scored and how many were not. The viewer will display these values if there are unscored samples.
- Eval Log: Protect against removing excessive numbers of samples at once from realtime database.
- Eval Log: Add `--resolve-attachments` option to `inspect log dump`.
- Hooks: Provide full `EvalSample` (rather than only the summary) to `on_sample_end()` hook.
- Inspect View: Compatiblility for sites published to GitHub Pages for `inspect view bundle`.
- Inspect View: The bundle produced for deployment now includes a much more compact manifest, improving support for bundling large numbers of files.
- Bugfix: Fix failure to allow Anthropic native web search for some model names such as `claude-3-7-sonnet-latest`.
- Bugfix: Fix Anthropic citation support code when it encounters citations created by external search providers such as Tavily.
- Bugfix: Break after finding final assistant message when implementing fallback for `AgentState` `output` field.
- Bugfix: Fix `run_in_background` allowing it to properly function outside the context of a task.
- Bugfix: `None` out `TaskLogger`'s `SampleBufferDatabase` after cleaning it up to avoid crashing on subsequent logging attempts.
- Bugfix: Disassociate the logger used by batch processing's background task from any particular sample.
- Bugfix: Improve the compactness and efficiency of eval files with extremely large text user inputs. 
- Bugfix: Fixed bugs in batch process as the size of a batch approached the model provider's maximum batch size of 256MB.
- Bugfix: Fix regression that allowed computer tool screenshot truncation to occur despite not being valid for OpenAI.
- Bugfix: Fix agent bridge scenarios that failed when used with reasoning models.
- Bugfix: Fix cases where <think> blocks are dropped in OpenAI choices because they are not at the front of text content. 

## 0.3.112 (03 July 2025)

- [Hooks](https://inspect.aisi.org.uk/extensions.html#hooks): Generic lifecycle hooks for Inspect extensions.
- Datasets: Expand glob wildcards when processing `--sample_id` filter for datasets.
- OpenAI: Enable web search for o3 and o4-mini models.
- OpenAI: Enable emulated tool call image results for o-series.
- Analysis: Provide `score_headline_stderr` field in standard evals column definitions.
- Analysis: Provide `task_name` without package namespace by default.
- Analysis: Don't show dataframe import progress by default in notebooks (leaves empty cell output artifact).
- Analysis: Include `order` field in `messages_df()` and `events_df()`.
- Eval: Introduce `run_samples` option to disable running samples (resulting in a log file with status "started" and no samples).
- Logging: Improvements to `--display=log` (improved task info formatting, ability to disable rich logging)
- Task Display: Limit console to a maximum of 100 lines to prevent rendering performance problems.
- Inspect View: Fix failure to restore VSCode state when switching to/from tabs for some class of log files.
- Bugfix: Conform to breaking changes in `mistralai` package (1.9.1).

## 0.3.111 (29 June 2025)

- Inspect View: Fix issue with tab switching when running in VS Code.

## 0.3.110 (28 June 2025)

- Bugfix: Return inner exception from `run_sample`.

## 0.3.109 (27 June 2025)

- Analysis: More forgiving column reading (use Pandas default reader rather than PyArrow).
- Fix store_as examples, document inspect_ai.scorer.score
- Delay cleanup of sample buffer database to account for potential sharing of data dir.
- Vertex: Ignore types to workaround update that removes type information from some of their sub-packages (tests still pass).
- MCP: Conform to breaking changes in latest mcp package (1.10.0).
- Docs: Correct docs for `web_browser()` and `bash_session()` to indicate that you must pass an `instance` explicitly to get distinct processes. 
- Docs: Correct shared documentation snippet that describes Dockerfile customization for Inspect Tool Support.
- Inspect View: Properly wrap log configuration values in evaluation header.
- Inspect View: Support for displaying and navigating directories of evaluation logs.
- Inspect View: Improved handling of agent handoffs in transcript outline view.
- Inspect View: Use numerical rather the correct/incorrect UI for scores with 0/1 values.
- Bugfix: Prevent concurrent accesses of eval event database from raising lock errors.
- Bugfix: Fix infinite recursion edge case in _flatten_exception.


## 0.3.108 (25 June 2025)

- Bugfix: Don't raise error on Anthropic cited_text not being a `str`.

## 0.3.107 (24 June 2025)

- Bugfix: Shield critical shutdown code from cancel scope.

## v0.3.106 (21 June 2025)

- OpenAI: Use prefix matching when detecting compatible models for `web_search()`.
- Groq: Capture `executed_tools` field as model output metadata.
- ReAct agent: Always send `str` returned from `on_continue` to the model (formerly this was only done if there were no tool calls).
- Web Search: Added provider for Perplexity's internal web search tool.
- Eval: Wrap eval execution in TaskGroup.
- Bugfix: Remove correlated reasoning content items when removing submit tool calls from ChatMessageAssistant instances in multi-agent scenarios.

## v0.3.105 (17 June 2025)

- [background()](https://inspect.aisi.org.uk/agent-custom.html#background) function for executing work in the background of the current sample.
- [sandbox_service()](https://inspect.aisi.org.uk/agent-custom.html#sandbox-service) function for making available methods to a sandbox for calling back into the main Inspect process.
- [sample_limits()](https://inspect.aisi.org.uk/errors-and-limits.html#query-usage) function for determining the current status of sample limits.
- React agent: Only do substitution on parts of the prompt that may contain a {submit} reference.
- Agent handoff: Ensure that handoff tool call responses immediately follow the call.
- Agent handoff: Only print handoff agent prefix if there is assistant message content.
- Subprocess: Ensure that streams are drained when a cancellation occurs (prevent hanging on calls with large output payloads).
- Eval log: Capture only limits that terminated the sample as `sample.limit` (as opposed to ones bound to context managers or agents).
- Inspect View: Display metadata for Chat Messages.
- Inspect View: Increase transcript outline font size.
- Inspect View: Add support for filtering by sample id, sample metadata.
- Bugfix: Eval set now correctly handles retries for tasks with defaulted args (regressed in v0.3.104).
- Bugfix: Use correct bindings for Claude v4 native `text_editor` tool; don't use native tool definition for Haiku 3.5 or Opus 3.0.  
- Bugfix: Restore preservation of `ContentReasoning` blocks for Gemini (regressed in v0.3.104). 
- Bugfix: Dataset shuffling now works correctly with `seed` of 0.

## v0.3.104 (12 June 2025)

- Web Search: Added provider for Anthropic's internal web search tool.
- Web Search: Added provider for [Exa](https://exa.ai/exa-api) Search API.
- Web Search: Added provider for Google's [Grounding with Google Search](https://ai.google.dev/gemini-api/docs/grounding) .
- Mistral: Support for capturing reasoning blocks for magistral models.
- Add [Perplexity](https://inspect.aisi.org.uk/providers.html#perplexity) model provider.
- ChatMessage: Add `metadata` field for arbitrary additional metadata.
- Content: Added `ContentData` for model specific content blocks.
- Citations: Added `Citation` suite of types and included citations in `ContentText` (supported for OpenAI and Anthropic models).
- Eval log: `task_args` now includes defaulted args (formerly it only included explicitly passed args).
- Eval set: `retry_connections` now defaults to 1.0 (resulting in no reduction in connections across passes).
  OpenAI: Work around OpenAI Responses API issue by filtering out leading consecutive reasoning blocks.
- OpenAI compatible provider: Substitute `-` with `_` when looking up provider environment variables.
- MCP: Update to types in latest release (1.9.4, which is now required).
- Added development container (`.devcontainer`) configuration.
- `trim_messages()` now removes any trailing assistant message after compaction.
- Task display: Ensure that full path to log file is always displayed (wrap as required).
- Task display: Wrap scorers and scores in the task detail display.
- Inspect View: Add support for displaying citations for web searches in the transcript.
- Inspect View: Correctly update browser URL when navigation between samples.
- Bugfix: Properly honor `responses_api=False` when pass as an OpenAI model config arg.
- Bugfix: Limits passed to handoffs can be used multiple times (if agent is handed off to multiple times).
- Bugfix: Replace invalid surrogate characters when serializing strings to JSON.
- Bugfix: Prevent error writing Nan values to the `logs.json` summary file during bundling.

## v0.3.103 (06 June 2025)

- Eval set: Do not read full eval logs into memory at task completion.

## v0.3.102 (05 June 2025)

- OpenAI: Use responses API for codex models.
- Bugfix: Temporarily revert change to eval set header reading to investigate regression.

## v0.3.101 (05 June 2025)

- Eval set: Default `max_tasks` to the greater of 4 and the number of models being evaluated.
- Eval set: Do not read full eval logs into memory at task completion.
- pass_at_k: Treat threshold as the the minimum inclusive value for passing (rather than checking equality)
- Web search: Include links specified by providers in the results.
- Inspect View: Display sample id & epoch in sample dialog title bar.
- Inspect View: Don't open sample dialog when simply navigating the sample list.
- Inspect View: Fix error that could occur when determine transcript outline collapse state.
- Inspect View: Show the correct sample when opening a sample from a sorted list.
- Bugfix: Ensure that dataset shuffle_choices=True always uses a distinct random seed.
- Bugfix: Don't attempt to use OpenAI's web search preview against models that are known to not support it.

## v0.3.100 (01 June 2025)

- [time_limit()](https://inspect.aisi.org.uk/errors-and-limits.html#time-limit) and [working_limit()](https://inspect.aisi.org.uk/errors-and-limits.html#working-limit) context managers for scoped application of time limits.
- Abiliy to query current usage for scoped limits (e.g. time or tokens).
- Added native OpenAI web search to [web_search()](https://inspect.aisi.org.uk/tools-standard.html#sec-web-search) tool.
- Limit `docker compose` concurrency to 2 * os.cpu_count() by default (override with `INSPECT_DOCKER_CLI_CONCURRENCY`).
- ReAct agent: Only send custom `on_continue` message to the model if the model made no tool calls.
- Tool calling: Support for `Enum` types in tool arguments.
- AzureAI: Automatically fold user and tool messages for Mistral models.
- Task display: Simplify task display for `plain` mode (no outline, don't expand tables to console width).
- Task display: Truncate task config to prevent overflow (collapse dicts, limit individual values to 50 chars, limit overall output to 500 chars).
- Task display: Always show the sample init event in the task transcript display.
- Task display: Fix mouse support on ghostty (and possibly other terminals).
- Inspect View: Outline view for transcript which enables high level navigation to solvers, agents, scorers, etc.
- Inspect View: Fix an issue that prevented the display of the viewer in VSCode when the viewer tab was moved to the background.
- Inspect View: Don't error when metadata contains null values.

## v0.3.99 (22 May 2025)

- Exported `view()` function for running Inspect View from Python.
- Always return tasks in the same order they were passed to `eval()` or `eval_set()`.
- Google: Updated required version of `google-genai` to 1.16.1 (which includes support for reasoning summaries and is now compatible with the trio async backend).
- Anthropic: More flexible detection of "overloaded_error" for retires.
- Inspect View: Improve text zooming and wrapping when rendering sample errors.
- Inspect View: Preserve log mtime-ordering in the bundle output directory

## v0.3.98 (18 May 2025)

- Google: Disable reasoning when `reasoning_tokens` is set to 0.
- Temporarily pin to textual < 3.0.0 to work around event loop breakage.
- CLI display: improve performance of sample rendering by only rendering the 10 most recent events.
- Inspect View: Improve sample score column layout, markdown render explanation.

## v0.3.97 (16 May 2025)

- React agent: Use of `submit()` tool is now [optional](https://inspect.aisi.org.uk/agent.html#submit-tool).
- Agents: `is_agent()` typeguard function for checking whether an object is an `Agent`.
- Anthropic: Show warning when generation config incompatible with extended thinking is used (affects `temperature`, `top_p`, and `top_k`).
- AzureAI: Don't include `tools` or `tool_choice` in  requests when emulating tool calling (avoiding a 400 error).
- AzureAI: Accept `<tool_calls>` plural from Llama models (as it sometimes uses this instead of `<tool_call>`).
- AzureAI: Correctly handle tool calls with no arguments.
- Eval retry: Improve error message when attempting to retry tasks in packages that have not been registered.
- Warn when a passed `--sample-id` is not found in the target dataset (raise error if there are no matches at all).
- Dataframes: [parallel](https://inspect.aisi.org.uk/dataframe.html#parallel-reading) option to read samples in parallel using multiprocessing.
- Dataframes: Include underlying `EvalLog` and `Exception` in `ColumnError`.
- Dataframes: Use native pyarrow column storage with pd.NA for missing values.
- Inspect View: Improve the performance and memory efficiency of the viewer when viewing large samples with long, complex transcripts.
- Inspect View: Improve the performance of the viewer when viewing large, complex sample or task metadata. 
- Inspect View: Live display of subtask, tool and other child events when viewing a running evaluation.
- Inspect View: Transcript rendering improvements including less complex overall layout, more collapsible entities, and improved rendering of sandbox events, tool calls, and other events.
- Inspect View: Message rendering improvement including coloring user messages, reducing layout complexity, and other minor improvements.
- Inspect View: Render metadata for samples and tasks as an interactive tree.
- Inspect View: When deployed via `inspect view bundle`, support linking to individual transcript events or messages.
- Inspect View: Reduce the maximum size of the header (before it is collapsed) when evals have large numbers of metrics.
- Bugfix: More robust handling of non-529 "overloaded_error" for Anthropic.
- Bugfix: More robust handling of no result returned from tool call.

## v0.3.96 (13 May 2025)

- Dataframes: `events_df()` function, improved message reading, log filtering, don't re-sort passed logs
- Model Context Protocol: Upgrade sandbox client to typing changes made in v1.8.0 of `mcp` package.
- vLLM/SGLang: Fix dynamic port binding for local server on Mac OS X.
- React Agent: Improve continue prompt to remind the model to include the answer in their call to `submit()`.
- Inspect View: Properly sort samples by score even when there are samples with errors.
- Inspect View: Allow filtering of samples by score when evals are running.

## v0.3.95 (10 May 2025)

- [Dataframe](https://inspect.aisi.org.uk/dataframe.html) functions for reading dataframes from log files.
- Web Search: Added provider for [Tavily](https://inspect.aisi.org.uk/tools-standard.html#tavily-provider) Research API.
- Multiple Choice: `max_tokens` option to control tokens used for `generate()`.
- Don't enforce sample `working_limit` after solvers have completed executing (matching behavior of other sample limits).
- Only pass `user` parameter on to sandboxes if is not `None` (eases compatibility with older sandbox providers).
- Anthropic: Retry when `type` in the error message body is "overloaded_error". 
- Agent Bridge: Compatibility with `request()` method in v1.78.0 of `openai` package (now the minimum required version).
- Model Context Protocol: Update to typing changes made in v1.8.0 of `mcp` package (now the minimum required version).
- TaskState: `input_text` and `user_prompt` properties now read the last rather than first user message.
- Inspect View: Properly display 'more' options when content is collapsed.
- Inspect View: Fix issue that prevented filtering of sample list when viewing a running evaluation.
- Inspect View: Fix selection of specific metrics within scorers when a scorer produces more than one metric.
- Ignore OSError that occurs while rotating trace files.
- Restore logging `metadata` from `TaskState` rather than from `Sample`.
- Bugfix: Restore ability of operator to terminate the current sample in tool call approval.
- Bugfix: Ensure that "init" span is exited in the same async context when sandbox connection errors occur.
- Bugfix: Protect against no `thought` argument being passed to `think()` tool.
- Bugfix: Correct handling of `text_editor()` tool for Claude Sonnet 3.5.

## v0.3.94 (06 May 2025)

- [span()](https://inspect.aisi.org.uk/agent-custom.html#grouping-with-spans) function for grouping transcript events.
- [collect()](https://inspect.aisi.org.uk/agent-custom.html#grouping-with-spans) function for enclosing parallel tasks in spans.
- [Event tree](https://inspect.aisi.org.uk/reference/inspect_ai.log.html#event-tree) functions for organising transcript events into a tree of spans.
- `inspect log convert` now always fully re-writes log files even of the same format (so that e.g. sample summaries always exist in the converted logs).
- React agent: `answer_only` and `answer_delimiter` to control how submitted answers are reflected in the assistant message content. 
- Python tool: Execute using a bash login shell for consistency of Python versions across `bash()` and `python()` tools.
- Task display: Realtime display of events that occur within tool calls and subtasks.
- Multiple choice: Support for more than 26 choices.
- Bugfix: Ensure that each MCP server gets its own cached tool list.

## v0.3.93 (01 May 2025)

- [Scoped Limits](https://inspect.aisi.org.uk/errors-and-limits.html#scoped-limits) for enforcing token and message limits using a context manager.
- [Agent Limits](https://inspect.aisi.org.uk/errors-and-limits.html#agent-limits) for enforcing token and message limits for agent execution.
- Enhanced `bash_session()` tool to provide richer interface to model and to support interactive sessions (e.g. logging in to a remote server).
- [read_eval_log_sample_summaries()](https://inspect.aisi.org.uk/eval-logs.html#summaries) function for reading sample summaries (including scoring) from eval logs.
- Updated [vLLM](https://inspect.aisi.org.uk/providers.html#vllm) provider to use local server rather than in process `vllm` package (improved concurrency and resource utilization).
- New [SGLang](https://inspect.aisi.org.uk/providers.html#sglang) provider (using similar local server architecture as vLLM provider).
- Anthropic: Added `streaming` model argument to control whether streaming API is used (by default, streams when using extended thinking).
- `--sample-id` option can now include task prefixes (e.g. `--sample-id=popularity:10,security:5)`).
- Improved write performance for realtime event logging.
- `--no-log-realtime` option for disabling realtime event logging (live viewing of logs is disabled when this is specified).
- Packaging: Exclude `_resources` directories from package (reduces pressure on path lengths for Windows).
- Inspect View: Split info tab into task, models, and info for improved layout.
- Bugfix: Avoid validation errors when loading old log files which contain "output_limit" tool errors.

## v0.3.92 (26 April 2025)

- OpenAI: In responses API, don't pass back assistant output that wasn't part of the output included in the server response (e.g. output generated from a call to a `submit()` tool).
- Bugfix: Correctly pass tool arguments back to model for OpenAI responses API.

## v0.3.91 (26 April 2025)

- Support for using tools from [Model Context Protocol](https://inspect.aisi.org.uk/tools-mcp.html) providers.
- New [retry_on_error](https://inspect.aisi.org.uk/errors-and-limits.html#sample-retries) option to enable sample level retry of errors (retries occur immediately rather than waiting until the next full eval retry).
- OpenAI: [reasoning_summary](https://inspect.aisi.org.uk/reasoning.html#reasoning-history) generation option for reasoning models.
- OpenAI: `responses_store` model argument to control whether the `store` option is enabled (it is enabled by default for reasoning models to support reasoning playback).
- OpenAI: Support for [flex processing](https://inspect.aisi.org.uk/providers.html#flex-processing), which provides lower inference costs in exchange for slower response times and occasional resource unavailability (added in v1.75.0, which is now required).
- OpenAI: Responses API is now used by default for all reasoning models.
- OpenAI: Automatically alias reserved internal tool names (e.g. `python`) for responses API.
- Anthropic: Warn only once if unable to call count_tokens() for a model.
- Google: Update to 1.12.1 of `google-genai` (which is now required).
- Google: Support for `reasoning_tokens` option for Gemini 2.5 models.
- Grok: Support for `reasoning_effort` option and capturing reasoning content.
- OpenRouter: Forward `reasoning_effort` and `reasoning_tokens` to `reasoning` field.
- Model API: `ToolSource` for dynamic tools inputs (can be used in calls to `model.generate()` and `execute_tools()`)
- ReAct Agent: Ability to fully repleace the default `submit()` tool.
- Human Agent: Added `user` parameter for running the human agent cli as a given user.
- Scoring: Support for multimodal inputs to `model_graded_qa()` and `model_graded_fact()`.
- Scoring: Handle parsing unicode fractions when evaluating numeric input for `match()` scorer.
- Scoring: Add `sample_metadata_as()` method to `SampleScore`.
- Sandbox API: Added `user` parameter to `connection()` method for getting connection details for a given user.
- Docker: Register samples for cleanup immediately (so they are still cleaned up even if interrupted during startup).
- Docker: Support sample metadata interpolation for image names in compose files. 
- Tool calling: Support for additional types (`datetime`, `date`, `time`, and `Set`)
- Log API: Functions for reading/writing eval logs can now take a `Path`.
- Registry: Evaluate string annotations when creating registry objects. 
- Error handling: Added `--traceback-locals` CLI option to print values of local variables in tracebacks.
- Error handling: Fully unwrap inner errors from exception groups for reporting.
- Inspect View: Support for viewing logs in Google Cloud Storage (gc://).
- Inspect View: Improved display of reasoning blocks.
- Inspect View: Improved display and layout of transcript and events.
- Inspect View: Improved Tool input and output display.
- Inspect View: Improved display of sample input, target, answer, and scoring information (improve column width behavior).
- Inspect View: Add support for linking to logs, specific log tabs, individual samples, and sample tabs within samples.
- Inspect View: Collapse sample init view by default.
- Inspect: Properly store and restore NaN values when viewing logs in VSCode.
- Documentation: Update tutorial to use HuggingFaceH4/MATH-500 as math dataset.
- Documentation: Add scorer.py example that uses the expression_equivalence custom scorer from the tutorial.
- Bugfix: Correct parsing of `CUDA_VISIBLE_DEVICES` environment variable for vLLM provider
- Bugfix: Don't require saved response message id for openai assistant messages.
- Bugfix: Don't show empty `<think>` tag in conversation view if there is no reasoning content.
- Bugfix: Properly handle multiple reasoning blocks and empty reasoning summaries in OpenAI responses API.
- Bugfix: Tolerate assistant messages with no internal representation in Open AI responses API.
- Bugifx: Correct reporting of seconds until next retry for model generate calls.

## v0.3.90 (21 April 2025)

- Inspect View: Collapse user messages after 15 lines by default.
- Inspect View: Improved spacing between transcript events.
- Bugfix: Prevent duplicate sample init events in transcript.
- Bugfix: Properly collapse initialization events in the transcript.
- Bugfix: Properly pre-wrap source code in the transcript.

## v0.3.89 (17 April 2025)

- [Model Roles](https://inspect.aisi.org.uk/models.html#model-roles) for creating aliases to models used in a task (e.g. "grader", "red_team", "blue_team", etc.)
- New [openai-api](https://inspect.aisi.org.uk/providers.html#openai-api) model provider for interfacing with arbitrary services that have Open AI API compatible endpoints.
- ReAct Agent: [truncation](https://inspect.aisi.org.uk/agents.html#truncation) option to trim conversation messages when the model context window is exceeded.
- ReAct Agent: Improve default `on_continue` message, including using a dynamic name for the submit tool.
- Agent Bridge: Add `metadata` field to bridge input for backward compatibility with solver-based bridge.
- Added `default` argument to `get_model()` to explicitly specify a fallback model if the specified model isn't found.
- Approval: Approvers now take `history` argument (rather than `TaskState`) to better handle agent conversation state.
- Anthropic: Update string matching to correctly handle BadRequestErrors related to prompt + max_tokens being too long.
- Google: Return "(no content)" when a generate call results in no completion choices.
- CloudFlare: Use OpenAI compatible REST endpoint for interface to models.
- Azure AI: Use `2025-03-01-preview` as default API version if none explicitly specified.
- Model API: `trim_messages()` function for pruning messages to fit within model context windows.
- Model API: Improved detection of context window overflow for Grok, Groq, and CloudFlare.
- Task Display: Show both provider and model name when concurrency context is not shared across all models for a given provider.
- Registry: Exported `registry_create()` function for dynamic creation of registry objects (e.g. `@task`, `@solver`, etc.).
- Remove `chdir` option from `@task` (tasks can no longer change their working directory during execution).
- `INSPECT_EVAL_LOG_FILE_PATTERN` environment variable for setting the eval log file pattern.
- Bugfix: Eval retry now works correctly for models with a service prefix (e.g. `openai/azure/model-name`).
- Bugfix: Correctly resolve approvers in the same source file as tasks. 
- Bugfix: Ensure agent decorator resolves string annotations from `__future__` as needed.
- Bugfix: Correctly handle string `dict` keys that are numeric in store diffs.

## v0.3.88 (11 April 2025)

- Tools: Restore formerly required (but now deprecated) `type` field to `ToolCall`.
- Approval: Raise operator limit exceeded error for tool approval termination action.
- Anthropic: Don't include side count of `reasoning_tokens` in `total_tokens` (they are already included).
- Anthropic: Update string matching to correctly handle BadRequestErrors related to prompts being too long.

## v0.3.87 (10 April 2025)

- Eval: Fix an error when attempting to display realtime metrics for an evaluation.
- Log Viewer: Fix an error when displaying a running log with a null metric value.

## v0.3.86 (09 April 2025)

- Open AI: Treat `UnprocessableEntityError` as bad request so we can include the request payload in the error message.
- Eval Retry: Correctly restore model-specific generation config on retry.
- Inspect View: Resolve sample attachments before including in realtime event stream.
- Bugfix: Properly handle special characters in IDs during event database cleanup.

## v0.3.85 (08 April 2025)

- Remove support for `goodfire` model provider (dependency conflicts).
- React Agent: Enable specification of `description` without `name`.

## v0.3.84 (07 April 2025)

- Bugfix: Suppress link click behavior in vscode links.

## v0.3.83 (07 April 2025)

- Inspect View: [Live updates](https://inspect.aisi.org.uk/log-viewer.html#live-view) to running evaluation logs.
- [Agent](https://inspect.aisi.org.uk/agents.html) protocol and [inspect_ai.agent](https://inspect.aisi.org.uk/reference/inspect_ai.agent.html) module with new system for creating, composing, and executing agents.
- Scoring: New [grouped()](https://inspect.aisi.org.uk/scoring.html#metric-grouping) metric wrapper function, which applies a given metric to subgroups of samples defined by a key in sample metadata.
- Basic Agent: New `submit_append` option to append the submit tool output to the completion rather than replacing the completion (note that the new `react()` agent appends by default).
- Model API: New [execute_tools()](https://inspect.aisi.org.uk/reference/inspect_ai.model.html#execute_tools) function (replaces deprecated `call_tools()` function) which handles agent handoffs that occur during tool calling.
- Model API: `generate_loop()` method for calling generate with a tool use loop.
- Model API: Provide optional sync context manager for `Model` (works only with providers that don't require an async close).
- Anthropic: Add support for `tool_choice="none"` (added in v0.49.0, which is now required).
- Together AI: Updated `logprobs` to pass `1` rather than `True` (protocol change).
- Tools: `bash_session()` and `web_browser()` now create a distinct sandbox process each time they are instantiated.
- Computer Tool: Support for use of the native Open AI computer tool (available in the model `openai/computer-use-preview`)
- Task API: `task_with()` and `tool_with()` no longer copy the input task or tool (rather, they modify it in place and return it).
- Eval Set: Resolve tasks before each pass (ensure that each pass runs against an entirely new task instance).
- Eval Retry: Ability to retry any task in the registry, even if it has a custom `name` (save `registry_name` separately).
- Human Agent: Start task with clock paused and then automatically start it on container logins.
- Typed Store: `instance` option for `store_as()` for using multiple instances of a `StoreModel` within a sample.
- Typed Store: Raise error if attempting to embed a `StoreModel` within another `StoreModel`.
- Sandbox: New `sandbox_default()` context manager for temporarily changing the default sandbox.
- Docker: `write_file()` function now gracefully handles larger input file sizes (was failing on files > 2MB).
- Docker: Prevent low timeout values (e.g. 1 second) from disabling timeout entirely when they are retried.
- Display: Print warnings after task summaries for improved visibility.
- Inspect View: Fallback to content range request if initial HEAD request fails.
- Inspect View: Improve error message when view bundles are server from incompatible servers.
- Inspect View: Render messages in `user` and `assistant` solver events.
- Inspect View: Improved support for display of nested arrays.
- Inspect View: Improved rendering of complex scores and metrics.
- Inspect View: Properly handle filtering of dictionary scores.
- Inspect View: Render math in model input and output using katex.
- Inspect View: Improve sample score rendering (single scoring tab with scores rendered in a table).
- Inspect View: Improve sample count display in sample list footer.
- Inspect View: Properly refresh running evals when restoring from being backgrounded.
- Bugfix: Support for calling the `score()` function within Jupyter notebooks.
- Bugfix: Handle process lookup errors that can occur during timeout race conditions.
- Bugfix: Correctly capture and return logs from `eval()` when a cancellation occurs.
- Bugfix: Correctly handle custom `api_version` model argument for OpenAI on Azure.
- Bugfix: Correct handling for `None` passed to tool call by model for optional parameters.
- Bugfix: Cleanup automatically created `.compose.yml` when not in working directory.
- Bugfix: Prevent exception when navigating to sample that no longer exists in running samples display.

## v0.3.82 (02 April 2025)

- Bugfix: Correct handling of backward compatibility for inspect-web-browser-tool image.
- Bugfix: Eval now properly exits when `max_tasks` is greater than total tasks

## v0.3.81 (30 March 2025)

- Requirements: Temporarily upper-bound `rich` to < 14.0.0 to workaround issue.

## v0.3.80 (30 March 2025)

- Google: Compatibility with httpx client in `google-genai` >= 1.8.0 (which is now required).
- Mistral: Compatibility with tool call schema for `mistralai` >= v1.6.0 (which is now required).
- Inspect View: Correctly parse NaN values (use JSON5 for all JSON parsing)

## v0.3.79 (26 March 2025)

- Google: Compatibility with v1.7 of google-genai package (create client per-generate request)
- Bugfix: Properly record scorer and metrics when there are multiple tasks run in an eval.

## v0.3.78 (25 March 2025)

- OpenAI: Ensure that assistant messages always have the `msg_` prefix in responses API.

## v0.3.77 (25 March 2025)

- New [think()](https://inspect.aisi.org.uk/tools-standard.html#sec-think) tool that provides models with the ability to include an additional thinking step.
- OpenAI: Support for the new [Responses API](https://inspect.ai-safety-institute.org.uk/providers.html#responses-api) and [o1-pro](https://platform.openai.com/docs/models/o1-pro) models.
- OpenAI: Remove base64-encoded audio content from API call JSON in ModelEvent.
- AzureAI: Support for use of native [OpenAI](https://inspect.ai-safety-institute.org.uk/providers.html#openai-on-azure) and [Mistral](https://inspect.ai-safety-institute.org.uk/providers.html#mistral-on-azure-ai) clients using service qualifiers (e.g. `openai/azure/gpt-4o-mini` or `mistral/azure/Mistral-Large-2411`). 
- OpenRouter: Handle "error" field in response object and retry for empty responses.
- Added `--metadata` option to eval for associating metadata with eval runs.
- Task display: Show reasoning tokens for models that report them.
- Anthropic: Include reasoning tokens in computation of total tokens
- Inspect View: Properly wrap tool input for non-code inputs like `think`.

## v0.3.76 (23 March 2025)

- [bash_session()](https://inspect.ai-safety-institute.org.uk/tools-standard.html#sec-bash-session) tool for creating a stateful bash shell that retains its state across calls from the model.
- [text_editor()](https://inspect.ai-safety-institute.org.uk/tools-standard.html#sec-text-editor) tool which enables viewing, creating and editing text files.
- Structured Output: Properly handle Pydantic BaseModel that contains other BaseModel definitions in its schema.
- OpenAI: Support for .wav files in audio inputs for gpt-4o-audio-preview.
- OpenAI: Strip 'azure' prefix from model_name so that model type checks all work correctly.
- OpenAI: Don't send `reasoning_effort` parameter to o1-preview (as it is not supported).
- Inspect View: Fix error sorting numeric or categorical score results.
- Inspect View: Properly wrap model API call text in the transcript.
- Bugfix: Only initialise display in eval_set if it wasn't initialised from the CLI
- Bugfix: Set the global log level based on the specified Inspect log level.
- Bugfix: Resolve issue when deserialising a SubtaskEvent from a log file which does not have a completed time.
- Bugfix: Fix unnecessary warnings about task arguments.
- Bugfix: When a task does not take a kwargs argument, only warn if the provided argument is not valid.

## v0.3.75 (18 March 2025)

- Model API: Specifying a default model (e.g. `--model`) is no longer required (as some evals have no model or use `get_model()` for model access).
- Tasks can now directly specify a `model`, and model is no longer a required axis for parallel tasks.
- Eval Set: Improved parallelisation in scheduler (all pending tasks are now run together rather than in model groups).
- Don't generate `id` for `ChatMessage` when deserialising (`id` is now `str | None` and is only populated when messages are directly created).
- Log: Support for zip64 extensions required to read some log files that are larger than 4GB.
- Anthropic: Provide `reasoning_tokens` for standard thinking blocks (redacted thinking not counted).
- Google: Improve checking of `APIError` status codes for retry.
- CLI: Added `--env` option for defining environment variables for the duration of the `inspect` process.
- Inspect View: Fix issue generating diffs for nested arrays.
- Inspect View: Fix layout issue with sample error display in sample detail summary.
- Inspect View: Better support large eval files (in excess of 4GB).
- Inspect View: Correctly display 'None' when passed in tool calls.
- Inspect View: Fix 'Access Denied' error when using `inspect view` and viewing the log in a browser.
- Bugfix: Properly handle nested Pydantic models when reading typed store (`store_as()`) from log.
- Bugfix: Enable passing `solver` list to `eval()` (decorate `chain` function with `@solver`).
- Bugfix: Support deserializing custom sandbox configuration objects when said sandbox plugin is not installed.
- Bugfix: Fix error in sample filtering autocomplete (could cause autocomplete to fail and show an error in js console).

## v0.3.74 (15 March 2025)

- Bugfix: Exclude chat message `id` from cache key (fixes regression in model output caching).

## v0.3.73 (14 March 2025)

- Constrain model output to a particular JSON schema using [Structured Output](https://inspect.aisi.org.uk/structured.html) (supported for OpenAI, Google, and Mistral).
- New "HTTP Retries" display (replacing the "HTTP Rate Limits" display) which counts all retries and does so much more consistently and accurately across providers.
- The `ModelAPI` class now has a `should_retry()` method that replaces the deprecated `is_rate_limit()` method.
- The "Generate..." progress message in the Running Samples view now shows the number of retries for the active call to `generate()`.
- New `inspect trace http` command which will show all HTTP requests for a run.
- More consistent use of `max_retries` and `timeout` configuration options. These options now exclusively control Inspect's outer retry handler; model providers use their default behaviour for the inner request, which is typically 2-4 retries and a service-appropriate timeout.
- Improved async implementation using AnyIO (can now optionally run Trio rather than asyncio as the [async backend](https://inspect.aisi.org.uk/parallelism.html#async-backends)).
- Agent Bridge: Correct handling for `tool_choice` option.
- Model API: `ChatMessage` now includes an `id` field (defaults to auto-generated uuid).
- OpenAI: More flexible parsing of content parts (some providers omit the "type" field); support for "reasoning" content parts.
- Anthropic: Retry api connection errors and remote protocol errors that occur during streaming.
- Mistral: Update to new Mistral API (v1.5.1 of `mistralai` is now required).
- Logging: Inspect no longer sets the global log level nor does it allow its own messages to propagate to the global handler (eliminating the possibility of duplicate display). This should improve compatibility with applications that have their own custom logging configured. 
- Tasks: For filesystem based tasks, no longer switch to the task file's directory during execution (directory switching still occurs during task loading). Specify `@task(chdir=True)` to preserve the previous behavior.
- Bugfix: Fix issue with deserializing custom sandbox configuration objects.
- Bugfix: Handle `parallel_tool_calls` correctly for OpenAI models served through Azure.

## v0.3.72 (03 March 2025)

- Computer: Updated tool definition to match improvements in Claude Sonnet 3.7.

## v0.3.71 (01 March 2025)

- Anthropic: Support for [extended thinking](https://inspect.aisi.org.uk/reasoning.html#claude-3.7-sonnet) features of Claude Sonnet 3.7 (minimum version of `anthropic` package bumped to 0.47.1).
- Reasoning: `ContentReasoning` type for representing model reasoning blocks.
- Reasoning: `reasoning_tokens` for setting maximum reasoning tokens (currently only supported by Claude Sonnet 3.7)
- Reasoning: `reasoning_history` can now be specified as "none", "all", "last", or "auto" (which yields a provider specific recommended default).
- Web Browser: [Various improvements](https://github.com/UKGovernmentBEIS/inspect_ai/pull/1314) to performance and robustness along with several bug fixes.
- OpenAI: Provide long connection (reasoning friendly) socket defaults in http client 
- OpenAI: Capture `reasoning_tokens` when reported.
- OpenAI: Retry on rate limit requests with "Request too large".
- OpenAI: Tolerate `None` for assistant content (can happen when there is a refusal).
- Google: Retry requests on more HTTP status codes (selected 400 errors and all 500 errors). 
- Event Log: Add `working_start` attribute to events and `completed` and `working_time` to model, tool, and subtask events.
- Human Agent: Add `task quit` command for giving up on tasks.
- Human Agent: Don't emit sandbox events for human agent
- Inspect View: Improve rendering of JSON within logging events.
- Inspect View: Improve virtualized rendering of Sample List, Sample Transcript, and Sample Messages.
- Task Display: Let plugins display counters ('rich' and 'full' display modes only).
- Inspect View: Fix layout issues with human agent terminal session playback.
- Inspect View: Improve tool input / output appearance when rendered in VSCode.
- Inspect View: Display reasoning tokens in model usage for the samples and for the complete eval.
- Inspect View: Improve model api request / response output when rendered in VSCode.
- Inspect View: Improve rendering of some tool calls in the transcript.
- Bugfix: Fix audio and video inputs for new Google GenAI client.
- Bugfix: Ensure that token limits are not enforced during model graded scoring.
- Bugfix: Catch standard `TimeoutError` for running shell commands in the computer tool container.
- Bugfix: Correct combination of consecutive string based user messages for Anthropic provider.

## v0.3.70 (25 February 2025)

- [working_limit](https://inspect.aisi.org.uk/errors_and_limits.html#working-limit) option for specifying a maximum working time (e.g. model generation, tool calls, etc.) for samples.
- Added `SandboxEvent` to transcript for recording sandbox execution and I/O.
- Sandboxes: `as_type()` function for checked downcasting of `SandboxEnvironment`
- Remove root logging handlers upon Inspect logger initialisation (as they result in lots of log spam if left installed).
- Only explicitly set `state.completed=True` when entering scoring (`basic_agent()` no longer sets `completed` so can be used in longer compositions of solvers).
- Add `uuid` property to `TaskState` and `EvalSample` (globally unique identifier for sample run).
- Add `cleanup` to tasks for executing a function at the end of each sample run.
- Agent `bridge()` is now compatible with the use of a custom `OPENAI_BASE_URL`.
- Mistral: Bump required version of `mistralai` package to 1.5 (required for `working_limit`).
- Truncate tracebacks included in evaluation log to a maximum of 1MB.
- Compatibility with textual version 2.0 (remove upper bound).
- Align with HF datasets `fsspec` version constraints to avoid pip errors when installing alongside `datasets`.
- Bugfix: Fix issue with tools that had an ordinary `dict` as a parameter.
- Bugfix: Print the correct container `sample_id` for `--no-sandbox-cleanup`.

## v0.3.69 (20 February 2025)

- Google provider updated to use the [Google Gen AI SDK](https://googleapis.github.io/python-genai/), which is now the recommended API for Gemini 2.0 models.
- Task display: Use cooperative cancellation for cancel buttons in task display.
- Task display: Print task progress every 5 seconds for 'plain' display mode.
- Task display: Handle click on running samples tab when there is no transcript.
- Docker: Print stderr from `compose up` when no services startup successfully. 
- Docker: Print sample id and epoch for each container when using `--no-sandbox-cleanup`
- Mistral: Create and destroy client within generate.
- Inspect View: Fix display of score dictionaries containing boolean values
- Bugfix: Catch standard `TimeoutError` for subprocess timeouts (ensure kill/cleanup of timed out process).

## v0.3.68 (19 February 2025)

- Task display: Improve spacing/layout of final task display.
- Textual: speicfy broader range of compatible versions (v0.86.2 to v1.0.0)

## v0.3.67 (18 February 2025)

- Memoize calls to `get_model()` so that model instances with the same parameters are cached and re-used (pass `memoize=False` to disable).
- Async context manager for `Model` class for optional scoped usage of model clients.
- New `assistant_message()` solver.
- Prompt templates: Ignore template placeholders that don't map to passed parameters in `prompt_template()`, and system/user/assistant solvers.
- Google: Handle system messages with content lists and input with system but no user messages.
- Google: Ensure that a completion choice is provided even when none are returned by the service.
- Inspect View: Improve the display of subtasks with no inputs or events.
- Inspect View: Fix transcript display of phantom subtask or other phantom events.
- Inspect View: Fix formatting issues in sample error display
- Bugfix: Raise error for empty dataset (rather than providing a dummy sample).
- Bugfix: Specify markup=False for textual static controls (stricter parser in textual 2.0 leading to exceptions).
- Bugfix: Temporarily pin to textual==1.0.0 while they chase all of their regressions in 2.0

## v0.3.66 (17 February 2025)

- Docker: Correct compose file generation for Dockerfiles w/ custom stem or extension.
- Escape brackets when rendering task config (another textual 2.0 fix)

## v0.3.65 (16 February 2025)

- Compatibility with textual 2.0 (which had several breaking changes).
- Inspect View: Improve scorer display formatting.
- Bugfix: Inspect view now correctly renders arrays with embedded `null` values.
- Bugfix: Inspect view now correctly handles scorers with no metrics.

## v0.3.64 (14 February 2025)

- [Reference documentation](https://inspect.aisi.org.uk/reference/) for Python API and CLI commands.
- Add support for [clustered standard errors](https://inspect.aisi.org.uk/scorers.html#clustered-standard-errors) via a new `cluster` parameter for the `stderr()` metric.
- Improvements to [scoring workflow](https://inspect.aisi.org.uk/scorers.html#sec-scorer-workflow) (`inspect score` command and `score()` function).
- Metrics now take `list[SampleScore]` rather than `list[Score]` (previous signature is deprecated but still works with a warning).
- Use a sample adjustment for the `var()` metric.
- Google: Speculative fix for completion candidates not being returned as a list.
- Python and Bash tools: Add `sandbox` argument for running in non-default sandboxes.
- Transcript: Log `ScoreEvent` (with `intermediate=True`) when the `score()` function is called.
- Transcript: Add `source` field to `InfoEvent` and use it for events logged by the human agent.
- Docker: Support Dockerfiles with `.Dockerfile` extension.
- Docker: Raise error when there is an explicitly configured `container_name` (incompatible with epochs > 1).
- Docker: Dynamically set `compose up` timeout when there are `healthcheck` entries for services.
- Log: Validate that `log_dir` is writeable at startup.
- Log: Write eval config defaults into log file (rather than `None`).
- Bugfix: Always honor level-level-transcript setting for transcript logging.
- Bugfix: Fix some dynamic layout issues for sample sandbox view.

## v0.3.63 (07 February 2025)

- Add [OpenRouter](https://inspect.aisi.org.uk/providers.html#openrouter) model provider.
- Inspect View: Convert codebase from JS/Preact to Typescript/React
- Add `shuffle_choices` to dataset and dataset loading functions. Deprecate `shuffle` parameter to the `multiple_choice` solver.
- Add `stop_words` param to the `f1` scorer. `stop_words` will be removed from the target and answer during normalization.
- Tools: Handle return of empty list from tool calls.
- Computer: Moved out of beta (i.e. from `inspect_ai.tool.beta` into `inspect_ai.tool`).
- Sandboxes: Docker now uses `tee` for write_file operations.
- Inspect View: Handle Zip64 zip files (for log files greater than 4GB)
- Bugfix: Change `type` parameter of `answer()` to `pattern` to address registry serialisation error.
- Bugfix: Restore printing of request payloads for 400 errors from Anthropic.
- Bugfix: Log transcript event for solver provided scores (improves log viewer display of solver scoring)

## v0.3.62 (03 February 2025)

- Various improvements for [reasoning models](https://github.com/UKGovernmentBEIS/inspect_ai/pull/1229) including extracting reasoning content from assistant messages.
- OpenAI: Handle `reasoning_effort`, `max_tokens`, `temperature`, and `parallel_tool_calls` correctly for o3 models.
- OpenAI: Map some additional 400 status codes to `content_filter` stop reason.
- Anthropic: Handle 413 status code (Payload Too Large) and map to `model_length` StopReason.
- Tasks: Log sample with error prior to raising task-ending exception.
- Python: Enhance prompt to emphasise that it is a script rather than a notebook.
- Computer: Various improvements to image including desktop, python, and VS Code configuration.
- Bugfix: Don't download full log from S3 for header_only reads.

## v0.3.61 (31 January 2025)

- Computer: Enable viewing computer tool's remote mouse cursor via VNC.
- Computer: Disable lock screen on from computer tool reference image.
- Limits: Amend `SampleLimitExceededError` with current `state` so that messages, etc. are preserved when limits are hit.
- Tools: Properly handle image dispatching when multiple tool calls are made by assistant.
- Anthropic: Raise error on 400 status not identified as model_length or content_filter.
- Basic Agent: `incorrect_message` can now optionally be an async function.
- Bugfix: Remove `suffix` from `eval-set` CLI args.
- Bugfix: Only catch `Exception` from sandboxenv_init (allow cancelled to propagate)

## v0.3.60 (29 January 2025)

- [Agent Bridge](https://inspect.aisi.org.uk/agent-bridge.html) for integrating external agent frameworks with Inspect.
- [Goodfire](https://inspect.aisi.org.uk/models.html#goodfire) model provider.
- Add `@wraps` to functions wrapped by Inspect decorators to preserve type information.
- Hugging Face: Add support for stop sequences for HF models.
- Docker: More robust parsing of version strings (handle development versions).
- Vertex: Support for Anthropic models hosted on Vertex.
- OpenAI: Read `refusal` field from assistant message when provided.
- OpenAI: Use qualifiers rather than model args for OpenAI on other providers (`openai/azure`)
- Anthropic: Don't insert '(no content)' into canonical messages list (do only on replay)
- Anthropic: Use qualifiers rather than model args for Anthropic on other providers (`anthropic/bedrock`, `anthropic/vertex`).
- Anthropic: Support for `extra_body` model arg (for adding additional JSON properties to the request)
- Basic Agent: Append `tools` to `state` so that tools added in `init` are preserved.
- Scoring: Always provide half-again the sample time limit for scoring.
- Bugfix: Fix issue w/ approvals for samples with id==0.
- Bugfix: Use "plain" display when running eval_async() outside of eval().
- Bugfix: Fix issue with multiple scorers of the same type in a task.

## v0.3.59 (24 January 2025)

- Beta version of [computer()](https://inspect.aisi.org.uk/tools-standard.html#sec-computer) tool which models with a computer desktop environment.
- `user_message()` solver for appending parameterised user messages.
- `prompt_template()`, `system_message()` and `user_message()` solver now also include the sample `store` in substitution parameters.
- Limits: Enforce token and message limit at lower level (not longer required to check `state.completed` for limit enforcement).
- Limits: Enforce [custom limits](https://inspect.aisi.org.uk/errors-and-limits.html#custom-limit) for samples by raising `SampleLimitExceededError`.
- Tasks: Optional ability for solvers to [yield scores](https://inspect.aisi.org.uk/solvers.html#sec-scoring-in-solvers) for a task.
- Model API: Log model calls that result in bad request errors.
- Tools: `model_input` option that determines how tool call result content is played back to the model.
- Tools: Don't attempt to marshall arguments of dynamic `ToolDef` with `**kwargs: Any` (just pass them through).
- Log warning when a non-fatal sample error occurs (i.e. errors permitted by the `fail_on_error` option) 
- Inspect View: allow filtering samples by compound expressions including multiple scorers. (thanks @andrei-apollo)
- Inspect View: improve rendering performance and stability for the viewer when viewing very large eval logs or samples with a large number of steps.
- Task display: Improved `plain` mode with periodic updates on progress, metrics, etc.
- Google: Update to v0.8.4 of google-generativeai (py.typed support and removal of logprobs generation options)
- Google: Support for string enums (e.g. `Literal["a", "b", "c"])`) in tool function declarations.

## v0.3.58 (16 January 2025)

- Support for [audio and video](https://inspect.aisi.org.uk/multimodal.html) inputs for Open AI and Google Gemini models.
- Task display: Added Timeout Tool button for manually timing out a tool call.
- Task display: Automatically switch to "plain" mode when running in a background thread
- Sandboxes: Setup and initialisation errors are now handled at the sample level.
- Sandboxes: Increase setup script timeout to 5 minutes (from 30 seconds) and do not retry setup scripts (in case they aren't idempotent).
- Sandboxes: Add `timeout_retry` option (defaulting to `True`) to `exec()` function.
- Sandboxes: Add `type` and  optional `container` properties to `SandboxConnection`.
- Docker: Services which exit with status 0 during setup no longer cause an error.
- `task_with()` function for creating task variants.
- Added `--filter` argument to trace CLI commands for filtering on trace log message content.
- Print model conversations to terminal with `--display=conversation` (was formerly `--trace`, which is now deprecated).
- HuggingFace: Support models that don't provide a chat template (e.g. gpt2)
- Eval Set: Ensure that logs with status 'started' are retried.
- Rename the built in `bootstrap_std` metric to `bootstrap_stderr` (deprecate `bootstrap_std`)
- Bugfix: Fix duplication of summaries when eval log file is rewritten.

## v0.3.57 (09 January 2025)

- [Tracing API](https://inspect.aisi.org.uk/tracing.html#tracing-api) for custom trace logging.
- Inspect View: never truncate tool result images and display at default width of 800px.
- Inspect View: display tool error messages in transcript when tool errors occur.
- Inspect View: display any completed samples even if the task fails because of an error
- Inspect View: don't display the 'input' column heading if there isn't an input
- Open AI: Handle additional bad request status codes (mapping them to appropriate `StopReason`)
- Open AI: Use new `max_completion_tokens` option for o1 full.
- Web Browser: raise error when both `error` and `web_at` fields are present in response.
- Sandboxes: Apply dataset filters (limit and sample id) prior to sandbox initialisation.
- Docker: Prevent issue with container/project names that have a trailing underscore. 
- Store: initialise `Store` from existing dictionary.
- Log: provide `metadata_as` and `store_as` typed accessors for sample metadata and store.
- Tool parameters with a default of `None` are now supported.
- More fine graned HTML escaping for sample transcripts displalyed in terminal.
- Bugfix: prevent errors when a state or storage value uses a tilde or slash in the key name.
- Bugfix: Include input in sample summary when the sample input contains a simple string.

## v0.3.56 (01 January 2025)

- [Human Agent](https://inspect.aisi.org.uk/human-agent.html) solver for human baselining of computing tasks.
- [Typed interfaces](https://inspect.aisi.org.uk/typing.html) to `Sample` store and metadata using Pydantic models.
- [Approval policies](https://inspect.aisi.org.uk/approval.html#task-approvers) can now be defined at the `Task` level (`eval` level approval policies take precedence).
- Tools can now return `ContentText` and `ContentImage`.
- Move tool result images into subsequent user messages for models that don't support tools returning images.
- `SandboxConnection` that contains login information from sandboxes.
- `display_type()` function for detecting the current display type (e.g. "full", "rich", etc.)
- Trace: improved handling of `eval()` running in multiple processes at once (trace file per-process)
- Docker: don't apply timeouts to `docker build` and `docker pull` commands.
- Bugfix: fix issue w/ `store.get()` not auto-inserting `default` value.

## v0.3.55 (29 December 2024)

- Bedrock: redact authentication model args from eval logs.
- OpenAI: warn when `temperature` is used with o1 models (as it is not supported).
- Bugfix: spread args for cache trace logging.

## v0.3.54 (26 December 2024)

- [Tracing](https://inspect.aisi.org.uk/tracing.html) for diagnosing runs with unterminated action (e.g. model calls, docker commands, etc.).
- Provide default timeout/retry for docker compose commands to mitigate unreliability in some configurations.
- Switch to sync S3 writes to overcome unreliability observed when using async interface.
- Task display: Added `--no-score-display` option to disable realtime scoring metrics.
- Bugfix: Fix failure to fully clone samples that have message lists as input.
- llama-cpp-python: Support for `logprobs`.

## v0.3.53 (20 December 2024)

- OpenAI: Support for o1 including native tool calling and `reasoning_effort` generation option.
- Task API: Introduce `setup` step that always runs even if `solver` is replaced.
- Bedrock: Support for tool calling on Nova models.
- Bedrock: Support for custom `model_args` passed through to `session.Client`.
- Bedrock: Support for `jpeg` images.
- Bedrock: Correct max_tokens for llama3-8b, llama3-70b models on Bedrock.
- Inspect View: Various improvements to appearance of tool calls in transcript.
- Task display: Ensure that widths of progress elements are kept consistent across tasks.
- Sandboxes: New `max_sandboxes` option for (per-provider) maximum number of running sandboxes.
- Sandboxes: Remove use of aiofiles to mitigate potential for threading deadlocks.
- Concurrency: Do not use `max_tasks` as a lower bound for `max_samples`.
- Log recorder: Always re-open log buffer for `eval` format logs.
- Bugfix: Proper handling of text find for eval raw JSON display
- Bugfix: Correct handling for `--sample-id` integer comparisons.
- Bugfix: Proper removal of model_args with falsey values (explicit check for `None`)
- Bugfix: Properly handle custom metrics that return dictionaries or lists
- Bugfix: Proper sample count display when retrying an evaluation
- Bugfix: Fix inability to define and run tasks in a notebook.

## v0.3.52 (13 December 2024)

- Eval: `--sample-id` option for evaluating specific sample id(s).
- Bedrock: Detect and report HTTP rate limit errors.
- Azure AI: Add `emulate_tools` model arg to force tool emulation (emulation is enabled by default for Llama models).
- Basic Agent: Add `max_tool_output` parameter to override default max tool output from generate config.
- Inspect View: Correct display of sample ID for single sample tasks.
- Trace: Show custom tool views in `--trace` mode.
- Bugfix: Support for dynamic metric names in realtime scoring display.

## v0.3.51 (13 December 2024)

- Bugfix: Task display fails to load when no scorers are defined for a task.

## v0.3.50 (12 December 2024)

- Tools: Improved typing/schema support (unions, optional params, enums).
- Tools: Added `append` argument to `use_tools()` for adding (rather than replacing) the currently available tools.
- Docker sandbox: Streamed reads of stderr/stdout (enabling us to enforce output limits for read_file and exec at the source).
- Sandbox API: Enable passing `BaseModel` types for sandbox `config` (formerly only a file path could be passed).
- Task display: Show all task scores in realtime (expand task progress to see scores).
- Task display: Show completed samples and align progress more closely to completed samples (as opposed to steps).
- Task display: Show sample messages/tokens used (plus limits if specified).
- Task display: Resolve issue where task display would lose mouse input after VS Code reload.
- Datasets: Validate that all IDs in datasets are unique (as several downstream problems occur w/ duplicate IDs).
- Inspect View: Fix issue with incorrectly displayed custom tool views.
- Human approval: Use fullscreen display (makes approval UI async and enables rapid processing of approvals via the `Enter` key).
- Added `input_panel()` API for adding custom panels to the fullscreen task display.
- Log recorder: Methods are now async which will improve performance for fsspec filesystems with async implementations (e.g. S3)
- Log recorder: Improve `.eval` log reading performance for remote filesystem (eagerly fetch log to local buffer).
- Add `token_usage` property to `TaskState` which has current total tokens used across all calls to `generate()` (same value that is used for enforcing token limits).
- Add `time` field to `ModelOutput` that records total time spent within call to ModelAPI `generate()`.
- Web browser: Remove base64 images from web page contents (prevent filling up model context with large images).
- Match scorer: If the target of a match isn’t numeric, ignore the numeric flag and instead use text matching (improved handling for percentages).
- Hugging Face: Support for native HF tool calling for Llama, Mistral, Qwen, and others if they conform to various standard schemas.
- Hugging Face: `tokenizer_call_args` dict to specify custom args during tokenization, such as `max_length` and `truncation`.
- Azure AI: Fix schema validation error that occurred when model API returns `None` for `content`.
- Display: Throttle updating of sample list based on number of samples.
- Display: Add explicit 'ctrl+c' keybinding (as textual now disables this by default).
- Bugfix: Correct rate limit error display when running in fullscreen mode.
- Bugfix: `hf_dataset` now explicitly requires the `split` argument (previously, it would crash when not specified).
- Bugfix: Prevent cascading textual error when an error occurs during task initialisation.
- Bugfix: Correctly restore sample summaries from log file after amend.
- Bugfix: Report errors that occur during task finalisation.
  
## v0.3.49 (03 December 2024)

- Logging: Only call CreateBucket on Amazon S3 when the bucket does not already exist.
- Improve cancellation feedback and prevent multiple cancellations when using fullscreen display.
- Inspect View: Prevent circular reference error when rendering complex tool input.
- Inspect View: Resolve display issue with sorting by sample then epoch.

## v0.3.48 (01 December 2024)

- [Realtime display](https://github.com/UKGovernmentBEIS/inspect_ai/pull/865) of sample transcripts (including ability to cancel running samples).
- Scoring: When using a dictionary to map metrics to score value dictionaries, you may now use globs as keys. See our [scorer documentation](https://inspect.aisi.org.uk/scorers.html#sec-multiple-scorers) for more information.
- `EvalLog` now includes a [location](https://github.com/UKGovernmentBEIS/inspect_ai/pull/872) property indicating where it was read from.
- Use [tool views](https://inspect.aisi.org.uk/approval.html#tool-views) when rendering tool calls in Inspect View.
- Consistent behavior for `max_samples` across sandbox and non-sandbox evals (both now apply `max_samples` per task, formerly evals with sandboxes applied `max_samples` globally).
- Log files now properly deal with scores that produce Nan. (fixes [#834](https://github.com/UKGovernmentBEIS/inspect_ai/issues/834))
- Bash tool: add `--login` option so that e.g. .bashrc is read before executing the command.
- Google: Support for tools/functions that have no parameters.
- Google/Vertex: Support for `logprobs` and other new 1.5 (002 series) options.
- AzureAI: Change default max_tokens for Llama models to 2048 (4096 currently yields an error w/ Llama 3.1).
- Mistral: Various compatibility changes for their client and tool calling implementation.
- Handle exponents in numeric normalisation for match, include, and answer scorers.
- hf_dataset: Added `cached` argument to control whether to use a previously cached version of the dataset if available (defaults to `True`).
- hf_dataset: Added `revision` option to load a specific branch or commit SHA (when using `revision` datasets are always revalidated on Hugging Face, i.e. `cached` is ignored).
- Log viewer: Display sample ids rather than indexes.
- Log viewer: Add timestamps to transcript events.
- Log viewer: Metadata which contains images will now render the images.
- Log viewer: Show custom tool call views in messages display.
- Bugfix: Correctly read and forward image detail property.
- Bugfix: Correct resolution of global eval override of task or sample sandboxes.
- Bugfix: Don't do eval log listing on background threads (s3fs can deadlock when run from multiple threads).

## v0.3.47 (18 November 2024)

- Basic agent: Ensure that the scorer is only run once when max_attempts = 1.
- Basic agent: Support custom function for incorrect_message reply to model.
- Tool calling: Execute multiple tool calls serially (some models assume that multiple calls are executed this way rather than in parallel).
- Google: Combine consecutive tool messages into single content part; ensure no empty text content parts.
- AzureAI: Create and close client with each call to generate (fixes issue w/ using azureai on multiple passes of eval).
- Bedrock: Migrate to the [Converse API](https://docs.aws.amazon.com/bedrock/latest/userguide/conversation-inference-supported-models-features.html), which supports many more features including tool calling and multimodal models.
- Scoring: When using a dictionary to map metrics to score value dictionaries, you may now use globs as keys. See our [scorer documentation](https://inspect.aisi.org.uk/scorers.html#sec-multiple-scorers) for more information.
- Sample limit events will now appear in the transcript if a limit (e.g. message, token, or time limit) halt a sample. The sample list and sample detail also display the limit, if applicable.

## v0.3.46 (12 November 2024)

- [eval](https://inspect.aisi.org.uk/eval-logs.html#sec-log-format) is now the default log format (use `--log-format=json` to use old format).
- Base 64 images are now logged by default for all log formats (disable with `--no-log-images`).
- The log viewer now properly displays sample errors in the sample list for `eval` format log files.
- Improve path handling when using `inspect log convert` to convert a single log file.
- Web browser tool: Subtasks now each have independent web browser sessions.
- Anthropic: Ensure that assistant messages created in generate never have empty content lists.
- Increase sandbox `exec()` output limit from 1 MiB to 10 MiB.

## v0.3.45 (11 November 2024)

- [time_limit](https://inspect.aisi.org.uk/errors_and_limits.html#sample-limits) option for specifying a maximum execution time for samples.
- [read_eval_log_samples()](https://inspect.aisi.org.uk/eval-logs.html#streaming) function for streaming reads of `.eval` log files.
- Mistral: Support for multi-modal models (requires v1.2 of mistralai package).
- Groq: Support for multi-modal models (requires v0.11.0 of groq package).
- AzureAI: Use Model Inference API (preview) for implementation of model client.
- Bedrock: Fix parsing of Bedrock Mistral Large 2407 responses
- Apply standard sample error handling (fail-on-error, etc.) when running scorers.
- Fix issue with correctly logging task_args for eval-set tasks which are interrupted.
- Move `INSPECT_DISABLE_MODEL_API` into `generate()` (as opposed to `get_model()`)
- Always treat `.eval` files as logs (don't apply file name pattern restrictions as we do with `.json`).
- Log model calls when model providers return bad request errors
- Better lay out large numbers of configuration and parameters when displaying log files.
- The log viewer now properly displays sample scores for running tasks.
- Add `metadata` field to `ModelOutput` and provide various fields for the Groq provider.

## v0.3.44 (04 November 2024)

- Revert change to single epoch reducer behavior (regressed some scoring scenarios).

## v0.3.43 (04 November 2024)

- New binary [log format](https://inspect.aisi.org.uk/eval-logs.html#sec-log-format) which yields substantial size and speed improvements (JSON format log files are still fully supported and utilities for converting between the formats are provided).
- [Grok](https://docs.x.ai/) model provider.
- [llama-cpp-python](https://llama-cpp-python.readthedocs.io/en/latest/) local model provider.
- Extensions: correctly load extensions in packages where package name differs from dist name.
- Added `--model-config`, `--task-config`, and `--solver-config` CLI arguments for specifying model, task, and solver args using a JSON or YAML config file.
- View: properly render complex score objects in transcript.
- Write custom tool call views into transcript for use by Inspect View.
- Use `casefold()` for case-insensitive compare in `includes()`, `match()`, `exact()`, and `f1()` scorers.
- OpenAI: eliminate use of `strict` tool calling (sporadically supported across models and we already internally validate).
- Mistral: fix bug where base_url was not respected when passing both an api_key and base_url.
- Don't include package scope for task name part of log files.
- Improve performance of write_file for Docker sandboxes.
- Use user_data_dir rather than user_runtime_dir for view notifications.
- Implement `read_eval_log_sample()` for JSON log files.
- Log the list of dataset sample IDs.
- Limit `SandboxEnvironment.exec()` output streams to 1 MiB. Limit `SandboxEnvironment.read_file()` to 100 MiB.
- Add `INSPECT_DISABLE_MODEL_API` environment variable for disabling all Model APIs save for mockllm.
- Add optional `tool_call_id` param to `ModelOutput.for_tool_call()`.
- Support all JSON and CSV dataset arguments in `file_dataset()` function.

## v0.3.42 (23 October 2024)

- [ToolDef](https://inspect.aisi.org.uk/tools-custom.html#sec-dynamic-tools) class for dynamically creating tool definitions.
- Added `--tags` option to eval for tagging evaluation runs.
- Added APIs for accessing sample event transcripts and for creating and resolving attachments for larger content items.
- Cleanup Docker Containers immediately for samples with errors.
- Support Dockerfile as config path for Docker sandboxes (previously only supported compose files).
- Anthropic: remove stock tool use chain of thought prompt (many Anthropic models now do this internally, in other cases its better for this to be explicit rather than implicit).
- Anthropic: ensure that we never send empty text content to the API.
- Google: compatibility with google-generativeai v0.8.3
- Llama: remove extraneous <|start_header_id|>assistant<|end_header_id|> if it appears in an assistant message.
- OpenAI: Remove tool call id in user message reporting tool calls to o1- models.
- Use Dockerhub aisiuk/inspect-web-browser-tool image for web browser tool.
- Use ParamSpec to capture types of decorated solvers, tools, scorers, and metrics.
- Support INSPECT_EVAL_MODEL_ARGS environment variable for calls to `eval()`.
- Requirements: add lower bounds to various dependencies based on usage, compatibility, and stability.
- Added `include_history` option to model graded scorers to optionally include the full chat history in the presented question.
- Added `delimiter` option to `csv_dataset()` (defaults to ",")
- Improve answer detection in multiple choice scorer.
- Open log files in binary mode when reading headers (fixes ijson deprecation warning).
- Capture `list` and `dict` of registry objects when logging `plan`.
- Add `model_usage` field to `EvalSample` to record token usage by model for each sample.
- Correct directory handling for tasks that are imported as local (non-package) modules.
- Basic agent: terminate agent loop when the context window is exceeded.
- Call tools sequentially when they have opted out of parallel calling.
- Inspect view bundle: support for bundling directories with nested subdirectories.
- Bugfix: strip protocol prefix when resolving eval event content
- Bugfix: switch to run directory when running multiple tasks with the same run directory.
- Bugfix: ensure that log directories don't end in forward/back slash.

## v0.3.41 (11 October 2024)

- [Approval mode](https://inspect.aisi.org.uk/approval.html) for extensible approvals of tool calls (human and auto-approvers built in,  arbitrary other approval schemes via extensions).
- [Trace mode](https://inspect.aisi.org.uk/interactivity.html#sec-trace-mode) for printing model interactions to the terminal.
- Add `as_dict()` utility method to `Score`
- [Sample limits](https://inspect.aisi.org.uk/errors_and_limits.html#sample-limits) (`token_limit` and `message_limit`) for capping the number of tokens or messages used per sample ( `message_limit` replaces deprecated `max_messages`).
- Add `metadata` field to `Task` and record in log `EvalSpec`.
- Include datetime and level in file logger.
- Correct llama3 and o1 tool calling when empty arguments passed.
- Allow resolution of any sandbox name when there is only a single environment.
- Introduce `--log-level-transcript` option for separate control of log entries recorded in the eval log file
- Improve mime type detection for image content encoding (fixes issues w/ webp images).
- Fix memory leak in Inspect View worker-based JSON parsing.
- Add `fail_on_error` option for `eval_retry()` and `inspect eval-retry`.
- Defer resolving helper models in `self_critique()` and `model_graded_qa()`.
- Fix Docker relative path resolution on Windows (use PurePosixPath not Path)
- Restore support for `--port` and `--host` on Inspect View.

## v0.3.40 (6 October 2024)

- Add `interactive` option to `web_browser()` for disabling interactive tools (clicking, typing, and submitting forms).
- Provide token usage and raw model API calls for OpenAI o1-preview.
- Add support for reading CSV files of dialect 'excel-tab'.
- Improve prompting for Python tool to emphasise the need to print output.
- For `basic_agent()`, defer to task `max_messages` if none is specified for the agent (default to 50 is the task does not specify `max_messages`).
- Add optional `content` parameter to `ModelOutput.for_tool_call()`.
- Display total samples in Inspect View
- Prune `sample_reductions` when returning eval logs with `header_only=True`.
- Improved error message for undecorated solvers.
- For simple matching scorers, only include explanation if it differs from answer.

## v0.3.39 (3 October 2024)

- The sample transcript will now display the target for scoring in the Score Event (for newly run evaluations).
- Provide setter for `max_messages` on `TaskState`.
- Provide `max_messages` option for `basic_agent()` (defaulting to 50) and use it rather than any task `max_messages` defined.
- Improved implementation of disabling parallel tool calling (also fixes a transcript issue introduced by the original implementation).
- Improve quality of error messages when a model API key environment variable is missing.
- Improve prompting around letting the model know it should not attempt parallel web browser calls.

## v0.3.38 (3 October 2024)

- Rename `web_browser_tools()` to `web_browser()`, and don't export individual web browsing tools.
- Add `parallel` option to `@tool` decorator and specify `parallel=False` for web browsing tools.
- Improve prompting for web browser tools using more explicit examples.
- Improve prompting for `</tool_call>` end sequence for Llama models.
- Fix issue with failure to execute sample setup scripts.

## v0.3.37 (2 October 2024)

- Move evals into [inspect_evals](https://github.com/UKGovernmentBEIS/inspect_evals) package.

## v0.3.36 (2 October 2024)

- [Web Browser](https://inspect.aisi.org.uk/tools-standard.html#sec-web-browser) tool which provides a headless Chromium browser that supports navigation, history, and mouse/keyboard interactions.
- `auto_id` option for dataset readers to assign an auto-incrementing ID to records.
- Task args: don't attempt to serialise registry objects that don't have captured parameters.

## v0.3.35 (1 October 2024)

- Catch o1-preview "invalid_prompt" exception and convert to normal content_filter refusal.
- Terminate timed out subprocesses.
- Support 'anthropoic/bedrock/' service prefix for Anthropic models hosted on AWS Bedrock.
- Change score reducer behavior to always reduce score metadata to the value of the `metadata` field in the first epoch
- Improve task termination message (provide eval-retry prompt for tasks published in packages)
- Preserve type for functions decorated with `@task`.
- Various improvements to layout and display for Inspect View transcript.

## v0.3.34 (30 September 2024)

- Support for `max_tokens` on OpenAI o1 models (map to `max_completion_tokens`).
- Fix regression of log and debug options on `inspect view`
- Improved focus management for Inspect View
- Raise error if `epochs` is less than 1
- Improve code parsing for HumanEval (compatibility with Llama model output)

## v0.3.33 (30 September 2024)

- StopReason: Added "model_length" for exceeding token window and renamed "length" to "max_tokens".
- Capture solver input params for subtasks created by `fork()`.
- Option to disable ANSI terminal output with `--no-ansi` or `INSPECT_NO_ANSI`
- Add chain of thought option to `multiple_choice()` and export `MultipleChoiceTemplate` enumeration
- Allow Docker sandboxes configured with `x-default` to be referred to by their declared service name.
- Improved error messages for Docker sandbox initialisation.
- Improve legibility of Docker sandbox log entries (join rather than displaying as array)
- Display user message immediately proceeding assistant message in model call transcripts.
- Display images created by tool calls in the Viewer.
- Fix duplicated tool call output display in Viewer for Gemini and Llama models.
- Require a `max_messages` for use of `basic_agent()` (as without it, the agent could end up in an infinite loop).
- Load extension entrypoints per-package (prevent unnecessary imports from packages not being referenced).
- Track sample task state in solver decorator rather than solver transcript.
- Display solver input parameters for forked subtasks.
- Improvements to docker compose down cleanup: timeout, survive missing compose files.
- Always produce epoch sample reductions even when there is only a single epoch.
- Scores produced after being reduced retain `answer`, `explanation`, and `metadata` only if equal across all epochs.

## v0.3.32 (25 September 2024)

- Fix issue w/ subtasks not getting a fresh store() (regression from introduction of `fork()` in v0.3.30)
- Fix issue w/ subtasks that return None invalidating the log file.
- Make subtasks collapsible in Inspect View.
- Improved error reporting for missing `web_search()` provider environment variables.

## v0.3.31 (24 September 2024)

- Deprecated `Plan` in favor of `Solver` (with `chain()` function to compose multiple solvers).
- Added `max_tool_output` generation option (defaults to 16KB).
- Improve performance of `header_only` log reading (switch from json-stream to ijson).
- Add support for 0 retries to `eval-set` (run a single `eval` then stop).
- Tool calling fixes for update to Mistral v1.1. client.
- Always show `epochs` in task status (formerly wasn't included for multiple task display)
- Render transcript `info()` strings as markdown
- Eliminate log spam from spurious grpc fork message.
- Fix issue with hf_dataset shuffle=True not actually shuffling.
- Improved error handling when loading invalid setuptools entrypoints.
- Don't catch TypeError when calling tools (we now handle this in other ways)

## v0.3.30 (18 September 2024)

- Added `fork()` function to fork a `TaskState` and evaluate it against multiple solvers in parallel.
- Ensure that Scores produced after being reduced still retain `answer`, `explanation`, and `metadata`.
- Fix error when running `inspect info log-types`
- Improve scorer names imported from modules by not including the the module names.
- Don't mark messages read from cache with source="cache" (as this breaks the cache key)
- Add `cache` argument to `basic_agent()` for specifying cache policy for the agent.
- Add `cache` field to `ModelEvent` to track cache reads and writes.
- Compatibility with Mistral v1.1 client (now required for Mistral).
- Catch and propagate Anthropic content filter exceptions as normal "content_filter" responses.
- Fix issue with failure to report metrics if all samples had a score value of 0.
- Improve concurrency of Bedrock models by using aioboto3.
- Added [SWE Bench](https://github.com/UKGovernmentBEIS/inspect_evals/tree/main/src/inspect_evals/swe_bench), [GAIA](https://github.com/UKGovernmentBEIS/inspect_evals/tree/main/src/inspect_evals/gaia), and [GDM CTF](https://github.com/UKGovernmentBEIS/inspect_evals/tree/main/src/inspect_evals/gdm_capabilities/in_house_ctf) evals.

## v0.3.29 (16 September 2024)

- Added `--plan` and `-P` arguments to `eval` and `eval-set` commands for replacing the task default plan with another one.
- Improved support for eval retries when calling `eval()` or `eval_set()` with a `plan` argument.
- Don't log base64 images by default (re-enable logging with `--log-images`).
- Provide unique tool id when parsing tool calls for models that don't support native tool usage.
- Fix bug that prevented `epoch_reducer` from being used in eval-retry.
- Fix bug that prevented eval() level `epoch` from overriding task level `epoch`.

## v0.3.28 (14 September 2024)

- [basic_agent()](https://inspect.aisi.org.uk/agents.html#sec-basic-agent) that provides a ReAct tool loop with support for retries and encouraging the model to continue if its gives up or gets stuck.
- [score()](https://inspect.aisi.org.uk/solvers.html#sec-scoring-in-solvers) function for accessing scoring logic from within solvers.
- Ability to [publish](https://inspect.aisi.org.uk/log-viewer.html#sec-publishing) a static standalone Inspect View website for a log directory.
- `system_message()` now supports custom parameters and interpolation of `metadata` values from `Sample`.
- `generate()` solver now accepts arbitrary generation config params.
- `use_tools()` now accepts a variadic list of `Tool` in addition to literal `list[Tool]`.
- `bash()` and `python()` tools now have a `user` parameter for choosing an alternate user to run code as.
- `bash()` and `python()` tools now always return stderr and stdout no matter the exit status.
- Support for OpenAI o1-preview and o1-mini models.
- Input event for recording screen input in sample transcripts.
- Record to sample function for CSV and JSON dataset readers can now return multiple samples.
- Added `debug_errors` option to `eval()` to raise task errors (rather than logging them) so they can be debugged.
- Properly support metrics that return a dict or list of values
- Improved display of prerequisite errors when running `eval()` from a script or notebook.
- Fix `eval_set()` issue with cleaning up failed logs on S3.
- Cleanup Docker containers that fail during sample init.
- Add support for computing metrics for both individual keys within a dictionary but also for the dictionary as a whole
- Fix for Vertex tool calling (don't pass 'additionalProperties').
- Added [SQuAD](https://github.com/UKGovernmentBEIS/inspect_evals/tree/main/src/inspect_evals/squad), [AGIEval](https://github.com/UKGovernmentBEIS/inspect_evals/tree/main/src/inspect_evals/agieval), [IFEval](https://github.com/UKGovernmentBEIS/inspect_ai/blob/main/src/inspect_evals/ifeval/), [PubMedQA](https://github.com/UKGovernmentBEIS/inspect_evals/tree/main/src/inspect_evals/pubmedqa), and [MBPP](https://github.com/UKGovernmentBEIS/inspect_evals/tree/main/src/inspect_evals/mbpp) benchmarks.

## v0.3.27 (6 September 2024)

- Fix missing timestamp issue with running `eval_set()` with an S3-backed log directory.
- Correct rounding behavior for `f1()` and `exact()` scorers.
- Correct normalized text comparison for `exact()` scorer.
- Improved appearance and navigation for sample transcript view.
- Added [MathVista](https://github.com/UKGovernmentBEIS/inspect_evals/tree/main/src/inspect_evals/mathvista) benchmark.

## v0.3.26 (6 September 2024)

- [Eval Sets](https://inspect.aisi.org.uk/eval-sets.html) for running groups of tasks with automatic retries.
- [Per-sample](https://inspect.aisi.org.uk/sandboxing.html#sec-per-sample-sandbox) Sandbox environments can now be specified (e.g. allowing for a distinct Dockerfile or Docker compose file for each sample).
- [input_screen()](https://inspect.aisi.org.uk/interactivity.html) context manager to temporarily clear task display for user input.
- Introduce two new scorers, `f1()` (precision and recall in text matching) and `exact()` (whether normalized text matches exactly).
- Task `metrics` now override built in scorer metrics (previously they were merged). This enables improved re-use of existing scorers where they only change required is a different set of metrics.
- `write_log_dir_manifest()` to write a log header manifest for a log directory.
- Relocate `store()` and `@subtask` from solver to utils module; relocate `transcript()` from solver to log module.
- Add optional user parameter to SandboxEnvironment.exec for specifying the user. Currently only DockerSandboxEnvironment is supported.
- Fix issue with resolving Docker configuration files when not running from the task directory.
- Only populate Docker compose config metadata values when they are used in the file.
- Treat Sandbox exec `cwd` that are relative paths as relative to sample working directory.
- Filter base64 encoded images out of model API call logs.
- Raise error when a Solver does not return a TaskState.
- Only run tests that use model APIs when the `--runapi` flag is passed to `pytest` (prevents unintended token usage)
- Remove `chdir` option from `@tasks` (tasks now always chdir during execution).
- Do not process `.env` files in task directories (all required vars should be specified in the global `.env`).
- Only enable `strict` mode for OpenAI tool calls when all function parameters are required.
- Added [MMMU](https://github.com/UKGovernmentBEIS/inspect_evals/tree/main/src/inspect_evals/mmmu), [CommonsenseQA](https://github.com/UKGovernmentBEIS/inspect_evals/tree/main/src/inspect_evals/commonsense_qa), [MMLU-Pro](https://github.com/UKGovernmentBEIS/inspect_evals/tree/main/src/inspect_evals/mmlu_pro), and [XSTest](https://github.com/UKGovernmentBEIS/inspect_evals/tree/main/src/inspect_evals/xstest) benchmarks.

## v0.3.25 (25 August 2024)

- `Store` for manipulating arbitrary sample state from within solvers and tools.
- `Transcripts` for detailed sample level tracking of model and tool calls, state changes, logging, etc.
- `Subtasks` for delegating work to helper models, sub-agents, etc.
- Integration with Anthropic [prompt caching](https://inspect.aisi.org.uk/caching.html#sec-provider-caching).
- [fail_on_error](https://inspect.aisi.org.uk/errors-and-limits.html#failure-threshold) option to tolerate some threshold of sample failures without failing the evaluation.
- Specify `init` value in default Docker compose file so that exit signals are handled correctly (substantially improves container shutdown performance).
- Add `function` field to `ChatMessageTool` to indicate the name of the function called.
- Added [RACE](https://github.com/UKGovernmentBEIS/inspect_evals/tree/main/src/inspect_evals/race-h/) benchmark.

## v0.3.24 (18 August 2024)

- Support for tool calling for Llama 3.1 models on Bedrock.
- Report JSON schema validation errors to model in tool response.
- Support for `strict` mode in OpenAI tool calls (update to v1.40.0 of `openai` package required).

## v0.3.23 (16 August 2024)

- Support for tool calling for Llama 3.1 models on Azure AI and CloudFlare.
- Increase default `max_tokens` from 1024 to 2048.
- Record individual sample reductions along with results for multi-epoch evals.
- Change default to not log base64 encoded versions of images, as this often resulted in extremely large log files (use `--log-images` to opt back in).
- Update to new Mistral API (v1.0.1 of `mistralai` is now required).
- Support for Llama 3.1 models on Amazon Bedrock
- Eliminate Bedrock dependency on anthropic package (unless using an Anthropic model).
- Improved resolution of AWS region for Bedrock (respecting already defined AWS_REGION and AWS_DEFAULT_REGION)
- Fix bug in match scorer whereby numeric values with periods aren't correctly recognized.
- Added [HumanEval](https://github.com/UKGovernmentBEIS/inspect_evals/tree/main/src/inspect_evals/humaneval), [WinoGrande](https://github.com/UKGovernmentBEIS/inspect_evals/tree/main/src/inspect_evals/winogrande) and [Drop](https://github.com/UKGovernmentBEIS/inspect_evals/tree/main/src/inspect_evals/drop) benchmarks.

## v0.3.22 (07 August 2024)

- Fix issue affecting results of `pass_at_{k}` score reducer.

## v0.3.21 (07 August 2024)

- Add `pass_at_{k}` score reducer to compute the probability of at least 1 correct sample given `k` epochs.
- Improved metrics `value_to_float` string conversion (handle numbers, "true", "false", etc.)
- Log viewer: Ctrl/Cmd+F to find text when running in VS Code.
- Set Claude default `max_tokens` to 4096
- Combine user and assistant messages for Vertex models.
- Warn when using the `name` parameter with task created from `@task` decorated function.
- Make sample `metadata` available in prompt, grading, and self-critique templates.
- Retry on several additional OpenAI errors (APIConnectionError | APITimeoutError | InternalServerError)
- Fix a regression which would cause the 'answer' to be improperly recorded when scoring a sample.

## v0.3.20 (03 August 2024)

- `Epochs` data type for specifying epochs and reducers together (deprecated `epochs_reducer` argument).
- Enable customisation of model generation cache dir via `INSPECT_CACHE_DIR` environment variable.
- Use doc comment description rather than `prompt` attribute of `@tool` for descriptions.
- Include examples section from doc comments in tool descriptions.
- Add `tool_with()` function for adapting tools to have varying names and parameter descriptions.
- Improve recording of `@task` arguments so that dynamically created tasks can be retried.
- Only print `eval-retry` message to terminal for filesystem based tasks.
- Enhance Python logger messages to capture more context from the log record.
- Fix an issue that could result in duplicate display of scorers in log view when using multiple epoch reducers.

## v0.3.19 (02 August 2024)

- [vLLM](https://inspect.aisi.org.uk/models.html#sec-vllm) model provider.
- [Groq](https://groq.com/) model provider.
- [Google Vertex](https://inspect.aisi.org.uk/models.html#google-vertex) model provider.
- [Reduce scores](https://inspect.aisi.org.uk/scorers.html##sec-reducing-epoch) in multi-epoch tasks before computing metrics (defaults to averaging sample values).
- Replace the use of the `bootstrap_std` metric with `stderr` for built in scorers (see [rationale](https://inspect.aisi.org.uk/scorers.html#stderr-note) for details).
- Option to write Python logger entries to an [external file](https://inspect.aisi.org.uk/log-viewer.html#sec-external-file).
- Rename `ToolEnvironment` to `SandboxEnvironment` and `tool_environment()` to `sandbox()` (moving the renamed types from `inspect_ai.tool` to `inspect_ai.util`). Existing symbols will continue to work but will print deprecation errors.
- Moved the `bash()`, `python()`, and `web_search()` functions from `inspect_ai.solver` to `inspect_ai.tool`.  Existing symbols will continue to work but will print deprecation errors.
- Enable parallel execution of tasks that share a working directory.
- Add `chdir` option to `@task` to opt-out of changing the working directory during task execution.
- Enable overriding of default safety settings for Google models.
- Use Python type annotations as the first source of type info for tool functions (fallback to docstrings only if necessary)
- Support for richer types (list, TypeDict, dataclass, Pydantic, etc.) in tool calling.
- Change `ToolInfo` parameters to be directly expressed in JSON Schema (making it much easier to pass them to model provider libraries).
- Validate tool call inputs using JSON Schema and report errors to the model.
- Gracefully handle tool calls that include only a single value (rather than a named dict of parameters).
- Support `tool_choice="any"` for OpenAI models (requires >= 1.24.0 of openai package).
- Make multiple tool calls in parallel. Parallel tool calls occur by default for OpenAI, Anthropic, Mistral, and Groq. You can disable this behavior for OpenAI and Groq with `--parallel-tool-calls false`.
- Invoke rate limit retry for OpenAI APITimeoutError (which they have recently begun returning a lot of more of as a result of httpx.ConnectTimeout, which is only 5 seconds by default.).
- Add `cwd` argument to `SandboxEnvironment.exec()`
- Use `tee` rather than `docker cp` for Docker sandbox environment implementation of `write_file()`.
- Handle duplicate tool call ids in Inspect View.
- Handle sorting sample ids of different types in Inspect View.
- Correctly resolve default model based on CLI --model argument.
- Fix issue with propagating API keys to Azure OpenAI provider.
- Add `azure` model arg for OpenAI provider to force binding (or not binding) to the Azure OpenAI back-end.
- Support for Llama 3 models with the Azure AI provider.
- Add `setup` field to `Sample` for providing a per-sample setup script.
- Score multiple choice questions without parsed answers as incorrect (rather than being an error). Llama 3 and 3.1 models especially often fail to yield an answer.
- Read JSON encoded `metadata` field from samples.
- Show task/display progress immediately (rather than waiting for connections to fill).
- Reduce foreground task contention for Inspect View history loading.
- Ability to host standalone version of Inspect View to view single log files.
- Throw `TimeoutError` if a call to `subprocess()` or `sandbox().exec()` times out (formerly a textual error was returned along with a non-zero exit code).
- Validate name passed to `example_dataset()` (and print available example dataset names).
- Resolve relative image paths within Dataset samples against the directory containing the dataset.
- Preserve `tool_error` text for Anthropic tool call responses.
- Fix issue with rate limit reporting being per task not per eval.
- Set maximum rate limit backoff time to 30 minutes
- Retry with exponential backoff for web_search Google provider.

## v0.3.18 (14 July 2024)

- [Multiple Scorers](https://inspect.aisi.org.uk/scorers.html#sec-multiple-scorers) are now supported for evaluation tasks.
- [Multiple Models](https://inspect.aisi.org.uk/parallelism.html#sec-multiple-models) can now be evaluated in parallel by passing a list of models to `eval()`.
- Add `api_key` to `get_model()` for explicitly specifying an API key for a model.
- Improved handling of very large (> 100MB) log files in Inspect View.
- Use `network_mode: none` for disabling networking by default in Docker tool environments.
- Shorten the default shutdown grace period for Docker container cleanup to 1 second.
- Allow sandbox environment providers to specify a default `max_samples` (set to 25 for the Docker provider).
- Prevent concurrent calls to `eval_async()` (unsafe because of need to change directories for tasks). Parallel task evaluation will instead be implemented as a top-level feature of `eval()` and `eval_async()`.
- Match scorers now return answers consistently even when there is no match.
- Relocate tool related types into a new top-level `inspect_ai.tool` module (previous imports still work fow now, but result in a runtime deprecation warning).
- Decouple tools entirely from solvers and task state (previously they had ways to interact with metadata, removing this coupling will enable tool use in lower level interactions with models). Accordingly, the `call_tools()` function now operates directly on messages rather than task state.
- Support token usage for Google models (Inspect now requires `google-generativeai` v0.5.3).

## v0.3.17 (25 June 2024)

- Optional increased control over the tool use loop via the `call_tools()` function and new `tool_calls` parameter for `generate()`.
- New `per_epoch` option for `CachePolicy` to allow caching to ignore epochs.
- Correctly handle `choices` and `files` when converting `Sample` images to base64.

## v0.3.16 (24 June 2024)

-   Various fixes for the use of Docker tool environments on Windows.
-   Ability to disable cleanup of tool environments via `--no-toolenv-cleanup`.
-   New `inspect toolenv cleanup` command for manually cleaning up tool environments.
-   `ToolError` exception type for explicitly raising tool errors to the model. Formerly, any exception would be surfaced as a tool error to the model. Now, the `ToolError` exception is required for reporting to the model (otherwise other exception types go through the call stack and result in an eval error).
-   Resolve `INSPECT_LOG_DIR` in `.env` file relative to `.env` file parent directory.
-   Use `-` for delimiting `--limit` ranges rather than `,`.
-   Use HF model device for generate (compatibility with multi-GPU).

## v0.3.15 (15 June 2024)

-   [Sandbox Environments](https://inspect.aisi.org.uk/sandboxing.html) for executing tool code in a sandbox.
-   [Caching](https://inspect.aisi.org.uk/caching.html) to reduce the number of model API calls made.
-   The `multiple_choice()` solver now has support for questions with multiple correct answers.
-   More fine grained handling of Claude `BadRequestError` (400) errors (which were formerly all treated as content moderation errors).
-   Filter out empty TextBlockParam when playing messages back to Claude.
-   Automatically combine Claude user messages that include tool content.
-   Revert to "auto" rather than "none" after forced tool call.
-   Provide `TaskState.tools` getter/setter (where the setter automatically syncs the system messages to the specified set of tools).
-   The `use_tools()` function now uses the `TaskState.tools` setter, so replaces the current set of tools entirely rather than appending to it.
-   Set `state.completed = False` when `max_messages` is reached.
-   Allow tools to be declared with no parameters.
-   Allow for null `bytes` field in `Logprobs` and `TopLogprobs`.
-   Support all Llama series models on Bedrock.
-   Added `truthfulqa` benchmark.
-   Added `intercode-ctf` example.

## v0.3.14 (04 June 2024)

-   Stream samples to the evaluation log as they are completed (subject to the new `--log-buffer` option). Always write completed samples in the case of an error or cancelled task.
-   New `"cancelled"` status in eval log for tasks interrupted with SIGINT (e.g. Ctrl-C). Logs are now written for cancellations (previously they were not).
-   Default `--max-samples` (maximum concurrent samples) to `--max-connections`, which will result in samples being more frequently completed and written to the log file.
-   For `eval_retry()`, copy previously completed samples in the log file being retried so that work is not unnecessarily repeated.
-   New `inspect eval-retry` command to retry a log file from a task that ended in error or cancellation.
-   New `retryable_eval_logs()` function and `--retryable` option for `inspect list logs` to query for tasks not yet completed within a log directory.
-   Add `shuffled` property to datasets to determine if they were shuffled.
-   Remove unused `extensions` argument from `list_eval_logs()`.

## v0.3.13 (31 May 2024)

-   Bugfix: Inspect view was not reliably updating when new evaluation logs were written.

## v0.3.12 (31 May 2024)

-   Bugfix: `results` was not defined when no scorer was provided resulting in an error being thrown. Fixed by setting `results = EvalResults()` when no scorer is provided.
-   Bugfix: The viewer was not properly handling samples without scores.

## v0.3.11 (30 May 2024)

-   Update to non-beta version of Anthropic tool use (remove legacy xml tools implementation).

## v0.3.10 (29 May 2024)

-   **BREAKING:** The `pattern` scorer has been modified to match against any (or all) regex match groups. This replaces the previous behaviour when there was more than one group, which would only match the second group.
-   Improved performance for Inspect View on very large datasets (virtualized sample list).
-   ToolChoice `any` option to indicate the model should use at least one tool (supported by Anthropic and Mistral, mapped to `auto` for OpenAI).
-   Tool calls can now return a simple scalar or `list[ContentText | ContentImage]`.
-   Support for updated Anthropic tools beta (tool_choice and image tool results).
-   Report tool_error back to model if it provides invalid JSON for tool calls arguments (formerly this halted the entire eval with an error).
-   New `max_samples` option to control how many samples are run in parallel (still defaults to running all samples in parallel).
-   Add `boolq.py` benchmark.
-   Add `piqa.py` benchmark.
-   View: Improved markdown rendering (properly escape reference links).
-   Improved typing for example_dataset function.
-   Setuptools entry point for loading custom model extensions.
-   Break optional `tuple` return out of `ToolResult` type.
-   Bugfix: always read original sample message(s) for `TaskState.input_text`.
-   Bugfix: remove write counter from log (could have resulted in incomplete/invalid logs propagating to the viewer).
-   Bugfix: handle task names that include spaces in log viewer.

## v0.3.9 (14 May 2024)

-   Add `ollama` local model provider.
-   Add `multi_scorer()` and `majority_vote()` functions for combining multiple scorers into a single score.
-   Add support for multiple model graders in `model_graded_qa()`.
-   Raise `TypeError` for solvers and scorers not declared as `async`.
-   Fallback to standard parse if `NaN` or `Inf` is encountered while reading log file header.
-   Remove deprecated support for matching partial model names (e.g. "gpt" or "claude").

## v0.3.8 (07 May 2024)

-   Exclude null config values from listings in log viewer.

## v0.3.7 (07 May 2024)

-   Add support for logprobs to HF provider, and create uniform API for other providers that support logprobs (Together and OpenAI).
-   Provide an option to merge assistant messages and use it for Anthropoic models (as they don't allow consecutive assistant messages).
-   Supporting infrastructure in Inspect CLI for VS Code extension (additional list and info commands).

## v0.3.6 (06 May 2024)

-   Show first log file immediately (don't wait for fetching metadata for other logs)
-   Add `--version` CLI arg and `inspect info version` command for interrogating version and runtime source path.
-   Fix: exclude `null` config values in output from `inspect info log-file`

## v0.3.5 (04 May 2024)

-   Fix issue with logs from S3 buckets in inspect view.
-   Add `sort()` method to `Dataset` (defaults to sorting by sample input length).
-   Improve tokenization for HF provider (left padding, attention mask, and allow for custom chat template)
-   Improve batching for HF provider (generate as soon as queue fills, thread safety for future.set_result).
-   Various improvements to documentation.

## v0.3.4 (01 May 2024)

-   `write_eval_log()` now ignores unserializable objects in metadata fields.
-   `read_eval_log()` now takes a `str` or `FileInfo` (for compatibility w/ list returned from `list_eval_logs()`).
-   Registry name looks are now case sensitive (fixes issue w/ loading tasks w/ mixed case names).
-   Resiliency to Python syntax errors that occur when enumerating tasks in a directory.
-   Do not throw error if unable to parse or load `.ipynb` file due to lack of dependencies (e.g. `nbformat`).
-   Various additions to log viewer display (log file name, dataset/scorer in listing, filter by complex score types).
-   Improvements to markdown rendering in log viewer (don't render intraword underscores, escape html tags).

## v0.3.3 (28 April 2024)

-   `inspect view` command for viewing eval log files.
-   `Score` now has an optional `answer` field, which denotes the answer text extracted from model output.
-   Accuracy metrics now take an optional `ValueToFloat` function for customising how textual values mapped to float.
-   Made `model_graded_qa` more flexible with separate `instruction` template and `grade_pattern`, as well providing `partial_credit` as an option.
-   Modify the default templates for `chain_of_thought()` and `self_critique()` to instruct the model to reply with `ANSWER: $ANSWER` at the end on its own line.
-   Improved numeric extraction for `match(numeric=True)` (better currency and decimal handling).
-   Improve `answer()` patterns so that they detect letter and word answers both within and at the end of model output.
-   `Plan` now has an optional `cleanup` function which can be used to free per-sample resources (e.g. Docker containers) even in the case of an evaluation error.
-   Add `Dataset.filter` method for filtering samples using a predicate.
-   `Dataset` slices (e.g. `dataset[0:100]`) now return a `Dataset` rather than `list[Sample]`.
-   Relative path to `INSPECT_LOG_DIR` in `.env` file is now correctly resolved for execution within subdirectories.
-   `inspect list tasks` and `list_tasks()` now only parse source files (rather than loading them), ensuring that it is fast even for task files that have non-trivial global initialisation.
-   `inspect list logs` and `list_eval_logs()` now enumerate log files recursively by default, and only enumerate json files that match log file naming conventions.
-   Provide `header_only` option for `read_eval_log()` and `inspect info log-file` for bypassing the potentially expensive reading of samples.
-   Provide `filter` option for `list_eval_logs()` to filter based on log file header info (i.e. anything but samples).
-   Added `__main__.py` entry point for invocation via `python3 -m inspect_ai`.
-   Removed prompt and callable from model `ToolDef` (renamed to `ToolInfo`).
-   Fix issue with accesses of `completion` property on `ModelOutput` with no choices.

## v0.3.2 (21 April 2024)

-   Initial release.<|MERGE_RESOLUTION|>--- conflicted
+++ resolved
@@ -1,11 +1,8 @@
 ## Unreleased
 
-<<<<<<< HEAD
 - Dependencies: Update to fsspec 2025.9.0 to match upper bound of HF datasets.
-=======
 - Dependencies: Allow any version of `rich` > 13.3.3 save for 14.0.0 (which had an infinite recursion bug affecting stack traces with exception groups).
 - Dependencies: Unpin textual dependency (was <= 4.0.0 is now >=2.1.0) as we have mitigated layout issue we saw in 4.0.0.
->>>>>>> 78bccb5b
 
 ## 0.3.136 (02 October 2025)
 
