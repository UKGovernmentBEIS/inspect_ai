## Unreleased

<<<<<<< HEAD
- [Early Stopping](https://inspect.aisi.org.uk/early-stopping.html.md) API for ending tasks early based on previously scored samples.
=======
- React Agent: Remove newlines from default prompts.

## 0.3.153 (05 December 2025)

>>>>>>> c0d08439
- Agent Bridge: Don't print serialization warnings when going from Pydantic -> JSON (as we use beta types that can cause warnings even though serialization works as intended).
- Batch Processing: Enable customizing of batch status rendering.
- Inspect View: Expand dictionary scores into separate scores when viewing samples.

## 0.3.152 (04 December 2025)

- [Update Plan](https://inspect.aisi.org.uk/tools-standard.html#sec-update-plan) tool for tracking steps and progress across longer horizon tasks.
- [Code Execution](https://inspect.aisi.org.uk/tools-standard.html#sec-code-execution) tool for executing Python code in a stateless sandbox running on model provider servers. 
- Anthropic: Support for new [Effort](https://platform.claude.com/docs/en/build-with-claude/effort) setting (`--effort`) for trading off between response thoroughness and token efficiency. 
- Anthropic: Include native `web_fetch` tool as part of `web_search()` implementation (matching capability of other providers that have native web search).
- Anthropic: Use required `caller` field for server tool uses (required by package version 0.75, which is now the minimum version).
- OpenAI: Check for mismatches between specified model and Azure deployment URL.
- Mistral: Use the new Conversation API by default (disable with `-M conversation_api=False`).
- Mistral: Added support for native web_search and code_execution tools (executed server side).
- Mistral: Added support for document input.
- Grok: Support for server-side MCP tool calling.
- VLLM and SGLang: Default to 5 second retry policy when server rejects requests due to saturated GPU (customize with model arg `retry_delay`).
- Model API: Assign new message ID when combining messages for replay to providers.
- MCP Tools Bridge: Added `BridgedToolsSpec` and `bridged_tools` parameter to `sandbox_agent_bridge()` for exposing host-side Inspect tools to sandboxed agents via MCP protocol.
- Analysis: Support passing `EvalLog` objects directly to dataframe functions (`samples_df()`, `evals_df()`, `messages_df()`, `events_df()`).
- Dependencies: Update to `mcp` package version 1.23.0.
- Inspect View: Fix regression where the display of samples with errors would result in unusuably wide sample list view.
- Inspect View: Properly compute sample list columns for running evaluations that return dictionary scores.
- Bugfix: Ensure that entry points are not scanned repeatedly when there are no targets.

## 0.3.151 (30 November 2025)

- Memory tool: Added [memory()](https://inspect.aisi.org.uk/tools-standard.html#sec-memory) tool and bound it to native definitions for providers that support it (currently only Anthropic).
- Grok: Correctly reconstruct assistant tool calls when replaying messages to API.
- Grok: Round trip encrypted reasoning (made available in v1.4.0 of `xai_sdk`, which is now required).
- Anthropic: Protect against signature not being replayed (can occur for agent bridge) by saving a side list of signatures.
- Sandboxes: For "local" and "docker" sandbox providers, treat `output_limit` as a cap enforced with a circular buffer (rather than a limit that results in killing the process and raising).
- Sandboxes: Added `evals_in_eval` example for running Inspect evaluations inside other evaluations.
- Model API: Enable model providers to have custom retry wait strategies (use 5 second fixed wait for vllm).
- Prevent querying of local timezone and forbid naïve `datetime`'s via DTZ lint rule. 
- Dependencies: Change jsonpath-ng requirement to >=1.6.0 (formerly required >= 1.7.0).
- Dependencies: Move from unmaintained `nest_asyncio`, which is fundamentally incompatible with Python 3.14, to `nest_asyncio2`, which has explicit 3.14 compatibility.
- Inspect View: Improve markdown rendering performance.
- Inspect View: Reduce use of virtualized display for smaller transcripts and message lists.
- Inspect View: Add support for copying sample messages (as text).
- Inspect View: Improved JSON parsing performance & scalability.
- Bugfix: Correct normalization of sample id for `read_eval_log()` with JSON log files.
- Bugfix: Correctly handle more complex list operations when detecting changes in state and store.

## 0.3.150 (25 November 2025)

- Anthropic: Enable [interleaved-thinking](https://platform.claude.com/docs/en/build-with-claude/extended-thinking#interleaved-thinking) by default for Claude 4 models.
- Anthropic: Smarter `max_tokens` handling to prevent exceeding model max tokens when reasoning tokens are specified. 
- OpenAI: Limit reasoning summary capability probe to 1 request.
- Google: Attach thought signature to first function call, even if a message also has text.
- Grok: Correctly handle web_search tool intermixed with other tool types.
- OpenRouter: Pass reasoning_effort = "none" through to models rather enabled=False.
- Model API: Conversion functions for translating raw model input and output into Inspect types.
- Hooks: Ensure that on_sample_start and on_sample_end are called on the same coroutine.
- Registry: Add `RegistryInfo` and `registry_info()` to the public API. 
- Bugfix: Ensure that `prompt_cache_retention` is correctly forwarded by agent bridge to responses API.

## 0.3.149 (23 November 2025)

- Inspect View: Truncate display of large sample summary fields to improve performance.
- Inspect View: Fix regression in displaying S3 log files in VS Code.
- Bugfix: Truncate large target fields in sample summaries.

## 0.3.148 (21 November 2025)

- Bugfix: Fix Google provider serialization of thought signatures on replay.

## 0.3.147 (21 November 2025)

- Google: Support for `--reasoning-effort` on Gemini 3.0 models.
- Anthropic: Support for [Structured Output](https://inspect.aisi.org.uk/structured.html) for Sonnet 4.5 and Opus 4.1.
- Anthropic: Don't insert "(no content)" when replaying empty assistant messages with tool calls.
- OpenAI: Don't remove consecutive reasoning blocks (earlier versions of the API would give 400 errors, this no longer occurs).
- OpenAI: Add `prompt_cache_retention` custom model arg (bump required version of `openai` package to v2.8.0).
- Eval Set: Task identifiers can now vary on `model_args` (which enables sweeping over these variables).
- Eval Logs: Compatibility with Hugging Face filesystem (hf://).
- Eval Logs: Don't forward credentials when using aioboto3 with S3 (was preventing use of AWS credential chain).
- Inspect View: Streaming for log bytes requests in fastapi view server.
- Bugfix: Fix incorrect approver behavior with multiple tool calls
- Bugfix: Correctly handle distinguishing eval set tasks based on `solver` passed to `eval_set()`.

## 0.3.146 (15 November 2025)

- Added `cache` configuration to `GenerateConfig` (formerly was only available as a parameter to `generate()`).
- ReAct agent: `on_continue` can now return a new `AgentState`.
- OpenAI: Retries for `APIConnectionError`.
- OpenAI: Support for `reasoning_effort="none"` (now available with gpt-5.1).
- Grok: Retries for 520 (UNKNOWN) errors.
- Bugfix: Properly load scorer metrics when using solver scoring.
- Bugfix: Properly handle `None` as value of `arguments` when parsing tool calls.
- Bugfix: Fix sandbox tools install for sandbox envs with non-root default user.
- Bugfix: Fix model name preservation in eval logs for service-prefixed models.

## 0.3.145 (09 November 2025)

- OpenAI: Show reasoning summaries by default (auto-detect whether current account is capable of reasoning summaries and fallback as required).
- OpenAI: Support for `logprobs` and `top_logprobs` in Responses API (note that logprobs are not supported for reasoning models).
- Grok: Updated provider implementation using `xai_sdk` package (rather than using OpenAI compatible endpoint).
- Grok: Support for server-side `web_search()` tool.
- Grok: Support for generating structured outputs (outputs constrained by JSON Schema).
- OpenRouter: Add `reasoning_enabled` model arg to optionally disable reasoning for hybrid models.
- Eval Set: Enable optional explicit specification of `eval_set_id` 
- Bugfix: Properly handle `content` of type `str` in Responses API agent bridge.

## 0.3.144 (05 November 2025)

- Eval Set: Task identifiers can now vary on `GenerateConfig` and `solver` (which enables sweeping over these variables).
- Eval Logs: Don't resolve attachments within `ModelEvent.call` by default, which prevents O(N) memory footprint for reading transcripts.
- OpenAI: Update for typing change to `ResponseOutputText` in v2.7.0 of `openai` package.
- Grok: Correct handling of `reasoning_effort` parameter (only supported by `grok-3-mini` and only `low` and `high`values are supported).
- Inspect View: Fixed theming issue with the score selector control in VS Code.
- Inspect View: Improve display of grouped metrics
- Inspect View: Don't render markdown images in the sample list input, target, or answer.
- Inspect View: Add Copy UUID button to sample toolbar.
- Inspect View: Add new samples view which displays a grid of all samples within a given folder of tasks (recursively).
- Inspect View: Invalidate client side caches for updates to statically deployed versions of the viewer.
- Inspect View: Fix flash of error that can occur when viewing folders with no eval-set info in statically deployed versions of the viewer.

## 0.3.143 (29 October 2025)

- Google: Correct capture and playback of `thought_signature` in `ContentReasoning` blocks.
- Anthropic: Set 4k as default max_token limit for Claude 3.5 (same as Claude 3.0).
- Scoring: Support for using `@scanner` functions as scorers.
- Bugfix: Prevent condensing of model event `output` during execution (only condense `call`).
- Bugfix: Defer binding of default value for `logs` in data frame functions.

## 0.3.142 (27 October 2025)

- Google: Distribute citations from web search to individual ContentText parts (rather than concatenating into a single part).
- Google: Support options (time interval) for Gemini Web Search.
- Inspect View: Fix performance regression when loading a log view from an S3 bucket.
- Inspect View: Fix flash of 'No events' message when loading sample transcripts.

## 0.3.141 (27 October 2025)

- OpenAI: Use `responses_store=false` by default (handling reasoning via the "reasoning.encrypted_content" include option).
- OpenAI: Don't include "metadata" extra body parameter when `responses_store` is False.
- Anthropic: Increase default `max_tokens` to 32,000 for Claude 4 models.
- OpenRouter: Classify `JSONDecodeError` as a retry-able infrastructure error.
- Remove Goodfire model provider (as the goodfire package has been archived/deprecated).
- Eval logs: Track dirty working tree state in `EvalRevision` (includes `dirty` field indicating uncommitted changes or untracked files at eval time).
- Inspect View: Display copy button for model events api request and response JSON.
- Inspect View: Support selecting multiple scorers for display in the sample list.
- Inspect View: Show multiple scores in sample view.
- Inspect View: Fix issue where samples would jump around when viewing running evals with high concurrency.
- Inspect View: Improve log and sample list performance by adding a persistent local cache.
- Inspect View: Display a message when there are no events to display in a transcript.
- Bugfix: Correctly resolve relative sandbox config paths in `eval-retry` when CWD differs from task directory.
- Bugfix: Don't check working time limit when there is a model generation in flight.
- Bugfix: Fix broken Pydantic @model_validator's that assumed the input was a dict.
- Bugfix: Fix `run_coroutine` to exit internal catch handler before running the coroutine.

## 0.3.140 (20 October 2025)

- Tests: Skip git revision detection and realtime logging during pytest runs to improve test performance.
- Inspect View: Fix regression that resulted in an error when displaying JSON log files.

## 0.3.139 (18 October 2025)

- OpenAI: Handle `Message` input types that have no `"type"` field in responses API.
- Google: Improve model API call diagnostics to accurately reflect request body sent by the Python client.
- Model API: Support for refreshing API keys during long-running evaluations via the `override_api_key()` hook.
- Datasets: Use readahead content caching by default for reading CSV and JSON datasets from S3.
- Datasets: Enable json dataset reader to support `dict` as well as `list` for underlying data.
- Inspect View: Improve the display of grouped metrics.
- Bugfix: Fix `edit_score()` silently editing only first epoch in multi-epoch evaluations (now requires explicit `epoch` parameter).
- Bugfix: Fix errors that could occur when re-scoring with duplicated scorer names.
- Bugfix: Fix regression in running samples display resulting from condensing model event messages.

## 0.3.138 (16 October 2025)

- Added model API for [Hugging Face Inference Providers](https://inspect.aisi.org.uk/providers.html#hugging-face-inference-providers).
- Agent bridge: Support for OpenAI 'custom' tools (required by Codex apply_patch tool).
- Agent bridge: New `messages_to_openai_responses()` function.
- OpenAI: Use background processing for `gpt-5-pro` by default.
- OpenAI: Use "developer" role for system messages for all models (formerly was only o-series and gpt5).
- Anthropic: Support `parallel_tool_calls` option for tool choice.
- Google: Enable support for `logprobs` and `top_logprobs`.
- Groq: Update "model_length" stop reason detection for latest way of reporting bad requests.
- Bedrock: Detect `model_length` stop reason based on additional error pattern.
- Bedrock: Ensure that list of `content` can never be empty.
- VLLM: Catch additional model_length stop reasons.
- Scoring: New `edit_score()` and `recompute_metrics()` functions for modifying evaluation scores with provenance tracking and metric recomputation.
- Scoring: When re-scoring an eval, use the correct sample uuid in TaskState.
- Scoring: Periodically flush samples when scoring with streaming enabled.
- Model API: Added `attempt_timeout` to `GenerateConfig` (governs timeout for individual attempts and still retries if timeout is exceeded).
- Analysis: Handle string columns which exceed the pyarrow 2GB limit (convert to large_string).
- Logging: Condense `ModelEvent` immediately to prevent O(N) memory usage for long message histories.
- Adjust terminal progress display to accommodate longer task names.
- Inspect View: Properly display task error when a task error is present in the log file.
- Inspect View: Improve display of running eval sets (correct duplicate files and incorrect progress display).
- Inspect View: Provide option to run `inspect view` server using uvicorn / fastapi.
- Python Versions: Use explicit `Union` for `TypeAlias` (required by Python 3.14).
- Bugfix: Fix improperly scoped use of restrictive `umask` that led to permission problems with `bash_session` tool.
- Bugfix: Ensure that init span is always cleaned up even when sandbox init fails.
- Bugfix: Ensure that calls to generate always sync the cache state to the current sample's epoch.
- Bugfix: Don't use default values for `list` and `dict` parameters (rather use `None` and initialize on use).
- Bugfix: When reading log files, tolerate `SubtaskEvent.input` values that aren't of the required `dict` type.

## 0.3.137 (07 October 2025)

- OpenAI: Support for tool calls returning images (requires v2.0 of `openai` package, which is now required).
- Anthropic: Retry requests that get an error body payload with 'internal server error'
- Agents: Improve overload return value typing for agent `run()` function.
- Task display: Improved reporting of errors that occur during log initialization.
- Event API: Created new `inspect_ai.event` module with event related tyeps and functions.
- Model API: Use context var for managing background task group.
- Model API: Add canonical model naming for consistent querying across service routing prefixes (vertex/, azure/, bedrock/).
- Inspect View: Properly truncate sample input and and target (in sample header) even when it contains large pre-formatted text blocks.
- Dependencies: Update to fsspec 2025.9.0 to match upper bound of HF datasets.
- Dependencies: Allow any version of `rich` > 13.3.3 save for 14.0.0 (which had an infinite recursion bug affecting stack traces with exception groups).
- Dependencies: Unpin textual dependency (was <= 4.0.0 is now >=2.1.0) as we have mitigated layout issue we saw in 4.0.0.
- Bugfix: Honor `resolve_attachments` in score command when `stream=True`.
- Bugfix: Allow cancellation errors to propagate when `fail_on_error=False`.
- Bugfix: text_editor tool now supports relative file paths.
- Bugfix: Fix crash when determining tool_param based on type hint of Any in Python 3.10 w/Pydantic 2.12.0.

## 0.3.136 (02 October 2025)

- Google: Manage Google client lifetime to scope of call to `generate()`.
- Eval logs: Add message count tracking to evaluation logs for quick analysis without loading full samples.
- Scoring: Fix regression in `inspect score` command (and `inspect_score` function) when scoring log files on S3.
- Inspect View: Improve display of OpenAI Codex tool calls in transcript and messages.
- Inspect View: Display eval set progress in the lower right corner of the log list.
- Inspect View: Make message and event link affordances slightly more discoverable.
- Inspect View: Preserve query parameters in log viewer URLs when copying links.
- Inspect View: Fix issue where sometimes the incorrect log is displayed when new logs are added to a log directory while viewing a log.

## 0.3.135 (29 September 2025)

- OpenAI: Capture reasoning summaries even when there is encrypted reasoning content.
- Anthropic: Update text editor tool detection to support latest text editor tool for Claude Sonnet 4.5.
- Inspect View: Improve rendering for Codex CLI shell tool output.

## 0.3.134 (27 September 2025)

- Agent bridge: Enable bridge filters to modify generation inputs (messages, tools, config, etc.).
- Agent bridge: Ensure that bridge filters also take advantage of `retry_refusals` loop.
- Agent bridge: Workaround Codex CLI not passing `detail` along with images.
- OpenAI: Automatically switch to the completions API when `--num-choices` is specified.
- Model APIs: Improve legibility/clarify of error messages when updated versions of anthropic or openai packages are required.
- Dataframes: Added `SampleScores` column group for extracting score answer, explanation, and metadata.
- Sandbox tools: Rewrite `inspect-ai` package installation type detection code.
- Task: Support mixed metrics (both direct metrics and dict groupings in the same list), matching the flexibility of the @scorer decorator.
- Inspect View: Fix regression sorting folder and logs in list (folders should sort to the front of the list)
- Inspect View: Properly reset page when navigating between folders.
- Inspect View: Always show reasoning blocks (previously we hid them when there was no content, i.e. Responses API store=True).
- Inspect View: Improve the display of Codex Agent `update_plan` and `shell` tool inputs.
- Inspect View: Fix flash of error message when initially viewing a log file in VS Code.
- Inspect View: Properly create tree for transcripts when tasks include async work generating spans and events.
- Bugfix: Properly deserialize `EvalSet` when optional values are missing.
- Bugfix: Fix "auto" message truncation in react agent.
- Bugfix: Update various tests to react to Google's deprecation of old models.

## 0.3.133 (22 September 2025)

- Sandbox tools: bash_session, text_editor, and sandbox MCP servers no longer require a separate pipx install (they are now automatically injected into sandbox as a static binary with no Python dependencies).
- Agent bridge: Python is no longer required within containers using the sandbox agent bridge.
- Agent bridge: Enhance automatic state tracking by ignoring shorter sub-agent generations.
- Agent bridge: Add `retry_refusals` option for automatically retrying refusals a set number of times.
- Eval logs: Option to resolve attachments for `convert_eval_logs()`.
- Eval logs: Option to stream processing for `convert_eval_logs()`.
- Google: Support disabling thinking for Gemini 2.5 Flash (warn if thinking is disabled for 2.5-Pro which doesn't support disabling thinking).
- Bedrock: Support for reasoning content in Bedrock models.
- Model grading: `model_graded_qa()`, `model_graded_fact()`) now look for the "grader" model-role by default.
- Human agent: Enable installation even when default tool user is not root.
- Hooks: Added `on_sample_scoring()` and `on_model_cache_usage()` hooks.
- Hooks: Propagate LimitExceededError so that hooks can raise limit errors.
- Hooks: Emit `on_run_end()` even when the eval is cancelled.
- Scoring: Allow scorers to return `None` to indicate that they did not score the sample. Such samples are excluded from reductions and metrics.
- Scoring: Resolve task metrics on to scores returned by solvers.
- Scoring: Use `Sequence` and `Mapping` types for metrics on scorer decorator.
- Scoring: Properly make sample events available in the transcript during re-scoring an eval log.
- Inspect View: Display pending tasks in eval sets (tasks that have not yet started running)
- Inspect View: Fine tune status appearance to improve legibility
- Inspect View: Fix issue displaying folders with with overlapping path prefixes.
- Bugfix: Fix Google Gemini 2.5 function calling configuration error when using native search tools.
- Bugfix: Enable passing no reducers to `async_score` in eval score.
- Bugfix: Handle non-contiguous task sequences in task batching.

## 0.3.132 (12 September 2025)

- Anthropic: Support for images with mime type image/bmp.
- Sandbox Service: Specify instance externally so a single script can service multiple instances.
- Agent Bridge: Capture message history in agent state for all bridge generations.
- Agent Bridge: Embed sandbox service client in sandbox bridge proxy (for ease of bundling).
- Agent Bridge: Respect `store=False` from bridge client and don't insist on `id` being included with reasoning (as it is not returned in `store=False` mode).
- Sandboxes: Add Sandbox Injection API for Dynamic Environment Setup.
- Scoring: Resolve task or eval level metrics onto scorers immediately rather than waiting until scoring.
- Logging: Flush log more frequently for very small numbers of samples.
- Model Roles: Support specifying model roles on the CLI with config and model args (via YAML or JSON).
- Inspect View: Add support for cmd + arrow up/down to navigate the samples list.
- Inspect View: Improve scroll keyboard handling in sample transcript view.
- Inspect View: Improve scroll keyboard handling in sample messages view.
- Inspect View: Improve find support within sample list, transcript, and messages.
- Inspect View: Fix issue that would result in `attachments:/` appearing in content when viewing running samples.
- Bugfix: Fix file info on filesystem without mtime.
- Bugfix: Correct rendering of tool call errors in running samples transcript.
- Bugfix: Use AzureAI token provider even when no API key is available.
- Bugfix: Ensure that assistant content without reasoning is always passed to responses API.
  
## 0.3.131 (08 September 2025)

- OpenAI: Correct serialization of web search tool calls (prevent 400 errors).

## 0.3.130 (06 September 2025)

- Agent Bridge: Option to force the sandbox agent bridge to use a specific model.
- Agent Bridge: New `filter` option to enable bridge to filter model generate calls.
- Agent Bridge: Ensure that Anthropic can't yield an empty system parameter.
- Agent Bridge: Increase polling interval for sandbox agent bridge to 2 seconds (was 0.2 seconds).
- OpenAI Compatible: Add support for using Responses API via `responses_api` model arg.
- Eval Set: Enable running additional epochs against an already completed eval set.
- Eval Set: Add `eval_set_id` to log file (unique id for eval set across invocations for the same `log_dir`).
- Eval Retry: Use the same `log_format` as the log which is being retried.
- Task Display: Render tool outputs based on model events rather than tool events (compatible w/ external tool calling e.g. for agent bridge).
- Sandbox Service: Don't emit sandbox events for sandbox service RPC calls.
- Hooks: New `EvalSetStart` and `EvalSetEnd` hook methods.
- Scoring: `inspect score` now supports streaming via the `--stream` argument.
- Inspect View: Starting the view server with a path to a specific log file will automatically open that log file (if it exists) rather than showing the log list.
- Inspect View: Improve sample scoring detail layout
- Inspect View: Reduce h1-h6 heading sizes
- Inspect View: Fix error that caused 'json too large' message to appear incorrectly for sample JSON.
- Inspect View: Improve filtering of log files in log list (improve performance and loading progress).
- Inspect View: Add cmd+F shortcut for filtering log in log list.
- Inspect View: Fix regression in tool input syntax highlighting.
- Inspect View: Focus transcript or messages when sample dialog is loaded, allowing use of keyboard shortcuts like cmd + arrow down for scrolling.
- Inspect View: Focus log list when the log list is shown, allowing use of keyboard shortcuts like cmd + F.
- Bugfix: Ensure ETags always match content when reading S3 logs to prevent write conflicts.

## 0.3.129 (03 September 2025)

- Agent Bridge: Don't use `concurrency()` for agent bridge interactions (not required for long-running proxy server or cheap polling requests).
- Sandboxes: Add `concurrency` parameter to `exec()` to advise whether the execution should be subject to local process concurrency limits.

## 0.3.128 (02 September 2025)

- Agent Bridge: Correctly dispatch LimitExceededError which occurs during proxied model calls.
- Agent Bridge: Respect reference vs. value semantics of agent caller (enables preservation of messages when agent is run via `as_solver()`).
- OpenAI: Update types to match `openai` v1.104.1 (which is now the minimum required version).
- Mistral: Support for updated use of `ThinkChunk` types in mistralai v1.9.10.
- Groq: Support for `--reasoning-effort` parameter (works w/ gpt-oss models).
- Scoring: Use fallback unicode numeric string parser when default `str_to_float()` fails.
- Bugfix: Work around OpenAI breaking change that renamed "find" web search action to "find_in_page" (bump required version of `openai` package to v1.104.0).

## 0.3.127 (01 September 2025)

- Bugfix: Preserve sample list state (e.g. scroll position, selection) across sample open/close.

## 0.3.126 (01 September 2025)

- Agent Bridge: OpenAI Responses API and Anthropic API are now supported alongside the OpenAI Completions API for both in-process and sandbox-based agent bridges.
- Agent Bridge: Bridge can now automatically keep track of `AgentState` changes via inspecting model traffic running over the bridge.
- Agent Bridge: Improved id stability across generations to prevent duplicated messages in `messages_df()`.
- Agent Bridge: Ensure that explicitly specified `GenerateConfig` values for models override bridged agent config.
- Agent `handoff()`: Use `content_only()` filter by default for handoff output and improve detection of new content from handed off to agents. 
- Model API: Refine available tool types for `ContentToolUse` ("web_search" or "mcp_call")
- Model API: Remove `internal` field from `ChatMessageBase` (no longer used).
- OpenAI: Added `responses_store` model arg for explicitly enabling or disabling the responses API.
- Google: Pass tool parameter descriptions for nullable and `enum` typed fields.
- Google: Support `thought_signature` for thought parts.
- Google: Use role="user" for tool call results rather than role="function".
- MCP: Export MCP server configuration types (`MCPServerConfig` and Stdio and HTTP variants).
- Sandbox Service: New `instance` option for multiple services of the same type in a single container.
- Sandbox Service: New `polling_interval` option for controlling polling interval from sandbox to scaffold (defaults to 2 seconds, overridden to 0.2 seconds for Docker sandbox).
- ReAct Agent: Add submit tool content to assistant message (in addition to setting the `completion`).
- Metrics: Compute metrics when an empty list of reducers is provided (do not reduce the scores before computing metrics). Add `--no-epochs-reducer` CLI flag for specifying no reducers.
- Scoring: Make `match` more lenient when numeric matches container markdown formatting.
- Concurrency: Add `visible` option for `concurrency()` contexts to control display in status bar.
- Inspect View: Add support for filtering sample transcripts by event types. Be default, filter out `sample_init`, `sandbox`, `store`, and `state` events.
- Inspect View: Add support for displaying raw markdown source when viewing sample data.
- Inspect View: Remove sample list / title content when sample is displaying (prevents find from matching content behind the sample detail).
- Inspect View: Custom rendering for TodoWrite tool calls.
- Bugfix: Fix error in reducing scores when all scores for a sample are NaN.
- Bugfix: Correctly extract authorization token from header in MCP remote server config.

## 0.3.125 (25 August 2025)

- Scoring: Refactor `inspect score` to call same underlying code as `score()`.
- Bugfix: Fix regression in CLI scoring.

## 0.3.124 (24 August 2025)

- Agent Bridge: New context-manager based `agent_bridge()` that replaces the deprecated `bridge()` function.
- Agent Bridge: `sandbox_agent_bridge()` to integrate with CLI based agents running inside sandboxes.
- Agent Bridge: Inspect model roles can now be addressed by bridged agents (e.g. "inspect/red-team").
- ReAct Agent: Allow for a ToolDef to be passed to an AgentSubmit type.
- Model API: `user_prompt()` function for getting the last user message from a list of messages.
- Model API: `messages_to_openai()` and `messages_from_openai()` functions for converting to and from OpenAI-style message dicts.
- Groq: Support `response_schema` option for providing a JSON schema for model output.
- VLLM: Allow specifying the port when starting up a new vllm server.
- Eval Log: For sample summaries, preserve all sample and score fields that are less than 1k in size.
- CLI: Yield error exit code (1) if no tasks to evaluate are found at the specified path.
- Eval Set: You can now run eval sets in log dirs containing unrelated eval log files using the `--log-dir-allow-dirty` option.
- Add `--continue-on-fail` option for `eval()` and `eval_set()`.
- Scoring: Add `copy` option to `score_async()` (defaults to `True`) to control whether the log is deep copied before scoring.
- Inspect View: Convert samples in the sample list to use simple a tags for navigation. This allows typical user gestures like cmd+click to work correctly.
- Inspect View: Update document titles when viewing a sample, log, or log dir to better disambiguate tabs or windows. Use reverse pyramid to place details at the head of the title.
- Inspect View: Increase sample size limit to 100MB (samples larger than that are not browsable in the viewer).
- Tool Support: Converted to a new runtime reconnaissance and injection architecture for `inspect_tool_support`. 
- Bugifx: Properly handle surrogates in JSON serialization.
- Bugfix: Google and Mistral providers now generate unique tool call IDs to prevent collisions when calling the same tool multiple times.
- Bugfix: Enable use of custom reducers with `eval-retry` by delaying their creation until after task creation.
- Bugfix: Fix custom json schema generation code for `CitationBase` so that it no longer leads to an invalid schema.
- Bugfix: Only pass `background` to OpenAI Responses if specified.
- Bugfix: Do not pass unsupported `tool_choice` to Anthropic thinking models.

## 0.3.123 (16 August 2025)

- Support for [PDF input](https://inspect.aisi.org.uk/multimodal.html#pdf) for OpenAI, Anthropic, and Google via new `ContentDocument` type.
- MCP: Use [Remote MCP Servers](https://inspect.aisi.org.uk/tools-mcp.html#remote-mcp) with OpenAI and Anthropic models.
- OpenAI: Use types from latest SDK (v1.99.7) and make that the minimum required version of the `openai` package.
- OpenAI: Automatically use background-mode for deep research models.
- Anthropic: Automatically use streaming when `max_tokens` is 8k or higher.
- Anthropic: Improved retry behavior via detection of more "overloaded" error conditions.
- Anthropic: Add `betas` custom model arg (`-M`) for opting in to beta features.
- Scoring: NaN values returned from scorers will be excluded from reductions when reducing epochs.
- Scoring: String to float conversion now extracts the first valid float from the string (ignoring trailing characters that are invalid for floats).
- Scoring: Provide access to `sample_limits()` within scorers.
- Prepare: Added `score_to_float()` function for converting score columns to float values.
- Eval logs: Add `if_match_etag` parameter for `write_eval_log()` and `etag` field to `EvalLog` for safe concurrent log modification.
- ModelOutput: Setting the `completion` property now does not affect the underlying `message` content.
- Inspect View: Improved handling of scores and messages with large or complex metadata.
- Inspect View: Web search and other server-side tool calls (e.g. remote MCP) are now shown in the transcript.
- Inspect View: Properly display scores with list values.
- Tests: Added @flaky_retry(max_retries=) decorator for necessarily flaky tests.
- Bugfix: Don't inspect stack in `span()` function until required for logging.

## 0.3.122 (11 August 2025)

- OpenAI: Enable native `web_search()` tool for GPT-5.
- OpenAI: Convert "web_search" tool choice to native "web_search_preview" type.
- Apply `sample_shuffle` for eval retry.

## 0.3.121 (10 August 2025)

- [SambaNova](https://inspect.aisi.org.uk/providers.html#sambanova) model provider.
- [Goodfire](https://inspect.aisi.org.uk/providers.html#goodfire) model provider.
- Google: Pass `timeout` generation config option through to API `Client`.
- Google: Ability to specify a custom `GOOGLE_VERTEX_BASE_URL`.
- OpenAI: Add `background`, `safety_identifier` and `prompt_cache_key` custom model args (bump required version of `openai` package to v1.98).
- OpenAI: Set `client_timeout` to 900s when flex processing is enabled.
- Ollama: Forward `reasoning_effort` option to `reasoning` dict.
- MCP: Support for `mcp_server_http()` (which replaces the deprecated SSE server mode).
- MCP: Added `authorization` to provide OAuth Bearer token for HTTP based servers.
- Task display: Sample cancel button now works immediately (no longer needs to wait for a cooperative check).
- Limits: Sample working limit is now enforced even during long running generations and sandbox operations.
- Store: Support for serializing complex nested types (e.g. to read in an offline scorer).
- Tools: Code viewer now handles function calls with `list[str]` rather than `str` without crashing.
- Basic Agent: Only set `message_limit` to 50 when both `message_limit` and `token_limit` are `None`.
- Tests: Improve sandbox self_check to handle test failure via `with pytest.raises`, add test for env vars.
- Tests: Improve sandbox self_check to handle test failure via `with pytest.raises`, add test for env vars.
- Tests: Added the ability to provide a generator like callback function for `MockLLM`.
- Scoring: Improve multiple_choice answer parsing, making it more strict in interpreting answers like `ANSWER: None of the above`. Allow answers to end with full stop (`.`).
- Tool Support: Converted `inspect_tool_support` to use a Unix socket rather than a tcp port for intra-container RPC. 
- Bugfix: `background()` task is now scoped to the sample lifetime in the presence of `retry_on_error`.
- Bugfix: Correct recording of `waiting_time` from within coroutines spawned from the main sample coroutine.
- Bugfix: Update `inspect-tool-support` reference container to support executing tool code with non-root accounts.
- Bugfix: Correct forwarding of `reasoning_effort` and `reasoning_tokens` for OpenRouter provider.
- Bugfix: `bridge()` no longer causes a recursion error when running a large number of samples with openai models
- Bugfix: Ensure that `model_roles` are available within task initialization code.

## 0.3.120 (07 August 2025)

- OpenAI: Update model version checks for GPT-5.
- OpenAI: Support for specifying "minimal" for `reasoning_effort`.
- Bugfix: Conform to breaking changes in `openai` package (1.99.2).
- Bugfix: Ensure that `sample_shuffle` is `None` (rather than 0) when not specified on the command line.

## 0.3.119 (04 August 2025)

- Analysis functions are out of beta (`inspect_ai.analysis.beta` is deprecated in favor of `inspect_ai.analysis`).
- Scoring: Provide access to sample `store` for scorers run on existing log files.

## 0.3.118 (02 August 2025)

- Remove support for `vertex` provider as the google-cloud-aiplatform package has [deprecated](https://pypi.org/project/google-cloud-aiplatform/) its support for Vertex generative models. Vertex can still be used via the native `google` and `anthropic` providers.
- Tool calling: Added support for emulated tool calling (`emulate_tools` model arg) to OpenAI API compatible providers.
- Task display: Improved display for multiple scorers/metrics in task results summary.
- Scoring: Improved error message for scorers missing a return type annotation.
- Datasets: Added `--sample-shuffle` eval option to control sample shuffling (takes an optional seed for determinism).
- Batch Processing: Enable batch support when using Google model provider.

## 0.3.117 (31 July 2025)

- Added [Fireworks AI](https://inspect.aisi.org.uk/providers.html#fireworks-ai) model provider.
- OpenAI: Add `user` and `http_client` custom model arguments.
- vLLM: Add `is_mistral` model arg for mistral compatible tool calling.
- Hugging Face: Add `hidden_states` model arg to get model activations.
- Model API: `--max-connections`, `--max-retries`, and `--timeout` now provide defaults for all models rather than only the main model being evaluated.
- Tool calling: Do middle truncation when enforcing `max_tool_output`.
- Datasets: Support for directories in sample `files` field.
- Added sample, message, and event linking to `log_viewer()` data preparation function.
- Analysis: Added `full` option to `samples_df()` for reading full sample metadata.
- Analysis: Renamed `EvalConfig` column defs to `EvalConfiguration`.
- Improved `_repr_` for `EvalLog` (print JSON representation of log header).
- Added `metadata_as()` typesafe `metadata` accessor to `ChatMessageBase`.
- Hooks: Emit run end hook when unhandled exceptions occur.
- Batch Processing: Add batch processing support for Together AI
- Batch Processing: Improve batch processing scalability when handling very large concurrent batch counts.
- Batch Processing: Log retry attempts to the task display console.
- Batch Processing: Move batch retry logic to base class to reduce logic duplication and simplify provider implementations.
- Batch Processing: Enable batch support when using OpenAI Responses API.
- Inspect View: Do not use instance cache for S3FileSystem (eliminates some errors with large eval sets)
- Bugfix: Correct mapping for organization and model name in `model_info()` operation.
- Bugfix: Fix bug that failed to detect when an entire batch gets rejected by OpenAI.

## 0.3.116 (27 July 2025)

- Added `display_name` property to `Task` (e.g. for plotting).
- Analysis: `task_info()` operation for data frame preparation.

## 0.3.115 (26 July 2025)

- Analysis: `model_info()` and `frontier()` operations for data frame preparation.
- ReAct Agent: Require submit tool to have no errors before you exit the react loop.
- Mistral: Type updates for `ThinkChunk` and `AudioChunk` in package v1.9.3 (which is now the minimum required version).
- Inspect View: Use MathJax rather than Katex for math rendering.
- Inspect View: Fix issue with scores 'More...' link not being displayed in some configurations.
- Inspect View: Fix issue displaying tool calls in transcript in some configurations.
- Bugfix: Strip smuggled `<think>` and `<internal>` tags from tool messages to prevent leakage in multi-agent scenarios where an _inner_ assistant message can be coerced into a tool message.
- Bugfix: Handle descriptions of nested `BaseModel` types in tool call schemas.
- Bugfix: Update workaround of OpenAI reasoning issue to retain only the last (rather than the first) in a run of consecutive reasoning items.


## 0.3.114 (17 July 2025)

- OpenAI: Move model classification functions into `ModelAPI` class so that subclasses can override them.
- Azure: Support for authenticating with Microsoft Entra ID managed identities.
- Analysis: `prepare()` function for doing common data preparation tasks and `log_viewer()` operation for adding log viewer URLs to data frames.
- ReAct Agent: Require submit tool to have no errors before you exit the react loop.
- Inspect View: Use MathJax rather than Katex for math rendering.
- Inspect View: Supporting linking to events via `uuid` field (or `event_id` in analysis data frames).
- Bugfix: Use the output filesystem when creating directories in `inspect log convert`

## 0.3.113 (16 July 2025)

- [Batch processing](https://inspect.aisi.org.uk/models-batch.html) API support for OpenAI and Anthropic models.
- [TransformerLens](https://inspect.aisi.org.uk/providers.html#transformer-lens) model provider enabling use of `HookedTransformer` models with Inspect.
- Web search: Added support for Grok as an internal search provider.
- Google: Set `thought=True` on content when replaying `ContentReasoning` back to the model.
- Transcript: Add globally unique `uuid` field and `metadata` field to `Event`.
- Transcript: Add `message_id` field to `ToolEvent` for corresponding `ChatMessageTool`.
- Eval log: Add option to select sample by `uuid` in `read_eval_log_sample()`.
- ReAct agent: Add `keep_in_messages` option to `AgentSubmit` to preserve calls to `submit()` in message history.
- Scoring: Change `Value` type to use covariant types (`Mapping` and `Sequence`).
- Scoring: Add `display` parameter to `score()` to control display type.
- Scoring: Nan values returned from scorers will be excluded from computation of metrics. Scorers in results include `scored_samples` and `unscored_samples` fields to indicate how many samples were scored and how many were not. The viewer will display these values if there are unscored samples.
- Eval Log: Protect against removing excessive numbers of samples at once from realtime database.
- Eval Log: Add `--resolve-attachments` option to `inspect log dump`.
- Hooks: Provide full `EvalSample` (rather than only the summary) to `on_sample_end()` hook.
- Inspect View: Compatiblility for sites published to GitHub Pages for `inspect view bundle`.
- Inspect View: The bundle produced for deployment now includes a much more compact manifest, improving support for bundling large numbers of files.
- Bugfix: Fix failure to allow Anthropic native web search for some model names such as `claude-3-7-sonnet-latest`.
- Bugfix: Fix Anthropic citation support code when it encounters citations created by external search providers such as Tavily.
- Bugfix: Break after finding final assistant message when implementing fallback for `AgentState` `output` field.
- Bugfix: Fix `run_in_background` allowing it to properly function outside the context of a task.
- Bugfix: `None` out `TaskLogger`'s `SampleBufferDatabase` after cleaning it up to avoid crashing on subsequent logging attempts.
- Bugfix: Disassociate the logger used by batch processing's background task from any particular sample.
- Bugfix: Improve the compactness and efficiency of eval files with extremely large text user inputs. 
- Bugfix: Fixed bugs in batch process as the size of a batch approached the model provider's maximum batch size of 256MB.
- Bugfix: Fix regression that allowed computer tool screenshot truncation to occur despite not being valid for OpenAI.
- Bugfix: Fix agent bridge scenarios that failed when used with reasoning models.
- Bugfix: Fix cases where <think> blocks are dropped in OpenAI choices because they are not at the front of text content. 

## 0.3.112 (03 July 2025)

- [Hooks](https://inspect.aisi.org.uk/extensions.html#hooks): Generic lifecycle hooks for Inspect extensions.
- Datasets: Expand glob wildcards when processing `--sample_id` filter for datasets.
- OpenAI: Enable web search for o3 and o4-mini models.
- OpenAI: Enable emulated tool call image results for o-series.
- Analysis: Provide `score_headline_stderr` field in standard evals column definitions.
- Analysis: Provide `task_name` without package namespace by default.
- Analysis: Don't show dataframe import progress by default in notebooks (leaves empty cell output artifact).
- Analysis: Include `order` field in `messages_df()` and `events_df()`.
- Eval: Introduce `run_samples` option to disable running samples (resulting in a log file with status "started" and no samples).
- Logging: Improvements to `--display=log` (improved task info formatting, ability to disable rich logging)
- Task Display: Limit console to a maximum of 100 lines to prevent rendering performance problems.
- Inspect View: Fix failure to restore VSCode state when switching to/from tabs for some class of log files.
- Bugfix: Conform to breaking changes in `mistralai` package (1.9.1).

## 0.3.111 (29 June 2025)

- Inspect View: Fix issue with tab switching when running in VS Code.

## 0.3.110 (28 June 2025)

- Bugfix: Return inner exception from `run_sample`.

## 0.3.109 (27 June 2025)

- Analysis: More forgiving column reading (use Pandas default reader rather than PyArrow).
- Fix store_as examples, document inspect_ai.scorer.score
- Delay cleanup of sample buffer database to account for potential sharing of data dir.
- Vertex: Ignore types to workaround update that removes type information from some of their sub-packages (tests still pass).
- MCP: Conform to breaking changes in latest mcp package (1.10.0).
- Docs: Correct docs for `web_browser()` and `bash_session()` to indicate that you must pass an `instance` explicitly to get distinct processes. 
- Docs: Correct shared documentation snippet that describes Dockerfile customization for Inspect Tool Support.
- Inspect View: Properly wrap log configuration values in evaluation header.
- Inspect View: Support for displaying and navigating directories of evaluation logs.
- Inspect View: Improved handling of agent handoffs in transcript outline view.
- Inspect View: Use numerical rather the correct/incorrect UI for scores with 0/1 values.
- Bugfix: Prevent concurrent accesses of eval event database from raising lock errors.
- Bugfix: Fix infinite recursion edge case in _flatten_exception.


## 0.3.108 (25 June 2025)

- Bugfix: Don't raise error on Anthropic cited_text not being a `str`.

## 0.3.107 (24 June 2025)

- Bugfix: Shield critical shutdown code from cancel scope.

## v0.3.106 (21 June 2025)

- OpenAI: Use prefix matching when detecting compatible models for `web_search()`.
- Groq: Capture `executed_tools` field as model output metadata.
- ReAct agent: Always send `str` returned from `on_continue` to the model (formerly this was only done if there were no tool calls).
- Web Search: Added provider for Perplexity's internal web search tool.
- Eval: Wrap eval execution in TaskGroup.
- Bugfix: Remove correlated reasoning content items when removing submit tool calls from ChatMessageAssistant instances in multi-agent scenarios.

## v0.3.105 (17 June 2025)

- [background()](https://inspect.aisi.org.uk/agent-custom.html#background) function for executing work in the background of the current sample.
- [sandbox_service()](https://inspect.aisi.org.uk/agent-custom.html#sandbox-service) function for making available methods to a sandbox for calling back into the main Inspect process.
- [sample_limits()](https://inspect.aisi.org.uk/errors-and-limits.html#query-usage) function for determining the current status of sample limits.
- React agent: Only do substitution on parts of the prompt that may contain a {submit} reference.
- Agent handoff: Ensure that handoff tool call responses immediately follow the call.
- Agent handoff: Only print handoff agent prefix if there is assistant message content.
- Subprocess: Ensure that streams are drained when a cancellation occurs (prevent hanging on calls with large output payloads).
- Eval log: Capture only limits that terminated the sample as `sample.limit` (as opposed to ones bound to context managers or agents).
- Inspect View: Display metadata for Chat Messages.
- Inspect View: Increase transcript outline font size.
- Inspect View: Add support for filtering by sample id, sample metadata.
- Bugfix: Eval set now correctly handles retries for tasks with defaulted args (regressed in v0.3.104).
- Bugfix: Use correct bindings for Claude v4 native `text_editor` tool; don't use native tool definition for Haiku 3.5 or Opus 3.0.  
- Bugfix: Restore preservation of `ContentReasoning` blocks for Gemini (regressed in v0.3.104). 
- Bugfix: Dataset shuffling now works correctly with `seed` of 0.

## v0.3.104 (12 June 2025)

- Web Search: Added provider for Anthropic's internal web search tool.
- Web Search: Added provider for [Exa](https://exa.ai/exa-api) Search API.
- Web Search: Added provider for Google's [Grounding with Google Search](https://ai.google.dev/gemini-api/docs/grounding) .
- Mistral: Support for capturing reasoning blocks for magistral models.
- Add [Perplexity](https://inspect.aisi.org.uk/providers.html#perplexity) model provider.
- ChatMessage: Add `metadata` field for arbitrary additional metadata.
- Content: Added `ContentData` for model specific content blocks.
- Citations: Added `Citation` suite of types and included citations in `ContentText` (supported for OpenAI and Anthropic models).
- Eval log: `task_args` now includes defaulted args (formerly it only included explicitly passed args).
- Eval set: `retry_connections` now defaults to 1.0 (resulting in no reduction in connections across passes).
  OpenAI: Work around OpenAI Responses API issue by filtering out leading consecutive reasoning blocks.
- OpenAI compatible provider: Substitute `-` with `_` when looking up provider environment variables.
- MCP: Update to types in latest release (1.9.4, which is now required).
- Added development container (`.devcontainer`) configuration.
- `trim_messages()` now removes any trailing assistant message after compaction.
- Task display: Ensure that full path to log file is always displayed (wrap as required).
- Task display: Wrap scorers and scores in the task detail display.
- Inspect View: Add support for displaying citations for web searches in the transcript.
- Inspect View: Correctly update browser URL when navigation between samples.
- Bugfix: Properly honor `responses_api=False` when pass as an OpenAI model config arg.
- Bugfix: Limits passed to handoffs can be used multiple times (if agent is handed off to multiple times).
- Bugfix: Replace invalid surrogate characters when serializing strings to JSON.
- Bugfix: Prevent error writing Nan values to the `logs.json` summary file during bundling.

## v0.3.103 (06 June 2025)

- Eval set: Do not read full eval logs into memory at task completion.

## v0.3.102 (05 June 2025)

- OpenAI: Use responses API for codex models.
- Bugfix: Temporarily revert change to eval set header reading to investigate regression.

## v0.3.101 (05 June 2025)

- Eval set: Default `max_tasks` to the greater of 4 and the number of models being evaluated.
- Eval set: Do not read full eval logs into memory at task completion.
- pass_at_k: Treat threshold as the the minimum inclusive value for passing (rather than checking equality)
- Web search: Include links specified by providers in the results.
- Inspect View: Display sample id & epoch in sample dialog title bar.
- Inspect View: Don't open sample dialog when simply navigating the sample list.
- Inspect View: Fix error that could occur when determine transcript outline collapse state.
- Inspect View: Show the correct sample when opening a sample from a sorted list.
- Bugfix: Ensure that dataset shuffle_choices=True always uses a distinct random seed.
- Bugfix: Don't attempt to use OpenAI's web search preview against models that are known to not support it.

## v0.3.100 (01 June 2025)

- [time_limit()](https://inspect.aisi.org.uk/errors-and-limits.html#time-limit) and [working_limit()](https://inspect.aisi.org.uk/errors-and-limits.html#working-limit) context managers for scoped application of time limits.
- Abiliy to query current usage for scoped limits (e.g. time or tokens).
- Added native OpenAI web search to [web_search()](https://inspect.aisi.org.uk/tools-standard.html#sec-web-search) tool.
- Limit `docker compose` concurrency to 2 * os.cpu_count() by default (override with `INSPECT_DOCKER_CLI_CONCURRENCY`).
- ReAct agent: Only send custom `on_continue` message to the model if the model made no tool calls.
- Tool calling: Support for `Enum` types in tool arguments.
- AzureAI: Automatically fold user and tool messages for Mistral models.
- Task display: Simplify task display for `plain` mode (no outline, don't expand tables to console width).
- Task display: Truncate task config to prevent overflow (collapse dicts, limit individual values to 50 chars, limit overall output to 500 chars).
- Task display: Always show the sample init event in the task transcript display.
- Task display: Fix mouse support on ghostty (and possibly other terminals).
- Inspect View: Outline view for transcript which enables high level navigation to solvers, agents, scorers, etc.
- Inspect View: Fix an issue that prevented the display of the viewer in VSCode when the viewer tab was moved to the background.
- Inspect View: Don't error when metadata contains null values.

## v0.3.99 (22 May 2025)

- Exported `view()` function for running Inspect View from Python.
- Always return tasks in the same order they were passed to `eval()` or `eval_set()`.
- Google: Updated required version of `google-genai` to 1.16.1 (which includes support for reasoning summaries and is now compatible with the trio async backend).
- Anthropic: More flexible detection of "overloaded_error" for retires.
- Inspect View: Improve text zooming and wrapping when rendering sample errors.
- Inspect View: Preserve log mtime-ordering in the bundle output directory

## v0.3.98 (18 May 2025)

- Google: Disable reasoning when `reasoning_tokens` is set to 0.
- Temporarily pin to textual < 3.0.0 to work around event loop breakage.
- CLI display: improve performance of sample rendering by only rendering the 10 most recent events.
- Inspect View: Improve sample score column layout, markdown render explanation.

## v0.3.97 (16 May 2025)

- React agent: Use of `submit()` tool is now [optional](https://inspect.aisi.org.uk/agent.html#submit-tool).
- Agents: `is_agent()` typeguard function for checking whether an object is an `Agent`.
- Anthropic: Show warning when generation config incompatible with extended thinking is used (affects `temperature`, `top_p`, and `top_k`).
- AzureAI: Don't include `tools` or `tool_choice` in  requests when emulating tool calling (avoiding a 400 error).
- AzureAI: Accept `<tool_calls>` plural from Llama models (as it sometimes uses this instead of `<tool_call>`).
- AzureAI: Correctly handle tool calls with no arguments.
- Eval retry: Improve error message when attempting to retry tasks in packages that have not been registered.
- Warn when a passed `--sample-id` is not found in the target dataset (raise error if there are no matches at all).
- Dataframes: [parallel](https://inspect.aisi.org.uk/dataframe.html#parallel-reading) option to read samples in parallel using multiprocessing.
- Dataframes: Include underlying `EvalLog` and `Exception` in `ColumnError`.
- Dataframes: Use native pyarrow column storage with pd.NA for missing values.
- Inspect View: Improve the performance and memory efficiency of the viewer when viewing large samples with long, complex transcripts.
- Inspect View: Improve the performance of the viewer when viewing large, complex sample or task metadata. 
- Inspect View: Live display of subtask, tool and other child events when viewing a running evaluation.
- Inspect View: Transcript rendering improvements including less complex overall layout, more collapsible entities, and improved rendering of sandbox events, tool calls, and other events.
- Inspect View: Message rendering improvement including coloring user messages, reducing layout complexity, and other minor improvements.
- Inspect View: Render metadata for samples and tasks as an interactive tree.
- Inspect View: When deployed via `inspect view bundle`, support linking to individual transcript events or messages.
- Inspect View: Reduce the maximum size of the header (before it is collapsed) when evals have large numbers of metrics.
- Bugfix: More robust handling of non-529 "overloaded_error" for Anthropic.
- Bugfix: More robust handling of no result returned from tool call.

## v0.3.96 (13 May 2025)

- Dataframes: `events_df()` function, improved message reading, log filtering, don't re-sort passed logs
- Model Context Protocol: Upgrade sandbox client to typing changes made in v1.8.0 of `mcp` package.
- vLLM/SGLang: Fix dynamic port binding for local server on Mac OS X.
- React Agent: Improve continue prompt to remind the model to include the answer in their call to `submit()`.
- Inspect View: Properly sort samples by score even when there are samples with errors.
- Inspect View: Allow filtering of samples by score when evals are running.

## v0.3.95 (10 May 2025)

- [Dataframe](https://inspect.aisi.org.uk/dataframe.html) functions for reading dataframes from log files.
- Web Search: Added provider for [Tavily](https://inspect.aisi.org.uk/tools-standard.html#tavily-provider) Research API.
- Multiple Choice: `max_tokens` option to control tokens used for `generate()`.
- Don't enforce sample `working_limit` after solvers have completed executing (matching behavior of other sample limits).
- Only pass `user` parameter on to sandboxes if is not `None` (eases compatibility with older sandbox providers).
- Anthropic: Retry when `type` in the error message body is "overloaded_error". 
- Agent Bridge: Compatibility with `request()` method in v1.78.0 of `openai` package (now the minimum required version).
- Model Context Protocol: Update to typing changes made in v1.8.0 of `mcp` package (now the minimum required version).
- TaskState: `input_text` and `user_prompt` properties now read the last rather than first user message.
- Inspect View: Properly display 'more' options when content is collapsed.
- Inspect View: Fix issue that prevented filtering of sample list when viewing a running evaluation.
- Inspect View: Fix selection of specific metrics within scorers when a scorer produces more than one metric.
- Ignore OSError that occurs while rotating trace files.
- Restore logging `metadata` from `TaskState` rather than from `Sample`.
- Bugfix: Restore ability of operator to terminate the current sample in tool call approval.
- Bugfix: Ensure that "init" span is exited in the same async context when sandbox connection errors occur.
- Bugfix: Protect against no `thought` argument being passed to `think()` tool.
- Bugfix: Correct handling of `text_editor()` tool for Claude Sonnet 3.5.

## v0.3.94 (06 May 2025)

- [span()](https://inspect.aisi.org.uk/agent-custom.html#grouping-with-spans) function for grouping transcript events.
- [collect()](https://inspect.aisi.org.uk/agent-custom.html#grouping-with-spans) function for enclosing parallel tasks in spans.
- [Event tree](https://inspect.aisi.org.uk/reference/inspect_ai.log.html#event-tree) functions for organising transcript events into a tree of spans.
- `inspect log convert` now always fully re-writes log files even of the same format (so that e.g. sample summaries always exist in the converted logs).
- React agent: `answer_only` and `answer_delimiter` to control how submitted answers are reflected in the assistant message content. 
- Python tool: Execute using a bash login shell for consistency of Python versions across `bash()` and `python()` tools.
- Task display: Realtime display of events that occur within tool calls and subtasks.
- Multiple choice: Support for more than 26 choices.
- Bugfix: Ensure that each MCP server gets its own cached tool list.

## v0.3.93 (01 May 2025)

- [Scoped Limits](https://inspect.aisi.org.uk/errors-and-limits.html#scoped-limits) for enforcing token and message limits using a context manager.
- [Agent Limits](https://inspect.aisi.org.uk/errors-and-limits.html#agent-limits) for enforcing token and message limits for agent execution.
- Enhanced `bash_session()` tool to provide richer interface to model and to support interactive sessions (e.g. logging in to a remote server).
- [read_eval_log_sample_summaries()](https://inspect.aisi.org.uk/eval-logs.html#summaries) function for reading sample summaries (including scoring) from eval logs.
- Updated [vLLM](https://inspect.aisi.org.uk/providers.html#vllm) provider to use local server rather than in process `vllm` package (improved concurrency and resource utilization).
- New [SGLang](https://inspect.aisi.org.uk/providers.html#sglang) provider (using similar local server architecture as vLLM provider).
- Anthropic: Added `streaming` model argument to control whether streaming API is used (by default, streams when using extended thinking).
- `--sample-id` option can now include task prefixes (e.g. `--sample-id=popularity:10,security:5)`).
- Improved write performance for realtime event logging.
- `--no-log-realtime` option for disabling realtime event logging (live viewing of logs is disabled when this is specified).
- Packaging: Exclude `_resources` directories from package (reduces pressure on path lengths for Windows).
- Inspect View: Split info tab into task, models, and info for improved layout.
- Bugfix: Avoid validation errors when loading old log files which contain "output_limit" tool errors.

## v0.3.92 (26 April 2025)

- OpenAI: In responses API, don't pass back assistant output that wasn't part of the output included in the server response (e.g. output generated from a call to a `submit()` tool).
- Bugfix: Correctly pass tool arguments back to model for OpenAI responses API.

## v0.3.91 (26 April 2025)

- Support for using tools from [Model Context Protocol](https://inspect.aisi.org.uk/tools-mcp.html) providers.
- New [retry_on_error](https://inspect.aisi.org.uk/errors-and-limits.html#sample-retries) option to enable sample level retry of errors (retries occur immediately rather than waiting until the next full eval retry).
- OpenAI: [reasoning_summary](https://inspect.aisi.org.uk/reasoning.html#reasoning-history) generation option for reasoning models.
- OpenAI: `responses_store` model argument to control whether the `store` option is enabled (it is enabled by default for reasoning models to support reasoning playback).
- OpenAI: Support for [flex processing](https://inspect.aisi.org.uk/providers.html#flex-processing), which provides lower inference costs in exchange for slower response times and occasional resource unavailability (added in v1.75.0, which is now required).
- OpenAI: Responses API is now used by default for all reasoning models.
- OpenAI: Automatically alias reserved internal tool names (e.g. `python`) for responses API.
- Anthropic: Warn only once if unable to call count_tokens() for a model.
- Google: Update to 1.12.1 of `google-genai` (which is now required).
- Google: Support for `reasoning_tokens` option for Gemini 2.5 models.
- Grok: Support for `reasoning_effort` option and capturing reasoning content.
- OpenRouter: Forward `reasoning_effort` and `reasoning_tokens` to `reasoning` field.
- Model API: `ToolSource` for dynamic tools inputs (can be used in calls to `model.generate()` and `execute_tools()`)
- ReAct Agent: Ability to fully repleace the default `submit()` tool.
- Human Agent: Added `user` parameter for running the human agent cli as a given user.
- Scoring: Support for multimodal inputs to `model_graded_qa()` and `model_graded_fact()`.
- Scoring: Handle parsing unicode fractions when evaluating numeric input for `match()` scorer.
- Scoring: Add `sample_metadata_as()` method to `SampleScore`.
- Sandbox API: Added `user` parameter to `connection()` method for getting connection details for a given user.
- Docker: Register samples for cleanup immediately (so they are still cleaned up even if interrupted during startup).
- Docker: Support sample metadata interpolation for image names in compose files. 
- Tool calling: Support for additional types (`datetime`, `date`, `time`, and `Set`)
- Log API: Functions for reading/writing eval logs can now take a `Path`.
- Registry: Evaluate string annotations when creating registry objects. 
- Error handling: Added `--traceback-locals` CLI option to print values of local variables in tracebacks.
- Error handling: Fully unwrap inner errors from exception groups for reporting.
- Inspect View: Support for viewing logs in Google Cloud Storage (gc://).
- Inspect View: Improved display of reasoning blocks.
- Inspect View: Improved display and layout of transcript and events.
- Inspect View: Improved Tool input and output display.
- Inspect View: Improved display of sample input, target, answer, and scoring information (improve column width behavior).
- Inspect View: Add support for linking to logs, specific log tabs, individual samples, and sample tabs within samples.
- Inspect View: Collapse sample init view by default.
- Inspect: Properly store and restore NaN values when viewing logs in VSCode.
- Documentation: Update tutorial to use HuggingFaceH4/MATH-500 as math dataset.
- Documentation: Add scorer.py example that uses the expression_equivalence custom scorer from the tutorial.
- Bugfix: Correct parsing of `CUDA_VISIBLE_DEVICES` environment variable for vLLM provider
- Bugfix: Don't require saved response message id for openai assistant messages.
- Bugfix: Don't show empty `<think>` tag in conversation view if there is no reasoning content.
- Bugfix: Properly handle multiple reasoning blocks and empty reasoning summaries in OpenAI responses API.
- Bugfix: Tolerate assistant messages with no internal representation in Open AI responses API.
- Bugifx: Correct reporting of seconds until next retry for model generate calls.

## v0.3.90 (21 April 2025)

- Inspect View: Collapse user messages after 15 lines by default.
- Inspect View: Improved spacing between transcript events.
- Bugfix: Prevent duplicate sample init events in transcript.
- Bugfix: Properly collapse initialization events in the transcript.
- Bugfix: Properly pre-wrap source code in the transcript.

## v0.3.89 (17 April 2025)

- [Model Roles](https://inspect.aisi.org.uk/models.html#model-roles) for creating aliases to models used in a task (e.g. "grader", "red_team", "blue_team", etc.)
- New [openai-api](https://inspect.aisi.org.uk/providers.html#openai-api) model provider for interfacing with arbitrary services that have Open AI API compatible endpoints.
- ReAct Agent: [truncation](https://inspect.aisi.org.uk/agents.html#truncation) option to trim conversation messages when the model context window is exceeded.
- ReAct Agent: Improve default `on_continue` message, including using a dynamic name for the submit tool.
- Agent Bridge: Add `metadata` field to bridge input for backward compatibility with solver-based bridge.
- Added `default` argument to `get_model()` to explicitly specify a fallback model if the specified model isn't found.
- Approval: Approvers now take `history` argument (rather than `TaskState`) to better handle agent conversation state.
- Anthropic: Update string matching to correctly handle BadRequestErrors related to prompt + max_tokens being too long.
- Google: Return "(no content)" when a generate call results in no completion choices.
- CloudFlare: Use OpenAI compatible REST endpoint for interface to models.
- Azure AI: Use `2025-03-01-preview` as default API version if none explicitly specified.
- Model API: `trim_messages()` function for pruning messages to fit within model context windows.
- Model API: Improved detection of context window overflow for Grok, Groq, and CloudFlare.
- Task Display: Show both provider and model name when concurrency context is not shared across all models for a given provider.
- Registry: Exported `registry_create()` function for dynamic creation of registry objects (e.g. `@task`, `@solver`, etc.).
- Remove `chdir` option from `@task` (tasks can no longer change their working directory during execution).
- `INSPECT_EVAL_LOG_FILE_PATTERN` environment variable for setting the eval log file pattern.
- Bugfix: Eval retry now works correctly for models with a service prefix (e.g. `openai/azure/model-name`).
- Bugfix: Correctly resolve approvers in the same source file as tasks. 
- Bugfix: Ensure agent decorator resolves string annotations from `__future__` as needed.
- Bugfix: Correctly handle string `dict` keys that are numeric in store diffs.

## v0.3.88 (11 April 2025)

- Tools: Restore formerly required (but now deprecated) `type` field to `ToolCall`.
- Approval: Raise operator limit exceeded error for tool approval termination action.
- Anthropic: Don't include side count of `reasoning_tokens` in `total_tokens` (they are already included).
- Anthropic: Update string matching to correctly handle BadRequestErrors related to prompts being too long.

## v0.3.87 (10 April 2025)

- Eval: Fix an error when attempting to display realtime metrics for an evaluation.
- Log Viewer: Fix an error when displaying a running log with a null metric value.

## v0.3.86 (09 April 2025)

- Open AI: Treat `UnprocessableEntityError` as bad request so we can include the request payload in the error message.
- Eval Retry: Correctly restore model-specific generation config on retry.
- Inspect View: Resolve sample attachments before including in realtime event stream.
- Bugfix: Properly handle special characters in IDs during event database cleanup.

## v0.3.85 (08 April 2025)

- Remove support for `goodfire` model provider (dependency conflicts).
- React Agent: Enable specification of `description` without `name`.

## v0.3.84 (07 April 2025)

- Bugfix: Suppress link click behavior in vscode links.

## v0.3.83 (07 April 2025)

- Inspect View: [Live updates](https://inspect.aisi.org.uk/log-viewer.html#live-view) to running evaluation logs.
- [Agent](https://inspect.aisi.org.uk/agents.html) protocol and [inspect_ai.agent](https://inspect.aisi.org.uk/reference/inspect_ai.agent.html) module with new system for creating, composing, and executing agents.
- Scoring: New [grouped()](https://inspect.aisi.org.uk/scoring.html#metric-grouping) metric wrapper function, which applies a given metric to subgroups of samples defined by a key in sample metadata.
- Basic Agent: New `submit_append` option to append the submit tool output to the completion rather than replacing the completion (note that the new `react()` agent appends by default).
- Model API: New [execute_tools()](https://inspect.aisi.org.uk/reference/inspect_ai.model.html#execute_tools) function (replaces deprecated `call_tools()` function) which handles agent handoffs that occur during tool calling.
- Model API: `generate_loop()` method for calling generate with a tool use loop.
- Model API: Provide optional sync context manager for `Model` (works only with providers that don't require an async close).
- Anthropic: Add support for `tool_choice="none"` (added in v0.49.0, which is now required).
- Together AI: Updated `logprobs` to pass `1` rather than `True` (protocol change).
- Tools: `bash_session()` and `web_browser()` now create a distinct sandbox process each time they are instantiated.
- Computer Tool: Support for use of the native Open AI computer tool (available in the model `openai/computer-use-preview`)
- Task API: `task_with()` and `tool_with()` no longer copy the input task or tool (rather, they modify it in place and return it).
- Eval Set: Resolve tasks before each pass (ensure that each pass runs against an entirely new task instance).
- Eval Retry: Ability to retry any task in the registry, even if it has a custom `name` (save `registry_name` separately).
- Human Agent: Start task with clock paused and then automatically start it on container logins.
- Typed Store: `instance` option for `store_as()` for using multiple instances of a `StoreModel` within a sample.
- Typed Store: Raise error if attempting to embed a `StoreModel` within another `StoreModel`.
- Sandbox: New `sandbox_default()` context manager for temporarily changing the default sandbox.
- Docker: `write_file()` function now gracefully handles larger input file sizes (was failing on files > 2MB).
- Docker: Prevent low timeout values (e.g. 1 second) from disabling timeout entirely when they are retried.
- Display: Print warnings after task summaries for improved visibility.
- Inspect View: Fallback to content range request if initial HEAD request fails.
- Inspect View: Improve error message when view bundles are server from incompatible servers.
- Inspect View: Render messages in `user` and `assistant` solver events.
- Inspect View: Improved support for display of nested arrays.
- Inspect View: Improved rendering of complex scores and metrics.
- Inspect View: Properly handle filtering of dictionary scores.
- Inspect View: Render math in model input and output using katex.
- Inspect View: Improve sample score rendering (single scoring tab with scores rendered in a table).
- Inspect View: Improve sample count display in sample list footer.
- Inspect View: Properly refresh running evals when restoring from being backgrounded.
- Bugfix: Support for calling the `score()` function within Jupyter notebooks.
- Bugfix: Handle process lookup errors that can occur during timeout race conditions.
- Bugfix: Correctly capture and return logs from `eval()` when a cancellation occurs.
- Bugfix: Correctly handle custom `api_version` model argument for OpenAI on Azure.
- Bugfix: Correct handling for `None` passed to tool call by model for optional parameters.
- Bugfix: Cleanup automatically created `.compose.yml` when not in working directory.
- Bugfix: Prevent exception when navigating to sample that no longer exists in running samples display.

## v0.3.82 (02 April 2025)

- Bugfix: Correct handling of backward compatibility for inspect-web-browser-tool image.
- Bugfix: Eval now properly exits when `max_tasks` is greater than total tasks

## v0.3.81 (30 March 2025)

- Requirements: Temporarily upper-bound `rich` to < 14.0.0 to workaround issue.

## v0.3.80 (30 March 2025)

- Google: Compatibility with httpx client in `google-genai` >= 1.8.0 (which is now required).
- Mistral: Compatibility with tool call schema for `mistralai` >= v1.6.0 (which is now required).
- Inspect View: Correctly parse NaN values (use JSON5 for all JSON parsing)

## v0.3.79 (26 March 2025)

- Google: Compatibility with v1.7 of google-genai package (create client per-generate request)
- Bugfix: Properly record scorer and metrics when there are multiple tasks run in an eval.

## v0.3.78 (25 March 2025)

- OpenAI: Ensure that assistant messages always have the `msg_` prefix in responses API.

## v0.3.77 (25 March 2025)

- New [think()](https://inspect.aisi.org.uk/tools-standard.html#sec-think) tool that provides models with the ability to include an additional thinking step.
- OpenAI: Support for the new [Responses API](https://inspect.ai-safety-institute.org.uk/providers.html#responses-api) and [o1-pro](https://platform.openai.com/docs/models/o1-pro) models.
- OpenAI: Remove base64-encoded audio content from API call JSON in ModelEvent.
- AzureAI: Support for use of native [OpenAI](https://inspect.ai-safety-institute.org.uk/providers.html#openai-on-azure) and [Mistral](https://inspect.ai-safety-institute.org.uk/providers.html#mistral-on-azure-ai) clients using service qualifiers (e.g. `openai/azure/gpt-4o-mini` or `mistral/azure/Mistral-Large-2411`). 
- OpenRouter: Handle "error" field in response object and retry for empty responses.
- Added `--metadata` option to eval for associating metadata with eval runs.
- Task display: Show reasoning tokens for models that report them.
- Anthropic: Include reasoning tokens in computation of total tokens
- Inspect View: Properly wrap tool input for non-code inputs like `think`.

## v0.3.76 (23 March 2025)

- [bash_session()](https://inspect.ai-safety-institute.org.uk/tools-standard.html#sec-bash-session) tool for creating a stateful bash shell that retains its state across calls from the model.
- [text_editor()](https://inspect.ai-safety-institute.org.uk/tools-standard.html#sec-text-editor) tool which enables viewing, creating and editing text files.
- Structured Output: Properly handle Pydantic BaseModel that contains other BaseModel definitions in its schema.
- OpenAI: Support for .wav files in audio inputs for gpt-4o-audio-preview.
- OpenAI: Strip 'azure' prefix from model_name so that model type checks all work correctly.
- OpenAI: Don't send `reasoning_effort` parameter to o1-preview (as it is not supported).
- Inspect View: Fix error sorting numeric or categorical score results.
- Inspect View: Properly wrap model API call text in the transcript.
- Bugfix: Only initialise display in eval_set if it wasn't initialised from the CLI
- Bugfix: Set the global log level based on the specified Inspect log level.
- Bugfix: Resolve issue when deserialising a SubtaskEvent from a log file which does not have a completed time.
- Bugfix: Fix unnecessary warnings about task arguments.
- Bugfix: When a task does not take a kwargs argument, only warn if the provided argument is not valid.

## v0.3.75 (18 March 2025)

- Model API: Specifying a default model (e.g. `--model`) is no longer required (as some evals have no model or use `get_model()` for model access).
- Tasks can now directly specify a `model`, and model is no longer a required axis for parallel tasks.
- Eval Set: Improved parallelisation in scheduler (all pending tasks are now run together rather than in model groups).
- Don't generate `id` for `ChatMessage` when deserialising (`id` is now `str | None` and is only populated when messages are directly created).
- Log: Support for zip64 extensions required to read some log files that are larger than 4GB.
- Anthropic: Provide `reasoning_tokens` for standard thinking blocks (redacted thinking not counted).
- Google: Improve checking of `APIError` status codes for retry.
- CLI: Added `--env` option for defining environment variables for the duration of the `inspect` process.
- Inspect View: Fix issue generating diffs for nested arrays.
- Inspect View: Fix layout issue with sample error display in sample detail summary.
- Inspect View: Better support large eval files (in excess of 4GB).
- Inspect View: Correctly display 'None' when passed in tool calls.
- Inspect View: Fix 'Access Denied' error when using `inspect view` and viewing the log in a browser.
- Bugfix: Properly handle nested Pydantic models when reading typed store (`store_as()`) from log.
- Bugfix: Enable passing `solver` list to `eval()` (decorate `chain` function with `@solver`).
- Bugfix: Support deserializing custom sandbox configuration objects when said sandbox plugin is not installed.
- Bugfix: Fix error in sample filtering autocomplete (could cause autocomplete to fail and show an error in js console).

## v0.3.74 (15 March 2025)

- Bugfix: Exclude chat message `id` from cache key (fixes regression in model output caching).

## v0.3.73 (14 March 2025)

- Constrain model output to a particular JSON schema using [Structured Output](https://inspect.aisi.org.uk/structured.html) (supported for OpenAI, Google, and Mistral).
- New "HTTP Retries" display (replacing the "HTTP Rate Limits" display) which counts all retries and does so much more consistently and accurately across providers.
- The `ModelAPI` class now has a `should_retry()` method that replaces the deprecated `is_rate_limit()` method.
- The "Generate..." progress message in the Running Samples view now shows the number of retries for the active call to `generate()`.
- New `inspect trace http` command which will show all HTTP requests for a run.
- More consistent use of `max_retries` and `timeout` configuration options. These options now exclusively control Inspect's outer retry handler; model providers use their default behaviour for the inner request, which is typically 2-4 retries and a service-appropriate timeout.
- Improved async implementation using AnyIO (can now optionally run Trio rather than asyncio as the [async backend](https://inspect.aisi.org.uk/parallelism.html#async-backends)).
- Agent Bridge: Correct handling for `tool_choice` option.
- Model API: `ChatMessage` now includes an `id` field (defaults to auto-generated uuid).
- OpenAI: More flexible parsing of content parts (some providers omit the "type" field); support for "reasoning" content parts.
- Anthropic: Retry api connection errors and remote protocol errors that occur during streaming.
- Mistral: Update to new Mistral API (v1.5.1 of `mistralai` is now required).
- Logging: Inspect no longer sets the global log level nor does it allow its own messages to propagate to the global handler (eliminating the possibility of duplicate display). This should improve compatibility with applications that have their own custom logging configured. 
- Tasks: For filesystem based tasks, no longer switch to the task file's directory during execution (directory switching still occurs during task loading). Specify `@task(chdir=True)` to preserve the previous behavior.
- Bugfix: Fix issue with deserializing custom sandbox configuration objects.
- Bugfix: Handle `parallel_tool_calls` correctly for OpenAI models served through Azure.

## v0.3.72 (03 March 2025)

- Computer: Updated tool definition to match improvements in Claude Sonnet 3.7.

## v0.3.71 (01 March 2025)

- Anthropic: Support for [extended thinking](https://inspect.aisi.org.uk/reasoning.html#claude-3.7-sonnet) features of Claude Sonnet 3.7 (minimum version of `anthropic` package bumped to 0.47.1).
- Reasoning: `ContentReasoning` type for representing model reasoning blocks.
- Reasoning: `reasoning_tokens` for setting maximum reasoning tokens (currently only supported by Claude Sonnet 3.7)
- Reasoning: `reasoning_history` can now be specified as "none", "all", "last", or "auto" (which yields a provider specific recommended default).
- Web Browser: [Various improvements](https://github.com/UKGovernmentBEIS/inspect_ai/pull/1314) to performance and robustness along with several bug fixes.
- OpenAI: Provide long connection (reasoning friendly) socket defaults in http client 
- OpenAI: Capture `reasoning_tokens` when reported.
- OpenAI: Retry on rate limit requests with "Request too large".
- OpenAI: Tolerate `None` for assistant content (can happen when there is a refusal).
- Google: Retry requests on more HTTP status codes (selected 400 errors and all 500 errors). 
- Event Log: Add `working_start` attribute to events and `completed` and `working_time` to model, tool, and subtask events.
- Human Agent: Add `task quit` command for giving up on tasks.
- Human Agent: Don't emit sandbox events for human agent
- Inspect View: Improve rendering of JSON within logging events.
- Inspect View: Improve virtualized rendering of Sample List, Sample Transcript, and Sample Messages.
- Task Display: Let plugins display counters ('rich' and 'full' display modes only).
- Inspect View: Fix layout issues with human agent terminal session playback.
- Inspect View: Improve tool input / output appearance when rendered in VSCode.
- Inspect View: Display reasoning tokens in model usage for the samples and for the complete eval.
- Inspect View: Improve model api request / response output when rendered in VSCode.
- Inspect View: Improve rendering of some tool calls in the transcript.
- Bugfix: Fix audio and video inputs for new Google GenAI client.
- Bugfix: Ensure that token limits are not enforced during model graded scoring.
- Bugfix: Catch standard `TimeoutError` for running shell commands in the computer tool container.
- Bugfix: Correct combination of consecutive string based user messages for Anthropic provider.

## v0.3.70 (25 February 2025)

- [working_limit](https://inspect.aisi.org.uk/errors_and_limits.html#working-limit) option for specifying a maximum working time (e.g. model generation, tool calls, etc.) for samples.
- Added `SandboxEvent` to transcript for recording sandbox execution and I/O.
- Sandboxes: `as_type()` function for checked downcasting of `SandboxEnvironment`
- Remove root logging handlers upon Inspect logger initialisation (as they result in lots of log spam if left installed).
- Only explicitly set `state.completed=True` when entering scoring (`basic_agent()` no longer sets `completed` so can be used in longer compositions of solvers).
- Add `uuid` property to `TaskState` and `EvalSample` (globally unique identifier for sample run).
- Add `cleanup` to tasks for executing a function at the end of each sample run.
- Agent `bridge()` is now compatible with the use of a custom `OPENAI_BASE_URL`.
- Mistral: Bump required version of `mistralai` package to 1.5 (required for `working_limit`).
- Truncate tracebacks included in evaluation log to a maximum of 1MB.
- Compatibility with textual version 2.0 (remove upper bound).
- Align with HF datasets `fsspec` version constraints to avoid pip errors when installing alongside `datasets`.
- Bugfix: Fix issue with tools that had an ordinary `dict` as a parameter.
- Bugfix: Print the correct container `sample_id` for `--no-sandbox-cleanup`.

## v0.3.69 (20 February 2025)

- Google provider updated to use the [Google Gen AI SDK](https://googleapis.github.io/python-genai/), which is now the recommended API for Gemini 2.0 models.
- Task display: Use cooperative cancellation for cancel buttons in task display.
- Task display: Print task progress every 5 seconds for 'plain' display mode.
- Task display: Handle click on running samples tab when there is no transcript.
- Docker: Print stderr from `compose up` when no services startup successfully. 
- Docker: Print sample id and epoch for each container when using `--no-sandbox-cleanup`
- Mistral: Create and destroy client within generate.
- Inspect View: Fix display of score dictionaries containing boolean values
- Bugfix: Catch standard `TimeoutError` for subprocess timeouts (ensure kill/cleanup of timed out process).

## v0.3.68 (19 February 2025)

- Task display: Improve spacing/layout of final task display.
- Textual: speicfy broader range of compatible versions (v0.86.2 to v1.0.0)

## v0.3.67 (18 February 2025)

- Memoize calls to `get_model()` so that model instances with the same parameters are cached and re-used (pass `memoize=False` to disable).
- Async context manager for `Model` class for optional scoped usage of model clients.
- New `assistant_message()` solver.
- Prompt templates: Ignore template placeholders that don't map to passed parameters in `prompt_template()`, and system/user/assistant solvers.
- Google: Handle system messages with content lists and input with system but no user messages.
- Google: Ensure that a completion choice is provided even when none are returned by the service.
- Inspect View: Improve the display of subtasks with no inputs or events.
- Inspect View: Fix transcript display of phantom subtask or other phantom events.
- Inspect View: Fix formatting issues in sample error display
- Bugfix: Raise error for empty dataset (rather than providing a dummy sample).
- Bugfix: Specify markup=False for textual static controls (stricter parser in textual 2.0 leading to exceptions).
- Bugfix: Temporarily pin to textual==1.0.0 while they chase all of their regressions in 2.0

## v0.3.66 (17 February 2025)

- Docker: Correct compose file generation for Dockerfiles w/ custom stem or extension.
- Escape brackets when rendering task config (another textual 2.0 fix)

## v0.3.65 (16 February 2025)

- Compatibility with textual 2.0 (which had several breaking changes).
- Inspect View: Improve scorer display formatting.
- Bugfix: Inspect view now correctly renders arrays with embedded `null` values.
- Bugfix: Inspect view now correctly handles scorers with no metrics.

## v0.3.64 (14 February 2025)

- [Reference documentation](https://inspect.aisi.org.uk/reference/) for Python API and CLI commands.
- Add support for [clustered standard errors](https://inspect.aisi.org.uk/scorers.html#clustered-standard-errors) via a new `cluster` parameter for the `stderr()` metric.
- Improvements to [scoring workflow](https://inspect.aisi.org.uk/scorers.html#sec-scorer-workflow) (`inspect score` command and `score()` function).
- Metrics now take `list[SampleScore]` rather than `list[Score]` (previous signature is deprecated but still works with a warning).
- Use a sample adjustment for the `var()` metric.
- Google: Speculative fix for completion candidates not being returned as a list.
- Python and Bash tools: Add `sandbox` argument for running in non-default sandboxes.
- Transcript: Log `ScoreEvent` (with `intermediate=True`) when the `score()` function is called.
- Transcript: Add `source` field to `InfoEvent` and use it for events logged by the human agent.
- Docker: Support Dockerfiles with `.Dockerfile` extension.
- Docker: Raise error when there is an explicitly configured `container_name` (incompatible with epochs > 1).
- Docker: Dynamically set `compose up` timeout when there are `healthcheck` entries for services.
- Log: Validate that `log_dir` is writeable at startup.
- Log: Write eval config defaults into log file (rather than `None`).
- Bugfix: Always honor level-level-transcript setting for transcript logging.
- Bugfix: Fix some dynamic layout issues for sample sandbox view.

## v0.3.63 (07 February 2025)

- Add [OpenRouter](https://inspect.aisi.org.uk/providers.html#openrouter) model provider.
- Inspect View: Convert codebase from JS/Preact to Typescript/React
- Add `shuffle_choices` to dataset and dataset loading functions. Deprecate `shuffle` parameter to the `multiple_choice` solver.
- Add `stop_words` param to the `f1` scorer. `stop_words` will be removed from the target and answer during normalization.
- Tools: Handle return of empty list from tool calls.
- Computer: Moved out of beta (i.e. from `inspect_ai.tool.beta` into `inspect_ai.tool`).
- Sandboxes: Docker now uses `tee` for write_file operations.
- Inspect View: Handle Zip64 zip files (for log files greater than 4GB)
- Bugfix: Change `type` parameter of `answer()` to `pattern` to address registry serialisation error.
- Bugfix: Restore printing of request payloads for 400 errors from Anthropic.
- Bugfix: Log transcript event for solver provided scores (improves log viewer display of solver scoring)

## v0.3.62 (03 February 2025)

- Various improvements for [reasoning models](https://github.com/UKGovernmentBEIS/inspect_ai/pull/1229) including extracting reasoning content from assistant messages.
- OpenAI: Handle `reasoning_effort`, `max_tokens`, `temperature`, and `parallel_tool_calls` correctly for o3 models.
- OpenAI: Map some additional 400 status codes to `content_filter` stop reason.
- Anthropic: Handle 413 status code (Payload Too Large) and map to `model_length` StopReason.
- Tasks: Log sample with error prior to raising task-ending exception.
- Python: Enhance prompt to emphasise that it is a script rather than a notebook.
- Computer: Various improvements to image including desktop, python, and VS Code configuration.
- Bugfix: Don't download full log from S3 for header_only reads.

## v0.3.61 (31 January 2025)

- Computer: Enable viewing computer tool's remote mouse cursor via VNC.
- Computer: Disable lock screen on from computer tool reference image.
- Limits: Amend `SampleLimitExceededError` with current `state` so that messages, etc. are preserved when limits are hit.
- Tools: Properly handle image dispatching when multiple tool calls are made by assistant.
- Anthropic: Raise error on 400 status not identified as model_length or content_filter.
- Basic Agent: `incorrect_message` can now optionally be an async function.
- Bugfix: Remove `suffix` from `eval-set` CLI args.
- Bugfix: Only catch `Exception` from sandboxenv_init (allow cancelled to propagate)

## v0.3.60 (29 January 2025)

- [Agent Bridge](https://inspect.aisi.org.uk/agent-bridge.html) for integrating external agent frameworks with Inspect.
- [Goodfire](https://inspect.aisi.org.uk/models.html#goodfire) model provider.
- Add `@wraps` to functions wrapped by Inspect decorators to preserve type information.
- Hugging Face: Add support for stop sequences for HF models.
- Docker: More robust parsing of version strings (handle development versions).
- Vertex: Support for Anthropic models hosted on Vertex.
- OpenAI: Read `refusal` field from assistant message when provided.
- OpenAI: Use qualifiers rather than model args for OpenAI on other providers (`openai/azure`)
- Anthropic: Don't insert '(no content)' into canonical messages list (do only on replay)
- Anthropic: Use qualifiers rather than model args for Anthropic on other providers (`anthropic/bedrock`, `anthropic/vertex`).
- Anthropic: Support for `extra_body` model arg (for adding additional JSON properties to the request)
- Basic Agent: Append `tools` to `state` so that tools added in `init` are preserved.
- Scoring: Always provide half-again the sample time limit for scoring.
- Bugfix: Fix issue w/ approvals for samples with id==0.
- Bugfix: Use "plain" display when running eval_async() outside of eval().
- Bugfix: Fix issue with multiple scorers of the same type in a task.

## v0.3.59 (24 January 2025)

- Beta version of [computer()](https://inspect.aisi.org.uk/tools-standard.html#sec-computer) tool which models with a computer desktop environment.
- `user_message()` solver for appending parameterised user messages.
- `prompt_template()`, `system_message()` and `user_message()` solver now also include the sample `store` in substitution parameters.
- Limits: Enforce token and message limit at lower level (not longer required to check `state.completed` for limit enforcement).
- Limits: Enforce [custom limits](https://inspect.aisi.org.uk/errors-and-limits.html#custom-limit) for samples by raising `SampleLimitExceededError`.
- Tasks: Optional ability for solvers to [yield scores](https://inspect.aisi.org.uk/solvers.html#sec-scoring-in-solvers) for a task.
- Model API: Log model calls that result in bad request errors.
- Tools: `model_input` option that determines how tool call result content is played back to the model.
- Tools: Don't attempt to marshall arguments of dynamic `ToolDef` with `**kwargs: Any` (just pass them through).
- Log warning when a non-fatal sample error occurs (i.e. errors permitted by the `fail_on_error` option) 
- Inspect View: allow filtering samples by compound expressions including multiple scorers. (thanks @andrei-apollo)
- Inspect View: improve rendering performance and stability for the viewer when viewing very large eval logs or samples with a large number of steps.
- Task display: Improved `plain` mode with periodic updates on progress, metrics, etc.
- Google: Update to v0.8.4 of google-generativeai (py.typed support and removal of logprobs generation options)
- Google: Support for string enums (e.g. `Literal["a", "b", "c"])`) in tool function declarations.

## v0.3.58 (16 January 2025)

- Support for [audio and video](https://inspect.aisi.org.uk/multimodal.html) inputs for Open AI and Google Gemini models.
- Task display: Added Timeout Tool button for manually timing out a tool call.
- Task display: Automatically switch to "plain" mode when running in a background thread
- Sandboxes: Setup and initialisation errors are now handled at the sample level.
- Sandboxes: Increase setup script timeout to 5 minutes (from 30 seconds) and do not retry setup scripts (in case they aren't idempotent).
- Sandboxes: Add `timeout_retry` option (defaulting to `True`) to `exec()` function.
- Sandboxes: Add `type` and  optional `container` properties to `SandboxConnection`.
- Docker: Services which exit with status 0 during setup no longer cause an error.
- `task_with()` function for creating task variants.
- Added `--filter` argument to trace CLI commands for filtering on trace log message content.
- Print model conversations to terminal with `--display=conversation` (was formerly `--trace`, which is now deprecated).
- HuggingFace: Support models that don't provide a chat template (e.g. gpt2)
- Eval Set: Ensure that logs with status 'started' are retried.
- Rename the built in `bootstrap_std` metric to `bootstrap_stderr` (deprecate `bootstrap_std`)
- Bugfix: Fix duplication of summaries when eval log file is rewritten.

## v0.3.57 (09 January 2025)

- [Tracing API](https://inspect.aisi.org.uk/tracing.html#tracing-api) for custom trace logging.
- Inspect View: never truncate tool result images and display at default width of 800px.
- Inspect View: display tool error messages in transcript when tool errors occur.
- Inspect View: display any completed samples even if the task fails because of an error
- Inspect View: don't display the 'input' column heading if there isn't an input
- Open AI: Handle additional bad request status codes (mapping them to appropriate `StopReason`)
- Open AI: Use new `max_completion_tokens` option for o1 full.
- Web Browser: raise error when both `error` and `web_at` fields are present in response.
- Sandboxes: Apply dataset filters (limit and sample id) prior to sandbox initialisation.
- Docker: Prevent issue with container/project names that have a trailing underscore. 
- Store: initialise `Store` from existing dictionary.
- Log: provide `metadata_as` and `store_as` typed accessors for sample metadata and store.
- Tool parameters with a default of `None` are now supported.
- More fine graned HTML escaping for sample transcripts displalyed in terminal.
- Bugfix: prevent errors when a state or storage value uses a tilde or slash in the key name.
- Bugfix: Include input in sample summary when the sample input contains a simple string.

## v0.3.56 (01 January 2025)

- [Human Agent](https://inspect.aisi.org.uk/human-agent.html) solver for human baselining of computing tasks.
- [Typed interfaces](https://inspect.aisi.org.uk/typing.html) to `Sample` store and metadata using Pydantic models.
- [Approval policies](https://inspect.aisi.org.uk/approval.html#task-approvers) can now be defined at the `Task` level (`eval` level approval policies take precedence).
- Tools can now return `ContentText` and `ContentImage`.
- Move tool result images into subsequent user messages for models that don't support tools returning images.
- `SandboxConnection` that contains login information from sandboxes.
- `display_type()` function for detecting the current display type (e.g. "full", "rich", etc.)
- Trace: improved handling of `eval()` running in multiple processes at once (trace file per-process)
- Docker: don't apply timeouts to `docker build` and `docker pull` commands.
- Bugfix: fix issue w/ `store.get()` not auto-inserting `default` value.

## v0.3.55 (29 December 2024)

- Bedrock: redact authentication model args from eval logs.
- OpenAI: warn when `temperature` is used with o1 models (as it is not supported).
- Bugfix: spread args for cache trace logging.

## v0.3.54 (26 December 2024)

- [Tracing](https://inspect.aisi.org.uk/tracing.html) for diagnosing runs with unterminated action (e.g. model calls, docker commands, etc.).
- Provide default timeout/retry for docker compose commands to mitigate unreliability in some configurations.
- Switch to sync S3 writes to overcome unreliability observed when using async interface.
- Task display: Added `--no-score-display` option to disable realtime scoring metrics.
- Bugfix: Fix failure to fully clone samples that have message lists as input.
- llama-cpp-python: Support for `logprobs`.

## v0.3.53 (20 December 2024)

- OpenAI: Support for o1 including native tool calling and `reasoning_effort` generation option.
- Task API: Introduce `setup` step that always runs even if `solver` is replaced.
- Bedrock: Support for tool calling on Nova models.
- Bedrock: Support for custom `model_args` passed through to `session.Client`.
- Bedrock: Support for `jpeg` images.
- Bedrock: Correct max_tokens for llama3-8b, llama3-70b models on Bedrock.
- Inspect View: Various improvements to appearance of tool calls in transcript.
- Task display: Ensure that widths of progress elements are kept consistent across tasks.
- Sandboxes: New `max_sandboxes` option for (per-provider) maximum number of running sandboxes.
- Sandboxes: Remove use of aiofiles to mitigate potential for threading deadlocks.
- Concurrency: Do not use `max_tasks` as a lower bound for `max_samples`.
- Log recorder: Always re-open log buffer for `eval` format logs.
- Bugfix: Proper handling of text find for eval raw JSON display
- Bugfix: Correct handling for `--sample-id` integer comparisons.
- Bugfix: Proper removal of model_args with falsey values (explicit check for `None`)
- Bugfix: Properly handle custom metrics that return dictionaries or lists
- Bugfix: Proper sample count display when retrying an evaluation
- Bugfix: Fix inability to define and run tasks in a notebook.

## v0.3.52 (13 December 2024)

- Eval: `--sample-id` option for evaluating specific sample id(s).
- Bedrock: Detect and report HTTP rate limit errors.
- Azure AI: Add `emulate_tools` model arg to force tool emulation (emulation is enabled by default for Llama models).
- Basic Agent: Add `max_tool_output` parameter to override default max tool output from generate config.
- Inspect View: Correct display of sample ID for single sample tasks.
- Trace: Show custom tool views in `--trace` mode.
- Bugfix: Support for dynamic metric names in realtime scoring display.

## v0.3.51 (13 December 2024)

- Bugfix: Task display fails to load when no scorers are defined for a task.

## v0.3.50 (12 December 2024)

- Tools: Improved typing/schema support (unions, optional params, enums).
- Tools: Added `append` argument to `use_tools()` for adding (rather than replacing) the currently available tools.
- Docker sandbox: Streamed reads of stderr/stdout (enabling us to enforce output limits for read_file and exec at the source).
- Sandbox API: Enable passing `BaseModel` types for sandbox `config` (formerly only a file path could be passed).
- Task display: Show all task scores in realtime (expand task progress to see scores).
- Task display: Show completed samples and align progress more closely to completed samples (as opposed to steps).
- Task display: Show sample messages/tokens used (plus limits if specified).
- Task display: Resolve issue where task display would lose mouse input after VS Code reload.
- Datasets: Validate that all IDs in datasets are unique (as several downstream problems occur w/ duplicate IDs).
- Inspect View: Fix issue with incorrectly displayed custom tool views.
- Human approval: Use fullscreen display (makes approval UI async and enables rapid processing of approvals via the `Enter` key).
- Added `input_panel()` API for adding custom panels to the fullscreen task display.
- Log recorder: Methods are now async which will improve performance for fsspec filesystems with async implementations (e.g. S3)
- Log recorder: Improve `.eval` log reading performance for remote filesystem (eagerly fetch log to local buffer).
- Add `token_usage` property to `TaskState` which has current total tokens used across all calls to `generate()` (same value that is used for enforcing token limits).
- Add `time` field to `ModelOutput` that records total time spent within call to ModelAPI `generate()`.
- Web browser: Remove base64 images from web page contents (prevent filling up model context with large images).
- Match scorer: If the target of a match isn’t numeric, ignore the numeric flag and instead use text matching (improved handling for percentages).
- Hugging Face: Support for native HF tool calling for Llama, Mistral, Qwen, and others if they conform to various standard schemas.
- Hugging Face: `tokenizer_call_args` dict to specify custom args during tokenization, such as `max_length` and `truncation`.
- Azure AI: Fix schema validation error that occurred when model API returns `None` for `content`.
- Display: Throttle updating of sample list based on number of samples.
- Display: Add explicit 'ctrl+c' keybinding (as textual now disables this by default).
- Bugfix: Correct rate limit error display when running in fullscreen mode.
- Bugfix: `hf_dataset` now explicitly requires the `split` argument (previously, it would crash when not specified).
- Bugfix: Prevent cascading textual error when an error occurs during task initialisation.
- Bugfix: Correctly restore sample summaries from log file after amend.
- Bugfix: Report errors that occur during task finalisation.
  
## v0.3.49 (03 December 2024)

- Logging: Only call CreateBucket on Amazon S3 when the bucket does not already exist.
- Improve cancellation feedback and prevent multiple cancellations when using fullscreen display.
- Inspect View: Prevent circular reference error when rendering complex tool input.
- Inspect View: Resolve display issue with sorting by sample then epoch.

## v0.3.48 (01 December 2024)

- [Realtime display](https://github.com/UKGovernmentBEIS/inspect_ai/pull/865) of sample transcripts (including ability to cancel running samples).
- Scoring: When using a dictionary to map metrics to score value dictionaries, you may now use globs as keys. See our [scorer documentation](https://inspect.aisi.org.uk/scorers.html#sec-multiple-scorers) for more information.
- `EvalLog` now includes a [location](https://github.com/UKGovernmentBEIS/inspect_ai/pull/872) property indicating where it was read from.
- Use [tool views](https://inspect.aisi.org.uk/approval.html#tool-views) when rendering tool calls in Inspect View.
- Consistent behavior for `max_samples` across sandbox and non-sandbox evals (both now apply `max_samples` per task, formerly evals with sandboxes applied `max_samples` globally).
- Log files now properly deal with scores that produce Nan. (fixes [#834](https://github.com/UKGovernmentBEIS/inspect_ai/issues/834))
- Bash tool: add `--login` option so that e.g. .bashrc is read before executing the command.
- Google: Support for tools/functions that have no parameters.
- Google/Vertex: Support for `logprobs` and other new 1.5 (002 series) options.
- AzureAI: Change default max_tokens for Llama models to 2048 (4096 currently yields an error w/ Llama 3.1).
- Mistral: Various compatibility changes for their client and tool calling implementation.
- Handle exponents in numeric normalisation for match, include, and answer scorers.
- hf_dataset: Added `cached` argument to control whether to use a previously cached version of the dataset if available (defaults to `True`).
- hf_dataset: Added `revision` option to load a specific branch or commit SHA (when using `revision` datasets are always revalidated on Hugging Face, i.e. `cached` is ignored).
- Log viewer: Display sample ids rather than indexes.
- Log viewer: Add timestamps to transcript events.
- Log viewer: Metadata which contains images will now render the images.
- Log viewer: Show custom tool call views in messages display.
- Bugfix: Correctly read and forward image detail property.
- Bugfix: Correct resolution of global eval override of task or sample sandboxes.
- Bugfix: Don't do eval log listing on background threads (s3fs can deadlock when run from multiple threads).

## v0.3.47 (18 November 2024)

- Basic agent: Ensure that the scorer is only run once when max_attempts = 1.
- Basic agent: Support custom function for incorrect_message reply to model.
- Tool calling: Execute multiple tool calls serially (some models assume that multiple calls are executed this way rather than in parallel).
- Google: Combine consecutive tool messages into single content part; ensure no empty text content parts.
- AzureAI: Create and close client with each call to generate (fixes issue w/ using azureai on multiple passes of eval).
- Bedrock: Migrate to the [Converse API](https://docs.aws.amazon.com/bedrock/latest/userguide/conversation-inference-supported-models-features.html), which supports many more features including tool calling and multimodal models.
- Scoring: When using a dictionary to map metrics to score value dictionaries, you may now use globs as keys. See our [scorer documentation](https://inspect.aisi.org.uk/scorers.html#sec-multiple-scorers) for more information.
- Sample limit events will now appear in the transcript if a limit (e.g. message, token, or time limit) halt a sample. The sample list and sample detail also display the limit, if applicable.

## v0.3.46 (12 November 2024)

- [eval](https://inspect.aisi.org.uk/eval-logs.html#sec-log-format) is now the default log format (use `--log-format=json` to use old format).
- Base 64 images are now logged by default for all log formats (disable with `--no-log-images`).
- The log viewer now properly displays sample errors in the sample list for `eval` format log files.
- Improve path handling when using `inspect log convert` to convert a single log file.
- Web browser tool: Subtasks now each have independent web browser sessions.
- Anthropic: Ensure that assistant messages created in generate never have empty content lists.
- Increase sandbox `exec()` output limit from 1 MiB to 10 MiB.

## v0.3.45 (11 November 2024)

- [time_limit](https://inspect.aisi.org.uk/errors_and_limits.html#sample-limits) option for specifying a maximum execution time for samples.
- [read_eval_log_samples()](https://inspect.aisi.org.uk/eval-logs.html#streaming) function for streaming reads of `.eval` log files.
- Mistral: Support for multi-modal models (requires v1.2 of mistralai package).
- Groq: Support for multi-modal models (requires v0.11.0 of groq package).
- AzureAI: Use Model Inference API (preview) for implementation of model client.
- Bedrock: Fix parsing of Bedrock Mistral Large 2407 responses
- Apply standard sample error handling (fail-on-error, etc.) when running scorers.
- Fix issue with correctly logging task_args for eval-set tasks which are interrupted.
- Move `INSPECT_DISABLE_MODEL_API` into `generate()` (as opposed to `get_model()`)
- Always treat `.eval` files as logs (don't apply file name pattern restrictions as we do with `.json`).
- Log model calls when model providers return bad request errors
- Better lay out large numbers of configuration and parameters when displaying log files.
- The log viewer now properly displays sample scores for running tasks.
- Add `metadata` field to `ModelOutput` and provide various fields for the Groq provider.

## v0.3.44 (04 November 2024)

- Revert change to single epoch reducer behavior (regressed some scoring scenarios).

## v0.3.43 (04 November 2024)

- New binary [log format](https://inspect.aisi.org.uk/eval-logs.html#sec-log-format) which yields substantial size and speed improvements (JSON format log files are still fully supported and utilities for converting between the formats are provided).
- [Grok](https://docs.x.ai/) model provider.
- [llama-cpp-python](https://llama-cpp-python.readthedocs.io/en/latest/) local model provider.
- Extensions: correctly load extensions in packages where package name differs from dist name.
- Added `--model-config`, `--task-config`, and `--solver-config` CLI arguments for specifying model, task, and solver args using a JSON or YAML config file.
- View: properly render complex score objects in transcript.
- Write custom tool call views into transcript for use by Inspect View.
- Use `casefold()` for case-insensitive compare in `includes()`, `match()`, `exact()`, and `f1()` scorers.
- OpenAI: eliminate use of `strict` tool calling (sporadically supported across models and we already internally validate).
- Mistral: fix bug where base_url was not respected when passing both an api_key and base_url.
- Don't include package scope for task name part of log files.
- Improve performance of write_file for Docker sandboxes.
- Use user_data_dir rather than user_runtime_dir for view notifications.
- Implement `read_eval_log_sample()` for JSON log files.
- Log the list of dataset sample IDs.
- Limit `SandboxEnvironment.exec()` output streams to 1 MiB. Limit `SandboxEnvironment.read_file()` to 100 MiB.
- Add `INSPECT_DISABLE_MODEL_API` environment variable for disabling all Model APIs save for mockllm.
- Add optional `tool_call_id` param to `ModelOutput.for_tool_call()`.
- Support all JSON and CSV dataset arguments in `file_dataset()` function.

## v0.3.42 (23 October 2024)

- [ToolDef](https://inspect.aisi.org.uk/tools-custom.html#sec-dynamic-tools) class for dynamically creating tool definitions.
- Added `--tags` option to eval for tagging evaluation runs.
- Added APIs for accessing sample event transcripts and for creating and resolving attachments for larger content items.
- Cleanup Docker Containers immediately for samples with errors.
- Support Dockerfile as config path for Docker sandboxes (previously only supported compose files).
- Anthropic: remove stock tool use chain of thought prompt (many Anthropic models now do this internally, in other cases its better for this to be explicit rather than implicit).
- Anthropic: ensure that we never send empty text content to the API.
- Google: compatibility with google-generativeai v0.8.3
- Llama: remove extraneous <|start_header_id|>assistant<|end_header_id|> if it appears in an assistant message.
- OpenAI: Remove tool call id in user message reporting tool calls to o1- models.
- Use Dockerhub aisiuk/inspect-web-browser-tool image for web browser tool.
- Use ParamSpec to capture types of decorated solvers, tools, scorers, and metrics.
- Support INSPECT_EVAL_MODEL_ARGS environment variable for calls to `eval()`.
- Requirements: add lower bounds to various dependencies based on usage, compatibility, and stability.
- Added `include_history` option to model graded scorers to optionally include the full chat history in the presented question.
- Added `delimiter` option to `csv_dataset()` (defaults to ",")
- Improve answer detection in multiple choice scorer.
- Open log files in binary mode when reading headers (fixes ijson deprecation warning).
- Capture `list` and `dict` of registry objects when logging `plan`.
- Add `model_usage` field to `EvalSample` to record token usage by model for each sample.
- Correct directory handling for tasks that are imported as local (non-package) modules.
- Basic agent: terminate agent loop when the context window is exceeded.
- Call tools sequentially when they have opted out of parallel calling.
- Inspect view bundle: support for bundling directories with nested subdirectories.
- Bugfix: strip protocol prefix when resolving eval event content
- Bugfix: switch to run directory when running multiple tasks with the same run directory.
- Bugfix: ensure that log directories don't end in forward/back slash.

## v0.3.41 (11 October 2024)

- [Approval mode](https://inspect.aisi.org.uk/approval.html) for extensible approvals of tool calls (human and auto-approvers built in,  arbitrary other approval schemes via extensions).
- [Trace mode](https://inspect.aisi.org.uk/interactivity.html#sec-trace-mode) for printing model interactions to the terminal.
- Add `as_dict()` utility method to `Score`
- [Sample limits](https://inspect.aisi.org.uk/errors_and_limits.html#sample-limits) (`token_limit` and `message_limit`) for capping the number of tokens or messages used per sample ( `message_limit` replaces deprecated `max_messages`).
- Add `metadata` field to `Task` and record in log `EvalSpec`.
- Include datetime and level in file logger.
- Correct llama3 and o1 tool calling when empty arguments passed.
- Allow resolution of any sandbox name when there is only a single environment.
- Introduce `--log-level-transcript` option for separate control of log entries recorded in the eval log file
- Improve mime type detection for image content encoding (fixes issues w/ webp images).
- Fix memory leak in Inspect View worker-based JSON parsing.
- Add `fail_on_error` option for `eval_retry()` and `inspect eval-retry`.
- Defer resolving helper models in `self_critique()` and `model_graded_qa()`.
- Fix Docker relative path resolution on Windows (use PurePosixPath not Path)
- Restore support for `--port` and `--host` on Inspect View.

## v0.3.40 (6 October 2024)

- Add `interactive` option to `web_browser()` for disabling interactive tools (clicking, typing, and submitting forms).
- Provide token usage and raw model API calls for OpenAI o1-preview.
- Add support for reading CSV files of dialect 'excel-tab'.
- Improve prompting for Python tool to emphasise the need to print output.
- For `basic_agent()`, defer to task `max_messages` if none is specified for the agent (default to 50 is the task does not specify `max_messages`).
- Add optional `content` parameter to `ModelOutput.for_tool_call()`.
- Display total samples in Inspect View
- Prune `sample_reductions` when returning eval logs with `header_only=True`.
- Improved error message for undecorated solvers.
- For simple matching scorers, only include explanation if it differs from answer.

## v0.3.39 (3 October 2024)

- The sample transcript will now display the target for scoring in the Score Event (for newly run evaluations).
- Provide setter for `max_messages` on `TaskState`.
- Provide `max_messages` option for `basic_agent()` (defaulting to 50) and use it rather than any task `max_messages` defined.
- Improved implementation of disabling parallel tool calling (also fixes a transcript issue introduced by the original implementation).
- Improve quality of error messages when a model API key environment variable is missing.
- Improve prompting around letting the model know it should not attempt parallel web browser calls.

## v0.3.38 (3 October 2024)

- Rename `web_browser_tools()` to `web_browser()`, and don't export individual web browsing tools.
- Add `parallel` option to `@tool` decorator and specify `parallel=False` for web browsing tools.
- Improve prompting for web browser tools using more explicit examples.
- Improve prompting for `</tool_call>` end sequence for Llama models.
- Fix issue with failure to execute sample setup scripts.

## v0.3.37 (2 October 2024)

- Move evals into [inspect_evals](https://github.com/UKGovernmentBEIS/inspect_evals) package.

## v0.3.36 (2 October 2024)

- [Web Browser](https://inspect.aisi.org.uk/tools-standard.html#sec-web-browser) tool which provides a headless Chromium browser that supports navigation, history, and mouse/keyboard interactions.
- `auto_id` option for dataset readers to assign an auto-incrementing ID to records.
- Task args: don't attempt to serialise registry objects that don't have captured parameters.

## v0.3.35 (1 October 2024)

- Catch o1-preview "invalid_prompt" exception and convert to normal content_filter refusal.
- Terminate timed out subprocesses.
- Support 'anthropoic/bedrock/' service prefix for Anthropic models hosted on AWS Bedrock.
- Change score reducer behavior to always reduce score metadata to the value of the `metadata` field in the first epoch
- Improve task termination message (provide eval-retry prompt for tasks published in packages)
- Preserve type for functions decorated with `@task`.
- Various improvements to layout and display for Inspect View transcript.

## v0.3.34 (30 September 2024)

- Support for `max_tokens` on OpenAI o1 models (map to `max_completion_tokens`).
- Fix regression of log and debug options on `inspect view`
- Improved focus management for Inspect View
- Raise error if `epochs` is less than 1
- Improve code parsing for HumanEval (compatibility with Llama model output)

## v0.3.33 (30 September 2024)

- StopReason: Added "model_length" for exceeding token window and renamed "length" to "max_tokens".
- Capture solver input params for subtasks created by `fork()`.
- Option to disable ANSI terminal output with `--no-ansi` or `INSPECT_NO_ANSI`
- Add chain of thought option to `multiple_choice()` and export `MultipleChoiceTemplate` enumeration
- Allow Docker sandboxes configured with `x-default` to be referred to by their declared service name.
- Improved error messages for Docker sandbox initialisation.
- Improve legibility of Docker sandbox log entries (join rather than displaying as array)
- Display user message immediately proceeding assistant message in model call transcripts.
- Display images created by tool calls in the Viewer.
- Fix duplicated tool call output display in Viewer for Gemini and Llama models.
- Require a `max_messages` for use of `basic_agent()` (as without it, the agent could end up in an infinite loop).
- Load extension entrypoints per-package (prevent unnecessary imports from packages not being referenced).
- Track sample task state in solver decorator rather than solver transcript.
- Display solver input parameters for forked subtasks.
- Improvements to docker compose down cleanup: timeout, survive missing compose files.
- Always produce epoch sample reductions even when there is only a single epoch.
- Scores produced after being reduced retain `answer`, `explanation`, and `metadata` only if equal across all epochs.

## v0.3.32 (25 September 2024)

- Fix issue w/ subtasks not getting a fresh store() (regression from introduction of `fork()` in v0.3.30)
- Fix issue w/ subtasks that return None invalidating the log file.
- Make subtasks collapsible in Inspect View.
- Improved error reporting for missing `web_search()` provider environment variables.

## v0.3.31 (24 September 2024)

- Deprecated `Plan` in favor of `Solver` (with `chain()` function to compose multiple solvers).
- Added `max_tool_output` generation option (defaults to 16KB).
- Improve performance of `header_only` log reading (switch from json-stream to ijson).
- Add support for 0 retries to `eval-set` (run a single `eval` then stop).
- Tool calling fixes for update to Mistral v1.1. client.
- Always show `epochs` in task status (formerly wasn't included for multiple task display)
- Render transcript `info()` strings as markdown
- Eliminate log spam from spurious grpc fork message.
- Fix issue with hf_dataset shuffle=True not actually shuffling.
- Improved error handling when loading invalid setuptools entrypoints.
- Don't catch TypeError when calling tools (we now handle this in other ways)

## v0.3.30 (18 September 2024)

- Added `fork()` function to fork a `TaskState` and evaluate it against multiple solvers in parallel.
- Ensure that Scores produced after being reduced still retain `answer`, `explanation`, and `metadata`.
- Fix error when running `inspect info log-types`
- Improve scorer names imported from modules by not including the the module names.
- Don't mark messages read from cache with source="cache" (as this breaks the cache key)
- Add `cache` argument to `basic_agent()` for specifying cache policy for the agent.
- Add `cache` field to `ModelEvent` to track cache reads and writes.
- Compatibility with Mistral v1.1 client (now required for Mistral).
- Catch and propagate Anthropic content filter exceptions as normal "content_filter" responses.
- Fix issue with failure to report metrics if all samples had a score value of 0.
- Improve concurrency of Bedrock models by using aioboto3.
- Added [SWE Bench](https://github.com/UKGovernmentBEIS/inspect_evals/tree/main/src/inspect_evals/swe_bench), [GAIA](https://github.com/UKGovernmentBEIS/inspect_evals/tree/main/src/inspect_evals/gaia), and [GDM CTF](https://github.com/UKGovernmentBEIS/inspect_evals/tree/main/src/inspect_evals/gdm_capabilities/in_house_ctf) evals.

## v0.3.29 (16 September 2024)

- Added `--plan` and `-P` arguments to `eval` and `eval-set` commands for replacing the task default plan with another one.
- Improved support for eval retries when calling `eval()` or `eval_set()` with a `plan` argument.
- Don't log base64 images by default (re-enable logging with `--log-images`).
- Provide unique tool id when parsing tool calls for models that don't support native tool usage.
- Fix bug that prevented `epoch_reducer` from being used in eval-retry.
- Fix bug that prevented eval() level `epoch` from overriding task level `epoch`.

## v0.3.28 (14 September 2024)

- [basic_agent()](https://inspect.aisi.org.uk/agents.html#sec-basic-agent) that provides a ReAct tool loop with support for retries and encouraging the model to continue if its gives up or gets stuck.
- [score()](https://inspect.aisi.org.uk/solvers.html#sec-scoring-in-solvers) function for accessing scoring logic from within solvers.
- Ability to [publish](https://inspect.aisi.org.uk/log-viewer.html#sec-publishing) a static standalone Inspect View website for a log directory.
- `system_message()` now supports custom parameters and interpolation of `metadata` values from `Sample`.
- `generate()` solver now accepts arbitrary generation config params.
- `use_tools()` now accepts a variadic list of `Tool` in addition to literal `list[Tool]`.
- `bash()` and `python()` tools now have a `user` parameter for choosing an alternate user to run code as.
- `bash()` and `python()` tools now always return stderr and stdout no matter the exit status.
- Support for OpenAI o1-preview and o1-mini models.
- Input event for recording screen input in sample transcripts.
- Record to sample function for CSV and JSON dataset readers can now return multiple samples.
- Added `debug_errors` option to `eval()` to raise task errors (rather than logging them) so they can be debugged.
- Properly support metrics that return a dict or list of values
- Improved display of prerequisite errors when running `eval()` from a script or notebook.
- Fix `eval_set()` issue with cleaning up failed logs on S3.
- Cleanup Docker containers that fail during sample init.
- Add support for computing metrics for both individual keys within a dictionary but also for the dictionary as a whole
- Fix for Vertex tool calling (don't pass 'additionalProperties').
- Added [SQuAD](https://github.com/UKGovernmentBEIS/inspect_evals/tree/main/src/inspect_evals/squad), [AGIEval](https://github.com/UKGovernmentBEIS/inspect_evals/tree/main/src/inspect_evals/agieval), [IFEval](https://github.com/UKGovernmentBEIS/inspect_ai/blob/main/src/inspect_evals/ifeval/), [PubMedQA](https://github.com/UKGovernmentBEIS/inspect_evals/tree/main/src/inspect_evals/pubmedqa), and [MBPP](https://github.com/UKGovernmentBEIS/inspect_evals/tree/main/src/inspect_evals/mbpp) benchmarks.

## v0.3.27 (6 September 2024)

- Fix missing timestamp issue with running `eval_set()` with an S3-backed log directory.
- Correct rounding behavior for `f1()` and `exact()` scorers.
- Correct normalized text comparison for `exact()` scorer.
- Improved appearance and navigation for sample transcript view.
- Added [MathVista](https://github.com/UKGovernmentBEIS/inspect_evals/tree/main/src/inspect_evals/mathvista) benchmark.

## v0.3.26 (6 September 2024)

- [Eval Sets](https://inspect.aisi.org.uk/eval-sets.html) for running groups of tasks with automatic retries.
- [Per-sample](https://inspect.aisi.org.uk/sandboxing.html#sec-per-sample-sandbox) Sandbox environments can now be specified (e.g. allowing for a distinct Dockerfile or Docker compose file for each sample).
- [input_screen()](https://inspect.aisi.org.uk/interactivity.html) context manager to temporarily clear task display for user input.
- Introduce two new scorers, `f1()` (precision and recall in text matching) and `exact()` (whether normalized text matches exactly).
- Task `metrics` now override built in scorer metrics (previously they were merged). This enables improved re-use of existing scorers where they only change required is a different set of metrics.
- `write_log_dir_manifest()` to write a log header manifest for a log directory.
- Relocate `store()` and `@subtask` from solver to utils module; relocate `transcript()` from solver to log module.
- Add optional user parameter to SandboxEnvironment.exec for specifying the user. Currently only DockerSandboxEnvironment is supported.
- Fix issue with resolving Docker configuration files when not running from the task directory.
- Only populate Docker compose config metadata values when they are used in the file.
- Treat Sandbox exec `cwd` that are relative paths as relative to sample working directory.
- Filter base64 encoded images out of model API call logs.
- Raise error when a Solver does not return a TaskState.
- Only run tests that use model APIs when the `--runapi` flag is passed to `pytest` (prevents unintended token usage)
- Remove `chdir` option from `@tasks` (tasks now always chdir during execution).
- Do not process `.env` files in task directories (all required vars should be specified in the global `.env`).
- Only enable `strict` mode for OpenAI tool calls when all function parameters are required.
- Added [MMMU](https://github.com/UKGovernmentBEIS/inspect_evals/tree/main/src/inspect_evals/mmmu), [CommonsenseQA](https://github.com/UKGovernmentBEIS/inspect_evals/tree/main/src/inspect_evals/commonsense_qa), [MMLU-Pro](https://github.com/UKGovernmentBEIS/inspect_evals/tree/main/src/inspect_evals/mmlu_pro), and [XSTest](https://github.com/UKGovernmentBEIS/inspect_evals/tree/main/src/inspect_evals/xstest) benchmarks.

## v0.3.25 (25 August 2024)

- `Store` for manipulating arbitrary sample state from within solvers and tools.
- `Transcripts` for detailed sample level tracking of model and tool calls, state changes, logging, etc.
- `Subtasks` for delegating work to helper models, sub-agents, etc.
- Integration with Anthropic [prompt caching](https://inspect.aisi.org.uk/caching.html#sec-provider-caching).
- [fail_on_error](https://inspect.aisi.org.uk/errors-and-limits.html#failure-threshold) option to tolerate some threshold of sample failures without failing the evaluation.
- Specify `init` value in default Docker compose file so that exit signals are handled correctly (substantially improves container shutdown performance).
- Add `function` field to `ChatMessageTool` to indicate the name of the function called.
- Added [RACE](https://github.com/UKGovernmentBEIS/inspect_evals/tree/main/src/inspect_evals/race-h/) benchmark.

## v0.3.24 (18 August 2024)

- Support for tool calling for Llama 3.1 models on Bedrock.
- Report JSON schema validation errors to model in tool response.
- Support for `strict` mode in OpenAI tool calls (update to v1.40.0 of `openai` package required).

## v0.3.23 (16 August 2024)

- Support for tool calling for Llama 3.1 models on Azure AI and CloudFlare.
- Increase default `max_tokens` from 1024 to 2048.
- Record individual sample reductions along with results for multi-epoch evals.
- Change default to not log base64 encoded versions of images, as this often resulted in extremely large log files (use `--log-images` to opt back in).
- Update to new Mistral API (v1.0.1 of `mistralai` is now required).
- Support for Llama 3.1 models on Amazon Bedrock
- Eliminate Bedrock dependency on anthropic package (unless using an Anthropic model).
- Improved resolution of AWS region for Bedrock (respecting already defined AWS_REGION and AWS_DEFAULT_REGION)
- Fix bug in match scorer whereby numeric values with periods aren't correctly recognized.
- Added [HumanEval](https://github.com/UKGovernmentBEIS/inspect_evals/tree/main/src/inspect_evals/humaneval), [WinoGrande](https://github.com/UKGovernmentBEIS/inspect_evals/tree/main/src/inspect_evals/winogrande) and [Drop](https://github.com/UKGovernmentBEIS/inspect_evals/tree/main/src/inspect_evals/drop) benchmarks.

## v0.3.22 (07 August 2024)

- Fix issue affecting results of `pass_at_{k}` score reducer.

## v0.3.21 (07 August 2024)

- Add `pass_at_{k}` score reducer to compute the probability of at least 1 correct sample given `k` epochs.
- Improved metrics `value_to_float` string conversion (handle numbers, "true", "false", etc.)
- Log viewer: Ctrl/Cmd+F to find text when running in VS Code.
- Set Claude default `max_tokens` to 4096
- Combine user and assistant messages for Vertex models.
- Warn when using the `name` parameter with task created from `@task` decorated function.
- Make sample `metadata` available in prompt, grading, and self-critique templates.
- Retry on several additional OpenAI errors (APIConnectionError | APITimeoutError | InternalServerError)
- Fix a regression which would cause the 'answer' to be improperly recorded when scoring a sample.

## v0.3.20 (03 August 2024)

- `Epochs` data type for specifying epochs and reducers together (deprecated `epochs_reducer` argument).
- Enable customisation of model generation cache dir via `INSPECT_CACHE_DIR` environment variable.
- Use doc comment description rather than `prompt` attribute of `@tool` for descriptions.
- Include examples section from doc comments in tool descriptions.
- Add `tool_with()` function for adapting tools to have varying names and parameter descriptions.
- Improve recording of `@task` arguments so that dynamically created tasks can be retried.
- Only print `eval-retry` message to terminal for filesystem based tasks.
- Enhance Python logger messages to capture more context from the log record.
- Fix an issue that could result in duplicate display of scorers in log view when using multiple epoch reducers.

## v0.3.19 (02 August 2024)

- [vLLM](https://inspect.aisi.org.uk/models.html#sec-vllm) model provider.
- [Groq](https://groq.com/) model provider.
- [Google Vertex](https://inspect.aisi.org.uk/models.html#google-vertex) model provider.
- [Reduce scores](https://inspect.aisi.org.uk/scorers.html##sec-reducing-epoch) in multi-epoch tasks before computing metrics (defaults to averaging sample values).
- Replace the use of the `bootstrap_std` metric with `stderr` for built in scorers (see [rationale](https://inspect.aisi.org.uk/scorers.html#stderr-note) for details).
- Option to write Python logger entries to an [external file](https://inspect.aisi.org.uk/log-viewer.html#sec-external-file).
- Rename `ToolEnvironment` to `SandboxEnvironment` and `tool_environment()` to `sandbox()` (moving the renamed types from `inspect_ai.tool` to `inspect_ai.util`). Existing symbols will continue to work but will print deprecation errors.
- Moved the `bash()`, `python()`, and `web_search()` functions from `inspect_ai.solver` to `inspect_ai.tool`.  Existing symbols will continue to work but will print deprecation errors.
- Enable parallel execution of tasks that share a working directory.
- Add `chdir` option to `@task` to opt-out of changing the working directory during task execution.
- Enable overriding of default safety settings for Google models.
- Use Python type annotations as the first source of type info for tool functions (fallback to docstrings only if necessary)
- Support for richer types (list, TypeDict, dataclass, Pydantic, etc.) in tool calling.
- Change `ToolInfo` parameters to be directly expressed in JSON Schema (making it much easier to pass them to model provider libraries).
- Validate tool call inputs using JSON Schema and report errors to the model.
- Gracefully handle tool calls that include only a single value (rather than a named dict of parameters).
- Support `tool_choice="any"` for OpenAI models (requires >= 1.24.0 of openai package).
- Make multiple tool calls in parallel. Parallel tool calls occur by default for OpenAI, Anthropic, Mistral, and Groq. You can disable this behavior for OpenAI and Groq with `--parallel-tool-calls false`.
- Invoke rate limit retry for OpenAI APITimeoutError (which they have recently begun returning a lot of more of as a result of httpx.ConnectTimeout, which is only 5 seconds by default.).
- Add `cwd` argument to `SandboxEnvironment.exec()`
- Use `tee` rather than `docker cp` for Docker sandbox environment implementation of `write_file()`.
- Handle duplicate tool call ids in Inspect View.
- Handle sorting sample ids of different types in Inspect View.
- Correctly resolve default model based on CLI --model argument.
- Fix issue with propagating API keys to Azure OpenAI provider.
- Add `azure` model arg for OpenAI provider to force binding (or not binding) to the Azure OpenAI back-end.
- Support for Llama 3 models with the Azure AI provider.
- Add `setup` field to `Sample` for providing a per-sample setup script.
- Score multiple choice questions without parsed answers as incorrect (rather than being an error). Llama 3 and 3.1 models especially often fail to yield an answer.
- Read JSON encoded `metadata` field from samples.
- Show task/display progress immediately (rather than waiting for connections to fill).
- Reduce foreground task contention for Inspect View history loading.
- Ability to host standalone version of Inspect View to view single log files.
- Throw `TimeoutError` if a call to `subprocess()` or `sandbox().exec()` times out (formerly a textual error was returned along with a non-zero exit code).
- Validate name passed to `example_dataset()` (and print available example dataset names).
- Resolve relative image paths within Dataset samples against the directory containing the dataset.
- Preserve `tool_error` text for Anthropic tool call responses.
- Fix issue with rate limit reporting being per task not per eval.
- Set maximum rate limit backoff time to 30 minutes
- Retry with exponential backoff for web_search Google provider.

## v0.3.18 (14 July 2024)

- [Multiple Scorers](https://inspect.aisi.org.uk/scorers.html#sec-multiple-scorers) are now supported for evaluation tasks.
- [Multiple Models](https://inspect.aisi.org.uk/parallelism.html#sec-multiple-models) can now be evaluated in parallel by passing a list of models to `eval()`.
- Add `api_key` to `get_model()` for explicitly specifying an API key for a model.
- Improved handling of very large (> 100MB) log files in Inspect View.
- Use `network_mode: none` for disabling networking by default in Docker tool environments.
- Shorten the default shutdown grace period for Docker container cleanup to 1 second.
- Allow sandbox environment providers to specify a default `max_samples` (set to 25 for the Docker provider).
- Prevent concurrent calls to `eval_async()` (unsafe because of need to change directories for tasks). Parallel task evaluation will instead be implemented as a top-level feature of `eval()` and `eval_async()`.
- Match scorers now return answers consistently even when there is no match.
- Relocate tool related types into a new top-level `inspect_ai.tool` module (previous imports still work fow now, but result in a runtime deprecation warning).
- Decouple tools entirely from solvers and task state (previously they had ways to interact with metadata, removing this coupling will enable tool use in lower level interactions with models). Accordingly, the `call_tools()` function now operates directly on messages rather than task state.
- Support token usage for Google models (Inspect now requires `google-generativeai` v0.5.3).

## v0.3.17 (25 June 2024)

- Optional increased control over the tool use loop via the `call_tools()` function and new `tool_calls` parameter for `generate()`.
- New `per_epoch` option for `CachePolicy` to allow caching to ignore epochs.
- Correctly handle `choices` and `files` when converting `Sample` images to base64.

## v0.3.16 (24 June 2024)

-   Various fixes for the use of Docker tool environments on Windows.
-   Ability to disable cleanup of tool environments via `--no-toolenv-cleanup`.
-   New `inspect toolenv cleanup` command for manually cleaning up tool environments.
-   `ToolError` exception type for explicitly raising tool errors to the model. Formerly, any exception would be surfaced as a tool error to the model. Now, the `ToolError` exception is required for reporting to the model (otherwise other exception types go through the call stack and result in an eval error).
-   Resolve `INSPECT_LOG_DIR` in `.env` file relative to `.env` file parent directory.
-   Use `-` for delimiting `--limit` ranges rather than `,`.
-   Use HF model device for generate (compatibility with multi-GPU).

## v0.3.15 (15 June 2024)

-   [Sandbox Environments](https://inspect.aisi.org.uk/sandboxing.html) for executing tool code in a sandbox.
-   [Caching](https://inspect.aisi.org.uk/caching.html) to reduce the number of model API calls made.
-   The `multiple_choice()` solver now has support for questions with multiple correct answers.
-   More fine grained handling of Claude `BadRequestError` (400) errors (which were formerly all treated as content moderation errors).
-   Filter out empty TextBlockParam when playing messages back to Claude.
-   Automatically combine Claude user messages that include tool content.
-   Revert to "auto" rather than "none" after forced tool call.
-   Provide `TaskState.tools` getter/setter (where the setter automatically syncs the system messages to the specified set of tools).
-   The `use_tools()` function now uses the `TaskState.tools` setter, so replaces the current set of tools entirely rather than appending to it.
-   Set `state.completed = False` when `max_messages` is reached.
-   Allow tools to be declared with no parameters.
-   Allow for null `bytes` field in `Logprobs` and `TopLogprobs`.
-   Support all Llama series models on Bedrock.
-   Added `truthfulqa` benchmark.
-   Added `intercode-ctf` example.

## v0.3.14 (04 June 2024)

-   Stream samples to the evaluation log as they are completed (subject to the new `--log-buffer` option). Always write completed samples in the case of an error or cancelled task.
-   New `"cancelled"` status in eval log for tasks interrupted with SIGINT (e.g. Ctrl-C). Logs are now written for cancellations (previously they were not).
-   Default `--max-samples` (maximum concurrent samples) to `--max-connections`, which will result in samples being more frequently completed and written to the log file.
-   For `eval_retry()`, copy previously completed samples in the log file being retried so that work is not unnecessarily repeated.
-   New `inspect eval-retry` command to retry a log file from a task that ended in error or cancellation.
-   New `retryable_eval_logs()` function and `--retryable` option for `inspect list logs` to query for tasks not yet completed within a log directory.
-   Add `shuffled` property to datasets to determine if they were shuffled.
-   Remove unused `extensions` argument from `list_eval_logs()`.

## v0.3.13 (31 May 2024)

-   Bugfix: Inspect view was not reliably updating when new evaluation logs were written.

## v0.3.12 (31 May 2024)

-   Bugfix: `results` was not defined when no scorer was provided resulting in an error being thrown. Fixed by setting `results = EvalResults()` when no scorer is provided.
-   Bugfix: The viewer was not properly handling samples without scores.

## v0.3.11 (30 May 2024)

-   Update to non-beta version of Anthropic tool use (remove legacy xml tools implementation).

## v0.3.10 (29 May 2024)

-   **BREAKING:** The `pattern` scorer has been modified to match against any (or all) regex match groups. This replaces the previous behaviour when there was more than one group, which would only match the second group.
-   Improved performance for Inspect View on very large datasets (virtualized sample list).
-   ToolChoice `any` option to indicate the model should use at least one tool (supported by Anthropic and Mistral, mapped to `auto` for OpenAI).
-   Tool calls can now return a simple scalar or `list[ContentText | ContentImage]`.
-   Support for updated Anthropic tools beta (tool_choice and image tool results).
-   Report tool_error back to model if it provides invalid JSON for tool calls arguments (formerly this halted the entire eval with an error).
-   New `max_samples` option to control how many samples are run in parallel (still defaults to running all samples in parallel).
-   Add `boolq.py` benchmark.
-   Add `piqa.py` benchmark.
-   View: Improved markdown rendering (properly escape reference links).
-   Improved typing for example_dataset function.
-   Setuptools entry point for loading custom model extensions.
-   Break optional `tuple` return out of `ToolResult` type.
-   Bugfix: always read original sample message(s) for `TaskState.input_text`.
-   Bugfix: remove write counter from log (could have resulted in incomplete/invalid logs propagating to the viewer).
-   Bugfix: handle task names that include spaces in log viewer.

## v0.3.9 (14 May 2024)

-   Add `ollama` local model provider.
-   Add `multi_scorer()` and `majority_vote()` functions for combining multiple scorers into a single score.
-   Add support for multiple model graders in `model_graded_qa()`.
-   Raise `TypeError` for solvers and scorers not declared as `async`.
-   Fallback to standard parse if `NaN` or `Inf` is encountered while reading log file header.
-   Remove deprecated support for matching partial model names (e.g. "gpt" or "claude").

## v0.3.8 (07 May 2024)

-   Exclude null config values from listings in log viewer.

## v0.3.7 (07 May 2024)

-   Add support for logprobs to HF provider, and create uniform API for other providers that support logprobs (Together and OpenAI).
-   Provide an option to merge assistant messages and use it for Anthropoic models (as they don't allow consecutive assistant messages).
-   Supporting infrastructure in Inspect CLI for VS Code extension (additional list and info commands).

## v0.3.6 (06 May 2024)

-   Show first log file immediately (don't wait for fetching metadata for other logs)
-   Add `--version` CLI arg and `inspect info version` command for interrogating version and runtime source path.
-   Fix: exclude `null` config values in output from `inspect info log-file`

## v0.3.5 (04 May 2024)

-   Fix issue with logs from S3 buckets in inspect view.
-   Add `sort()` method to `Dataset` (defaults to sorting by sample input length).
-   Improve tokenization for HF provider (left padding, attention mask, and allow for custom chat template)
-   Improve batching for HF provider (generate as soon as queue fills, thread safety for future.set_result).
-   Various improvements to documentation.

## v0.3.4 (01 May 2024)

-   `write_eval_log()` now ignores unserializable objects in metadata fields.
-   `read_eval_log()` now takes a `str` or `FileInfo` (for compatibility w/ list returned from `list_eval_logs()`).
-   Registry name looks are now case sensitive (fixes issue w/ loading tasks w/ mixed case names).
-   Resiliency to Python syntax errors that occur when enumerating tasks in a directory.
-   Do not throw error if unable to parse or load `.ipynb` file due to lack of dependencies (e.g. `nbformat`).
-   Various additions to log viewer display (log file name, dataset/scorer in listing, filter by complex score types).
-   Improvements to markdown rendering in log viewer (don't render intraword underscores, escape html tags).

## v0.3.3 (28 April 2024)

-   `inspect view` command for viewing eval log files.
-   `Score` now has an optional `answer` field, which denotes the answer text extracted from model output.
-   Accuracy metrics now take an optional `ValueToFloat` function for customising how textual values mapped to float.
-   Made `model_graded_qa` more flexible with separate `instruction` template and `grade_pattern`, as well providing `partial_credit` as an option.
-   Modify the default templates for `chain_of_thought()` and `self_critique()` to instruct the model to reply with `ANSWER: $ANSWER` at the end on its own line.
-   Improved numeric extraction for `match(numeric=True)` (better currency and decimal handling).
-   Improve `answer()` patterns so that they detect letter and word answers both within and at the end of model output.
-   `Plan` now has an optional `cleanup` function which can be used to free per-sample resources (e.g. Docker containers) even in the case of an evaluation error.
-   Add `Dataset.filter` method for filtering samples using a predicate.
-   `Dataset` slices (e.g. `dataset[0:100]`) now return a `Dataset` rather than `list[Sample]`.
-   Relative path to `INSPECT_LOG_DIR` in `.env` file is now correctly resolved for execution within subdirectories.
-   `inspect list tasks` and `list_tasks()` now only parse source files (rather than loading them), ensuring that it is fast even for task files that have non-trivial global initialisation.
-   `inspect list logs` and `list_eval_logs()` now enumerate log files recursively by default, and only enumerate json files that match log file naming conventions.
-   Provide `header_only` option for `read_eval_log()` and `inspect info log-file` for bypassing the potentially expensive reading of samples.
-   Provide `filter` option for `list_eval_logs()` to filter based on log file header info (i.e. anything but samples).
-   Added `__main__.py` entry point for invocation via `python3 -m inspect_ai`.
-   Removed prompt and callable from model `ToolDef` (renamed to `ToolInfo`).
-   Fix issue with accesses of `completion` property on `ModelOutput` with no choices.

## v0.3.2 (21 April 2024)

-   Initial release.<|MERGE_RESOLUTION|>--- conflicted
+++ resolved
@@ -1,13 +1,10 @@
 ## Unreleased
 
-<<<<<<< HEAD
 - [Early Stopping](https://inspect.aisi.org.uk/early-stopping.html.md) API for ending tasks early based on previously scored samples.
-=======
 - React Agent: Remove newlines from default prompts.
 
 ## 0.3.153 (05 December 2025)
 
->>>>>>> c0d08439
 - Agent Bridge: Don't print serialization warnings when going from Pydantic -> JSON (as we use beta types that can cause warnings even though serialization works as intended).
 - Batch Processing: Enable customizing of batch status rendering.
 - Inspect View: Expand dictionary scores into separate scores when viewing samples.
