## Unreleased

<<<<<<< HEAD
- Added support for [Tavily](https://tavily.com/)'s Research API to the `web_search` tool.
- [Data Frame](https://inspect.aisi.org.uk/dataframe.html) functions for reading data frames from log files.
=======
- [DataFrame](https://inspect.aisi.org.uk/dataframe.html) functions for reading dataframes from log files.
>>>>>>> 5044b773
- Multiple choice: `max_tokens` option to control tokens used for `generate()`.
- Don't enforce sample `working_limit` after solvers have completed executing (matching behavior of other sample limits).
- Only pass `user` parameter on to sandboxes if is not `None` (eases compatibility with older sandbox providers).
- Anthropic: Retry when `type` in the error message body is "overloaded_error". 
- TaskState: `input_text` and `user_prompt` properties now read the last rather than first user message.
- Inspect View: Properly display 'more' options when content is collapsed.
- Ignore OSError that occurs while rotating trace files.
- Bugfix: Ensure that "init" span is exited in the same async context when sandbox connection errors occur.
- Bugfix: Protect against no `thought` argument being passed to `think()` tool.

## v0.3.94 (06 May 2025)

- [span()](https://inspect.aisi.org.uk/agent-custom.html#grouping-with-spans) function for grouping transcript events.
- [collect()](https://inspect.aisi.org.uk/agent-custom.html#grouping-with-spans) function for enclosing parallel tasks in spans.
- [Event tree](https://inspect.aisi.org.uk/reference/inspect_ai.log.html#event-tree) functions for organising transcript events into a tree of spans.
- `inspect log convert` now always fully re-writes log files even of the same format (so that e.g. sample summaries always exist in the converted logs).
- React agent: `answer_only` and `answer_delimiter` to control how submitted answers are reflected in the assistant message content. 
- Python tool: Execute using a bash login shell for consistency of Python versions across `bash()` and `python()` tools.
- Task display: Realtime display of events that occur within tool calls and subtasks.
- Multiple choice: Support for more than 26 choices.
- Bugfix: Ensure that each MCP server gets its own cached tool list.

## v0.3.93 (01 May 2025)

- [Scoped Limits](https://inspect.aisi.org.uk/errors-and-limits.html#scoped-limits) for enforcing token and message limits using a context manager.
- [Agent Limits](https://inspect.aisi.org.uk/errors-and-limits.html#agent-limits) for enforcing token and message limits for agent execution.
- Enhanced `bash_session()` tool to provide richer interface to model and to support interactive sessions (e.g. logging in to a remote server).
- [read_eval_log_sample_summaries()](https://inspect.aisi.org.uk/eval-logs.html#summaries) function for reading sample summaries (including scoring) from eval logs.
- Updated [vLLM](https://inspect.aisi.org.uk/providers.html#vllm) provider to use local server rather than in process `vllm` package (improved concurrency and resource utilization).
- New [SGLang](https://inspect.aisi.org.uk/providers.html#sglang) provider (using similar local server architecture as vLLM provider).
- Anthropic: Added `streaming` model argument to control whether streaming API is used (by default, streams when using extended thinking).
- `--sample-id` option can now include task prefixes (e.g. `--sample-id=popularity:10,security:5)`).
- Improved write performance for realtime event logging.
- `--no-log-realtime` option for disabling realtime event logging (live viewing of logs is disabled when this is specified).
- Packaging: Exclude `_resources` directories from package (reduces pressure on path lengths for Windows).
- Inspect View: Split info tab into task, models, and info for improved layout.
- Bugfix: Avoid validation errors when loading old log files which contain "output_limit" tool errors.

## v0.3.92 (26 April 2025)

- OpenAI: In responses API, don't pass back assistant output that wasn't part of the output included in the server response (e.g. output generated from a call to a `submit()` tool).
- Bugfix: Correctly pass tool arguments back to model for OpenAI responses API.

## v0.3.91 (26 April 2025)

- Support for using tools from [Model Context Protocol](https://inspect.aisi.org.uk/tools-mcp.html) providers.
- New [retry_on_error](https://inspect.aisi.org.uk/errors-and-limits.html#sample-retries) option to enable sample level retry of errors (retries occur immediately rather than waiting until the next full eval retry).
- OpenAI: [reasoning_summary](https://inspect.aisi.org.uk/reasoning.html#reasoning-history) generation option for reasoning models.
- OpenAI: `responses_store` model argument to control whether the `store` option is enabled (it is enabled by default for reasoning models to support reasoning playback).
- OpenAI: Support for [flex processing](https://inspect.aisi.org.uk/providers.html#flex-processing), which provides lower inference costs in exchange for slower response times and occasional resource unavailability (added in v1.75.0, which is now required).
- OpenAI: Responses API is now used by default for all reasoning models.
- OpenAI: Automatically alias reserved internal tool names (e.g. `python`) for responses API.
- Anthropic: Warn only once if unable to call count_tokens() for a model.
- Google: Update to 1.12.1 of `google-genai` (which is now required).
- Google: Support for `reasoning_tokens` option for Gemini 2.5 models.
- Grok: Support for `reasoning_effort` option and capturing reasoning content.
- OpenRouter: Forward `reasoning_effort` and `reasoning_tokens` to `reasoning` field.
- Model API: `ToolSource` for dynamic tools inputs (can be used in calls to `model.generate()` and `execute_tools()`)
- ReAct Agent: Ability to fully repleace the default `submit()` tool.
- Human Agent: Added `user` parameter for running the human agent cli as a given user.
- Scoring: Support for multimodal inputs to `model_graded_qa()` and `model_graded_fact()`.
- Scoring: Handle parsing unicode fractions when evaluating numeric input for `match()` scorer.
- Scoring: Add `sample_metadata_as()` method to `SampleScore`.
- Sandbox API: Added `user` parameter to `connection()` method for getting connection details for a given user.
- Docker: Register samples for cleanup immediately (so they are still cleaned up even if interrupted during startup).
- Docker: Support sample metadata interpolation for image names in compose files. 
- Tool calling: Support for additional types (`datetime`, `date`, `time`, and `Set`)
- Log API: Functions for reading/writing eval logs can now take a `Path`.
- Registry: Evaluate string annotations when creating registry objects. 
- Error handling: Added `--traceback-locals` CLI option to print values of local variables in tracebacks.
- Error handling: Fully unwrap inner errors from exception groups for reporting.
- Inspect View: Support for viewing logs in Google Cloud Storage (gc://).
- Inspect View: Improved display of reasoning blocks.
- Inspect View: Improved display and layout of transcript and events.
- Inspect View: Improved Tool input and output display.
- Inspect View: Improved display of sample input, target, answer, and scoring information (improve column width behavior).
- Inspect View: Add support for linking to logs, specific log tabs, individual samples, and sample tabs within samples.
- Inspect View: Collapse sample init view by default.
- Inspect: Properly store and restore NaN values when viewing logs in VSCode.
- Documentation: Update tutorial to use HuggingFaceH4/MATH-500 as math dataset.
- Documentation: Add scorer.py example that uses the expression_equivalence custom scorer from the tutorial.
- Bugfix: Correct parsing of `CUDA_VISIBLE_DEVICES` environment variable for vLLM provider
- Bugfix: Don't require saved response message id for openai assistant messages.
- Bugfix: Don't show empty `<think>` tag in conversation view if there is no reasoning content.
- Bugfix: Properly handle multiple reasoning blocks and empty reasoning summaries in OpenAI responses API.
- Bugfix: Tolerate assistant messages with no internal representation in Open AI responses API.
- Bugifx: Correct reporting of seconds until next retry for model generate calls.

## v0.3.90 (21 April 2025)

- Inspect View: Collapse user messages after 15 lines by default.
- Inspect View: Improved spacing between transcript events.
- Bugfix: Prevent duplicate sample init events in transcript.
- Bugfix: Properly collapse initialization events in the transcript.
- Bugfix: Properly pre-wrap source code in the transcript.

## v0.3.89 (17 April 2025)

- [Model Roles](https://inspect.aisi.org.uk/models.html#model-roles) for creating aliases to models used in a task (e.g. "grader", "red_team", "blue_team", etc.)
- New [openai-api](https://inspect.aisi.org.uk/providers.html#openai-api) model provider for interfacing with arbitrary services that have Open AI API compatible endpoints.
- ReAct Agent: [truncation](https://inspect.aisi.org.uk/agents.html#truncation) option to trim conversation messages when the model context window is exceeded.
- ReAct Agent: Improve default `on_continue` message, including using a dynamic name for the submit tool.
- Agent Bridge: Add `metadata` field to bridge input for backward compatibility with solver-based bridge.
- Added `default` argument to `get_model()` to explicitly specify a fallback model if the specified model isn't found.
- Approval: Approvers now take `history` argument (rather than `TaskState`) to better handle agent conversation state.
- Anthropic: Update string matching to correctly handle BadRequestErrors related to prompt + max_tokens being too long.
- Google: Return "(no content)" when a generate call results in no completion choices.
- CloudFlare: Use OpenAI compatible REST endpoint for interface to models.
- Azure AI: Use `2025-03-01-preview` as default API version if none explicitly specified.
- Model API: `trim_messages()` function for pruning messages to fit within model context windows.
- Model API: Improved detection of context window overflow for Grok, Groq, and CloudFlare.
- Task Display: Show both provider and model name when concurrency context is not shared across all models for a given provider.
- Registry: Exported `registry_create()` function for dynamic creation of registry objects (e.g. `@task`, `@solver`, etc.).
- Remove `chdir` option from `@task` (tasks can no longer change their working directory during execution).
- `INSPECT_EVAL_LOG_FILE_PATTERN` environment variable for setting the eval log file pattern.
- Bugfix: Eval retry now works correctly for models with a service prefix (e.g. `openai/azure/model-name`).
- Bugfix: Correctly resolve approvers in the same source file as tasks. 
- Bugfix: Ensure agent decorator resolves string annotations from `__future__` as needed.
- Bugfix: Correctly handle string `dict` keys that are numeric in store diffs.

## v0.3.88 (11 April 2025)

- Tools: Restore formerly required (but now deprecated) `type` field to `ToolCall`.
- Approval: Raise operator limit exceeded error for tool approval termination action.
- Anthropic: Don't include side count of `reasoning_tokens` in `total_tokens` (they are already included).
- Anthropic: Update string matching to correctly handle BadRequestErrors related to prompts being too long.

## v0.3.87 (10 April 2025)

- Eval: Fix an error when attempting to display realtime metrics for an evaluation.
- Log Viewer: Fix an error when displaying a running log with a null metric value.

## v0.3.86 (09 April 2025)

- Open AI: Treat `UnprocessableEntityError` as bad request so we can include the request payload in the error message.
- Eval Retry: Correctly restore model-specific generation config on retry.
- Inspect View: Resolve sample attachments before including in realtime event stream.
- Bugfix: Properly handle special characters in IDs during event database cleanup.

## v0.3.85 (08 April 2025)

- Remove support for `goodfire` model provider (dependency conflicts).
- React Agent: Enable specification of `description` without `name`.

## v0.3.84 (07 April 2025)

- Bugfix: Suppress link click behavior in vscode links.

## v0.3.83 (07 April 2025)

- Inspect View: [Live updates](https://inspect.aisi.org.uk/log-viewer.html#live-view) to running evaluation logs.
- [Agent](https://inspect.aisi.org.uk/agents.html) protocol and [inspect_ai.agent](https://inspect.aisi.org.uk/reference/inspect_ai.agent.html) module with new system for creating, composing, and executing agents.
- Scoring: New [grouped()](https://inspect.aisi.org.uk/scoring.html#metric-grouping) metric wrapper function, which applies a given metric to subgroups of samples defined by a key in sample metadata.
- Basic Agent: New `submit_append` option to append the submit tool output to the completion rather than replacing the completion (note that the new `react()` agent appends by default).
- Model API: New [execute_tools()](https://inspect.aisi.org.uk/reference/inspect_ai.model.html#execute_tools) function (replaces deprecated `call_tools()` function) which handles agent handoffs that occur during tool calling.
- Model API: `generate_loop()` method for calling generate with a tool use loop.
- Model API: Provide optional sync context manager for `Model` (works only with providers that don't require an async close).
- Anthropic: Add support for `tool_choice="none"` (added in v0.49.0, which is now required).
- Together AI: Updated `logprobs` to pass `1` rather than `True` (protocol change).
- Tools: `bash_session()` and `web_browser()` now create a distinct sandbox process each time they are instantiated.
- Computer Tool: Support for use of the native Open AI computer tool (available in the model `openai/computer-use-preview`)
- Task API: `task_with()` and `tool_with()` no longer copy the input task or tool (rather, they modify it in place and return it).
- Eval Set: Resolve tasks before each pass (ensure that each pass runs against an entirely new task instance).
- Eval Retry: Ability to retry any task in the registry, even if it has a custom `name` (save `registry_name` separately).
- Human Agent: Start task with clock paused and then automatically start it on container logins.
- Typed Store: `instance` option for `store_as()` for using multiple instances of a `StoreModel` within a sample.
- Typed Store: Raise error if attempting to embed a `StoreModel` within another `StoreModel`.
- Sandbox: New `sandbox_default()` context manager for temporarily changing the default sandbox.
- Docker: `write_file()` function now gracefully handles larger input file sizes (was failing on files > 2MB).
- Docker: Prevent low timeout values (e.g. 1 second) from disabling timeout entirely when they are retried.
- Display: Print warnings after task summaries for improved visibility.
- Inspect View: Fallback to content range request if initial HEAD request fails.
- Inspect View: Improve error message when view bundles are server from incompatible servers.
- Inspect View: Render messages in `user` and `assistant` solver events.
- Inspect View: Improved support for display of nested arrays.
- Inspect View: Improved rendering of complex scores and metrics.
- Inspect View: Properly handle filtering of dictionary scores.
- Inspect View: Render math in model input and output using katex.
- Inspect View: Improve sample score rendering (single scoring tab with scores rendered in a table).
- Inspect View: Improve sample count display in sample list footer.
- Inspect View: Properly refresh running evals when restoring from being backgrounded.
- Bugfix: Support for calling the `score()` function within Jupyter notebooks.
- Bugfix: Handle process lookup errors that can occur during timeout race conditions.
- Bugfix: Correctly capture and return logs from `eval()` when a cancellation occurs.
- Bugfix: Correctly handle custom `api_version` model argument for OpenAI on Azure.
- Bugfix: Correct handling for `None` passed to tool call by model for optional parameters.
- Bugfix: Cleanup automatically created `.compose.yml` when not in working directory.
- Bugfix: Prevent exception when navigating to sample that no longer exists in running samples display.

## v0.3.82 (02 April 2025)

- Bugfix: Correct handling of backward compatibility for inspect-web-browser-tool image.
- Bugfix: Eval now properly exits when `max_tasks` is greater than total tasks

## v0.3.81 (30 March 2025)

- Requirements: Temporarily upper-bound `rich` to < 14.0.0 to workaround issue.

## v0.3.80 (30 March 2025)

- Google: Compatibility with httpx client in `google-genai` >= 1.8.0 (which is now required).
- Mistral: Compatibility with tool call schema for `mistralai` >= v1.6.0 (which is now required).
- Inspect View: Correctly parse NaN values (use JSON5 for all JSON parsing)

## v0.3.79 (26 March 2025)

- Google: Compatibility with v1.7 of google-genai package (create client per-generate request)
- Bugfix: Properly record scorer and metrics when there are multiple tasks run in an eval.

## v0.3.78 (25 March 2025)

- OpenAI: Ensure that assistant messages always have the `msg_` prefix in responses API.

## v0.3.77 (25 March 2025)

- New [think()](https://inspect.aisi.org.uk/tools-standard.html#sec-think) tool that provides models with the ability to include an additional thinking step.
- OpenAI: Support for the new [Responses API](https://inspect.ai-safety-institute.org.uk/providers.html#responses-api) and [o1-pro](https://platform.openai.com/docs/models/o1-pro) models.
- OpenAI: Remove base64-encoded audio content from API call JSON in ModelEvent.
- AzureAI: Support for use of native [OpenAI](https://inspect.ai-safety-institute.org.uk/providers.html#openai-on-azure) and [Mistral](https://inspect.ai-safety-institute.org.uk/providers.html#mistral-on-azure-ai) clients using service qualifiers (e.g. `openai/azure/gpt-4o-mini` or `mistral/azure/Mistral-Large-2411`). 
- OpenRouter: Handle "error" field in response object and retry for empty responses.
- Added `--metadata` option to eval for associating metadata with eval runs.
- Task display: Show reasoning tokens for models that report them.
- Anthropic: Include reasoning tokens in computation of total tokens
- Inspect View: Properly wrap tool input for non-code inputs like `think`.

## v0.3.76 (23 March 2025)

- [bash_session()](https://inspect.ai-safety-institute.org.uk/tools-standard.html#sec-bash-session) tool for creating a stateful bash shell that retains its state across calls from the model.
- [text_editor()](https://inspect.ai-safety-institute.org.uk/tools-standard.html#sec-text-editor) tool which enables viewing, creating and editing text files.
- Structured Output: Properly handle Pydantic BaseModel that contains other BaseModel definitions in its schema.
- OpenAI: Support for .wav files in audio inputs for gpt-4o-audio-preview.
- OpenAI: Strip 'azure' prefix from model_name so that model type checks all work correctly.
- OpenAI: Don't send `reasoning_effort` parameter to o1-preview (as it is not supported).
- Inspect View: Fix error sorting numeric or categorical score results.
- Inspect View: Properly wrap model API call text in the transcript.
- Bugfix: Only initialise display in eval_set if it wasn't initialised from the CLI
- Bugfix: Set the global log level based on the specified Inspect log level.
- Bugfix: Resolve issue when deserialising a SubtaskEvent from a log file which does not have a completed time.
- Bugfix: Fix unnecessary warnings about task arguments.
- Bugfix: When a task does not take a kwargs argument, only warn if the provided argument is not valid.

## v0.3.75 (18 March 2025)

- Model API: Specifying a default model (e.g. `--model`) is no longer required (as some evals have no model or use `get_model()` for model access).
- Tasks can now directly specify a `model`, and model is no longer a required axis for parallel tasks.
- Eval Set: Improved parallelisation in scheduler (all pending tasks are now run together rather than in model groups).
- Don't generate `id` for `ChatMessage` when deserialising (`id` is now `str | None` and is only populated when messages are directly created).
- Log: Support for zip64 extensions required to read some log files that are larger than 4GB.
- Anthropic: Provide `reasoning_tokens` for standard thinking blocks (redacted thinking not counted).
- Google: Improve checking of `APIError` status codes for retry.
- CLI: Added `--env` option for defining environment variables for the duration of the `inspect` process.
- Inspect View: Fix issue generating diffs for nested arrays.
- Inspect View: Fix layout issue with sample error display in sample detail summary.
- Inspect View: Better support large eval files (in excess of 4GB).
- Inspect View: Correctly display 'None' when passed in tool calls.
- Inspect View: Fix 'Access Denied' error when using `inspect view` and viewing the log in a browser.
- Bugfix: Properly handle nested Pydantic models when reading typed store (`store_as()`) from log.
- Bugfix: Enable passing `solver` list to `eval()` (decorate `chain` function with `@solver`).
- Bugfix: Support deserializing custom sandbox configuration objects when said sandbox plugin is not installed.
- Bugfix: Fix error in sample filtering autocomplete (could cause autocomplete to fail and show an error in js console).

## v0.3.74 (15 March 2025)

- Bugfix: Exclude chat message `id` from cache key (fixes regression in model output caching).

## v0.3.73 (14 March 2025)

- Constrain model output to a particular JSON schema using [Structured Output](https://inspect.aisi.org.uk/structured.html) (supported for OpenAI, Google, and Mistral).
- New "HTTP Retries" display (replacing the "HTTP Rate Limits" display) which counts all retries and does so much more consistently and accurately across providers.
- The `ModelAPI` class now has a `should_retry()` method that replaces the deprecated `is_rate_limit()` method.
- The "Generate..." progress message in the Running Samples view now shows the number of retries for the active call to `generate()`.
- New `inspect trace http` command which will show all HTTP requests for a run.
- More consistent use of `max_retries` and `timeout` configuration options. These options now exclusively control Inspect's outer retry handler; model providers use their default behaviour for the inner request, which is typically 2-4 retries and a service-appropriate timeout.
- Improved async implementation using AnyIO (can now optionally run Trio rather than asyncio as the [async backend](https://inspect.aisi.org.uk/parallelism.html#async-backends)).
- Agent Bridge: Correct handling for `tool_choice` option.
- Model API: `ChatMessage` now includes an `id` field (defaults to auto-generated uuid).
- OpenAI: More flexible parsing of content parts (some providers omit the "type" field); support for "reasoning" content parts.
- Anthropic: Retry api connection errors and remote protocol errors that occur during streaming.
- Mistral: Update to new Mistral API (v1.5.1 of `mistralai` is now required).
- Logging: Inspect no longer sets the global log level nor does it allow its own messages to propagate to the global handler (eliminating the possibility of duplicate display). This should improve compatibility with applications that have their own custom logging configured. 
- Tasks: For filesystem based tasks, no longer switch to the task file's directory during execution (directory switching still occurs during task loading). Specify `@task(chdir=True)` to preserve the previous behavior.
- Bugfix: Fix issue with deserializing custom sandbox configuration objects.
- Bugfix: Handle `parallel_tool_calls` correctly for OpenAI models served through Azure.

## v0.3.72 (03 March 2025)

- Computer: Updated tool definition to match improvements in Claude Sonnet 3.7.

## v0.3.71 (01 March 2025)

- Anthropic: Support for [extended thinking](https://inspect.aisi.org.uk/reasoning.html#claude-3.7-sonnet) features of Claude Sonnet 3.7 (minimum version of `anthropic` package bumped to 0.47.1).
- Reasoning: `ContentReasoning` type for representing model reasoning blocks.
- Reasoning: `reasoning_tokens` for setting maximum reasoning tokens (currently only supported by Claude Sonnet 3.7)
- Reasoning: `reasoning_history` can now be specified as "none", "all", "last", or "auto" (which yields a provider specific recommended default).
- Web Browser: [Various improvements](https://github.com/UKGovernmentBEIS/inspect_ai/pull/1314) to performance and robustness along with several bug fixes.
- OpenAI: Provide long connection (reasoning friendly) socket defaults in http client 
- OpenAI: Capture `reasoning_tokens` when reported.
- OpenAI: Retry on rate limit requests with "Request too large".
- OpenAI: Tolerate `None` for assistant content (can happen when there is a refusal).
- Google: Retry requests on more HTTP status codes (selected 400 errors and all 500 errors). 
- Event Log: Add `working_start` attribute to events and `completed` and `working_time` to model, tool, and subtask events.
- Human Agent: Add `task quit` command for giving up on tasks.
- Human Agent: Don't emit sandbox events for human agent
- Inspect View: Improve rendering of JSON within logging events.
- Inspect View: Improve virtualized rendering of Sample List, Sample Transcript, and Sample Messages.
- Task Display: Let plugins display counters ('rich' and 'full' display modes only).
- Inspect View: Fix layout issues with human agent terminal session playback.
- Inspect View: Improve tool input / output appearance when rendered in VSCode.
- Inspect View: Display reasoning tokens in model usage for the samples and for the complete eval.
- Inspect View: Improve model api request / response output when rendered in VSCode.
- Inspect View: Improve rendering of some tool calls in the transcript.
- Bugfix: Fix audio and video inputs for new Google GenAI client.
- Bugfix: Ensure that token limits are not enforced during model graded scoring.
- Bugfix: Catch standard `TimeoutError` for running shell commands in the computer tool container.
- Bugfix: Correct combination of consecutive string based user messages for Anthropic provider.

## v0.3.70 (25 February 2025)

- [working_limit](https://inspect.aisi.org.uk/errors_and_limits.html#working-limit) option for specifying a maximum working time (e.g. model generation, tool calls, etc.) for samples.
- Added `SandboxEvent` to transcript for recording sandbox execution and I/O.
- Sandboxes: `as_type()` function for checked downcasting of `SandboxEnvironment`
- Remove root logging handlers upon Inspect logger initialisation (as they result in lots of log spam if left installed).
- Only explicitly set `state.completed=True` when entering scoring (`basic_agent()` no longer sets `completed` so can be used in longer compositions of solvers).
- Add `uuid` property to `TaskState` and `EvalSample` (globally unique identifier for sample run).
- Add `cleanup` to tasks for executing a function at the end of each sample run.
- Agent `bridge()` is now compatible with the use of a custom `OPENAI_BASE_URL`.
- Mistral: Bump required version of `mistralai` package to 1.5 (required for `working_limit`).
- Truncate tracebacks included in evaluation log to a maximum of 1MB.
- Compatibility with textual version 2.0 (remove upper bound).
- Align with HF datasets `fsspec` version constraints to avoid pip errors when installing alongside `datasets`.
- Bugfix: Fix issue with tools that had an ordinary `dict` as a parameter.
- Bugfix: Print the correct container `sample_id` for `--no-sandbox-cleanup`.

## v0.3.69 (20 February 2025)

- Google provider updated to use the [Google Gen AI SDK](https://googleapis.github.io/python-genai/), which is now the recommended API for Gemini 2.0 models.
- Task display: Use cooperative cancellation for cancel buttons in task display.
- Task display: Print task progress every 5 seconds for 'plain' display mode.
- Task display: Handle click on running samples tab when there is no transcript.
- Docker: Print stderr from `compose up` when no services startup successfully. 
- Docker: Print sample id and epoch for each container when using `--no-sandbox-cleanup`
- Mistral: Create and destroy client within generate.
- Inspect View: Fix display of score dictionaries containing boolean values
- Bugfix: Catch standard `TimeoutError` for subprocess timeouts (ensure kill/cleanup of timed out process).

## v0.3.68 (19 February 2025)

- Task display: Improve spacing/layout of final task display.
- Textual: speicfy broader range of compatible versions (v0.86.2 to v1.0.0)

## v0.3.67 (18 February 2025)

- Memoize calls to `get_model()` so that model instances with the same parameters are cached and re-used (pass `memoize=False` to disable).
- Async context manager for `Model` class for optional scoped usage of model clients.
- New `assistant_message()` solver.
- Prompt templates: Ignore template placeholders that don't map to passed parameters in `prompt_template()`, and system/user/assistant solvers.
- Google: Handle system messages with content lists and input with system but no user messages.
- Google: Ensure that a completion choice is provided even when none are returned by the service.
- Inspect View: Improve the display of subtasks with no inputs or events.
- Inspect View: Fix transcript display of phantom subtask or other phantom events.
- Inspect View: Fix formatting issues in sample error display
- Bugfix: Raise error for empty dataset (rather than providing a dummy sample).
- Bugfix: Specify markup=False for textual static controls (stricter parser in textual 2.0 leading to exceptions).
- Bugfix: Temporarily pin to textual==1.0.0 while they chase all of their regressions in 2.0

## v0.3.66 (17 February 2025)

- Docker: Correct compose file generation for Dockerfiles w/ custom stem or extension.
- Escape brackets when rendering task config (another textual 2.0 fix)

## v0.3.65 (16 February 2025)

- Compatibility with textual 2.0 (which had several breaking changes).
- Inspect View: Improve scorer display formatting.
- Bugfix: Inspect view now correctly renders arrays with embedded `null` values.
- Bugfix: Inspect view now correctly handles scorers with no metrics.

## v0.3.64 (14 February 2025)

- [Reference documentation](https://inspect.aisi.org.uk/reference/) for Python API and CLI commands.
- Add support for [clustered standard errors](https://inspect.aisi.org.uk/scorers.html#clustered-standard-errors) via a new `cluster` parameter for the `stderr()` metric.
- Improvements to [scoring workflow](https://inspect.aisi.org.uk/scorers.html#sec-scorer-workflow) (`inspect score` command and `score()` function).
- Metrics now take `list[SampleScore]` rather than `list[Score]` (previous signature is deprecated but still works with a warning).
- Use a sample adjustment for the `var()` metric.
- Google: Speculative fix for completion candidates not being returned as a list.
- Python and Bash tools: Add `sandbox` argument for running in non-default sandboxes.
- Transcript: Log `ScoreEvent` (with `intermediate=True`) when the `score()` function is called.
- Transcript: Add `source` field to `InfoEvent` and use it for events logged by the human agent.
- Docker: Support Dockerfiles with `.Dockerfile` extension.
- Docker: Raise error when there is an explicitly configured `container_name` (incompatible with epochs > 1).
- Docker: Dynamically set `compose up` timeout when there are `healthcheck` entries for services.
- Log: Validate that `log_dir` is writeable at startup.
- Log: Write eval config defaults into log file (rather than `None`).
- Bugfix: Always honor level-level-transcript setting for transcript logging.
- Bugfix: Fix some dynamic layout issues for sample sandbox view.

## v0.3.63 (07 February 2025)

- Add [OpenRouter](https://inspect.aisi.org.uk/providers.html#openrouter) model provider.
- Inspect View: Convert codebase from JS/Preact to Typescript/React
- Add `shuffle_choices` to dataset and dataset loading functions. Deprecate `shuffle` parameter to the `multiple_choice` solver.
- Add `stop_words` param to the `f1` scorer. `stop_words` will be removed from the target and answer during normalization.
- Tools: Handle return of empty list from tool calls.
- Computer: Moved out of beta (i.e. from `inspect_ai.tool.beta` into `inspect_ai.tool`).
- Sandboxes: Docker now uses `tee` for write_file operations.
- Inspect View: Handle Zip64 zip files (for log files greater than 4GB)
- Bugfix: Change `type` parameter of `answer()` to `pattern` to address registry serialisation error.
- Bugfix: Restore printing of request payloads for 400 errors from Anthropic.
- Bugfix: Log transcript event for solver provided scores (improves log viewer display of solver scoring)

## v0.3.62 (03 February 2025)

- Various improvements for [reasoning models](https://github.com/UKGovernmentBEIS/inspect_ai/pull/1229) including extracting reasoning content from assistant messages.
- OpenAI: Handle `reasoning_effort`, `max_tokens`, `temperature`, and `parallel_tool_calls` correctly for o3 models.
- OpenAI: Map some additional 400 status codes to `content_filter` stop reason.
- Anthropic: Handle 413 status code (Payload Too Large) and map to `model_length` StopReason.
- Tasks: Log sample with error prior to raising task-ending exception.
- Python: Enhance prompt to emphasise that it is a script rather than a notebook.
- Computer: Various improvements to image including desktop, python, and VS Code configuration.
- Bugfix: Don't download full log from S3 for header_only reads.

## v0.3.61 (31 January 2025)

- Computer: Enable viewing computer tool's remote mouse cursor via VNC.
- Computer: Disable lock screen on from computer tool reference image.
- Limits: Amend `SampleLimitExceededError` with current `state` so that messages, etc. are preserved when limits are hit.
- Tools: Properly handle image dispatching when multiple tool calls are made by assistant.
- Anthropic: Raise error on 400 status not identified as model_length or content_filter.
- Basic Agent: `incorrect_message` can now optionally be an async function.
- Bugfix: Remove `suffix` from `eval-set` CLI args.
- Bugfix: Only catch `Exception` from sandboxenv_init (allow cancelled to propagate)

## v0.3.60 (29 January 2025)

- [Agent Bridge](https://inspect.aisi.org.uk/agent-bridge.html) for integrating external agent frameworks with Inspect.
- [Goodfire](https://inspect.aisi.org.uk/models.html#goodfire) model provider.
- Add `@wraps` to functions wrapped by Inspect decorators to preserve type information.
- Hugging Face: Add support for stop sequences for HF models.
- Docker: More robust parsing of version strings (handle development versions).
- Vertex: Support for Anthropic models hosted on Vertex.
- OpenAI: Read `refusal` field from assistant message when provided.
- OpenAI: Use qualifiers rather than model args for OpenAI on other providers (`openai/azure`)
- Anthropic: Don't insert '(no content)' into canonical messages list (do only on replay)
- Anthropic: Use qualifiers rather than model args for Anthropic on other providers (`anthropic/bedrock`, `anthropic/vertex`).
- Anthropic: Support for `extra_body` model arg (for adding additional JSON properties to the request)
- Basic Agent: Append `tools` to `state` so that tools added in `init` are preserved.
- Scoring: Always provide half-again the sample time limit for scoring.
- Bugfix: Fix issue w/ approvals for samples with id==0.
- Bugfix: Use "plain" display when running eval_async() outside of eval().
- Bugfix: Fix issue with multiple scorers of the same type in a task.

## v0.3.59 (24 January 2025)

- Beta version of [computer()](https://inspect.aisi.org.uk/tools-standard.html#sec-computer) tool which models with a computer desktop environment.
- `user_message()` solver for appending parameterised user messages.
- `prompt_template()`, `system_message()` and `user_message()` solver now also include the sample `store` in substitution parameters.
- Limits: Enforce token and message limit at lower level (not longer required to check `state.completed` for limit enforcement).
- Limits: Enforce [custom limits](https://inspect.aisi.org.uk/errors-and-limits.html#custom-limit) for samples by raising `SampleLimitExceededError`.
- Tasks: Optional ability for solvers to [yield scores](https://inspect.aisi.org.uk/solvers.html#sec-scoring-in-solvers) for a task.
- Model API: Log model calls that result in bad request errors.
- Tools: `model_input` option that determines how tool call result content is played back to the model.
- Tools: Don't attempt to marshall arguments of dynamic `ToolDef` with `**kwargs: Any` (just pass them through).
- Log warning when a non-fatal sample error occurs (i.e. errors permitted by the `fail_on_error` option) 
- Inspect View: allow filtering samples by compound expressions including multiple scorers. (thanks @andrei-apollo)
- Inspect View: improve rendering performance and stability for the viewer when viewing very large eval logs or samples with a large number of steps.
- Task display: Improved `plain` mode with periodic updates on progress, metrics, etc.
- Google: Update to v0.8.4 of google-generativeai (py.typed support and removal of logprobs generation options)
- Google: Support for string enums (e.g. `Literal["a", "b", "c"])`) in tool function declarations.

## v0.3.58 (16 January 2025)

- Support for [audio and video](https://inspect.aisi.org.uk/multimodal.html) inputs for Open AI and Google Gemini models.
- Task display: Added Timeout Tool button for manually timing out a tool call.
- Task display: Automatically switch to "plain" mode when running in a background thread
- Sandboxes: Setup and initialisation errors are now handled at the sample level.
- Sandboxes: Increase setup script timeout to 5 minutes (from 30 seconds) and do not retry setup scripts (in case they aren't idempotent).
- Sandboxes: Add `timeout_retry` option (defaulting to `True`) to `exec()` function.
- Sandboxes: Add `type` and  optional `container` properties to `SandboxConnection`.
- Docker: Services which exit with status 0 during setup no longer cause an error.
- `task_with()` function for creating task variants.
- Added `--filter` argument to trace CLI commands for filtering on trace log message content.
- Print model conversations to terminal with `--display=conversation` (was formerly `--trace`, which is now deprecated).
- HuggingFace: Support models that don't provide a chat template (e.g. gpt2)
- Eval Set: Ensure that logs with status 'started' are retried.
- Rename the built in `bootstrap_std` metric to `bootstrap_stderr` (deprecate `bootstrap_std`)
- Bugfix: Fix duplication of summaries when eval log file is rewritten.

## v0.3.57 (09 January 2025)

- [Tracing API](https://inspect.aisi.org.uk/tracing.html#tracing-api) for custom trace logging.
- Inspect View: never truncate tool result images and display at default width of 800px.
- Inspect View: display tool error messages in transcript when tool errors occur.
- Inspect View: display any completed samples even if the task fails because of an error
- Inspect View: don't display the 'input' column heading if there isn't an input
- Open AI: Handle additional bad request status codes (mapping them to appropriate `StopReason`)
- Open AI: Use new `max_completion_tokens` option for o1 full.
- Web Browser: raise error when both `error` and `web_at` fields are present in response.
- Sandboxes: Apply dataset filters (limit and sample id) prior to sandbox initialisation.
- Docker: Prevent issue with container/project names that have a trailing underscore. 
- Store: initialise `Store` from existing dictionary.
- Log: provide `metadata_as` and `store_as` typed accessors for sample metadata and store.
- Tool parameters with a default of `None` are now supported.
- More fine graned HTML escaping for sample transcripts displalyed in terminal.
- Bugfix: prevent errors when a state or storage value uses a tilde or slash in the key name.
- Bugfix: Include input in sample summary when the sample input contains a simple string.

## v0.3.56 (01 January 2025)

- [Human Agent](https://inspect.aisi.org.uk/human-agent.html) solver for human baselining of computing tasks.
- [Typed interfaces](https://inspect.aisi.org.uk/typing.html) to `Sample` store and metadata using Pydantic models.
- [Approval policies](https://inspect.aisi.org.uk/approval.html#task-approvers) can now be defined at the `Task` level (`eval` level approval policies take precedence).
- Tools can now return `ContentText` and `ContentImage`.
- Move tool result images into subsequent user messages for models that don't support tools returning images.
- `SandboxConnection` that contains login information from sandboxes.
- `display_type()` function for detecting the current display type (e.g. "full", "rich", etc.)
- Trace: improved handling of `eval()` running in multiple processes at once (trace file per-process)
- Docker: don't apply timeouts to `docker build` and `docker pull` commands.
- Bugfix: fix issue w/ `store.get()` not auto-inserting `default` value.

## v0.3.55 (29 December 2024)

- Bedrock: redact authentication model args from eval logs.
- OpenAI: warn when `temperature` is used with o1 models (as it is not supported).
- Bugfix: spread args for cache trace logging.

## v0.3.54 (26 December 2024)

- [Tracing](https://inspect.aisi.org.uk/tracing.html) for diagnosing runs with unterminated action (e.g. model calls, docker commands, etc.).
- Provide default timeout/retry for docker compose commands to mitigate unreliability in some configurations.
- Switch to sync S3 writes to overcome unreliability observed when using async interface.
- Task display: Added `--no-score-display` option to disable realtime scoring metrics.
- Bugfix: Fix failure to fully clone samples that have message lists as input.
- llama-cpp-python: Support for `logprobs`.

## v0.3.53 (20 December 2024)

- OpenAI: Support for o1 including native tool calling and `reasoning_effort` generation option.
- Task API: Introduce `setup` step that always runs even if `solver` is replaced.
- Bedrock: Support for tool calling on Nova models.
- Bedrock: Support for custom `model_args` passed through to `session.Client`.
- Bedrock: Support for `jpeg` images.
- Bedrock: Correct max_tokens for llama3-8b, llama3-70b models on Bedrock.
- Inspect View: Various improvements to appearance of tool calls in transcript.
- Task display: Ensure that widths of progress elements are kept consistent across tasks.
- Sandboxes: New `max_sandboxes` option for (per-provider) maximum number of running sandboxes.
- Sandboxes: Remove use of aiofiles to mitigate potential for threading deadlocks.
- Concurrency: Do not use `max_tasks` as a lower bound for `max_samples`.
- Log recorder: Always re-open log buffer for `eval` format logs.
- Bugfix: Proper handling of text find for eval raw JSON display
- Bugfix: Correct handling for `--sample-id` integer comparisons.
- Bugfix: Proper removal of model_args with falsey values (explicit check for `None`)
- Bugfix: Properly handle custom metrics that return dictionaries or lists
- Bugfix: Proper sample count display when retrying an evaluation
- Bugfix: Fix inability to define and run tasks in a notebook.

## v0.3.52 (13 December 2024)

- Eval: `--sample-id` option for evaluating specific sample id(s).
- Bedrock: Detect and report HTTP rate limit errors.
- Azure AI: Add `emulate_tools` model arg to force tool emulation (emulation is enabled by default for Llama models).
- Basic Agent: Add `max_tool_output` parameter to override default max tool output from generate config.
- Inspect View: Correct display of sample ID for single sample tasks.
- Trace: Show custom tool views in `--trace` mode.
- Bugfix: Support for dynamic metric names in realtime scoring display.

## v0.3.51 (13 December 2024)

- Bugfix: Task display fails to load when no scorers are defined for a task.

## v0.3.50 (12 December 2024)

- Tools: Improved typing/schema support (unions, optional params, enums).
- Tools: Added `append` argument to `use_tools()` for adding (rather than replacing) the currently available tools.
- Docker sandbox: Streamed reads of stderr/stdout (enabling us to enforce output limits for read_file and exec at the source).
- Sandbox API: Enable passing `BaseModel` types for sandbox `config` (formerly only a file path could be passed).
- Task display: Show all task scores in realtime (expand task progress to see scores).
- Task display: Show completed samples and align progress more closely to completed samples (as opposed to steps).
- Task display: Show sample messages/tokens used (plus limits if specified).
- Task display: Resolve issue where task display would lose mouse input after VS Code reload.
- Datasets: Validate that all IDs in datasets are unique (as several downstream problems occur w/ duplicate IDs).
- Inspect View: Fix issue with incorrectly displayed custom tool views.
- Human approval: Use fullscreen display (makes approval UI async and enables rapid processing of approvals via the `Enter` key).
- Added `input_panel()` API for adding custom panels to the fullscreen task display.
- Log recorder: Methods are now async which will improve performance for fsspec filesystems with async implementations (e.g. S3)
- Log recorder: Improve `.eval` log reading performance for remote filesystem (eagerly fetch log to local buffer).
- Add `token_usage` property to `TaskState` which has current total tokens used across all calls to `generate()` (same value that is used for enforcing token limits).
- Add `time` field to `ModelOutput` that records total time spent within call to ModelAPI `generate()`.
- Web browser: Remove base64 images from web page contents (prevent filling up model context with large images).
- Match scorer: If the target of a match isn’t numeric, ignore the numeric flag and instead use text matching (improved handling for percentages).
- Hugging Face: Support for native HF tool calling for Llama, Mistral, Qwen, and others if they conform to various standard schemas.
- Hugging Face: `tokenizer_call_args` dict to specify custom args during tokenization, such as `max_length` and `truncation`.
- Azure AI: Fix schema validation error that occurred when model API returns `None` for `content`.
- Display: Throttle updating of sample list based on number of samples.
- Display: Add explicit 'ctrl+c' keybinding (as textual now disables this by default).
- Bugfix: Correct rate limit error display when running in fullscreen mode.
- Bugfix: `hf_dataset` now explicitly requires the `split` argument (previously, it would crash when not specified).
- Bugfix: Prevent cascading textual error when an error occurs during task initialisation.
- Bugfix: Correctly restore sample summaries from log file after amend.
- Bugfix: Report errors that occur during task finalisation.
  
## v0.3.49 (03 December 2024)

- Logging: Only call CreateBucket on Amazon S3 when the bucket does not already exist.
- Improve cancellation feedback and prevent multiple cancellations when using fullscreen display.
- Inspect View: Prevent circular reference error when rendering complex tool input.
- Inspect View: Resolve display issue with sorting by sample then epoch.

## v0.3.48 (01 December 2024)

- [Realtime display](https://github.com/UKGovernmentBEIS/inspect_ai/pull/865) of sample transcripts (including ability to cancel running samples).
- Scoring: When using a dictionary to map metrics to score value dictionaries, you may now use globs as keys. See our [scorer documentation](https://inspect.aisi.org.uk/scorers.html#sec-multiple-scorers) for more information.
- `EvalLog` now includes a [location](https://github.com/UKGovernmentBEIS/inspect_ai/pull/872) property indicating where it was read from.
- Use [tool views](https://inspect.aisi.org.uk/approval.html#tool-views) when rendering tool calls in Inspect View.
- Consistent behavior for `max_samples` across sandbox and non-sandbox evals (both now apply `max_samples` per task, formerly evals with sandboxes applied `max_samples` globally).
- Log files now properly deal with scores that produce Nan. (fixes [#834](https://github.com/UKGovernmentBEIS/inspect_ai/issues/834))
- Bash tool: add `--login` option so that e.g. .bashrc is read before executing the command.
- Google: Support for tools/functions that have no parameters.
- Google/Vertex: Support for `logprobs` and other new 1.5 (002 series) options.
- AzureAI: Change default max_tokens for Llama models to 2048 (4096 currently yields an error w/ Llama 3.1).
- Mistral: Various compatibility changes for their client and tool calling implementation.
- Handle exponents in numeric normalisation for match, include, and answer scorers.
- hf_dataset: Added `cached` argument to control whether to use a previously cached version of the dataset if available (defaults to `True`).
- hf_dataset: Added `revision` option to load a specific branch or commit SHA (when using `revision` datasets are always revalidated on Hugging Face, i.e. `cached` is ignored).
- Log viewer: Display sample ids rather than indexes.
- Log viewer: Add timestamps to transcript events.
- Log viewer: Metadata which contains images will now render the images.
- Log viewer: Show custom tool call views in messages display.
- Bugfix: Correctly read and forward image detail property.
- Bugfix: Correct resolution of global eval override of task or sample sandboxes.
- Bugfix: Don't do eval log listing on background threads (s3fs can deadlock when run from multiple threads).

## v0.3.47 (18 November 2024)

- Basic agent: Ensure that the scorer is only run once when max_attempts = 1.
- Basic agent: Support custom function for incorrect_message reply to model.
- Tool calling: Execute multiple tool calls serially (some models assume that multiple calls are executed this way rather than in parallel).
- Google: Combine consecutive tool messages into single content part; ensure no empty text content parts.
- AzureAI: Create and close client with each call to generate (fixes issue w/ using azureai on multiple passes of eval).
- Bedrock: Migrate to the [Converse API](https://docs.aws.amazon.com/bedrock/latest/userguide/conversation-inference-supported-models-features.html), which supports many more features including tool calling and multimodal models.
- Scoring: When using a dictionary to map metrics to score value dictionaries, you may now use globs as keys. See our [scorer documentation](https://inspect.aisi.org.uk/scorers.html#sec-multiple-scorers) for more information.
- Sample limit events will now appear in the transcript if a limit (e.g. message, token, or time limit) halt a sample. The sample list and sample detail also display the limit, if applicable.

## v0.3.46 (12 November 2024)

- [eval](https://inspect.aisi.org.uk/eval-logs.html#sec-log-format) is now the default log format (use `--log-format=json` to use old format).
- Base 64 images are now logged by default for all log formats (disable with `--no-log-images`).
- The log viewer now properly displays sample errors in the sample list for `eval` format log files.
- Improve path handling when using `inspect log convert` to convert a single log file.
- Web browser tool: Subtasks now each have independent web browser sessions.
- Anthropic: Ensure that assistant messages created in generate never have empty content lists.
- Increase sandbox `exec()` output limit from 1 MiB to 10 MiB.

## v0.3.45 (11 November 2024)

- [time_limit](https://inspect.aisi.org.uk/errors_and_limits.html#sample-limits) option for specifying a maximum execution time for samples.
- [read_eval_log_samples()](https://inspect.aisi.org.uk/eval-logs.html#streaming) function for streaming reads of `.eval` log files.
- Mistral: Support for multi-modal models (requires v1.2 of mistralai package).
- Groq: Support for multi-modal models (requires v0.11.0 of groq package).
- AzureAI: Use Model Inference API (preview) for implementation of model client.
- Bedrock: Fix parsing of Bedrock Mistral Large 2407 responses
- Apply standard sample error handling (fail-on-error, etc.) when running scorers.
- Fix issue with correctly logging task_args for eval-set tasks which are interrupted.
- Move `INSPECT_DISABLE_MODEL_API` into `generate()` (as opposed to `get_model()`)
- Always treat `.eval` files as logs (don't apply file name pattern restrictions as we do with `.json`).
- Log model calls when model providers return bad request errors
- Better lay out large numbers of configuration and parameters when displaying log files.
- The log viewer now properly displays sample scores for running tasks.
- Add `metadata` field to `ModelOutput` and provide various fields for the Groq provider.

## v0.3.44 (04 November 2024)

- Revert change to single epoch reducer behavior (regressed some scoring scenarios).

## v0.3.43 (04 November 2024)

- New binary [log format](https://inspect.aisi.org.uk/eval-logs.html#sec-log-format) which yields substantial size and speed improvements (JSON format log files are still fully supported and utilities for converting between the formats are provided).
- [Grok](https://docs.x.ai/) model provider.
- [llama-cpp-python](https://llama-cpp-python.readthedocs.io/en/latest/) local model provider.
- Extensions: correctly load extensions in packages where package name differs from dist name.
- Added `--model-config`, `--task-config`, and `--solver-config` CLI arguments for specifying model, task, and solver args using a JSON or YAML config file.
- View: properly render complex score objects in transcript.
- Write custom tool call views into transcript for use by Inspect View.
- Use `casefold()` for case-insensitive compare in `includes()`, `match()`, `exact()`, and `f1()` scorers.
- OpenAI: eliminate use of `strict` tool calling (sporadically supported across models and we already internally validate).
- Mistral: fix bug where base_url was not respected when passing both an api_key and base_url.
- Don't include package scope for task name part of log files.
- Improve performance of write_file for Docker sandboxes.
- Use user_data_dir rather than user_runtime_dir for view notifications.
- Implement `read_eval_log_sample()` for JSON log files.
- Log the list of dataset sample IDs.
- Limit `SandboxEnvironment.exec()` output streams to 1 MiB. Limit `SandboxEnvironment.read_file()` to 100 MiB.
- Add `INSPECT_DISABLE_MODEL_API` environment variable for disabling all Model APIs save for mockllm.
- Add optional `tool_call_id` param to `ModelOutput.for_tool_call()`.
- Support all JSON and CSV dataset arguments in `file_dataset()` function.

## v0.3.42 (23 October 2024)

- [ToolDef](https://inspect.aisi.org.uk/tools-custom.html#sec-dynamic-tools) class for dynamically creating tool definitions.
- Added `--tags` option to eval for tagging evaluation runs.
- Added APIs for accessing sample event transcripts and for creating and resolving attachments for larger content items.
- Cleanup Docker Containers immediately for samples with errors.
- Support Dockerfile as config path for Docker sandboxes (previously only supported compose files).
- Anthropic: remove stock tool use chain of thought prompt (many Anthropic models now do this internally, in other cases its better for this to be explicit rather than implicit).
- Anthropic: ensure that we never send empty text content to the API.
- Google: compatibility with google-generativeai v0.8.3
- Llama: remove extraneous <|start_header_id|>assistant<|end_header_id|> if it appears in an assistant message.
- OpenAI: Remove tool call id in user message reporting tool calls to o1- models.
- Use Dockerhub aisiuk/inspect-web-browser-tool image for web browser tool.
- Use ParamSpec to capture types of decorated solvers, tools, scorers, and metrics.
- Support INSPECT_EVAL_MODEL_ARGS environment variable for calls to `eval()`.
- Requirements: add lower bounds to various dependencies based on usage, compatibility, and stability.
- Added `include_history` option to model graded scorers to optionally include the full chat history in the presented question.
- Added `delimiter` option to `csv_dataset()` (defaults to ",")
- Improve answer detection in multiple choice scorer.
- Open log files in binary mode when reading headers (fixes ijson deprecation warning).
- Capture `list` and `dict` of registry objects when logging `plan`.
- Add `model_usage` field to `EvalSample` to record token usage by model for each sample.
- Correct directory handling for tasks that are imported as local (non-package) modules.
- Basic agent: terminate agent loop when the context window is exceeded.
- Call tools sequentially when they have opted out of parallel calling.
- Inspect view bundle: support for bundling directories with nested subdirectories.
- Bugfix: strip protocol prefix when resolving eval event content
- Bugfix: switch to run directory when running multiple tasks with the same run directory.
- Bugfix: ensure that log directories don't end in forward/back slash.

## v0.3.41 (11 October 2024)

- [Approval mode](https://inspect.aisi.org.uk/approval.html) for extensible approvals of tool calls (human and auto-approvers built in,  arbitrary other approval schemes via extensions).
- [Trace mode](https://inspect.aisi.org.uk/interactivity.html#sec-trace-mode) for printing model interactions to the terminal.
- Add `as_dict()` utility method to `Score`
- [Sample limits](https://inspect.aisi.org.uk/errors_and_limits.html#sample-limits) (`token_limit` and `message_limit`) for capping the number of tokens or messages used per sample ( `message_limit` replaces deprecated `max_messages`).
- Add `metadata` field to `Task` and record in log `EvalSpec`.
- Include datetime and level in file logger.
- Correct llama3 and o1 tool calling when empty arguments passed.
- Allow resolution of any sandbox name when there is only a single environment.
- Introduce `--log-level-transcript` option for separate control of log entries recorded in the eval log file
- Improve mime type detection for image content encoding (fixes issues w/ webp images).
- Fix memory leak in Inspect View worker-based JSON parsing.
- Add `fail_on_error` option for `eval_retry()` and `inspect eval-retry`.
- Defer resolving helper models in `self_critique()` and `model_graded_qa()`.
- Fix Docker relative path resolution on Windows (use PurePosixPath not Path)
- Restore support for `--port` and `--host` on Inspect View.

## v0.3.40 (6 October 2024)

- Add `interactive` option to `web_browser()` for disabling interactive tools (clicking, typing, and submitting forms).
- Provide token usage and raw model API calls for OpenAI o1-preview.
- Add support for reading CSV files of dialect 'excel-tab'.
- Improve prompting for Python tool to emphasise the need to print output.
- For `basic_agent()`, defer to task `max_messages` if none is specified for the agent (default to 50 is the task does not specify `max_messages`).
- Add optional `content` parameter to `ModelOutput.for_tool_call()`.
- Display total samples in Inspect View
- Prune `sample_reductions` when returning eval logs with `header_only=True`.
- Improved error message for undecorated solvers.
- For simple matching scorers, only include explanation if it differs from answer.

## v0.3.39 (3 October 2024)

- The sample transcript will now display the target for scoring in the Score Event (for newly run evaluations).
- Provide setter for `max_messages` on `TaskState`.
- Provide `max_messages` option for `basic_agent()` (defaulting to 50) and use it rather than any task `max_messages` defined.
- Improved implementation of disabling parallel tool calling (also fixes a transcript issue introduced by the original implementation).
- Improve quality of error messages when a model API key environment variable is missing.
- Improve prompting around letting the model know it should not attempt parallel web browser calls.

## v0.3.38 (3 October 2024)

- Rename `web_browser_tools()` to `web_browser()`, and don't export individual web browsing tools.
- Add `parallel` option to `@tool` decorator and specify `parallel=False` for web browsing tools.
- Improve prompting for web browser tools using more explicit examples.
- Improve prompting for `</tool_call>` end sequence for Llama models.
- Fix issue with failure to execute sample setup scripts.

## v0.3.37 (2 October 2024)

- Move evals into [inspect_evals](https://github.com/UKGovernmentBEIS/inspect_evals) package.

## v0.3.36 (2 October 2024)

- [Web Browser](https://inspect.aisi.org.uk/tools-standard.html#sec-web-browser) tool which provides a headless Chromium browser that supports navigation, history, and mouse/keyboard interactions.
- `auto_id` option for dataset readers to assign an auto-incrementing ID to records.
- Task args: don't attempt to serialise registry objects that don't have captured parameters.

## v0.3.35 (1 October 2024)

- Catch o1-preview "invalid_prompt" exception and convert to normal content_filter refusal.
- Terminate timed out subprocesses.
- Support 'anthropoic/bedrock/' service prefix for Anthropic models hosted on AWS Bedrock.
- Change score reducer behavior to always reduce score metadata to the value of the `metadata` field in the first epoch
- Improve task termination message (provide eval-retry prompt for tasks published in packages)
- Preserve type for functions decorated with `@task`.
- Various improvements to layout and display for Inspect View transcript.

## v0.3.34 (30 September 2024)

- Support for `max_tokens` on OpenAI o1 models (map to `max_completion_tokens`).
- Fix regression of log and debug options on `inspect view`
- Improved focus management for Inspect View
- Raise error if `epochs` is less than 1
- Improve code parsing for HumanEval (compatibility with Llama model output)

## v0.3.33 (30 September 2024)

- StopReason: Added "model_length" for exceeding token window and renamed "length" to "max_tokens".
- Capture solver input params for subtasks created by `fork()`.
- Option to disable ANSI terminal output with `--no-ansi` or `INSPECT_NO_ANSI`
- Add chain of thought option to `multiple_choice()` and export `MultipleChoiceTemplate` enumeration
- Allow Docker sandboxes configured with `x-default` to be referred to by their declared service name.
- Improved error messages for Docker sandbox initialisation.
- Improve legibility of Docker sandbox log entries (join rather than displaying as array)
- Display user message immediately proceeding assistant message in model call transcripts.
- Display images created by tool calls in the Viewer.
- Fix duplicated tool call output display in Viewer for Gemini and Llama models.
- Require a `max_messages` for use of `basic_agent()` (as without it, the agent could end up in an infinite loop).
- Load extension entrypoints per-package (prevent unnecessary imports from packages not being referenced).
- Track sample task state in solver decorator rather than solver transcript.
- Display solver input parameters for forked subtasks.
- Improvements to docker compose down cleanup: timeout, survive missing compose files.
- Always produce epoch sample reductions even when there is only a single epoch.
- Scores produced after being reduced retain `answer`, `explanation`, and `metadata` only if equal across all epochs.

## v0.3.32 (25 September 2024)

- Fix issue w/ subtasks not getting a fresh store() (regression from introduction of `fork()` in v0.3.30)
- Fix issue w/ subtasks that return None invalidating the log file.
- Make subtasks collapsible in Inspect View.
- Improved error reporting for missing `web_search()` provider environment variables.

## v0.3.31 (24 September 2024)

- Deprecated `Plan` in favor of `Solver` (with `chain()` function to compose multiple solvers).
- Added `max_tool_output` generation option (defaults to 16KB).
- Improve performance of `header_only` log reading (switch from json-stream to ijson).
- Add support for 0 retries to `eval-set` (run a single `eval` then stop).
- Tool calling fixes for update to Mistral v1.1. client.
- Always show `epochs` in task status (formerly wasn't included for multiple task display)
- Render transcript `info()` strings as markdown
- Eliminate log spam from spurious grpc fork message.
- Fix issue with hf_dataset shuffle=True not actually shuffling.
- Improved error handling when loading invalid setuptools entrypoints.
- Don't catch TypeError when calling tools (we now handle this in other ways)

## v0.3.30 (18 September 2024)

- Added `fork()` function to fork a `TaskState` and evaluate it against multiple solvers in parallel.
- Ensure that Scores produced after being reduced still retain `answer`, `explanation`, and `metadata`.
- Fix error when running `inspect info log-types`
- Improve scorer names imported from modules by not including the the module names.
- Don't mark messages read from cache with source="cache" (as this breaks the cache key)
- Add `cache` argument to `basic_agent()` for specifying cache policy for the agent.
- Add `cache` field to `ModelEvent` to track cache reads and writes.
- Compatibility with Mistral v1.1 client (now required for Mistral).
- Catch and propagate Anthropic content filter exceptions as normal "content_filter" responses.
- Fix issue with failure to report metrics if all samples had a score value of 0.
- Improve concurrency of Bedrock models by using aioboto3.
- Added [SWE Bench](https://github.com/UKGovernmentBEIS/inspect_evals/tree/main/src/inspect_evals/swe_bench), [GAIA](https://github.com/UKGovernmentBEIS/inspect_evals/tree/main/src/inspect_evals/gaia), and [GDM CTF](https://github.com/UKGovernmentBEIS/inspect_evals/tree/main/src/inspect_evals/gdm_capabilities/in_house_ctf) evals.

## v0.3.29 (16 September 2024)

- Added `--plan` and `-P` arguments to `eval` and `eval-set` commands for replacing the task default plan with another one.
- Improved support for eval retries when calling `eval()` or `eval_set()` with a `plan` argument.
- Don't log base64 images by default (re-enable logging with `--log-images`).
- Provide unique tool id when parsing tool calls for models that don't support native tool usage.
- Fix bug that prevented `epoch_reducer` from being used in eval-retry.
- Fix bug that prevented eval() level `epoch` from overriding task level `epoch`.

## v0.3.28 (14 September 2024)

- [basic_agent()](https://inspect.aisi.org.uk/agents.html#sec-basic-agent) that provides a ReAct tool loop with support for retries and encouraging the model to continue if its gives up or gets stuck.
- [score()](https://inspect.aisi.org.uk/solvers.html#sec-scoring-in-solvers) function for accessing scoring logic from within solvers.
- Ability to [publish](https://inspect.aisi.org.uk/log-viewer.html#sec-publishing) a static standalone Inspect View website for a log directory.
- `system_message()` now supports custom parameters and interpolation of `metadata` values from `Sample`.
- `generate()` solver now accepts arbitrary generation config params.
- `use_tools()` now accepts a variadic list of `Tool` in addition to literal `list[Tool]`.
- `bash()` and `python()` tools now have a `user` parameter for choosing an alternate user to run code as.
- `bash()` and `python()` tools now always return stderr and stdout no matter the exit status.
- Support for OpenAI o1-preview and o1-mini models.
- Input event for recording screen input in sample transcripts.
- Record to sample function for CSV and JSON dataset readers can now return multiple samples.
- Added `debug_errors` option to `eval()` to raise task errors (rather than logging them) so they can be debugged.
- Properly support metrics that return a dict or list of values
- Improved display of prerequisite errors when running `eval()` from a script or notebook.
- Fix `eval_set()` issue with cleaning up failed logs on S3.
- Cleanup Docker containers that fail during sample init.
- Add support for computing metrics for both individual keys within a dictionary but also for the dictionary as a whole
- Fix for Vertex tool calling (don't pass 'additionalProperties').
- Added [SQuAD](https://github.com/UKGovernmentBEIS/inspect_evals/tree/main/src/inspect_evals/squad), [AGIEval](https://github.com/UKGovernmentBEIS/inspect_evals/tree/main/src/inspect_evals/agieval), [IFEval](https://github.com/UKGovernmentBEIS/inspect_ai/blob/main/src/inspect_evals/ifeval/), [PubMedQA](https://github.com/UKGovernmentBEIS/inspect_evals/tree/main/src/inspect_evals/pubmedqa), and [MBPP](https://github.com/UKGovernmentBEIS/inspect_evals/tree/main/src/inspect_evals/mbpp) benchmarks.

## v0.3.27 (6 September 2024)

- Fix missing timestamp issue with running `eval_set()` with an S3-backed log directory.
- Correct rounding behavior for `f1()` and `exact()` scorers.
- Correct normalized text comparison for `exact()` scorer.
- Improved appearance and navigation for sample transcript view.
- Added [MathVista](https://github.com/UKGovernmentBEIS/inspect_evals/tree/main/src/inspect_evals/mathvista) benchmark.

## v0.3.26 (6 September 2024)

- [Eval Sets](https://inspect.aisi.org.uk/eval-sets.html) for running groups of tasks with automatic retries.
- [Per-sample](https://inspect.aisi.org.uk/sandboxing.html#sec-per-sample-sandbox) Sandbox environments can now be specified (e.g. allowing for a distinct Dockerfile or Docker compose file for each sample).
- [input_screen()](https://inspect.aisi.org.uk/interactivity.html) context manager to temporarily clear task display for user input.
- Introduce two new scorers, `f1()` (precision and recall in text matching) and `exact()` (whether normalized text matches exactly).
- Task `metrics` now override built in scorer metrics (previously they were merged). This enables improved re-use of existing scorers where they only change required is a different set of metrics.
- `write_log_dir_manifest()` to write a log header manifest for a log directory.
- Relocate `store()` and `@subtask` from solver to utils module; relocate `transcript()` from solver to log module.
- Add optional user parameter to SandboxEnvironment.exec for specifying the user. Currently only DockerSandboxEnvironment is supported.
- Fix issue with resolving Docker configuration files when not running from the task directory.
- Only populate Docker compose config metadata values when they are used in the file.
- Treat Sandbox exec `cwd` that are relative paths as relative to sample working directory.
- Filter base64 encoded images out of model API call logs.
- Raise error when a Solver does not return a TaskState.
- Only run tests that use model APIs when the `--runapi` flag is passed to `pytest` (prevents unintended token usage)
- Remove `chdir` option from `@tasks` (tasks now always chdir during execution).
- Do not process `.env` files in task directories (all required vars should be specified in the global `.env`).
- Only enable `strict` mode for OpenAI tool calls when all function parameters are required.
- Added [MMMU](https://github.com/UKGovernmentBEIS/inspect_evals/tree/main/src/inspect_evals/mmmu), [CommonsenseQA](https://github.com/UKGovernmentBEIS/inspect_evals/tree/main/src/inspect_evals/commonsense_qa), [MMLU-Pro](https://github.com/UKGovernmentBEIS/inspect_evals/tree/main/src/inspect_evals/mmlu_pro), and [XSTest](https://github.com/UKGovernmentBEIS/inspect_evals/tree/main/src/inspect_evals/xstest) benchmarks.

## v0.3.25 (25 August 2024)

- `Store` for manipulating arbitrary sample state from within solvers and tools.
- `Transcripts` for detailed sample level tracking of model and tool calls, state changes, logging, etc.
- `Subtasks` for delegating work to helper models, sub-agents, etc.
- Integration with Anthropic [prompt caching](https://inspect.aisi.org.uk/caching.html#sec-provider-caching).
- [fail_on_error](https://inspect.aisi.org.uk/errors-and-limits.html#failure-threshold) option to tolerate some threshold of sample failures without failing the evaluation.
- Specify `init` value in default Docker compose file so that exit signals are handled correctly (substantially improves container shutdown performance).
- Add `function` field to `ChatMessageTool` to indicate the name of the function called.
- Added [RACE](https://github.com/UKGovernmentBEIS/inspect_evals/tree/main/src/inspect_evals/race-h/) benchmark.

## v0.3.24 (18 August 2024)

- Support for tool calling for Llama 3.1 models on Bedrock.
- Report JSON schema validation errors to model in tool response.
- Support for `strict` mode in OpenAI tool calls (update to v1.40.0 of `openai` package required).

## v0.3.23 (16 August 2024)

- Support for tool calling for Llama 3.1 models on Azure AI and CloudFlare.
- Increase default `max_tokens` from 1024 to 2048.
- Record individual sample reductions along with results for multi-epoch evals.
- Change default to not log base64 encoded versions of images, as this often resulted in extremely large log files (use `--log-images` to opt back in).
- Update to new Mistral API (v1.0.1 of `mistralai` is now required).
- Support for Llama 3.1 models on Amazon Bedrock
- Eliminate Bedrock dependency on anthropic package (unless using an Anthropic model).
- Improved resolution of AWS region for Bedrock (respecting already defined AWS_REGION and AWS_DEFAULT_REGION)
- Fix bug in match scorer whereby numeric values with periods aren't correctly recognized.
- Added [HumanEval](https://github.com/UKGovernmentBEIS/inspect_evals/tree/main/src/inspect_evals/humaneval), [WinoGrande](https://github.com/UKGovernmentBEIS/inspect_evals/tree/main/src/inspect_evals/winogrande) and [Drop](https://github.com/UKGovernmentBEIS/inspect_evals/tree/main/src/inspect_evals/drop) benchmarks.

## v0.3.22 (07 August 2024)

- Fix issue affecting results of `pass_at_{k}` score reducer.

## v0.3.21 (07 August 2024)

- Add `pass_at_{k}` score reducer to compute the probability of at least 1 correct sample given `k` epochs.
- Improved metrics `value_to_float` string conversion (handle numbers, "true", "false", etc.)
- Log viewer: Ctrl/Cmd+F to find text when running in VS Code.
- Set Claude default `max_tokens` to 4096
- Combine user and assistant messages for Vertex models.
- Warn when using the `name` parameter with task created from `@task` decorated function.
- Make sample `metadata` available in prompt, grading, and self-critique templates.
- Retry on several additional OpenAI errors (APIConnectionError | APITimeoutError | InternalServerError)
- Fix a regression which would cause the 'answer' to be improperly recorded when scoring a sample.

## v0.3.20 (03 August 2024)

- `Epochs` data type for specifying epochs and reducers together (deprecated `epochs_reducer` argument).
- Enable customisation of model generation cache dir via `INSPECT_CACHE_DIR` environment variable.
- Use doc comment description rather than `prompt` attribute of `@tool` for descriptions.
- Include examples section from doc comments in tool descriptions.
- Add `tool_with()` function for adapting tools to have varying names and parameter descriptions.
- Improve recording of `@task` arguments so that dynamically created tasks can be retried.
- Only print `eval-retry` message to terminal for filesystem based tasks.
- Enhance Python logger messages to capture more context from the log record.
- Fix an issue that could result in duplicate display of scorers in log view when using multiple epoch reducers.

## v0.3.19 (02 August 2024)

- [vLLM](https://inspect.aisi.org.uk/models.html#sec-vllm) model provider.
- [Groq](https://groq.com/) model provider.
- [Google Vertex](https://inspect.aisi.org.uk/models.html#google-vertex) model provider.
- [Reduce scores](https://inspect.aisi.org.uk/scorers.html##sec-reducing-epoch) in multi-epoch tasks before computing metrics (defaults to averaging sample values).
- Replace the use of the `bootstrap_std` metric with `stderr` for built in scorers (see [rationale](https://inspect.aisi.org.uk/scorers.html#stderr-note) for details).
- Option to write Python logger entries to an [external file](https://inspect.aisi.org.uk/log-viewer.html#sec-external-file).
- Rename `ToolEnvironment` to `SandboxEnvironment` and `tool_environment()` to `sandbox()` (moving the renamed types from `inspect_ai.tool` to `inspect_ai.util`). Existing symbols will continue to work but will print deprecation errors.
- Moved the `bash()`, `python()`, and `web_search()` functions from `inspect_ai.solver` to `inspect_ai.tool`.  Existing symbols will continue to work but will print deprecation errors.
- Enable parallel execution of tasks that share a working directory.
- Add `chdir` option to `@task` to opt-out of changing the working directory during task execution.
- Enable overriding of default safety settings for Google models.
- Use Python type annotations as the first source of type info for tool functions (fallback to docstrings only if necessary)
- Support for richer types (list, TypeDict, dataclass, Pydantic, etc.) in tool calling.
- Change `ToolInfo` parameters to be directly expressed in JSON Schema (making it much easier to pass them to model provider libraries).
- Validate tool call inputs using JSON Schema and report errors to the model.
- Gracefully handle tool calls that include only a single value (rather than a named dict of parameters).
- Support `tool_choice="any"` for OpenAI models (requires >= 1.24.0 of openai package).
- Make multiple tool calls in parallel. Parallel tool calls occur by default for OpenAI, Anthropic, Mistral, and Groq. You can disable this behavior for OpenAI and Groq with `--parallel-tool-calls false`.
- Invoke rate limit retry for OpenAI APITimeoutError (which they have recently begun returning a lot of more of as a result of httpx.ConnectTimeout, which is only 5 seconds by default.).
- Add `cwd` argument to `SandboxEnvironment.exec()`
- Use `tee` rather than `docker cp` for Docker sandbox environment implementation of `write_file()`.
- Handle duplicate tool call ids in Inspect View.
- Handle sorting sample ids of different types in Inspect View.
- Correctly resolve default model based on CLI --model argument.
- Fix issue with propagating API keys to Azure OpenAI provider.
- Add `azure` model arg for OpenAI provider to force binding (or not binding) to the Azure OpenAI back-end.
- Support for Llama 3 models with the Azure AI provider.
- Add `setup` field to `Sample` for providing a per-sample setup script.
- Score multiple choice questions without parsed answers as incorrect (rather than being an error). Llama 3 and 3.1 models especially often fail to yield an answer.
- Read JSON encoded `metadata` field from samples.
- Show task/display progress immediately (rather than waiting for connections to fill).
- Reduce foreground task contention for Inspect View history loading.
- Ability to host standalone version of Inspect View to view single log files.
- Throw `TimeoutError` if a call to `subprocess()` or `sandbox().exec()` times out (formerly a textual error was returned along with a non-zero exit code).
- Validate name passed to `example_dataset()` (and print available example dataset names).
- Resolve relative image paths within Dataset samples against the directory containing the dataset.
- Preserve `tool_error` text for Anthropic tool call responses.
- Fix issue with rate limit reporting being per task not per eval.
- Set maximum rate limit backoff time to 30 minutes
- Retry with exponential backoff for web_search Google provider.

## v0.3.18 (14 July 2024)

- [Multiple Scorers](https://inspect.aisi.org.uk/scorers.html#sec-multiple-scorers) are now supported for evaluation tasks.
- [Multiple Models](https://inspect.aisi.org.uk/parallelism.html#sec-multiple-models) can now be evaluated in parallel by passing a list of models to `eval()`.
- Add `api_key` to `get_model()` for explicitly specifying an API key for a model.
- Improved handling of very large (> 100MB) log files in Inspect View.
- Use `network_mode: none` for disabling networking by default in Docker tool environments.
- Shorten the default shutdown grace period for Docker container cleanup to 1 second.
- Allow sandbox environment providers to specify a default `max_samples` (set to 25 for the Docker provider).
- Prevent concurrent calls to `eval_async()` (unsafe because of need to change directories for tasks). Parallel task evaluation will instead be implemented as a top-level feature of `eval()` and `eval_async()`.
- Match scorers now return answers consistently even when there is no match.
- Relocate tool related types into a new top-level `inspect_ai.tool` module (previous imports still work fow now, but result in a runtime deprecation warning).
- Decouple tools entirely from solvers and task state (previously they had ways to interact with metadata, removing this coupling will enable tool use in lower level interactions with models). Accordingly, the `call_tools()` function now operates directly on messages rather than task state.
- Support token usage for Google models (Inspect now requires `google-generativeai` v0.5.3).

## v0.3.17 (25 June 2024)

- Optional increased control over the tool use loop via the `call_tools()` function and new `tool_calls` parameter for `generate()`.
- New `per_epoch` option for `CachePolicy` to allow caching to ignore epochs.
- Correctly handle `choices` and `files` when converting `Sample` images to base64.

## v0.3.16 (24 June 2024)

-   Various fixes for the use of Docker tool environments on Windows.
-   Ability to disable cleanup of tool environments via `--no-toolenv-cleanup`.
-   New `inspect toolenv cleanup` command for manually cleaning up tool environments.
-   `ToolError` exception type for explicitly raising tool errors to the model. Formerly, any exception would be surfaced as a tool error to the model. Now, the `ToolError` exception is required for reporting to the model (otherwise other exception types go through the call stack and result in an eval error).
-   Resolve `INSPECT_LOG_DIR` in `.env` file relative to `.env` file parent directory.
-   Use `-` for delimiting `--limit` ranges rather than `,`.
-   Use HF model device for generate (compatibility with multi-GPU).

## v0.3.15 (15 June 2024)

-   [Sandbox Environments](https://inspect.aisi.org.uk/sandboxing.html) for executing tool code in a sandbox.
-   [Caching](https://inspect.aisi.org.uk/caching.html) to reduce the number of model API calls made.
-   The `multiple_choice()` solver now has support for questions with multiple correct answers.
-   More fine grained handling of Claude `BadRequestError` (400) errors (which were formerly all treated as content moderation errors).
-   Filter out empty TextBlockParam when playing messages back to Claude.
-   Automatically combine Claude user messages that include tool content.
-   Revert to "auto" rather than "none" after forced tool call.
-   Provide `TaskState.tools` getter/setter (where the setter automatically syncs the system messages to the specified set of tools).
-   The `use_tools()` function now uses the `TaskState.tools` setter, so replaces the current set of tools entirely rather than appending to it.
-   Set `state.completed = False` when `max_messages` is reached.
-   Allow tools to be declared with no parameters.
-   Allow for null `bytes` field in `Logprobs` and `TopLogprobs`.
-   Support all Llama series models on Bedrock.
-   Added `truthfulqa` benchmark.
-   Added `intercode-ctf` example.

## v0.3.14 (04 June 2024)

-   Stream samples to the evaluation log as they are completed (subject to the new `--log-buffer` option). Always write completed samples in the case of an error or cancelled task.
-   New `"cancelled"` status in eval log for tasks interrupted with SIGINT (e.g. Ctrl-C). Logs are now written for cancellations (previously they were not).
-   Default `--max-samples` (maximum concurrent samples) to `--max-connections`, which will result in samples being more frequently completed and written to the log file.
-   For `eval_retry()`, copy previously completed samples in the log file being retried so that work is not unnecessarily repeated.
-   New `inspect eval-retry` command to retry a log file from a task that ended in error or cancellation.
-   New `retryable_eval_logs()` function and `--retryable` option for `inspect list logs` to query for tasks not yet completed within a log directory.
-   Add `shuffled` property to datasets to determine if they were shuffled.
-   Remove unused `extensions` argument from `list_eval_logs()`.

## v0.3.13 (31 May 2024)

-   Bugfix: Inspect view was not reliably updating when new evaluation logs were written.

## v0.3.12 (31 May 2024)

-   Bugfix: `results` was not defined when no scorer was provided resulting in an error being thrown. Fixed by setting `results = EvalResults()` when no scorer is provided.
-   Bugfix: The viewer was not properly handling samples without scores.

## v0.3.11 (30 May 2024)

-   Update to non-beta version of Anthropic tool use (remove legacy xml tools implementation).

## v0.3.10 (29 May 2024)

-   **BREAKING:** The `pattern` scorer has been modified to match against any (or all) regex match groups. This replaces the previous behaviour when there was more than one group, which would only match the second group.
-   Improved performance for Inspect View on very large datasets (virtualized sample list).
-   ToolChoice `any` option to indicate the model should use at least one tool (supported by Anthropic and Mistral, mapped to `auto` for OpenAI).
-   Tool calls can now return a simple scalar or `list[ContentText | ContentImage]`.
-   Support for updated Anthropic tools beta (tool_choice and image tool results).
-   Report tool_error back to model if it provides invalid JSON for tool calls arguments (formerly this halted the entire eval with an error).
-   New `max_samples` option to control how many samples are run in parallel (still defaults to running all samples in parallel).
-   Add `boolq.py` benchmark.
-   Add `piqa.py` benchmark.
-   View: Improved markdown rendering (properly escape reference links).
-   Improved typing for example_dataset function.
-   Setuptools entry point for loading custom model extensions.
-   Break optional `tuple` return out of `ToolResult` type.
-   Bugfix: always read original sample message(s) for `TaskState.input_text`.
-   Bugfix: remove write counter from log (could have resulted in incomplete/invalid logs propagating to the viewer).
-   Bugfix: handle task names that include spaces in log viewer.

## v0.3.9 (14 May 2024)

-   Add `ollama` local model provider.
-   Add `multi_scorer()` and `majority_vote()` functions for combining multiple scorers into a single score.
-   Add support for multiple model graders in `model_graded_qa()`.
-   Raise `TypeError` for solvers and scorers not declared as `async`.
-   Fallback to standard parse if `NaN` or `Inf` is encountered while reading log file header.
-   Remove deprecated support for matching partial model names (e.g. "gpt" or "claude").

## v0.3.8 (07 May 2024)

-   Exclude null config values from listings in log viewer.

## v0.3.7 (07 May 2024)

-   Add support for logprobs to HF provider, and create uniform API for other providers that support logprobs (Together and OpenAI).
-   Provide an option to merge assistant messages and use it for Anthropoic models (as they don't allow consecutive assistant messages).
-   Supporting infrastructure in Inspect CLI for VS Code extension (additional list and info commands).

## v0.3.6 (06 May 2024)

-   Show first log file immediately (don't wait for fetching metadata for other logs)
-   Add `--version` CLI arg and `inspect info version` command for interrogating version and runtime source path.
-   Fix: exclude `null` config values in output from `inspect info log-file`

## v0.3.5 (04 May 2024)

-   Fix issue with logs from S3 buckets in inspect view.
-   Add `sort()` method to `Dataset` (defaults to sorting by sample input length).
-   Improve tokenization for HF provider (left padding, attention mask, and allow for custom chat template)
-   Improve batching for HF provider (generate as soon as queue fills, thread safety for future.set_result).
-   Various improvements to documentation.

## v0.3.4 (01 May 2024)

-   `write_eval_log()` now ignores unserializable objects in metadata fields.
-   `read_eval_log()` now takes a `str` or `FileInfo` (for compatibility w/ list returned from `list_eval_logs()`).
-   Registry name looks are now case sensitive (fixes issue w/ loading tasks w/ mixed case names).
-   Resiliency to Python syntax errors that occur when enumerating tasks in a directory.
-   Do not throw error if unable to parse or load `.ipynb` file due to lack of dependencies (e.g. `nbformat`).
-   Various additions to log viewer display (log file name, dataset/scorer in listing, filter by complex score types).
-   Improvements to markdown rendering in log viewer (don't render intraword underscores, escape html tags).

## v0.3.3 (28 April 2024)

-   `inspect view` command for viewing eval log files.
-   `Score` now has an optional `answer` field, which denotes the answer text extracted from model output.
-   Accuracy metrics now take an optional `ValueToFloat` function for customising how textual values mapped to float.
-   Made `model_graded_qa` more flexible with separate `instruction` template and `grade_pattern`, as well providing `partial_credit` as an option.
-   Modify the default templates for `chain_of_thought()` and `self_critique()` to instruct the model to reply with `ANSWER: $ANSWER` at the end on its own line.
-   Improved numeric extraction for `match(numeric=True)` (better currency and decimal handling).
-   Improve `answer()` patterns so that they detect letter and word answers both within and at the end of model output.
-   `Plan` now has an optional `cleanup` function which can be used to free per-sample resources (e.g. Docker containers) even in the case of an evaluation error.
-   Add `Dataset.filter` method for filtering samples using a predicate.
-   `Dataset` slices (e.g. `dataset[0:100]`) now return a `Dataset` rather than `list[Sample]`.
-   Relative path to `INSPECT_LOG_DIR` in `.env` file is now correctly resolved for execution within subdirectories.
-   `inspect list tasks` and `list_tasks()` now only parse source files (rather than loading them), ensuring that it is fast even for task files that have non-trivial global initialisation.
-   `inspect list logs` and `list_eval_logs()` now enumerate log files recursively by default, and only enumerate json files that match log file naming conventions.
-   Provide `header_only` option for `read_eval_log()` and `inspect info log-file` for bypassing the potentially expensive reading of samples.
-   Provide `filter` option for `list_eval_logs()` to filter based on log file header info (i.e. anything but samples).
-   Added `__main__.py` entry point for invocation via `python3 -m inspect_ai`.
-   Removed prompt and callable from model `ToolDef` (renamed to `ToolInfo`).
-   Fix issue with accesses of `completion` property on `ModelOutput` with no choices.

## v0.3.2 (21 April 2024)

-   Initial release.<|MERGE_RESOLUTION|>--- conflicted
+++ resolved
@@ -1,11 +1,7 @@
 ## Unreleased
 
-<<<<<<< HEAD
 - Added support for [Tavily](https://tavily.com/)'s Research API to the `web_search` tool.
 - [Data Frame](https://inspect.aisi.org.uk/dataframe.html) functions for reading data frames from log files.
-=======
-- [DataFrame](https://inspect.aisi.org.uk/dataframe.html) functions for reading dataframes from log files.
->>>>>>> 5044b773
 - Multiple choice: `max_tokens` option to control tokens used for `generate()`.
 - Don't enforce sample `working_limit` after solvers have completed executing (matching behavior of other sample limits).
 - Only pass `user` parameter on to sandboxes if is not `None` (eases compatibility with older sandbox providers).
