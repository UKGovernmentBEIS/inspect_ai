<<<<<<< HEAD
## Future

- React agent: Use of `submit()` tool is now [optional](https://inspect.aisi.org.uk/agent.html#submit-tool).

## Unreleased
=======
## v0.3.96 (13 May 2025)
>>>>>>> 41d0dbba

- Dataframes: `events_df()` function, improved message reading, log filtering, don't re-sort passed logs
- Model Context Protocol: Upgrade sandbox client to typing changes made in v1.8.0 of `mcp` package.
- vLLM/SGLang: Fix dynamic port binding for local server on Mac OS X.
- React Agent: Improve continue prompt to remind the model to include the answer in their call to `submit()`.

## v0.3.95 (10 May 2025)

- [Dataframe](https://inspect.aisi.org.uk/dataframe.html) functions for reading dataframes from log files.
- Web Search: Added provider for [Tavily](https://inspect.aisi.org.uk/tools-standard.html#tavily-provider) Research API.
- Multiple Choice: `max_tokens` option to control tokens used for `generate()`.
- Don't enforce sample `working_limit` after solvers have completed executing (matching behavior of other sample limits).
- Only pass `user` parameter on to sandboxes if is not `None` (eases compatibility with older sandbox providers).
- Anthropic: Retry when `type` in the error message body is "overloaded_error". 
- Agent Bridge: Compatibility with `request()` method in v1.78.0 of `openai` package (now the minimum required version).
- Model Context Protocol: Update to typing changes made in v1.8.0 of `mcp` package (now the minimum required version).
- TaskState: `input_text` and `user_prompt` properties now read the last rather than first user message.
- Inspect View: Properly display 'more' options when content is collapsed.
- Inspect View: Fix issue that prevented filtering of sample list when viewing a running evaluation.
- Inspect View: Fix selection of specific metrics within scorers when a scorer produces more than one metric.
- Ignore OSError that occurs while rotating trace files.
- Restore logging `metadata` from `TaskState` rather than from `Sample`.
- Bugfix: Restore ability of operator to terminate the current sample in tool call approval.
- Bugfix: Ensure that "init" span is exited in the same async context when sandbox connection errors occur.
- Bugfix: Protect against no `thought` argument being passed to `think()` tool.
- Bugfix: Correct handling of `text_editor()` tool for Claude Sonnet 3.5.

## v0.3.94 (06 May 2025)

- [span()](https://inspect.aisi.org.uk/agent-custom.html#grouping-with-spans) function for grouping transcript events.
- [collect()](https://inspect.aisi.org.uk/agent-custom.html#grouping-with-spans) function for enclosing parallel tasks in spans.
- [Event tree](https://inspect.aisi.org.uk/reference/inspect_ai.log.html#event-tree) functions for organising transcript events into a tree of spans.
- `inspect log convert` now always fully re-writes log files even of the same format (so that e.g. sample summaries always exist in the converted logs).
- React agent: `answer_only` and `answer_delimiter` to control how submitted answers are reflected in the assistant message content. 
- Python tool: Execute using a bash login shell for consistency of Python versions across `bash()` and `python()` tools.
- Task display: Realtime display of events that occur within tool calls and subtasks.
- Multiple choice: Support for more than 26 choices.
- Bugfix: Ensure that each MCP server gets its own cached tool list.

## v0.3.93 (01 May 2025)

- [Scoped Limits](https://inspect.aisi.org.uk/errors-and-limits.html#scoped-limits) for enforcing token and message limits using a context manager.
- [Agent Limits](https://inspect.aisi.org.uk/errors-and-limits.html#agent-limits) for enforcing token and message limits for agent execution.
- Enhanced `bash_session()` tool to provide richer interface to model and to support interactive sessions (e.g. logging in to a remote server).
- [read_eval_log_sample_summaries()](https://inspect.aisi.org.uk/eval-logs.html#summaries) function for reading sample summaries (including scoring) from eval logs.
- Updated [vLLM](https://inspect.aisi.org.uk/providers.html#vllm) provider to use local server rather than in process `vllm` package (improved concurrency and resource utilization).
- New [SGLang](https://inspect.aisi.org.uk/providers.html#sglang) provider (using similar local server architecture as vLLM provider).
- Anthropic: Added `streaming` model argument to control whether streaming API is used (by default, streams when using extended thinking).
- `--sample-id` option can now include task prefixes (e.g. `--sample-id=popularity:10,security:5)`).
- Improved write performance for realtime event logging.
- `--no-log-realtime` option for disabling realtime event logging (live viewing of logs is disabled when this is specified).
- Packaging: Exclude `_resources` directories from package (reduces pressure on path lengths for Windows).
- Inspect View: Split info tab into task, models, and info for improved layout.
- Bugfix: Avoid validation errors when loading old log files which contain "output_limit" tool errors.

## v0.3.92 (26 April 2025)

- OpenAI: In responses API, don't pass back assistant output that wasn't part of the output included in the server response (e.g. output generated from a call to a `submit()` tool).
- Bugfix: Correctly pass tool arguments back to model for OpenAI responses API.

## v0.3.91 (26 April 2025)

- Support for using tools from [Model Context Protocol](https://inspect.aisi.org.uk/tools-mcp.html) providers.
- New [retry_on_error](https://inspect.aisi.org.uk/errors-and-limits.html#sample-retries) option to enable sample level retry of errors (retries occur immediately rather than waiting until the next full eval retry).
- OpenAI: [reasoning_summary](https://inspect.aisi.org.uk/reasoning.html#reasoning-history) generation option for reasoning models.
- OpenAI: `responses_store` model argument to control whether the `store` option is enabled (it is enabled by default for reasoning models to support reasoning playback).
- OpenAI: Support for [flex processing](https://inspect.aisi.org.uk/providers.html#flex-processing), which provides lower inference costs in exchange for slower response times and occasional resource unavailability (added in v1.75.0, which is now required).
- OpenAI: Responses API is now used by default for all reasoning models.
- OpenAI: Automatically alias reserved internal tool names (e.g. `python`) for responses API.
- Anthropic: Warn only once if unable to call count_tokens() for a model.
- Google: Update to 1.12.1 of `google-genai` (which is now required).
- Google: Support for `reasoning_tokens` option for Gemini 2.5 models.
- Grok: Support for `reasoning_effort` option and capturing reasoning content.
- OpenRouter: Forward `reasoning_effort` and `reasoning_tokens` to `reasoning` field.
- Model API: `ToolSource` for dynamic tools inputs (can be used in calls to `model.generate()` and `execute_tools()`)
- ReAct Agent: Ability to fully repleace the default `submit()` tool.
- Human Agent: Added `user` parameter for running the human agent cli as a given user.
- Scoring: Support for multimodal inputs to `model_graded_qa()` and `model_graded_fact()`.
- Scoring: Handle parsing unicode fractions when evaluating numeric input for `match()` scorer.
- Scoring: Add `sample_metadata_as()` method to `SampleScore`.
- Sandbox API: Added `user` parameter to `connection()` method for getting connection details for a given user.
- Docker: Register samples for cleanup immediately (so they are still cleaned up even if interrupted during startup).
- Docker: Support sample metadata interpolation for image names in compose files. 
- Tool calling: Support for additional types (`datetime`, `date`, `time`, and `Set`)
- Log API: Functions for reading/writing eval logs can now take a `Path`.
- Registry: Evaluate string annotations when creating registry objects. 
- Error handling: Added `--traceback-locals` CLI option to print values of local variables in tracebacks.
- Error handling: Fully unwrap inner errors from exception groups for reporting.
- Inspect View: Support for viewing logs in Google Cloud Storage (gc://).
- Inspect View: Improved display of reasoning blocks.
- Inspect View: Improved display and layout of transcript and events.
- Inspect View: Improved Tool input and output display.
- Inspect View: Improved display of sample input, target, answer, and scoring information (improve column width behavior).
- Inspect View: Add support for linking to logs, specific log tabs, individual samples, and sample tabs within samples.
- Inspect View: Collapse sample init view by default.
- Inspect: Properly store and restore NaN values when viewing logs in VSCode.
- Documentation: Update tutorial to use HuggingFaceH4/MATH-500 as math dataset.
- Documentation: Add scorer.py example that uses the expression_equivalence custom scorer from the tutorial.
- Bugfix: Correct parsing of `CUDA_VISIBLE_DEVICES` environment variable for vLLM provider
- Bugfix: Don't require saved response message id for openai assistant messages.
- Bugfix: Don't show empty `<think>` tag in conversation view if there is no reasoning content.
- Bugfix: Properly handle multiple reasoning blocks and empty reasoning summaries in OpenAI responses API.
- Bugfix: Tolerate assistant messages with no internal representation in Open AI responses API.
- Bugifx: Correct reporting of seconds until next retry for model generate calls.

## v0.3.90 (21 April 2025)

- Inspect View: Collapse user messages after 15 lines by default.
- Inspect View: Improved spacing between transcript events.
- Bugfix: Prevent duplicate sample init events in transcript.
- Bugfix: Properly collapse initialization events in the transcript.
- Bugfix: Properly pre-wrap source code in the transcript.

## v0.3.89 (17 April 2025)

- [Model Roles](https://inspect.aisi.org.uk/models.html#model-roles) for creating aliases to models used in a task (e.g. "grader", "red_team", "blue_team", etc.)
- New [openai-api](https://inspect.aisi.org.uk/providers.html#openai-api) model provider for interfacing with arbitrary services that have Open AI API compatible endpoints.
- ReAct Agent: [truncation](https://inspect.aisi.org.uk/agents.html#truncation) option to trim conversation messages when the model context window is exceeded.
- ReAct Agent: Improve default `on_continue` message, including using a dynamic name for the submit tool.
- Agent Bridge: Add `metadata` field to bridge input for backward compatibility with solver-based bridge.
- Added `default` argument to `get_model()` to explicitly specify a fallback model if the specified model isn't found.
- Approval: Approvers now take `history` argument (rather than `TaskState`) to better handle agent conversation state.
- Anthropic: Update string matching to correctly handle BadRequestErrors related to prompt + max_tokens being too long.
- Google: Return "(no content)" when a generate call results in no completion choices.
- CloudFlare: Use OpenAI compatible REST endpoint for interface to models.
- Azure AI: Use `2025-03-01-preview` as default API version if none explicitly specified.
- Model API: `trim_messages()` function for pruning messages to fit within model context windows.
- Model API: Improved detection of context window overflow for Grok, Groq, and CloudFlare.
- Task Display: Show both provider and model name when concurrency context is not shared across all models for a given provider.
- Registry: Exported `registry_create()` function for dynamic creation of registry objects (e.g. `@task`, `@solver`, etc.).
- Remove `chdir` option from `@task` (tasks can no longer change their working directory during execution).
- `INSPECT_EVAL_LOG_FILE_PATTERN` environment variable for setting the eval log file pattern.
- Bugfix: Eval retry now works correctly for models with a service prefix (e.g. `openai/azure/model-name`).
- Bugfix: Correctly resolve approvers in the same source file as tasks. 
- Bugfix: Ensure agent decorator resolves string annotations from `__future__` as needed.
- Bugfix: Correctly handle string `dict` keys that are numeric in store diffs.

## v0.3.88 (11 April 2025)

- Tools: Restore formerly required (but now deprecated) `type` field to `ToolCall`.
- Approval: Raise operator limit exceeded error for tool approval termination action.
- Anthropic: Don't include side count of `reasoning_tokens` in `total_tokens` (they are already included).
- Anthropic: Update string matching to correctly handle BadRequestErrors related to prompts being too long.

## v0.3.87 (10 April 2025)

- Eval: Fix an error when attempting to display realtime metrics for an evaluation.
- Log Viewer: Fix an error when displaying a running log with a null metric value.

## v0.3.86 (09 April 2025)

- Open AI: Treat `UnprocessableEntityError` as bad request so we can include the request payload in the error message.
- Eval Retry: Correctly restore model-specific generation config on retry.
- Inspect View: Resolve sample attachments before including in realtime event stream.
- Bugfix: Properly handle special characters in IDs during event database cleanup.

## v0.3.85 (08 April 2025)

- Remove support for `goodfire` model provider (dependency conflicts).
- React Agent: Enable specification of `description` without `name`.

## v0.3.84 (07 April 2025)

- Bugfix: Suppress link click behavior in vscode links.

## v0.3.83 (07 April 2025)

- Inspect View: [Live updates](https://inspect.aisi.org.uk/log-viewer.html#live-view) to running evaluation logs.
- [Agent](https://inspect.aisi.org.uk/agents.html) protocol and [inspect_ai.agent](https://inspect.aisi.org.uk/reference/inspect_ai.agent.html) module with new system for creating, composing, and executing agents.
- Scoring: New [grouped()](https://inspect.aisi.org.uk/scoring.html#metric-grouping) metric wrapper function, which applies a given metric to subgroups of samples defined by a key in sample metadata.
- Basic Agent: New `submit_append` option to append the submit tool output to the completion rather than replacing the completion (note that the new `react()` agent appends by default).
- Model API: New [execute_tools()](https://inspect.aisi.org.uk/reference/inspect_ai.model.html#execute_tools) function (replaces deprecated `call_tools()` function) which handles agent handoffs that occur during tool calling.
- Model API: `generate_loop()` method for calling generate with a tool use loop.
- Model API: Provide optional sync context manager for `Model` (works only with providers that don't require an async close).
- Anthropic: Add support for `tool_choice="none"` (added in v0.49.0, which is now required).
- Together AI: Updated `logprobs` to pass `1` rather than `True` (protocol change).
- Tools: `bash_session()` and `web_browser()` now create a distinct sandbox process each time they are instantiated.
- Computer Tool: Support for use of the native Open AI computer tool (available in the model `openai/computer-use-preview`)
- Task API: `task_with()` and `tool_with()` no longer copy the input task or tool (rather, they modify it in place and return it).
- Eval Set: Resolve tasks before each pass (ensure that each pass runs against an entirely new task instance).
- Eval Retry: Ability to retry any task in the registry, even if it has a custom `name` (save `registry_name` separately).
- Human Agent: Start task with clock paused and then automatically start it on container logins.
- Typed Store: `instance` option for `store_as()` for using multiple instances of a `StoreModel` within a sample.
- Typed Store: Raise error if attempting to embed a `StoreModel` within another `StoreModel`.
- Sandbox: New `sandbox_default()` context manager for temporarily changing the default sandbox.
- Docker: `write_file()` function now gracefully handles larger input file sizes (was failing on files > 2MB).
- Docker: Prevent low timeout values (e.g. 1 second) from disabling timeout entirely when they are retried.
- Display: Print warnings after task summaries for improved visibility.
- Inspect View: Fallback to content range request if initial HEAD request fails.
- Inspect View: Improve error message when view bundles are server from incompatible servers.
- Inspect View: Render messages in `user` and `assistant` solver events.
- Inspect View: Improved support for display of nested arrays.
- Inspect View: Improved rendering of complex scores and metrics.
- Inspect View: Properly handle filtering of dictionary scores.
- Inspect View: Render math in model input and output using katex.
- Inspect View: Improve sample score rendering (single scoring tab with scores rendered in a table).
- Inspect View: Improve sample count display in sample list footer.
- Inspect View: Properly refresh running evals when restoring from being backgrounded.
- Bugfix: Support for calling the `score()` function within Jupyter notebooks.
- Bugfix: Handle process lookup errors that can occur during timeout race conditions.
- Bugfix: Correctly capture and return logs from `eval()` when a cancellation occurs.
- Bugfix: Correctly handle custom `api_version` model argument for OpenAI on Azure.
- Bugfix: Correct handling for `None` passed to tool call by model for optional parameters.
- Bugfix: Cleanup automatically created `.compose.yml` when not in working directory.
- Bugfix: Prevent exception when navigating to sample that no longer exists in running samples display.

## v0.3.82 (02 April 2025)

- Bugfix: Correct handling of backward compatibility for inspect-web-browser-tool image.
- Bugfix: Eval now properly exits when `max_tasks` is greater than total tasks

## v0.3.81 (30 March 2025)

- Requirements: Temporarily upper-bound `rich` to < 14.0.0 to workaround issue.

## v0.3.80 (30 March 2025)

- Google: Compatibility with httpx client in `google-genai` >= 1.8.0 (which is now required).
- Mistral: Compatibility with tool call schema for `mistralai` >= v1.6.0 (which is now required).
- Inspect View: Correctly parse NaN values (use JSON5 for all JSON parsing)

## v0.3.79 (26 March 2025)

- Google: Compatibility with v1.7 of google-genai package (create client per-generate request)
- Bugfix: Properly record scorer and metrics when there are multiple tasks run in an eval.

## v0.3.78 (25 March 2025)

- OpenAI: Ensure that assistant messages always have the `msg_` prefix in responses API.

## v0.3.77 (25 March 2025)

- New [think()](https://inspect.aisi.org.uk/tools-standard.html#sec-think) tool that provides models with the ability to include an additional thinking step.
- OpenAI: Support for the new [Responses API](https://inspect.ai-safety-institute.org.uk/providers.html#responses-api) and [o1-pro](https://platform.openai.com/docs/models/o1-pro) models.
- OpenAI: Remove base64-encoded audio content from API call JSON in ModelEvent.
- AzureAI: Support for use of native [OpenAI](https://inspect.ai-safety-institute.org.uk/providers.html#openai-on-azure) and [Mistral](https://inspect.ai-safety-institute.org.uk/providers.html#mistral-on-azure-ai) clients using service qualifiers (e.g. `openai/azure/gpt-4o-mini` or `mistral/azure/Mistral-Large-2411`). 
- OpenRouter: Handle "error" field in response object and retry for empty responses.
- Added `--metadata` option to eval for associating metadata with eval runs.
- Task display: Show reasoning tokens for models that report them.
- Anthropic: Include reasoning tokens in computation of total tokens
- Inspect View: Properly wrap tool input for non-code inputs like `think`.

## v0.3.76 (23 March 2025)

- [bash_session()](https://inspect.ai-safety-institute.org.uk/tools-standard.html#sec-bash-session) tool for creating a stateful bash shell that retains its state across calls from the model.
- [text_editor()](https://inspect.ai-safety-institute.org.uk/tools-standard.html#sec-text-editor) tool which enables viewing, creating and editing text files.
- Structured Output: Properly handle Pydantic BaseModel that contains other BaseModel definitions in its schema.
- OpenAI: Support for .wav files in audio inputs for gpt-4o-audio-preview.
- OpenAI: Strip 'azure' prefix from model_name so that model type checks all work correctly.
- OpenAI: Don't send `reasoning_effort` parameter to o1-preview (as it is not supported).
- Inspect View: Fix error sorting numeric or categorical score results.
- Inspect View: Properly wrap model API call text in the transcript.
- Bugfix: Only initialise display in eval_set if it wasn't initialised from the CLI
- Bugfix: Set the global log level based on the specified Inspect log level.
- Bugfix: Resolve issue when deserialising a SubtaskEvent from a log file which does not have a completed time.
- Bugfix: Fix unnecessary warnings about task arguments.
- Bugfix: When a task does not take a kwargs argument, only warn if the provided argument is not valid.

## v0.3.75 (18 March 2025)

- Model API: Specifying a default model (e.g. `--model`) is no longer required (as some evals have no model or use `get_model()` for model access).
- Tasks can now directly specify a `model`, and model is no longer a required axis for parallel tasks.
- Eval Set: Improved parallelisation in scheduler (all pending tasks are now run together rather than in model groups).
- Don't generate `id` for `ChatMessage` when deserialising (`id` is now `str | None` and is only populated when messages are directly created).
- Log: Support for zip64 extensions required to read some log files that are larger than 4GB.
- Anthropic: Provide `reasoning_tokens` for standard thinking blocks (redacted thinking not counted).
- Google: Improve checking of `APIError` status codes for retry.
- CLI: Added `--env` option for defining environment variables for the duration of the `inspect` process.
- Inspect View: Fix issue generating diffs for nested arrays.
- Inspect View: Fix layout issue with sample error display in sample detail summary.
- Inspect View: Better support large eval files (in excess of 4GB).
- Inspect View: Correctly display 'None' when passed in tool calls.
- Inspect View: Fix 'Access Denied' error when using `inspect view` and viewing the log in a browser.
- Bugfix: Properly handle nested Pydantic models when reading typed store (`store_as()`) from log.
- Bugfix: Enable passing `solver` list to `eval()` (decorate `chain` function with `@solver`).
- Bugfix: Support deserializing custom sandbox configuration objects when said sandbox plugin is not installed.
- Bugfix: Fix error in sample filtering autocomplete (could cause autocomplete to fail and show an error in js console).

## v0.3.74 (15 March 2025)

- Bugfix: Exclude chat message `id` from cache key (fixes regression in model output caching).

## v0.3.73 (14 March 2025)

- Constrain model output to a particular JSON schema using [Structured Output](https://inspect.aisi.org.uk/structured.html) (supported for OpenAI, Google, and Mistral).
- New "HTTP Retries" display (replacing the "HTTP Rate Limits" display) which counts all retries and does so much more consistently and accurately across providers.
- The `ModelAPI` class now has a `should_retry()` method that replaces the deprecated `is_rate_limit()` method.
- The "Generate..." progress message in the Running Samples view now shows the number of retries for the active call to `generate()`.
- New `inspect trace http` command which will show all HTTP requests for a run.
- More consistent use of `max_retries` and `timeout` configuration options. These options now exclusively control Inspect's outer retry handler; model providers use their default behaviour for the inner request, which is typically 2-4 retries and a service-appropriate timeout.
- Improved async implementation using AnyIO (can now optionally run Trio rather than asyncio as the [async backend](https://inspect.aisi.org.uk/parallelism.html#async-backends)).
- Agent Bridge: Correct handling for `tool_choice` option.
- Model API: `ChatMessage` now includes an `id` field (defaults to auto-generated uuid).
- OpenAI: More flexible parsing of content parts (some providers omit the "type" field); support for "reasoning" content parts.
- Anthropic: Retry api connection errors and remote protocol errors that occur during streaming.
- Mistral: Update to new Mistral API (v1.5.1 of `mistralai` is now required).
- Logging: Inspect no longer sets the global log level nor does it allow its own messages to propagate to the global handler (eliminating the possibility of duplicate display). This should improve compatibility with applications that have their own custom logging configured. 
- Tasks: For filesystem based tasks, no longer switch to the task file's directory during execution (directory switching still occurs during task loading). Specify `@task(chdir=True)` to preserve the previous behavior.
- Bugfix: Fix issue with deserializing custom sandbox configuration objects.
- Bugfix: Handle `parallel_tool_calls` correctly for OpenAI models served through Azure.

## v0.3.72 (03 March 2025)

- Computer: Updated tool definition to match improvements in Claude Sonnet 3.7.

## v0.3.71 (01 March 2025)

- Anthropic: Support for [extended thinking](https://inspect.aisi.org.uk/reasoning.html#claude-3.7-sonnet) features of Claude Sonnet 3.7 (minimum version of `anthropic` package bumped to 0.47.1).
- Reasoning: `ContentReasoning` type for representing model reasoning blocks.
- Reasoning: `reasoning_tokens` for setting maximum reasoning tokens (currently only supported by Claude Sonnet 3.7)
- Reasoning: `reasoning_history` can now be specified as "none", "all", "last", or "auto" (which yields a provider specific recommended default).
- Web Browser: [Various improvements](https://github.com/UKGovernmentBEIS/inspect_ai/pull/1314) to performance and robustness along with several bug fixes.
- OpenAI: Provide long connection (reasoning friendly) socket defaults in http client 
- OpenAI: Capture `reasoning_tokens` when reported.
- OpenAI: Retry on rate limit requests with "Request too large".
- OpenAI: Tolerate `None` for assistant content (can happen when there is a refusal).
- Google: Retry requests on more HTTP status codes (selected 400 errors and all 500 errors). 
- Event Log: Add `working_start` attribute to events and `completed` and `working_time` to model, tool, and subtask events.
- Human Agent: Add `task quit` command for giving up on tasks.
- Human Agent: Don't emit sandbox events for human agent
- Inspect View: Improve rendering of JSON within logging events.
- Inspect View: Improve virtualized rendering of Sample List, Sample Transcript, and Sample Messages.
- Task Display: Let plugins display counters ('rich' and 'full' display modes only).
- Inspect View: Fix layout issues with human agent terminal session playback.
- Inspect View: Improve tool input / output appearance when rendered in VSCode.
- Inspect View: Display reasoning tokens in model usage for the samples and for the complete eval.
- Inspect View: Improve model api request / response output when rendered in VSCode.
- Inspect View: Improve rendering of some tool calls in the transcript.
- Bugfix: Fix audio and video inputs for new Google GenAI client.
- Bugfix: Ensure that token limits are not enforced during model graded scoring.
- Bugfix: Catch standard `TimeoutError` for running shell commands in the computer tool container.
- Bugfix: Correct combination of consecutive string based user messages for Anthropic provider.

## v0.3.70 (25 February 2025)

- [working_limit](https://inspect.aisi.org.uk/errors_and_limits.html#working-limit) option for specifying a maximum working time (e.g. model generation, tool calls, etc.) for samples.
- Added `SandboxEvent` to transcript for recording sandbox execution and I/O.
- Sandboxes: `as_type()` function for checked downcasting of `SandboxEnvironment`
- Remove root logging handlers upon Inspect logger initialisation (as they result in lots of log spam if left installed).
- Only explicitly set `state.completed=True` when entering scoring (`basic_agent()` no longer sets `completed` so can be used in longer compositions of solvers).
- Add `uuid` property to `TaskState` and `EvalSample` (globally unique identifier for sample run).
- Add `cleanup` to tasks for executing a function at the end of each sample run.
- Agent `bridge()` is now compatible with the use of a custom `OPENAI_BASE_URL`.
- Mistral: Bump required version of `mistralai` package to 1.5 (required for `working_limit`).
- Truncate tracebacks included in evaluation log to a maximum of 1MB.
- Compatibility with textual version 2.0 (remove upper bound).
- Align with HF datasets `fsspec` version constraints to avoid pip errors when installing alongside `datasets`.
- Bugfix: Fix issue with tools that had an ordinary `dict` as a parameter.
- Bugfix: Print the correct container `sample_id` for `--no-sandbox-cleanup`.

## v0.3.69 (20 February 2025)

- Google provider updated to use the [Google Gen AI SDK](https://googleapis.github.io/python-genai/), which is now the recommended API for Gemini 2.0 models.
- Task display: Use cooperative cancellation for cancel buttons in task display.
- Task display: Print task progress every 5 seconds for 'plain' display mode.
- Task display: Handle click on running samples tab when there is no transcript.
- Docker: Print stderr from `compose up` when no services startup successfully. 
- Docker: Print sample id and epoch for each container when using `--no-sandbox-cleanup`
- Mistral: Create and destroy client within generate.
- Inspect View: Fix display of score dictionaries containing boolean values
- Bugfix: Catch standard `TimeoutError` for subprocess timeouts (ensure kill/cleanup of timed out process).

## v0.3.68 (19 February 2025)

- Task display: Improve spacing/layout of final task display.
- Textual: speicfy broader range of compatible versions (v0.86.2 to v1.0.0)

## v0.3.67 (18 February 2025)

- Memoize calls to `get_model()` so that model instances with the same parameters are cached and re-used (pass `memoize=False` to disable).
- Async context manager for `Model` class for optional scoped usage of model clients.
- New `assistant_message()` solver.
- Prompt templates: Ignore template placeholders that don't map to passed parameters in `prompt_template()`, and system/user/assistant solvers.
- Google: Handle system messages with content lists and input with system but no user messages.
- Google: Ensure that a completion choice is provided even when none are returned by the service.
- Inspect View: Improve the display of subtasks with no inputs or events.
- Inspect View: Fix transcript display of phantom subtask or other phantom events.
- Inspect View: Fix formatting issues in sample error display
- Bugfix: Raise error for empty dataset (rather than providing a dummy sample).
- Bugfix: Specify markup=False for textual static controls (stricter parser in textual 2.0 leading to exceptions).
- Bugfix: Temporarily pin to textual==1.0.0 while they chase all of their regressions in 2.0

## v0.3.66 (17 February 2025)

- Docker: Correct compose file generation for Dockerfiles w/ custom stem or extension.
- Escape brackets when rendering task config (another textual 2.0 fix)

## v0.3.65 (16 February 2025)

- Compatibility with textual 2.0 (which had several breaking changes).
- Inspect View: Improve scorer display formatting.
- Bugfix: Inspect view now correctly renders arrays with embedded `null` values.
- Bugfix: Inspect view now correctly handles scorers with no metrics.

## v0.3.64 (14 February 2025)

- [Reference documentation](https://inspect.aisi.org.uk/reference/) for Python API and CLI commands.
- Add support for [clustered standard errors](https://inspect.aisi.org.uk/scorers.html#clustered-standard-errors) via a new `cluster` parameter for the `stderr()` metric.
- Improvements to [scoring workflow](https://inspect.aisi.org.uk/scorers.html#sec-scorer-workflow) (`inspect score` command and `score()` function).
- Metrics now take `list[SampleScore]` rather than `list[Score]` (previous signature is deprecated but still works with a warning).
- Use a sample adjustment for the `var()` metric.
- Google: Speculative fix for completion candidates not being returned as a list.
- Python and Bash tools: Add `sandbox` argument for running in non-default sandboxes.
- Transcript: Log `ScoreEvent` (with `intermediate=True`) when the `score()` function is called.
- Transcript: Add `source` field to `InfoEvent` and use it for events logged by the human agent.
- Docker: Support Dockerfiles with `.Dockerfile` extension.
- Docker: Raise error when there is an explicitly configured `container_name` (incompatible with epochs > 1).
- Docker: Dynamically set `compose up` timeout when there are `healthcheck` entries for services.
- Log: Validate that `log_dir` is writeable at startup.
- Log: Write eval config defaults into log file (rather than `None`).
- Bugfix: Always honor level-level-transcript setting for transcript logging.
- Bugfix: Fix some dynamic layout issues for sample sandbox view.

## v0.3.63 (07 February 2025)

- Add [OpenRouter](https://inspect.aisi.org.uk/providers.html#openrouter) model provider.
- Inspect View: Convert codebase from JS/Preact to Typescript/React
- Add `shuffle_choices` to dataset and dataset loading functions. Deprecate `shuffle` parameter to the `multiple_choice` solver.
- Add `stop_words` param to the `f1` scorer. `stop_words` will be removed from the target and answer during normalization.
- Tools: Handle return of empty list from tool calls.
- Computer: Moved out of beta (i.e. from `inspect_ai.tool.beta` into `inspect_ai.tool`).
- Sandboxes: Docker now uses `tee` for write_file operations.
- Inspect View: Handle Zip64 zip files (for log files greater than 4GB)
- Bugfix: Change `type` parameter of `answer()` to `pattern` to address registry serialisation error.
- Bugfix: Restore printing of request payloads for 400 errors from Anthropic.
- Bugfix: Log transcript event for solver provided scores (improves log viewer display of solver scoring)

## v0.3.62 (03 February 2025)

- Various improvements for [reasoning models](https://github.com/UKGovernmentBEIS/inspect_ai/pull/1229) including extracting reasoning content from assistant messages.
- OpenAI: Handle `reasoning_effort`, `max_tokens`, `temperature`, and `parallel_tool_calls` correctly for o3 models.
- OpenAI: Map some additional 400 status codes to `content_filter` stop reason.
- Anthropic: Handle 413 status code (Payload Too Large) and map to `model_length` StopReason.
- Tasks: Log sample with error prior to raising task-ending exception.
- Python: Enhance prompt to emphasise that it is a script rather than a notebook.
- Computer: Various improvements to image including desktop, python, and VS Code configuration.
- Bugfix: Don't download full log from S3 for header_only reads.

## v0.3.61 (31 January 2025)

- Computer: Enable viewing computer tool's remote mouse cursor via VNC.
- Computer: Disable lock screen on from computer tool reference image.
- Limits: Amend `SampleLimitExceededError` with current `state` so that messages, etc. are preserved when limits are hit.
- Tools: Properly handle image dispatching when multiple tool calls are made by assistant.
- Anthropic: Raise error on 400 status not identified as model_length or content_filter.
- Basic Agent: `incorrect_message` can now optionally be an async function.
- Bugfix: Remove `suffix` from `eval-set` CLI args.
- Bugfix: Only catch `Exception` from sandboxenv_init (allow cancelled to propagate)

## v0.3.60 (29 January 2025)

- [Agent Bridge](https://inspect.aisi.org.uk/agent-bridge.html) for integrating external agent frameworks with Inspect.
- [Goodfire](https://inspect.aisi.org.uk/models.html#goodfire) model provider.
- Add `@wraps` to functions wrapped by Inspect decorators to preserve type information.
- Hugging Face: Add support for stop sequences for HF models.
- Docker: More robust parsing of version strings (handle development versions).
- Vertex: Support for Anthropic models hosted on Vertex.
- OpenAI: Read `refusal` field from assistant message when provided.
- OpenAI: Use qualifiers rather than model args for OpenAI on other providers (`openai/azure`)
- Anthropic: Don't insert '(no content)' into canonical messages list (do only on replay)
- Anthropic: Use qualifiers rather than model args for Anthropic on other providers (`anthropic/bedrock`, `anthropic/vertex`).
- Anthropic: Support for `extra_body` model arg (for adding additional JSON properties to the request)
- Basic Agent: Append `tools` to `state` so that tools added in `init` are preserved.
- Scoring: Always provide half-again the sample time limit for scoring.
- Bugfix: Fix issue w/ approvals for samples with id==0.
- Bugfix: Use "plain" display when running eval_async() outside of eval().
- Bugfix: Fix issue with multiple scorers of the same type in a task.

## v0.3.59 (24 January 2025)

- Beta version of [computer()](https://inspect.aisi.org.uk/tools-standard.html#sec-computer) tool which models with a computer desktop environment.
- `user_message()` solver for appending parameterised user messages.
- `prompt_template()`, `system_message()` and `user_message()` solver now also include the sample `store` in substitution parameters.
- Limits: Enforce token and message limit at lower level (not longer required to check `state.completed` for limit enforcement).
- Limits: Enforce [custom limits](https://inspect.aisi.org.uk/errors-and-limits.html#custom-limit) for samples by raising `SampleLimitExceededError`.
- Tasks: Optional ability for solvers to [yield scores](https://inspect.aisi.org.uk/solvers.html#sec-scoring-in-solvers) for a task.
- Model API: Log model calls that result in bad request errors.
- Tools: `model_input` option that determines how tool call result content is played back to the model.
- Tools: Don't attempt to marshall arguments of dynamic `ToolDef` with `**kwargs: Any` (just pass them through).
- Log warning when a non-fatal sample error occurs (i.e. errors permitted by the `fail_on_error` option) 
- Inspect View: allow filtering samples by compound expressions including multiple scorers. (thanks @andrei-apollo)
- Inspect View: improve rendering performance and stability for the viewer when viewing very large eval logs or samples with a large number of steps.
- Task display: Improved `plain` mode with periodic updates on progress, metrics, etc.
- Google: Update to v0.8.4 of google-generativeai (py.typed support and removal of logprobs generation options)
- Google: Support for string enums (e.g. `Literal["a", "b", "c"])`) in tool function declarations.

## v0.3.58 (16 January 2025)

- Support for [audio and video](https://inspect.aisi.org.uk/multimodal.html) inputs for Open AI and Google Gemini models.
- Task display: Added Timeout Tool button for manually timing out a tool call.
- Task display: Automatically switch to "plain" mode when running in a background thread
- Sandboxes: Setup and initialisation errors are now handled at the sample level.
- Sandboxes: Increase setup script timeout to 5 minutes (from 30 seconds) and do not retry setup scripts (in case they aren't idempotent).
- Sandboxes: Add `timeout_retry` option (defaulting to `True`) to `exec()` function.
- Sandboxes: Add `type` and  optional `container` properties to `SandboxConnection`.
- Docker: Services which exit with status 0 during setup no longer cause an error.
- `task_with()` function for creating task variants.
- Added `--filter` argument to trace CLI commands for filtering on trace log message content.
- Print model conversations to terminal with `--display=conversation` (was formerly `--trace`, which is now deprecated).
- HuggingFace: Support models that don't provide a chat template (e.g. gpt2)
- Eval Set: Ensure that logs with status 'started' are retried.
- Rename the built in `bootstrap_std` metric to `bootstrap_stderr` (deprecate `bootstrap_std`)
- Bugfix: Fix duplication of summaries when eval log file is rewritten.

## v0.3.57 (09 January 2025)

- [Tracing API](https://inspect.aisi.org.uk/tracing.html#tracing-api) for custom trace logging.
- Inspect View: never truncate tool result images and display at default width of 800px.
- Inspect View: display tool error messages in transcript when tool errors occur.
- Inspect View: display any completed samples even if the task fails because of an error
- Inspect View: don't display the 'input' column heading if there isn't an input
- Open AI: Handle additional bad request status codes (mapping them to appropriate `StopReason`)
- Open AI: Use new `max_completion_tokens` option for o1 full.
- Web Browser: raise error when both `error` and `web_at` fields are present in response.
- Sandboxes: Apply dataset filters (limit and sample id) prior to sandbox initialisation.
- Docker: Prevent issue with container/project names that have a trailing underscore. 
- Store: initialise `Store` from existing dictionary.
- Log: provide `metadata_as` and `store_as` typed accessors for sample metadata and store.
- Tool parameters with a default of `None` are now supported.
- More fine graned HTML escaping for sample transcripts displalyed in terminal.
- Bugfix: prevent errors when a state or storage value uses a tilde or slash in the key name.
- Bugfix: Include input in sample summary when the sample input contains a simple string.

## v0.3.56 (01 January 2025)

- [Human Agent](https://inspect.aisi.org.uk/human-agent.html) solver for human baselining of computing tasks.
- [Typed interfaces](https://inspect.aisi.org.uk/typing.html) to `Sample` store and metadata using Pydantic models.
- [Approval policies](https://inspect.aisi.org.uk/approval.html#task-approvers) can now be defined at the `Task` level (`eval` level approval policies take precedence).
- Tools can now return `ContentText` and `ContentImage`.
- Move tool result images into subsequent user messages for models that don't support tools returning images.
- `SandboxConnection` that contains login information from sandboxes.
- `display_type()` function for detecting the current display type (e.g. "full", "rich", etc.)
- Trace: improved handling of `eval()` running in multiple processes at once (trace file per-process)
- Docker: don't apply timeouts to `docker build` and `docker pull` commands.
- Bugfix: fix issue w/ `store.get()` not auto-inserting `default` value.

## v0.3.55 (29 December 2024)

- Bedrock: redact authentication model args from eval logs.
- OpenAI: warn when `temperature` is used with o1 models (as it is not supported).
- Bugfix: spread args for cache trace logging.

## v0.3.54 (26 December 2024)

- [Tracing](https://inspect.aisi.org.uk/tracing.html) for diagnosing runs with unterminated action (e.g. model calls, docker commands, etc.).
- Provide default timeout/retry for docker compose commands to mitigate unreliability in some configurations.
- Switch to sync S3 writes to overcome unreliability observed when using async interface.
- Task display: Added `--no-score-display` option to disable realtime scoring metrics.
- Bugfix: Fix failure to fully clone samples that have message lists as input.
- llama-cpp-python: Support for `logprobs`.

## v0.3.53 (20 December 2024)

- OpenAI: Support for o1 including native tool calling and `reasoning_effort` generation option.
- Task API: Introduce `setup` step that always runs even if `solver` is replaced.
- Bedrock: Support for tool calling on Nova models.
- Bedrock: Support for custom `model_args` passed through to `session.Client`.
- Bedrock: Support for `jpeg` images.
- Bedrock: Correct max_tokens for llama3-8b, llama3-70b models on Bedrock.
- Inspect View: Various improvements to appearance of tool calls in transcript.
- Task display: Ensure that widths of progress elements are kept consistent across tasks.
- Sandboxes: New `max_sandboxes` option for (per-provider) maximum number of running sandboxes.
- Sandboxes: Remove use of aiofiles to mitigate potential for threading deadlocks.
- Concurrency: Do not use `max_tasks` as a lower bound for `max_samples`.
- Log recorder: Always re-open log buffer for `eval` format logs.
- Bugfix: Proper handling of text find for eval raw JSON display
- Bugfix: Correct handling for `--sample-id` integer comparisons.
- Bugfix: Proper removal of model_args with falsey values (explicit check for `None`)
- Bugfix: Properly handle custom metrics that return dictionaries or lists
- Bugfix: Proper sample count display when retrying an evaluation
- Bugfix: Fix inability to define and run tasks in a notebook.

## v0.3.52 (13 December 2024)

- Eval: `--sample-id` option for evaluating specific sample id(s).
- Bedrock: Detect and report HTTP rate limit errors.
- Azure AI: Add `emulate_tools` model arg to force tool emulation (emulation is enabled by default for Llama models).
- Basic Agent: Add `max_tool_output` parameter to override default max tool output from generate config.
- Inspect View: Correct display of sample ID for single sample tasks.
- Trace: Show custom tool views in `--trace` mode.
- Bugfix: Support for dynamic metric names in realtime scoring display.

## v0.3.51 (13 December 2024)

- Bugfix: Task display fails to load when no scorers are defined for a task.

## v0.3.50 (12 December 2024)

- Tools: Improved typing/schema support (unions, optional params, enums).
- Tools: Added `append` argument to `use_tools()` for adding (rather than replacing) the currently available tools.
- Docker sandbox: Streamed reads of stderr/stdout (enabling us to enforce output limits for read_file and exec at the source).
- Sandbox API: Enable passing `BaseModel` types for sandbox `config` (formerly only a file path could be passed).
- Task display: Show all task scores in realtime (expand task progress to see scores).
- Task display: Show completed samples and align progress more closely to completed samples (as opposed to steps).
- Task display: Show sample messages/tokens used (plus limits if specified).
- Task display: Resolve issue where task display would lose mouse input after VS Code reload.
- Datasets: Validate that all IDs in datasets are unique (as several downstream problems occur w/ duplicate IDs).
- Inspect View: Fix issue with incorrectly displayed custom tool views.
- Human approval: Use fullscreen display (makes approval UI async and enables rapid processing of approvals via the `Enter` key).
- Added `input_panel()` API for adding custom panels to the fullscreen task display.
- Log recorder: Methods are now async which will improve performance for fsspec filesystems with async implementations (e.g. S3)
- Log recorder: Improve `.eval` log reading performance for remote filesystem (eagerly fetch log to local buffer).
- Add `token_usage` property to `TaskState` which has current total tokens used across all calls to `generate()` (same value that is used for enforcing token limits).
- Add `time` field to `ModelOutput` that records total time spent within call to ModelAPI `generate()`.
- Web browser: Remove base64 images from web page contents (prevent filling up model context with large images).
- Match scorer: If the target of a match isn’t numeric, ignore the numeric flag and instead use text matching (improved handling for percentages).
- Hugging Face: Support for native HF tool calling for Llama, Mistral, Qwen, and others if they conform to various standard schemas.
- Hugging Face: `tokenizer_call_args` dict to specify custom args during tokenization, such as `max_length` and `truncation`.
- Azure AI: Fix schema validation error that occurred when model API returns `None` for `content`.
- Display: Throttle updating of sample list based on number of samples.
- Display: Add explicit 'ctrl+c' keybinding (as textual now disables this by default).
- Bugfix: Correct rate limit error display when running in fullscreen mode.
- Bugfix: `hf_dataset` now explicitly requires the `split` argument (previously, it would crash when not specified).
- Bugfix: Prevent cascading textual error when an error occurs during task initialisation.
- Bugfix: Correctly restore sample summaries from log file after amend.
- Bugfix: Report errors that occur during task finalisation.
  
## v0.3.49 (03 December 2024)

- Logging: Only call CreateBucket on Amazon S3 when the bucket does not already exist.
- Improve cancellation feedback and prevent multiple cancellations when using fullscreen display.
- Inspect View: Prevent circular reference error when rendering complex tool input.
- Inspect View: Resolve display issue with sorting by sample then epoch.

## v0.3.48 (01 December 2024)

- [Realtime display](https://github.com/UKGovernmentBEIS/inspect_ai/pull/865) of sample transcripts (including ability to cancel running samples).
- Scoring: When using a dictionary to map metrics to score value dictionaries, you may now use globs as keys. See our [scorer documentation](https://inspect.aisi.org.uk/scorers.html#sec-multiple-scorers) for more information.
- `EvalLog` now includes a [location](https://github.com/UKGovernmentBEIS/inspect_ai/pull/872) property indicating where it was read from.
- Use [tool views](https://inspect.aisi.org.uk/approval.html#tool-views) when rendering tool calls in Inspect View.
- Consistent behavior for `max_samples` across sandbox and non-sandbox evals (both now apply `max_samples` per task, formerly evals with sandboxes applied `max_samples` globally).
- Log files now properly deal with scores that produce Nan. (fixes [#834](https://github.com/UKGovernmentBEIS/inspect_ai/issues/834))
- Bash tool: add `--login` option so that e.g. .bashrc is read before executing the command.
- Google: Support for tools/functions that have no parameters.
- Google/Vertex: Support for `logprobs` and other new 1.5 (002 series) options.
- AzureAI: Change default max_tokens for Llama models to 2048 (4096 currently yields an error w/ Llama 3.1).
- Mistral: Various compatibility changes for their client and tool calling implementation.
- Handle exponents in numeric normalisation for match, include, and answer scorers.
- hf_dataset: Added `cached` argument to control whether to use a previously cached version of the dataset if available (defaults to `True`).
- hf_dataset: Added `revision` option to load a specific branch or commit SHA (when using `revision` datasets are always revalidated on Hugging Face, i.e. `cached` is ignored).
- Log viewer: Display sample ids rather than indexes.
- Log viewer: Add timestamps to transcript events.
- Log viewer: Metadata which contains images will now render the images.
- Log viewer: Show custom tool call views in messages display.
- Bugfix: Correctly read and forward image detail property.
- Bugfix: Correct resolution of global eval override of task or sample sandboxes.
- Bugfix: Don't do eval log listing on background threads (s3fs can deadlock when run from multiple threads).

## v0.3.47 (18 November 2024)

- Basic agent: Ensure that the scorer is only run once when max_attempts = 1.
- Basic agent: Support custom function for incorrect_message reply to model.
- Tool calling: Execute multiple tool calls serially (some models assume that multiple calls are executed this way rather than in parallel).
- Google: Combine consecutive tool messages into single content part; ensure no empty text content parts.
- AzureAI: Create and close client with each call to generate (fixes issue w/ using azureai on multiple passes of eval).
- Bedrock: Migrate to the [Converse API](https://docs.aws.amazon.com/bedrock/latest/userguide/conversation-inference-supported-models-features.html), which supports many more features including tool calling and multimodal models.
- Scoring: When using a dictionary to map metrics to score value dictionaries, you may now use globs as keys. See our [scorer documentation](https://inspect.aisi.org.uk/scorers.html#sec-multiple-scorers) for more information.
- Sample limit events will now appear in the transcript if a limit (e.g. message, token, or time limit) halt a sample. The sample list and sample detail also display the limit, if applicable.

## v0.3.46 (12 November 2024)

- [eval](https://inspect.aisi.org.uk/eval-logs.html#sec-log-format) is now the default log format (use `--log-format=json` to use old format).
- Base 64 images are now logged by default for all log formats (disable with `--no-log-images`).
- The log viewer now properly displays sample errors in the sample list for `eval` format log files.
- Improve path handling when using `inspect log convert` to convert a single log file.
- Web browser tool: Subtasks now each have independent web browser sessions.
- Anthropic: Ensure that assistant messages created in generate never have empty content lists.
- Increase sandbox `exec()` output limit from 1 MiB to 10 MiB.

## v0.3.45 (11 November 2024)

- [time_limit](https://inspect.aisi.org.uk/errors_and_limits.html#sample-limits) option for specifying a maximum execution time for samples.
- [read_eval_log_samples()](https://inspect.aisi.org.uk/eval-logs.html#streaming) function for streaming reads of `.eval` log files.
- Mistral: Support for multi-modal models (requires v1.2 of mistralai package).
- Groq: Support for multi-modal models (requires v0.11.0 of groq package).
- AzureAI: Use Model Inference API (preview) for implementation of model client.
- Bedrock: Fix parsing of Bedrock Mistral Large 2407 responses
- Apply standard sample error handling (fail-on-error, etc.) when running scorers.
- Fix issue with correctly logging task_args for eval-set tasks which are interrupted.
- Move `INSPECT_DISABLE_MODEL_API` into `generate()` (as opposed to `get_model()`)
- Always treat `.eval` files as logs (don't apply file name pattern restrictions as we do with `.json`).
- Log model calls when model providers return bad request errors
- Better lay out large numbers of configuration and parameters when displaying log files.
- The log viewer now properly displays sample scores for running tasks.
- Add `metadata` field to `ModelOutput` and provide various fields for the Groq provider.

## v0.3.44 (04 November 2024)

- Revert change to single epoch reducer behavior (regressed some scoring scenarios).

## v0.3.43 (04 November 2024)

- New binary [log format](https://inspect.aisi.org.uk/eval-logs.html#sec-log-format) which yields substantial size and speed improvements (JSON format log files are still fully supported and utilities for converting between the formats are provided).
- [Grok](https://docs.x.ai/) model provider.
- [llama-cpp-python](https://llama-cpp-python.readthedocs.io/en/latest/) local model provider.
- Extensions: correctly load extensions in packages where package name differs from dist name.
- Added `--model-config`, `--task-config`, and `--solver-config` CLI arguments for specifying model, task, and solver args using a JSON or YAML config file.
- View: properly render complex score objects in transcript.
- Write custom tool call views into transcript for use by Inspect View.
- Use `casefold()` for case-insensitive compare in `includes()`, `match()`, `exact()`, and `f1()` scorers.
- OpenAI: eliminate use of `strict` tool calling (sporadically supported across models and we already internally validate).
- Mistral: fix bug where base_url was not respected when passing both an api_key and base_url.
- Don't include package scope for task name part of log files.
- Improve performance of write_file for Docker sandboxes.
- Use user_data_dir rather than user_runtime_dir for view notifications.
- Implement `read_eval_log_sample()` for JSON log files.
- Log the list of dataset sample IDs.
- Limit `SandboxEnvironment.exec()` output streams to 1 MiB. Limit `SandboxEnvironment.read_file()` to 100 MiB.
- Add `INSPECT_DISABLE_MODEL_API` environment variable for disabling all Model APIs save for mockllm.
- Add optional `tool_call_id` param to `ModelOutput.for_tool_call()`.
- Support all JSON and CSV dataset arguments in `file_dataset()` function.

## v0.3.42 (23 October 2024)

- [ToolDef](https://inspect.aisi.org.uk/tools-custom.html#sec-dynamic-tools) class for dynamically creating tool definitions.
- Added `--tags` option to eval for tagging evaluation runs.
- Added APIs for accessing sample event transcripts and for creating and resolving attachments for larger content items.
- Cleanup Docker Containers immediately for samples with errors.
- Support Dockerfile as config path for Docker sandboxes (previously only supported compose files).
- Anthropic: remove stock tool use chain of thought prompt (many Anthropic models now do this internally, in other cases its better for this to be explicit rather than implicit).
- Anthropic: ensure that we never send empty text content to the API.
- Google: compatibility with google-generativeai v0.8.3
- Llama: remove extraneous <|start_header_id|>assistant<|end_header_id|> if it appears in an assistant message.
- OpenAI: Remove tool call id in user message reporting tool calls to o1- models.
- Use Dockerhub aisiuk/inspect-web-browser-tool image for web browser tool.
- Use ParamSpec to capture types of decorated solvers, tools, scorers, and metrics.
- Support INSPECT_EVAL_MODEL_ARGS environment variable for calls to `eval()`.
- Requirements: add lower bounds to various dependencies based on usage, compatibility, and stability.
- Added `include_history` option to model graded scorers to optionally include the full chat history in the presented question.
- Added `delimiter` option to `csv_dataset()` (defaults to ",")
- Improve answer detection in multiple choice scorer.
- Open log files in binary mode when reading headers (fixes ijson deprecation warning).
- Capture `list` and `dict` of registry objects when logging `plan`.
- Add `model_usage` field to `EvalSample` to record token usage by model for each sample.
- Correct directory handling for tasks that are imported as local (non-package) modules.
- Basic agent: terminate agent loop when the context window is exceeded.
- Call tools sequentially when they have opted out of parallel calling.
- Inspect view bundle: support for bundling directories with nested subdirectories.
- Bugfix: strip protocol prefix when resolving eval event content
- Bugfix: switch to run directory when running multiple tasks with the same run directory.
- Bugfix: ensure that log directories don't end in forward/back slash.

## v0.3.41 (11 October 2024)

- [Approval mode](https://inspect.aisi.org.uk/approval.html) for extensible approvals of tool calls (human and auto-approvers built in,  arbitrary other approval schemes via extensions).
- [Trace mode](https://inspect.aisi.org.uk/interactivity.html#sec-trace-mode) for printing model interactions to the terminal.
- Add `as_dict()` utility method to `Score`
- [Sample limits](https://inspect.aisi.org.uk/errors_and_limits.html#sample-limits) (`token_limit` and `message_limit`) for capping the number of tokens or messages used per sample ( `message_limit` replaces deprecated `max_messages`).
- Add `metadata` field to `Task` and record in log `EvalSpec`.
- Include datetime and level in file logger.
- Correct llama3 and o1 tool calling when empty arguments passed.
- Allow resolution of any sandbox name when there is only a single environment.
- Introduce `--log-level-transcript` option for separate control of log entries recorded in the eval log file
- Improve mime type detection for image content encoding (fixes issues w/ webp images).
- Fix memory leak in Inspect View worker-based JSON parsing.
- Add `fail_on_error` option for `eval_retry()` and `inspect eval-retry`.
- Defer resolving helper models in `self_critique()` and `model_graded_qa()`.
- Fix Docker relative path resolution on Windows (use PurePosixPath not Path)
- Restore support for `--port` and `--host` on Inspect View.

## v0.3.40 (6 October 2024)

- Add `interactive` option to `web_browser()` for disabling interactive tools (clicking, typing, and submitting forms).
- Provide token usage and raw model API calls for OpenAI o1-preview.
- Add support for reading CSV files of dialect 'excel-tab'.
- Improve prompting for Python tool to emphasise the need to print output.
- For `basic_agent()`, defer to task `max_messages` if none is specified for the agent (default to 50 is the task does not specify `max_messages`).
- Add optional `content` parameter to `ModelOutput.for_tool_call()`.
- Display total samples in Inspect View
- Prune `sample_reductions` when returning eval logs with `header_only=True`.
- Improved error message for undecorated solvers.
- For simple matching scorers, only include explanation if it differs from answer.

## v0.3.39 (3 October 2024)

- The sample transcript will now display the target for scoring in the Score Event (for newly run evaluations).
- Provide setter for `max_messages` on `TaskState`.
- Provide `max_messages` option for `basic_agent()` (defaulting to 50) and use it rather than any task `max_messages` defined.
- Improved implementation of disabling parallel tool calling (also fixes a transcript issue introduced by the original implementation).
- Improve quality of error messages when a model API key environment variable is missing.
- Improve prompting around letting the model know it should not attempt parallel web browser calls.

## v0.3.38 (3 October 2024)

- Rename `web_browser_tools()` to `web_browser()`, and don't export individual web browsing tools.
- Add `parallel` option to `@tool` decorator and specify `parallel=False` for web browsing tools.
- Improve prompting for web browser tools using more explicit examples.
- Improve prompting for `</tool_call>` end sequence for Llama models.
- Fix issue with failure to execute sample setup scripts.

## v0.3.37 (2 October 2024)

- Move evals into [inspect_evals](https://github.com/UKGovernmentBEIS/inspect_evals) package.

## v0.3.36 (2 October 2024)

- [Web Browser](https://inspect.aisi.org.uk/tools-standard.html#sec-web-browser) tool which provides a headless Chromium browser that supports navigation, history, and mouse/keyboard interactions.
- `auto_id` option for dataset readers to assign an auto-incrementing ID to records.
- Task args: don't attempt to serialise registry objects that don't have captured parameters.

## v0.3.35 (1 October 2024)

- Catch o1-preview "invalid_prompt" exception and convert to normal content_filter refusal.
- Terminate timed out subprocesses.
- Support 'anthropoic/bedrock/' service prefix for Anthropic models hosted on AWS Bedrock.
- Change score reducer behavior to always reduce score metadata to the value of the `metadata` field in the first epoch
- Improve task termination message (provide eval-retry prompt for tasks published in packages)
- Preserve type for functions decorated with `@task`.
- Various improvements to layout and display for Inspect View transcript.

## v0.3.34 (30 September 2024)

- Support for `max_tokens` on OpenAI o1 models (map to `max_completion_tokens`).
- Fix regression of log and debug options on `inspect view`
- Improved focus management for Inspect View
- Raise error if `epochs` is less than 1
- Improve code parsing for HumanEval (compatibility with Llama model output)

## v0.3.33 (30 September 2024)

- StopReason: Added "model_length" for exceeding token window and renamed "length" to "max_tokens".
- Capture solver input params for subtasks created by `fork()`.
- Option to disable ANSI terminal output with `--no-ansi` or `INSPECT_NO_ANSI`
- Add chain of thought option to `multiple_choice()` and export `MultipleChoiceTemplate` enumeration
- Allow Docker sandboxes configured with `x-default` to be referred to by their declared service name.
- Improved error messages for Docker sandbox initialisation.
- Improve legibility of Docker sandbox log entries (join rather than displaying as array)
- Display user message immediately proceeding assistant message in model call transcripts.
- Display images created by tool calls in the Viewer.
- Fix duplicated tool call output display in Viewer for Gemini and Llama models.
- Require a `max_messages` for use of `basic_agent()` (as without it, the agent could end up in an infinite loop).
- Load extension entrypoints per-package (prevent unnecessary imports from packages not being referenced).
- Track sample task state in solver decorator rather than solver transcript.
- Display solver input parameters for forked subtasks.
- Improvements to docker compose down cleanup: timeout, survive missing compose files.
- Always produce epoch sample reductions even when there is only a single epoch.
- Scores produced after being reduced retain `answer`, `explanation`, and `metadata` only if equal across all epochs.

## v0.3.32 (25 September 2024)

- Fix issue w/ subtasks not getting a fresh store() (regression from introduction of `fork()` in v0.3.30)
- Fix issue w/ subtasks that return None invalidating the log file.
- Make subtasks collapsible in Inspect View.
- Improved error reporting for missing `web_search()` provider environment variables.

## v0.3.31 (24 September 2024)

- Deprecated `Plan` in favor of `Solver` (with `chain()` function to compose multiple solvers).
- Added `max_tool_output` generation option (defaults to 16KB).
- Improve performance of `header_only` log reading (switch from json-stream to ijson).
- Add support for 0 retries to `eval-set` (run a single `eval` then stop).
- Tool calling fixes for update to Mistral v1.1. client.
- Always show `epochs` in task status (formerly wasn't included for multiple task display)
- Render transcript `info()` strings as markdown
- Eliminate log spam from spurious grpc fork message.
- Fix issue with hf_dataset shuffle=True not actually shuffling.
- Improved error handling when loading invalid setuptools entrypoints.
- Don't catch TypeError when calling tools (we now handle this in other ways)

## v0.3.30 (18 September 2024)

- Added `fork()` function to fork a `TaskState` and evaluate it against multiple solvers in parallel.
- Ensure that Scores produced after being reduced still retain `answer`, `explanation`, and `metadata`.
- Fix error when running `inspect info log-types`
- Improve scorer names imported from modules by not including the the module names.
- Don't mark messages read from cache with source="cache" (as this breaks the cache key)
- Add `cache` argument to `basic_agent()` for specifying cache policy for the agent.
- Add `cache` field to `ModelEvent` to track cache reads and writes.
- Compatibility with Mistral v1.1 client (now required for Mistral).
- Catch and propagate Anthropic content filter exceptions as normal "content_filter" responses.
- Fix issue with failure to report metrics if all samples had a score value of 0.
- Improve concurrency of Bedrock models by using aioboto3.
- Added [SWE Bench](https://github.com/UKGovernmentBEIS/inspect_evals/tree/main/src/inspect_evals/swe_bench), [GAIA](https://github.com/UKGovernmentBEIS/inspect_evals/tree/main/src/inspect_evals/gaia), and [GDM CTF](https://github.com/UKGovernmentBEIS/inspect_evals/tree/main/src/inspect_evals/gdm_capabilities/in_house_ctf) evals.

## v0.3.29 (16 September 2024)

- Added `--plan` and `-P` arguments to `eval` and `eval-set` commands for replacing the task default plan with another one.
- Improved support for eval retries when calling `eval()` or `eval_set()` with a `plan` argument.
- Don't log base64 images by default (re-enable logging with `--log-images`).
- Provide unique tool id when parsing tool calls for models that don't support native tool usage.
- Fix bug that prevented `epoch_reducer` from being used in eval-retry.
- Fix bug that prevented eval() level `epoch` from overriding task level `epoch`.

## v0.3.28 (14 September 2024)

- [basic_agent()](https://inspect.aisi.org.uk/agents.html#sec-basic-agent) that provides a ReAct tool loop with support for retries and encouraging the model to continue if its gives up or gets stuck.
- [score()](https://inspect.aisi.org.uk/solvers.html#sec-scoring-in-solvers) function for accessing scoring logic from within solvers.
- Ability to [publish](https://inspect.aisi.org.uk/log-viewer.html#sec-publishing) a static standalone Inspect View website for a log directory.
- `system_message()` now supports custom parameters and interpolation of `metadata` values from `Sample`.
- `generate()` solver now accepts arbitrary generation config params.
- `use_tools()` now accepts a variadic list of `Tool` in addition to literal `list[Tool]`.
- `bash()` and `python()` tools now have a `user` parameter for choosing an alternate user to run code as.
- `bash()` and `python()` tools now always return stderr and stdout no matter the exit status.
- Support for OpenAI o1-preview and o1-mini models.
- Input event for recording screen input in sample transcripts.
- Record to sample function for CSV and JSON dataset readers can now return multiple samples.
- Added `debug_errors` option to `eval()` to raise task errors (rather than logging them) so they can be debugged.
- Properly support metrics that return a dict or list of values
- Improved display of prerequisite errors when running `eval()` from a script or notebook.
- Fix `eval_set()` issue with cleaning up failed logs on S3.
- Cleanup Docker containers that fail during sample init.
- Add support for computing metrics for both individual keys within a dictionary but also for the dictionary as a whole
- Fix for Vertex tool calling (don't pass 'additionalProperties').
- Added [SQuAD](https://github.com/UKGovernmentBEIS/inspect_evals/tree/main/src/inspect_evals/squad), [AGIEval](https://github.com/UKGovernmentBEIS/inspect_evals/tree/main/src/inspect_evals/agieval), [IFEval](https://github.com/UKGovernmentBEIS/inspect_ai/blob/main/src/inspect_evals/ifeval/), [PubMedQA](https://github.com/UKGovernmentBEIS/inspect_evals/tree/main/src/inspect_evals/pubmedqa), and [MBPP](https://github.com/UKGovernmentBEIS/inspect_evals/tree/main/src/inspect_evals/mbpp) benchmarks.

## v0.3.27 (6 September 2024)

- Fix missing timestamp issue with running `eval_set()` with an S3-backed log directory.
- Correct rounding behavior for `f1()` and `exact()` scorers.
- Correct normalized text comparison for `exact()` scorer.
- Improved appearance and navigation for sample transcript view.
- Added [MathVista](https://github.com/UKGovernmentBEIS/inspect_evals/tree/main/src/inspect_evals/mathvista) benchmark.

## v0.3.26 (6 September 2024)

- [Eval Sets](https://inspect.aisi.org.uk/eval-sets.html) for running groups of tasks with automatic retries.
- [Per-sample](https://inspect.aisi.org.uk/sandboxing.html#sec-per-sample-sandbox) Sandbox environments can now be specified (e.g. allowing for a distinct Dockerfile or Docker compose file for each sample).
- [input_screen()](https://inspect.aisi.org.uk/interactivity.html) context manager to temporarily clear task display for user input.
- Introduce two new scorers, `f1()` (precision and recall in text matching) and `exact()` (whether normalized text matches exactly).
- Task `metrics` now override built in scorer metrics (previously they were merged). This enables improved re-use of existing scorers where they only change required is a different set of metrics.
- `write_log_dir_manifest()` to write a log header manifest for a log directory.
- Relocate `store()` and `@subtask` from solver to utils module; relocate `transcript()` from solver to log module.
- Add optional user parameter to SandboxEnvironment.exec for specifying the user. Currently only DockerSandboxEnvironment is supported.
- Fix issue with resolving Docker configuration files when not running from the task directory.
- Only populate Docker compose config metadata values when they are used in the file.
- Treat Sandbox exec `cwd` that are relative paths as relative to sample working directory.
- Filter base64 encoded images out of model API call logs.
- Raise error when a Solver does not return a TaskState.
- Only run tests that use model APIs when the `--runapi` flag is passed to `pytest` (prevents unintended token usage)
- Remove `chdir` option from `@tasks` (tasks now always chdir during execution).
- Do not process `.env` files in task directories (all required vars should be specified in the global `.env`).
- Only enable `strict` mode for OpenAI tool calls when all function parameters are required.
- Added [MMMU](https://github.com/UKGovernmentBEIS/inspect_evals/tree/main/src/inspect_evals/mmmu), [CommonsenseQA](https://github.com/UKGovernmentBEIS/inspect_evals/tree/main/src/inspect_evals/commonsense_qa), [MMLU-Pro](https://github.com/UKGovernmentBEIS/inspect_evals/tree/main/src/inspect_evals/mmlu_pro), and [XSTest](https://github.com/UKGovernmentBEIS/inspect_evals/tree/main/src/inspect_evals/xstest) benchmarks.

## v0.3.25 (25 August 2024)

- `Store` for manipulating arbitrary sample state from within solvers and tools.
- `Transcripts` for detailed sample level tracking of model and tool calls, state changes, logging, etc.
- `Subtasks` for delegating work to helper models, sub-agents, etc.
- Integration with Anthropic [prompt caching](https://inspect.aisi.org.uk/caching.html#sec-provider-caching).
- [fail_on_error](https://inspect.aisi.org.uk/errors-and-limits.html#failure-threshold) option to tolerate some threshold of sample failures without failing the evaluation.
- Specify `init` value in default Docker compose file so that exit signals are handled correctly (substantially improves container shutdown performance).
- Add `function` field to `ChatMessageTool` to indicate the name of the function called.
- Added [RACE](https://github.com/UKGovernmentBEIS/inspect_evals/tree/main/src/inspect_evals/race-h/) benchmark.

## v0.3.24 (18 August 2024)

- Support for tool calling for Llama 3.1 models on Bedrock.
- Report JSON schema validation errors to model in tool response.
- Support for `strict` mode in OpenAI tool calls (update to v1.40.0 of `openai` package required).

## v0.3.23 (16 August 2024)

- Support for tool calling for Llama 3.1 models on Azure AI and CloudFlare.
- Increase default `max_tokens` from 1024 to 2048.
- Record individual sample reductions along with results for multi-epoch evals.
- Change default to not log base64 encoded versions of images, as this often resulted in extremely large log files (use `--log-images` to opt back in).
- Update to new Mistral API (v1.0.1 of `mistralai` is now required).
- Support for Llama 3.1 models on Amazon Bedrock
- Eliminate Bedrock dependency on anthropic package (unless using an Anthropic model).
- Improved resolution of AWS region for Bedrock (respecting already defined AWS_REGION and AWS_DEFAULT_REGION)
- Fix bug in match scorer whereby numeric values with periods aren't correctly recognized.
- Added [HumanEval](https://github.com/UKGovernmentBEIS/inspect_evals/tree/main/src/inspect_evals/humaneval), [WinoGrande](https://github.com/UKGovernmentBEIS/inspect_evals/tree/main/src/inspect_evals/winogrande) and [Drop](https://github.com/UKGovernmentBEIS/inspect_evals/tree/main/src/inspect_evals/drop) benchmarks.

## v0.3.22 (07 August 2024)

- Fix issue affecting results of `pass_at_{k}` score reducer.

## v0.3.21 (07 August 2024)

- Add `pass_at_{k}` score reducer to compute the probability of at least 1 correct sample given `k` epochs.
- Improved metrics `value_to_float` string conversion (handle numbers, "true", "false", etc.)
- Log viewer: Ctrl/Cmd+F to find text when running in VS Code.
- Set Claude default `max_tokens` to 4096
- Combine user and assistant messages for Vertex models.
- Warn when using the `name` parameter with task created from `@task` decorated function.
- Make sample `metadata` available in prompt, grading, and self-critique templates.
- Retry on several additional OpenAI errors (APIConnectionError | APITimeoutError | InternalServerError)
- Fix a regression which would cause the 'answer' to be improperly recorded when scoring a sample.

## v0.3.20 (03 August 2024)

- `Epochs` data type for specifying epochs and reducers together (deprecated `epochs_reducer` argument).
- Enable customisation of model generation cache dir via `INSPECT_CACHE_DIR` environment variable.
- Use doc comment description rather than `prompt` attribute of `@tool` for descriptions.
- Include examples section from doc comments in tool descriptions.
- Add `tool_with()` function for adapting tools to have varying names and parameter descriptions.
- Improve recording of `@task` arguments so that dynamically created tasks can be retried.
- Only print `eval-retry` message to terminal for filesystem based tasks.
- Enhance Python logger messages to capture more context from the log record.
- Fix an issue that could result in duplicate display of scorers in log view when using multiple epoch reducers.

## v0.3.19 (02 August 2024)

- [vLLM](https://inspect.aisi.org.uk/models.html#sec-vllm) model provider.
- [Groq](https://groq.com/) model provider.
- [Google Vertex](https://inspect.aisi.org.uk/models.html#google-vertex) model provider.
- [Reduce scores](https://inspect.aisi.org.uk/scorers.html##sec-reducing-epoch) in multi-epoch tasks before computing metrics (defaults to averaging sample values).
- Replace the use of the `bootstrap_std` metric with `stderr` for built in scorers (see [rationale](https://inspect.aisi.org.uk/scorers.html#stderr-note) for details).
- Option to write Python logger entries to an [external file](https://inspect.aisi.org.uk/log-viewer.html#sec-external-file).
- Rename `ToolEnvironment` to `SandboxEnvironment` and `tool_environment()` to `sandbox()` (moving the renamed types from `inspect_ai.tool` to `inspect_ai.util`). Existing symbols will continue to work but will print deprecation errors.
- Moved the `bash()`, `python()`, and `web_search()` functions from `inspect_ai.solver` to `inspect_ai.tool`.  Existing symbols will continue to work but will print deprecation errors.
- Enable parallel execution of tasks that share a working directory.
- Add `chdir` option to `@task` to opt-out of changing the working directory during task execution.
- Enable overriding of default safety settings for Google models.
- Use Python type annotations as the first source of type info for tool functions (fallback to docstrings only if necessary)
- Support for richer types (list, TypeDict, dataclass, Pydantic, etc.) in tool calling.
- Change `ToolInfo` parameters to be directly expressed in JSON Schema (making it much easier to pass them to model provider libraries).
- Validate tool call inputs using JSON Schema and report errors to the model.
- Gracefully handle tool calls that include only a single value (rather than a named dict of parameters).
- Support `tool_choice="any"` for OpenAI models (requires >= 1.24.0 of openai package).
- Make multiple tool calls in parallel. Parallel tool calls occur by default for OpenAI, Anthropic, Mistral, and Groq. You can disable this behavior for OpenAI and Groq with `--parallel-tool-calls false`.
- Invoke rate limit retry for OpenAI APITimeoutError (which they have recently begun returning a lot of more of as a result of httpx.ConnectTimeout, which is only 5 seconds by default.).
- Add `cwd` argument to `SandboxEnvironment.exec()`
- Use `tee` rather than `docker cp` for Docker sandbox environment implementation of `write_file()`.
- Handle duplicate tool call ids in Inspect View.
- Handle sorting sample ids of different types in Inspect View.
- Correctly resolve default model based on CLI --model argument.
- Fix issue with propagating API keys to Azure OpenAI provider.
- Add `azure` model arg for OpenAI provider to force binding (or not binding) to the Azure OpenAI back-end.
- Support for Llama 3 models with the Azure AI provider.
- Add `setup` field to `Sample` for providing a per-sample setup script.
- Score multiple choice questions without parsed answers as incorrect (rather than being an error). Llama 3 and 3.1 models especially often fail to yield an answer.
- Read JSON encoded `metadata` field from samples.
- Show task/display progress immediately (rather than waiting for connections to fill).
- Reduce foreground task contention for Inspect View history loading.
- Ability to host standalone version of Inspect View to view single log files.
- Throw `TimeoutError` if a call to `subprocess()` or `sandbox().exec()` times out (formerly a textual error was returned along with a non-zero exit code).
- Validate name passed to `example_dataset()` (and print available example dataset names).
- Resolve relative image paths within Dataset samples against the directory containing the dataset.
- Preserve `tool_error` text for Anthropic tool call responses.
- Fix issue with rate limit reporting being per task not per eval.
- Set maximum rate limit backoff time to 30 minutes
- Retry with exponential backoff for web_search Google provider.

## v0.3.18 (14 July 2024)

- [Multiple Scorers](https://inspect.aisi.org.uk/scorers.html#sec-multiple-scorers) are now supported for evaluation tasks.
- [Multiple Models](https://inspect.aisi.org.uk/parallelism.html#sec-multiple-models) can now be evaluated in parallel by passing a list of models to `eval()`.
- Add `api_key` to `get_model()` for explicitly specifying an API key for a model.
- Improved handling of very large (> 100MB) log files in Inspect View.
- Use `network_mode: none` for disabling networking by default in Docker tool environments.
- Shorten the default shutdown grace period for Docker container cleanup to 1 second.
- Allow sandbox environment providers to specify a default `max_samples` (set to 25 for the Docker provider).
- Prevent concurrent calls to `eval_async()` (unsafe because of need to change directories for tasks). Parallel task evaluation will instead be implemented as a top-level feature of `eval()` and `eval_async()`.
- Match scorers now return answers consistently even when there is no match.
- Relocate tool related types into a new top-level `inspect_ai.tool` module (previous imports still work fow now, but result in a runtime deprecation warning).
- Decouple tools entirely from solvers and task state (previously they had ways to interact with metadata, removing this coupling will enable tool use in lower level interactions with models). Accordingly, the `call_tools()` function now operates directly on messages rather than task state.
- Support token usage for Google models (Inspect now requires `google-generativeai` v0.5.3).

## v0.3.17 (25 June 2024)

- Optional increased control over the tool use loop via the `call_tools()` function and new `tool_calls` parameter for `generate()`.
- New `per_epoch` option for `CachePolicy` to allow caching to ignore epochs.
- Correctly handle `choices` and `files` when converting `Sample` images to base64.

## v0.3.16 (24 June 2024)

-   Various fixes for the use of Docker tool environments on Windows.
-   Ability to disable cleanup of tool environments via `--no-toolenv-cleanup`.
-   New `inspect toolenv cleanup` command for manually cleaning up tool environments.
-   `ToolError` exception type for explicitly raising tool errors to the model. Formerly, any exception would be surfaced as a tool error to the model. Now, the `ToolError` exception is required for reporting to the model (otherwise other exception types go through the call stack and result in an eval error).
-   Resolve `INSPECT_LOG_DIR` in `.env` file relative to `.env` file parent directory.
-   Use `-` for delimiting `--limit` ranges rather than `,`.
-   Use HF model device for generate (compatibility with multi-GPU).

## v0.3.15 (15 June 2024)

-   [Sandbox Environments](https://inspect.aisi.org.uk/sandboxing.html) for executing tool code in a sandbox.
-   [Caching](https://inspect.aisi.org.uk/caching.html) to reduce the number of model API calls made.
-   The `multiple_choice()` solver now has support for questions with multiple correct answers.
-   More fine grained handling of Claude `BadRequestError` (400) errors (which were formerly all treated as content moderation errors).
-   Filter out empty TextBlockParam when playing messages back to Claude.
-   Automatically combine Claude user messages that include tool content.
-   Revert to "auto" rather than "none" after forced tool call.
-   Provide `TaskState.tools` getter/setter (where the setter automatically syncs the system messages to the specified set of tools).
-   The `use_tools()` function now uses the `TaskState.tools` setter, so replaces the current set of tools entirely rather than appending to it.
-   Set `state.completed = False` when `max_messages` is reached.
-   Allow tools to be declared with no parameters.
-   Allow for null `bytes` field in `Logprobs` and `TopLogprobs`.
-   Support all Llama series models on Bedrock.
-   Added `truthfulqa` benchmark.
-   Added `intercode-ctf` example.

## v0.3.14 (04 June 2024)

-   Stream samples to the evaluation log as they are completed (subject to the new `--log-buffer` option). Always write completed samples in the case of an error or cancelled task.
-   New `"cancelled"` status in eval log for tasks interrupted with SIGINT (e.g. Ctrl-C). Logs are now written for cancellations (previously they were not).
-   Default `--max-samples` (maximum concurrent samples) to `--max-connections`, which will result in samples being more frequently completed and written to the log file.
-   For `eval_retry()`, copy previously completed samples in the log file being retried so that work is not unnecessarily repeated.
-   New `inspect eval-retry` command to retry a log file from a task that ended in error or cancellation.
-   New `retryable_eval_logs()` function and `--retryable` option for `inspect list logs` to query for tasks not yet completed within a log directory.
-   Add `shuffled` property to datasets to determine if they were shuffled.
-   Remove unused `extensions` argument from `list_eval_logs()`.

## v0.3.13 (31 May 2024)

-   Bugfix: Inspect view was not reliably updating when new evaluation logs were written.

## v0.3.12 (31 May 2024)

-   Bugfix: `results` was not defined when no scorer was provided resulting in an error being thrown. Fixed by setting `results = EvalResults()` when no scorer is provided.
-   Bugfix: The viewer was not properly handling samples without scores.

## v0.3.11 (30 May 2024)

-   Update to non-beta version of Anthropic tool use (remove legacy xml tools implementation).

## v0.3.10 (29 May 2024)

-   **BREAKING:** The `pattern` scorer has been modified to match against any (or all) regex match groups. This replaces the previous behaviour when there was more than one group, which would only match the second group.
-   Improved performance for Inspect View on very large datasets (virtualized sample list).
-   ToolChoice `any` option to indicate the model should use at least one tool (supported by Anthropic and Mistral, mapped to `auto` for OpenAI).
-   Tool calls can now return a simple scalar or `list[ContentText | ContentImage]`.
-   Support for updated Anthropic tools beta (tool_choice and image tool results).
-   Report tool_error back to model if it provides invalid JSON for tool calls arguments (formerly this halted the entire eval with an error).
-   New `max_samples` option to control how many samples are run in parallel (still defaults to running all samples in parallel).
-   Add `boolq.py` benchmark.
-   Add `piqa.py` benchmark.
-   View: Improved markdown rendering (properly escape reference links).
-   Improved typing for example_dataset function.
-   Setuptools entry point for loading custom model extensions.
-   Break optional `tuple` return out of `ToolResult` type.
-   Bugfix: always read original sample message(s) for `TaskState.input_text`.
-   Bugfix: remove write counter from log (could have resulted in incomplete/invalid logs propagating to the viewer).
-   Bugfix: handle task names that include spaces in log viewer.

## v0.3.9 (14 May 2024)

-   Add `ollama` local model provider.
-   Add `multi_scorer()` and `majority_vote()` functions for combining multiple scorers into a single score.
-   Add support for multiple model graders in `model_graded_qa()`.
-   Raise `TypeError` for solvers and scorers not declared as `async`.
-   Fallback to standard parse if `NaN` or `Inf` is encountered while reading log file header.
-   Remove deprecated support for matching partial model names (e.g. "gpt" or "claude").

## v0.3.8 (07 May 2024)

-   Exclude null config values from listings in log viewer.

## v0.3.7 (07 May 2024)

-   Add support for logprobs to HF provider, and create uniform API for other providers that support logprobs (Together and OpenAI).
-   Provide an option to merge assistant messages and use it for Anthropoic models (as they don't allow consecutive assistant messages).
-   Supporting infrastructure in Inspect CLI for VS Code extension (additional list and info commands).

## v0.3.6 (06 May 2024)

-   Show first log file immediately (don't wait for fetching metadata for other logs)
-   Add `--version` CLI arg and `inspect info version` command for interrogating version and runtime source path.
-   Fix: exclude `null` config values in output from `inspect info log-file`

## v0.3.5 (04 May 2024)

-   Fix issue with logs from S3 buckets in inspect view.
-   Add `sort()` method to `Dataset` (defaults to sorting by sample input length).
-   Improve tokenization for HF provider (left padding, attention mask, and allow for custom chat template)
-   Improve batching for HF provider (generate as soon as queue fills, thread safety for future.set_result).
-   Various improvements to documentation.

## v0.3.4 (01 May 2024)

-   `write_eval_log()` now ignores unserializable objects in metadata fields.
-   `read_eval_log()` now takes a `str` or `FileInfo` (for compatibility w/ list returned from `list_eval_logs()`).
-   Registry name looks are now case sensitive (fixes issue w/ loading tasks w/ mixed case names).
-   Resiliency to Python syntax errors that occur when enumerating tasks in a directory.
-   Do not throw error if unable to parse or load `.ipynb` file due to lack of dependencies (e.g. `nbformat`).
-   Various additions to log viewer display (log file name, dataset/scorer in listing, filter by complex score types).
-   Improvements to markdown rendering in log viewer (don't render intraword underscores, escape html tags).

## v0.3.3 (28 April 2024)

-   `inspect view` command for viewing eval log files.
-   `Score` now has an optional `answer` field, which denotes the answer text extracted from model output.
-   Accuracy metrics now take an optional `ValueToFloat` function for customising how textual values mapped to float.
-   Made `model_graded_qa` more flexible with separate `instruction` template and `grade_pattern`, as well providing `partial_credit` as an option.
-   Modify the default templates for `chain_of_thought()` and `self_critique()` to instruct the model to reply with `ANSWER: $ANSWER` at the end on its own line.
-   Improved numeric extraction for `match(numeric=True)` (better currency and decimal handling).
-   Improve `answer()` patterns so that they detect letter and word answers both within and at the end of model output.
-   `Plan` now has an optional `cleanup` function which can be used to free per-sample resources (e.g. Docker containers) even in the case of an evaluation error.
-   Add `Dataset.filter` method for filtering samples using a predicate.
-   `Dataset` slices (e.g. `dataset[0:100]`) now return a `Dataset` rather than `list[Sample]`.
-   Relative path to `INSPECT_LOG_DIR` in `.env` file is now correctly resolved for execution within subdirectories.
-   `inspect list tasks` and `list_tasks()` now only parse source files (rather than loading them), ensuring that it is fast even for task files that have non-trivial global initialisation.
-   `inspect list logs` and `list_eval_logs()` now enumerate log files recursively by default, and only enumerate json files that match log file naming conventions.
-   Provide `header_only` option for `read_eval_log()` and `inspect info log-file` for bypassing the potentially expensive reading of samples.
-   Provide `filter` option for `list_eval_logs()` to filter based on log file header info (i.e. anything but samples).
-   Added `__main__.py` entry point for invocation via `python3 -m inspect_ai`.
-   Removed prompt and callable from model `ToolDef` (renamed to `ToolInfo`).
-   Fix issue with accesses of `completion` property on `ModelOutput` with no choices.

## v0.3.2 (21 April 2024)

-   Initial release.<|MERGE_RESOLUTION|>--- conflicted
+++ resolved
@@ -1,12 +1,8 @@
-<<<<<<< HEAD
-## Future
+## Unreleased
 
 - React agent: Use of `submit()` tool is now [optional](https://inspect.aisi.org.uk/agent.html#submit-tool).
 
-## Unreleased
-=======
 ## v0.3.96 (13 May 2025)
->>>>>>> 41d0dbba
 
 - Dataframes: `events_df()` function, improved message reading, log filtering, don't re-sort passed logs
 - Model Context Protocol: Upgrade sandbox client to typing changes made in v1.8.0 of `mcp` package.
