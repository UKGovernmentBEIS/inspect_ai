--- conflicted
+++ resolved
@@ -4,11 +4,8 @@
 
 - Add [OpenRouter](https://inspect.ai-safety-institute.org.uk/providers.html#openrouter) model provider.
 - Inspect View: Convert codebase from JS/Preact to Typescript/React
-<<<<<<< HEAD
 - Add `shuffle_choices` to dataset and dataset loading funtions. Deprecate `shuffle` parameter to the `multiple_choice` solver.
-=======
 - Add `stop_words` param to the `f1` scorer. `stop_words` will be removed from the target and answer during normalization.
->>>>>>> 450cb964
 - Tools: Handle return of empty list from tool calls.
 
 ## v0.3.62 (03 February 2025)
