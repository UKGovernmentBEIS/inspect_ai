--- conflicted
+++ resolved
@@ -1,16 +1,13 @@
 ## Unreleased
 
+- [Hooks](https://inspect.aisi.org.uk/extensions.html#hooks): Generic lifecycle hooks for Inspect extensions.
 - OpenAI: Enable web search for o3 and o4-mini models.
 - Analysis: Provide `score_headline_stderr` field in standard evals column definitions.
 - Analysis: Provide `task_name` without package namespace by default.
 - Analysis: Don't show dataframe import progress by default in notebooks (leaves empty cell output artifact).
 - Analysis: Include `order` field in `messages_df()` and `events_df()`.
 - Logging: Improvements to `--display=log` (improved task info formatting, ability to disable rich logging)
-<<<<<<< HEAD
-- [Hooks](https://inspect.aisi.org.uk/extensions.html#hooks): Generic lifecycle hooks for Inspect extensions.
-=======
 - Task Display: Limit console to a maximum of 100 lines to prevent rendering performance problems.
->>>>>>> fac1597b
 
 ## 0.3.111 (29 June 2025)
 
