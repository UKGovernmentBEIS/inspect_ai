<<<<<<< HEAD
## Future

- [background()](https://inspect.aisi.org.uk/agent-custom.html#background) function for executing work in the background of the current sample.
- [sandbox_service()](https://inspect.aisi.org.uk/agent-custom.html#sandbox-service) function for making available methods to a sandbox for calling back into the main Inspect process.

## Unreleased
=======
## v0.3.104 (12 June 2025)
>>>>>>> 59fee9b6

- Web Search: Added provider for Anthropic's internal web search tool.
- Web Search: Added provider for [Exa](https://exa.ai/exa-api) Search API.
- Web Search: Added provider for Google's [Grounding with Google Search](https://ai.google.dev/gemini-api/docs/grounding) .
- Mistral: Support for capturing reasoning blocks for magistral models.
- Add [Perplexity](https://inspect.aisi.org.uk/providers.html#perplexity) model provider.
- ChatMessage: Add `metadata` field for arbitrary additional metadata.
- Content: Added `ContentData` for model specific content blocks.
- Citations: Added `Citation` suite of types and included citations in `ContentText` (supported for OpenAI and Anthropic models).
- Eval log: `task_args` now includes defaulted args (formerly it only included explicitly passed args).
- Eval set: `retry_connections` now defaults to 1.0 (resulting in no reduction in connections across passes).
  OpenAI: Work around OpenAI Responses API issue by filtering out leading consecutive reasoning blocks.
- OpenAI compatible provider: Substitute `-` with `_` when looking up provider environment variables.
- MCP: Update to types in latest release (1.9.4, which is now required).
- Added development container (`.devcontainer`) configuration.
- `trim_messages()` now removes any trailing assistant message after compaction.
- Task display: Ensure that full path to log file is always displayed (wrap as required).
- Task display: Wrap scorers and scores in the task detail display.
- Inspect View: Add support for displaying citations for web searches in the transcript.
- Inspect View: Correctly update browser URL when navigation between samples.
- Bugfix: Properly honor `responses_api=False` when pass as an OpenAI model config arg.
- Bugfix: Limits passed to handoffs can be used multiple times (if agent is handed off to multiple times).
- Bugfix: Replace invalid surrogate characters when serializing strings to JSON.
- Bugfix: Prevent error writing Nan values to the `logs.json` summary file during bundling.

## v0.3.103 (06 June 2025)

- Eval set: Do not read full eval logs into memory at task completion.

## v0.3.102 (05 June 2025)

- OpenAI: Use responses API for codex models.
- Bugfix: Temporarily revert change to eval set header reading to investigate regression.

## v0.3.101 (05 June 2025)

- Eval set: Default `max_tasks` to the greater of 4 and the number of models being evaluated.
- Eval set: Do not read full eval logs into memory at task completion.
- pass_at_k: Treat threshold as the the minimum inclusive value for passing (rather than checking equality)
- Web search: Include links specified by providers in the results.
- Inspect View: Display sample id & epoch in sample dialog title bar.
- Inspect View: Don't open sample dialog when simply navigating the sample list.
- Inspect View: Fix error that could occur when determine transcript outline collapse state.
- Inspect View: Show the correct sample when opening a sample from a sorted list.
- Bugfix: Ensure that dataset shuffle_choices=True always uses a distinct random seed.
- Bugfix: Don't attempt to use OpenAI's web search preview against models that are known to not support it.

## v0.3.100 (01 June 2025)

- [time_limit()](https://inspect.aisi.org.uk/errors-and-limits.html#time-limit) and [working_limit()](https://inspect.aisi.org.uk/errors-and-limits.html#working-limit) context managers for scoped application of time limits.
- Abiliy to query current usage for scoped limits (e.g. time or tokens).
- Added native OpenAI web search to [web_search()](https://inspect.aisi.org.uk/tools-standard.html#sec-web-search) tool.
- Limit `docker compose` concurrency to 2 * os.cpu_count() by default (override with `INSPECT_DOCKER_CLI_CONCURRENCY`).
- ReAct agent: Only send custom `on_continue` message to the model if the model made no tool calls.
- Tool calling: Support for `Enum` types in tool arguments.
- AzureAI: Automatically fold user and tool messages for Mistral models.
- Task display: Simplify task display for `plain` mode (no outline, don't expand tables to console width).
- Task display: Truncate task config to prevent overflow (collapse dicts, limit individual values to 50 chars, limit overall output to 500 chars).
- Task display: Always show the sample init event in the task transcript display.
- Task display: Fix mouse support on ghostty (and possibly other terminals).
- Inspect View: Outline view for transcript which enables high level navigation to solvers, agents, scorers, etc.
- Inspect View: Fix an issue that prevented the display of the viewer in VSCode when the viewer tab was moved to the background.
- Inspect View: Don't error when metadata contains null values.

## v0.3.99 (22 May 2025)

- Exported `view()` function for running Inspect View from Python.
- Always return tasks in the same order they were passed to `eval()` or `eval_set()`.
- Google: Updated required version of `google-genai` to 1.16.1 (which includes support for reasoning summaries and is now compatible with the trio async backend).
- Anthropic: More flexible detection of "overloaded_error" for retires.
- Inspect View: Improve text zooming and wrapping when rendering sample errors.
- Inspect View: Preserve log mtime-ordering in the bundle output directory

## v0.3.98 (18 May 2025)

- Google: Disable reasoning when `reasoning_tokens` is set to 0.
- Temporarily pin to textual < 3.0.0 to work around event loop breakage.
- CLI display: improve performance of sample rendering by only rendering the 10 most recent events.
- Inspect View: Improve sample score column layout, markdown render explanation.

## v0.3.97 (16 May 2025)

- React agent: Use of `submit()` tool is now [optional](https://inspect.aisi.org.uk/agent.html#submit-tool).
- Agents: `is_agent()` typeguard function for checking whether an object is an `Agent`.
- Anthropic: Show warning when generation config incompatible with extended thinking is used (affects `temperature`, `top_p`, and `top_k`).
- AzureAI: Don't include `tools` or `tool_choice` in  requests when emulating tool calling (avoiding a 400 error).
- AzureAI: Accept `<tool_calls>` plural from Llama models (as it sometimes uses this instead of `<tool_call>`).
- AzureAI: Correctly handle tool calls with no arguments.
- Eval retry: Improve error message when attempting to retry tasks in packages that have not been registered.
- Warn when a passed `--sample-id` is not found in the target dataset (raise error if there are no matches at all).
- Dataframes: [parallel](https://inspect.aisi.org.uk/dataframe.html#parallel-reading) option to read samples in parallel using multiprocessing.
- Dataframes: Include underlying `EvalLog` and `Exception` in `ColumnError`.
- Dataframes: Use native pyarrow column storage with pd.NA for missing values.
- Inspect View: Improve the performance and memory efficiency of the viewer when viewing large samples with long, complex transcripts.
- Inspect View: Improve the performance of the viewer when viewing large, complex sample or task metadata. 
- Inspect View: Live display of subtask, tool and other child events when viewing a running evaluation.
- Inspect View: Transcript rendering improvements including less complex overall layout, more collapsible entities, and improved rendering of sandbox events, tool calls, and other events.
- Inspect View: Message rendering improvement including coloring user messages, reducing layout complexity, and other minor improvements.
- Inspect View: Render metadata for samples and tasks as an interactive tree.
- Inspect View: When deployed via `inspect view bundle`, support linking to individual transcript events or messages.
- Inspect View: Reduce the maximum size of the header (before it is collapsed) when evals have large numbers of metrics.
- Bugfix: More robust handling of non-529 "overloaded_error" for Anthropic.
- Bugfix: More robust handling of no result returned from tool call.

## v0.3.96 (13 May 2025)

- Dataframes: `events_df()` function, improved message reading, log filtering, don't re-sort passed logs
- Model Context Protocol: Upgrade sandbox client to typing changes made in v1.8.0 of `mcp` package.
- vLLM/SGLang: Fix dynamic port binding for local server on Mac OS X.
- React Agent: Improve continue prompt to remind the model to include the answer in their call to `submit()`.
- Inspect View: Properly sort samples by score even when there are samples with errors.
- Inspect View: Allow filtering of samples by score when evals are running.

## v0.3.95 (10 May 2025)

- [Dataframe](https://inspect.aisi.org.uk/dataframe.html) functions for reading dataframes from log files.
- Web Search: Added provider for [Tavily](https://inspect.aisi.org.uk/tools-standard.html#tavily-provider) Research API.
- Multiple Choice: `max_tokens` option to control tokens used for `generate()`.
- Don't enforce sample `working_limit` after solvers have completed executing (matching behavior of other sample limits).
- Only pass `user` parameter on to sandboxes if is not `None` (eases compatibility with older sandbox providers).
- Anthropic: Retry when `type` in the error message body is "overloaded_error". 
- Agent Bridge: Compatibility with `request()` method in v1.78.0 of `openai` package (now the minimum required version).
- Model Context Protocol: Update to typing changes made in v1.8.0 of `mcp` package (now the minimum required version).
- TaskState: `input_text` and `user_prompt` properties now read the last rather than first user message.
- Inspect View: Properly display 'more' options when content is collapsed.
- Inspect View: Fix issue that prevented filtering of sample list when viewing a running evaluation.
- Inspect View: Fix selection of specific metrics within scorers when a scorer produces more than one metric.
- Ignore OSError that occurs while rotating trace files.
- Restore logging `metadata` from `TaskState` rather than from `Sample`.
- Bugfix: Restore ability of operator to terminate the current sample in tool call approval.
- Bugfix: Ensure that "init" span is exited in the same async context when sandbox connection errors occur.
- Bugfix: Protect against no `thought` argument being passed to `think()` tool.
- Bugfix: Correct handling of `text_editor()` tool for Claude Sonnet 3.5.

## v0.3.94 (06 May 2025)

- [span()](https://inspect.aisi.org.uk/agent-custom.html#grouping-with-spans) function for grouping transcript events.
- [collect()](https://inspect.aisi.org.uk/agent-custom.html#grouping-with-spans) function for enclosing parallel tasks in spans.
- [Event tree](https://inspect.aisi.org.uk/reference/inspect_ai.log.html#event-tree) functions for organising transcript events into a tree of spans.
- `inspect log convert` now always fully re-writes log files even of the same format (so that e.g. sample summaries always exist in the converted logs).
- React agent: `answer_only` and `answer_delimiter` to control how submitted answers are reflected in the assistant message content. 
- Python tool: Execute using a bash login shell for consistency of Python versions across `bash()` and `python()` tools.
- Task display: Realtime display of events that occur within tool calls and subtasks.
- Multiple choice: Support for more than 26 choices.
- Bugfix: Ensure that each MCP server gets its own cached tool list.

## v0.3.93 (01 May 2025)

- [Scoped Limits](https://inspect.aisi.org.uk/errors-and-limits.html#scoped-limits) for enforcing token and message limits using a context manager.
- [Agent Limits](https://inspect.aisi.org.uk/errors-and-limits.html#agent-limits) for enforcing token and message limits for agent execution.
- Enhanced `bash_session()` tool to provide richer interface to model and to support interactive sessions (e.g. logging in to a remote server).
- [read_eval_log_sample_summaries()](https://inspect.aisi.org.uk/eval-logs.html#summaries) function for reading sample summaries (including scoring) from eval logs.
- Updated [vLLM](https://inspect.aisi.org.uk/providers.html#vllm) provider to use local server rather than in process `vllm` package (improved concurrency and resource utilization).
- New [SGLang](https://inspect.aisi.org.uk/providers.html#sglang) provider (using similar local server architecture as vLLM provider).
- Anthropic: Added `streaming` model argument to control whether streaming API is used (by default, streams when using extended thinking).
- `--sample-id` option can now include task prefixes (e.g. `--sample-id=popularity:10,security:5)`).
- Improved write performance for realtime event logging.
- `--no-log-realtime` option for disabling realtime event logging (live viewing of logs is disabled when this is specified).
- Packaging: Exclude `_resources` directories from package (reduces pressure on path lengths for Windows).
- Inspect View: Split info tab into task, models, and info for improved layout.
- Bugfix: Avoid validation errors when loading old log files which contain "output_limit" tool errors.

## v0.3.92 (26 April 2025)

- OpenAI: In responses API, don't pass back assistant output that wasn't part of the output included in the server response (e.g. output generated from a call to a `submit()` tool).
- Bugfix: Correctly pass tool arguments back to model for OpenAI responses API.

## v0.3.91 (26 April 2025)

- Support for using tools from [Model Context Protocol](https://inspect.aisi.org.uk/tools-mcp.html) providers.
- New [retry_on_error](https://inspect.aisi.org.uk/errors-and-limits.html#sample-retries) option to enable sample level retry of errors (retries occur immediately rather than waiting until the next full eval retry).
- OpenAI: [reasoning_summary](https://inspect.aisi.org.uk/reasoning.html#reasoning-history) generation option for reasoning models.
- OpenAI: `responses_store` model argument to control whether the `store` option is enabled (it is enabled by default for reasoning models to support reasoning playback).
- OpenAI: Support for [flex processing](https://inspect.aisi.org.uk/providers.html#flex-processing), which provides lower inference costs in exchange for slower response times and occasional resource unavailability (added in v1.75.0, which is now required).
- OpenAI: Responses API is now used by default for all reasoning models.
- OpenAI: Automatically alias reserved internal tool names (e.g. `python`) for responses API.
- Anthropic: Warn only once if unable to call count_tokens() for a model.
- Google: Update to 1.12.1 of `google-genai` (which is now required).
- Google: Support for `reasoning_tokens` option for Gemini 2.5 models.
- Grok: Support for `reasoning_effort` option and capturing reasoning content.
- OpenRouter: Forward `reasoning_effort` and `reasoning_tokens` to `reasoning` field.
- Model API: `ToolSource` for dynamic tools inputs (can be used in calls to `model.generate()` and `execute_tools()`)
- ReAct Agent: Ability to fully repleace the default `submit()` tool.
- Human Agent: Added `user` parameter for running the human agent cli as a given user.
- Scoring: Support for multimodal inputs to `model_graded_qa()` and `model_graded_fact()`.
- Scoring: Handle parsing unicode fractions when evaluating numeric input for `match()` scorer.
- Scoring: Add `sample_metadata_as()` method to `SampleScore`.
- Sandbox API: Added `user` parameter to `connection()` method for getting connection details for a given user.
- Docker: Register samples for cleanup immediately (so they are still cleaned up even if interrupted during startup).
- Docker: Support sample metadata interpolation for image names in compose files. 
- Tool calling: Support for additional types (`datetime`, `date`, `time`, and `Set`)
- Log API: Functions for reading/writing eval logs can now take a `Path`.
- Registry: Evaluate string annotations when creating registry objects. 
- Error handling: Added `--traceback-locals` CLI option to print values of local variables in tracebacks.
- Error handling: Fully unwrap inner errors from exception groups for reporting.
- Inspect View: Support for viewing logs in Google Cloud Storage (gc://).
- Inspect View: Improved display of reasoning blocks.
- Inspect View: Improved display and layout of transcript and events.
- Inspect View: Improved Tool input and output display.
- Inspect View: Improved display of sample input, target, answer, and scoring information (improve column width behavior).
- Inspect View: Add support for linking to logs, specific log tabs, individual samples, and sample tabs within samples.
- Inspect View: Collapse sample init view by default.
- Inspect: Properly store and restore NaN values when viewing logs in VSCode.
- Documentation: Update tutorial to use HuggingFaceH4/MATH-500 as math dataset.
- Documentation: Add scorer.py example that uses the expression_equivalence custom scorer from the tutorial.
- Bugfix: Correct parsing of `CUDA_VISIBLE_DEVICES` environment variable for vLLM provider
- Bugfix: Don't require saved response message id for openai assistant messages.
- Bugfix: Don't show empty `<think>` tag in conversation view if there is no reasoning content.
- Bugfix: Properly handle multiple reasoning blocks and empty reasoning summaries in OpenAI responses API.
- Bugfix: Tolerate assistant messages with no internal representation in Open AI responses API.
- Bugifx: Correct reporting of seconds until next retry for model generate calls.

## v0.3.90 (21 April 2025)

- Inspect View: Collapse user messages after 15 lines by default.
- Inspect View: Improved spacing between transcript events.
- Bugfix: Prevent duplicate sample init events in transcript.
- Bugfix: Properly collapse initialization events in the transcript.
- Bugfix: Properly pre-wrap source code in the transcript.

## v0.3.89 (17 April 2025)

- [Model Roles](https://inspect.aisi.org.uk/models.html#model-roles) for creating aliases to models used in a task (e.g. "grader", "red_team", "blue_team", etc.)
- New [openai-api](https://inspect.aisi.org.uk/providers.html#openai-api) model provider for interfacing with arbitrary services that have Open AI API compatible endpoints.
- ReAct Agent: [truncation](https://inspect.aisi.org.uk/agents.html#truncation) option to trim conversation messages when the model context window is exceeded.
- ReAct Agent: Improve default `on_continue` message, including using a dynamic name for the submit tool.
- Agent Bridge: Add `metadata` field to bridge input for backward compatibility with solver-based bridge.
- Added `default` argument to `get_model()` to explicitly specify a fallback model if the specified model isn't found.
- Approval: Approvers now take `history` argument (rather than `TaskState`) to better handle agent conversation state.
- Anthropic: Update string matching to correctly handle BadRequestErrors related to prompt + max_tokens being too long.
- Google: Return "(no content)" when a generate call results in no completion choices.
- CloudFlare: Use OpenAI compatible REST endpoint for interface to models.
- Azure AI: Use `2025-03-01-preview` as default API version if none explicitly specified.
- Model API: `trim_messages()` function for pruning messages to fit within model context windows.
- Model API: Improved detection of context window overflow for Grok, Groq, and CloudFlare.
- Task Display: Show both provider and model name when concurrency context is not shared across all models for a given provider.
- Registry: Exported `registry_create()` function for dynamic creation of registry objects (e.g. `@task`, `@solver`, etc.).
- Remove `chdir` option from `@task` (tasks can no longer change their working directory during execution).
- `INSPECT_EVAL_LOG_FILE_PATTERN` environment variable for setting the eval log file pattern.
- Bugfix: Eval retry now works correctly for models with a service prefix (e.g. `openai/azure/model-name`).
- Bugfix: Correctly resolve approvers in the same source file as tasks. 
- Bugfix: Ensure agent decorator resolves string annotations from `__future__` as needed.
- Bugfix: Correctly handle string `dict` keys that are numeric in store diffs.

## v0.3.88 (11 April 2025)

- Tools: Restore formerly required (but now deprecated) `type` field to `ToolCall`.
- Approval: Raise operator limit exceeded error for tool approval termination action.
- Anthropic: Don't include side count of `reasoning_tokens` in `total_tokens` (they are already included).
- Anthropic: Update string matching to correctly handle BadRequestErrors related to prompts being too long.

## v0.3.87 (10 April 2025)

- Eval: Fix an error when attempting to display realtime metrics for an evaluation.
- Log Viewer: Fix an error when displaying a running log with a null metric value.

## v0.3.86 (09 April 2025)

- Open AI: Treat `UnprocessableEntityError` as bad request so we can include the request payload in the error message.
- Eval Retry: Correctly restore model-specific generation config on retry.
- Inspect View: Resolve sample attachments before including in realtime event stream.
- Bugfix: Properly handle special characters in IDs during event database cleanup.

## v0.3.85 (08 April 2025)

- Remove support for `goodfire` model provider (dependency conflicts).
- React Agent: Enable specification of `description` without `name`.

## v0.3.84 (07 April 2025)

- Bugfix: Suppress link click behavior in vscode links.

## v0.3.83 (07 April 2025)

- Inspect View: [Live updates](https://inspect.aisi.org.uk/log-viewer.html#live-view) to running evaluation logs.
- [Agent](https://inspect.aisi.org.uk/agents.html) protocol and [inspect_ai.agent](https://inspect.aisi.org.uk/reference/inspect_ai.agent.html) module with new system for creating, composing, and executing agents.
- Scoring: New [grouped()](https://inspect.aisi.org.uk/scoring.html#metric-grouping) metric wrapper function, which applies a given metric to subgroups of samples defined by a key in sample metadata.
- Basic Agent: New `submit_append` option to append the submit tool output to the completion rather than replacing the completion (note that the new `react()` agent appends by default).
- Model API: New [execute_tools()](https://inspect.aisi.org.uk/reference/inspect_ai.model.html#execute_tools) function (replaces deprecated `call_tools()` function) which handles agent handoffs that occur during tool calling.
- Model API: `generate_loop()` method for calling generate with a tool use loop.
- Model API: Provide optional sync context manager for `Model` (works only with providers that don't require an async close).
- Anthropic: Add support for `tool_choice="none"` (added in v0.49.0, which is now required).
- Together AI: Updated `logprobs` to pass `1` rather than `True` (protocol change).
- Tools: `bash_session()` and `web_browser()` now create a distinct sandbox process each time they are instantiated.
- Computer Tool: Support for use of the native Open AI computer tool (available in the model `openai/computer-use-preview`)
- Task API: `task_with()` and `tool_with()` no longer copy the input task or tool (rather, they modify it in place and return it).
- Eval Set: Resolve tasks before each pass (ensure that each pass runs against an entirely new task instance).
- Eval Retry: Ability to retry any task in the registry, even if it has a custom `name` (save `registry_name` separately).
- Human Agent: Start task with clock paused and then automatically start it on container logins.
- Typed Store: `instance` option for `store_as()` for using multiple instances of a `StoreModel` within a sample.
- Typed Store: Raise error if attempting to embed a `StoreModel` within another `StoreModel`.
- Sandbox: New `sandbox_default()` context manager for temporarily changing the default sandbox.
- Docker: `write_file()` function now gracefully handles larger input file sizes (was failing on files > 2MB).
- Docker: Prevent low timeout values (e.g. 1 second) from disabling timeout entirely when they are retried.
- Display: Print warnings after task summaries for improved visibility.
- Inspect View: Fallback to content range request if initial HEAD request fails.
- Inspect View: Improve error message when view bundles are server from incompatible servers.
- Inspect View: Render messages in `user` and `assistant` solver events.
- Inspect View: Improved support for display of nested arrays.
- Inspect View: Improved rendering of complex scores and metrics.
- Inspect View: Properly handle filtering of dictionary scores.
- Inspect View: Render math in model input and output using katex.
- Inspect View: Improve sample score rendering (single scoring tab with scores rendered in a table).
- Inspect View: Improve sample count display in sample list footer.
- Inspect View: Properly refresh running evals when restoring from being backgrounded.
- Bugfix: Support for calling the `score()` function within Jupyter notebooks.
- Bugfix: Handle process lookup errors that can occur during timeout race conditions.
- Bugfix: Correctly capture and return logs from `eval()` when a cancellation occurs.
- Bugfix: Correctly handle custom `api_version` model argument for OpenAI on Azure.
- Bugfix: Correct handling for `None` passed to tool call by model for optional parameters.
- Bugfix: Cleanup automatically created `.compose.yml` when not in working directory.
- Bugfix: Prevent exception when navigating to sample that no longer exists in running samples display.

## v0.3.82 (02 April 2025)

- Bugfix: Correct handling of backward compatibility for inspect-web-browser-tool image.
- Bugfix: Eval now properly exits when `max_tasks` is greater than total tasks

## v0.3.81 (30 March 2025)

- Requirements: Temporarily upper-bound `rich` to < 14.0.0 to workaround issue.

## v0.3.80 (30 March 2025)

- Google: Compatibility with httpx client in `google-genai` >= 1.8.0 (which is now required).
- Mistral: Compatibility with tool call schema for `mistralai` >= v1.6.0 (which is now required).
- Inspect View: Correctly parse NaN values (use JSON5 for all JSON parsing)

## v0.3.79 (26 March 2025)

- Google: Compatibility with v1.7 of google-genai package (create client per-generate request)
- Bugfix: Properly record scorer and metrics when there are multiple tasks run in an eval.

## v0.3.78 (25 March 2025)

- OpenAI: Ensure that assistant messages always have the `msg_` prefix in responses API.

## v0.3.77 (25 March 2025)

- New [think()](https://inspect.aisi.org.uk/tools-standard.html#sec-think) tool that provides models with the ability to include an additional thinking step.
- OpenAI: Support for the new [Responses API](https://inspect.ai-safety-institute.org.uk/providers.html#responses-api) and [o1-pro](https://platform.openai.com/docs/models/o1-pro) models.
- OpenAI: Remove base64-encoded audio content from API call JSON in ModelEvent.
- AzureAI: Support for use of native [OpenAI](https://inspect.ai-safety-institute.org.uk/providers.html#openai-on-azure) and [Mistral](https://inspect.ai-safety-institute.org.uk/providers.html#mistral-on-azure-ai) clients using service qualifiers (e.g. `openai/azure/gpt-4o-mini` or `mistral/azure/Mistral-Large-2411`). 
- OpenRouter: Handle "error" field in response object and retry for empty responses.
- Added `--metadata` option to eval for associating metadata with eval runs.
- Task display: Show reasoning tokens for models that report them.
- Anthropic: Include reasoning tokens in computation of total tokens
- Inspect View: Properly wrap tool input for non-code inputs like `think`.

## v0.3.76 (23 March 2025)

- [bash_session()](https://inspect.ai-safety-institute.org.uk/tools-standard.html#sec-bash-session) tool for creating a stateful bash shell that retains its state across calls from the model.
- [text_editor()](https://inspect.ai-safety-institute.org.uk/tools-standard.html#sec-text-editor) tool which enables viewing, creating and editing text files.
- Structured Output: Properly handle Pydantic BaseModel that contains other BaseModel definitions in its schema.
- OpenAI: Support for .wav files in audio inputs for gpt-4o-audio-preview.
- OpenAI: Strip 'azure' prefix from model_name so that model type checks all work correctly.
- OpenAI: Don't send `reasoning_effort` parameter to o1-preview (as it is not supported).
- Inspect View: Fix error sorting numeric or categorical score results.
- Inspect View: Properly wrap model API call text in the transcript.
- Bugfix: Only initialise display in eval_set if it wasn't initialised from the CLI
- Bugfix: Set the global log level based on the specified Inspect log level.
- Bugfix: Resolve issue when deserialising a SubtaskEvent from a log file which does not have a completed time.
- Bugfix: Fix unnecessary warnings about task arguments.
- Bugfix: When a task does not take a kwargs argument, only warn if the provided argument is not valid.

## v0.3.75 (18 March 2025)

- Model API: Specifying a default model (e.g. `--model`) is no longer required (as some evals have no model or use `get_model()` for model access).
- Tasks can now directly specify a `model`, and model is no longer a required axis for parallel tasks.
- Eval Set: Improved parallelisation in scheduler (all pending tasks are now run together rather than in model groups).
- Don't generate `id` for `ChatMessage` when deserialising (`id` is now `str | None` and is only populated when messages are directly created).
- Log: Support for zip64 extensions required to read some log files that are larger than 4GB.
- Anthropic: Provide `reasoning_tokens` for standard thinking blocks (redacted thinking not counted).
- Google: Improve checking of `APIError` status codes for retry.
- CLI: Added `--env` option for defining environment variables for the duration of the `inspect` process.
- Inspect View: Fix issue generating diffs for nested arrays.
- Inspect View: Fix layout issue with sample error display in sample detail summary.
- Inspect View: Better support large eval files (in excess of 4GB).
- Inspect View: Correctly display 'None' when passed in tool calls.
- Inspect View: Fix 'Access Denied' error when using `inspect view` and viewing the log in a browser.
- Bugfix: Properly handle nested Pydantic models when reading typed store (`store_as()`) from log.
- Bugfix: Enable passing `solver` list to `eval()` (decorate `chain` function with `@solver`).
- Bugfix: Support deserializing custom sandbox configuration objects when said sandbox plugin is not installed.
- Bugfix: Fix error in sample filtering autocomplete (could cause autocomplete to fail and show an error in js console).

## v0.3.74 (15 March 2025)

- Bugfix: Exclude chat message `id` from cache key (fixes regression in model output caching).

## v0.3.73 (14 March 2025)

- Constrain model output to a particular JSON schema using [Structured Output](https://inspect.aisi.org.uk/structured.html) (supported for OpenAI, Google, and Mistral).
- New "HTTP Retries" display (replacing the "HTTP Rate Limits" display) which counts all retries and does so much more consistently and accurately across providers.
- The `ModelAPI` class now has a `should_retry()` method that replaces the deprecated `is_rate_limit()` method.
- The "Generate..." progress message in the Running Samples view now shows the number of retries for the active call to `generate()`.
- New `inspect trace http` command which will show all HTTP requests for a run.
- More consistent use of `max_retries` and `timeout` configuration options. These options now exclusively control Inspect's outer retry handler; model providers use their default behaviour for the inner request, which is typically 2-4 retries and a service-appropriate timeout.
- Improved async implementation using AnyIO (can now optionally run Trio rather than asyncio as the [async backend](https://inspect.aisi.org.uk/parallelism.html#async-backends)).
- Agent Bridge: Correct handling for `tool_choice` option.
- Model API: `ChatMessage` now includes an `id` field (defaults to auto-generated uuid).
- OpenAI: More flexible parsing of content parts (some providers omit the "type" field); support for "reasoning" content parts.
- Anthropic: Retry api connection errors and remote protocol errors that occur during streaming.
- Mistral: Update to new Mistral API (v1.5.1 of `mistralai` is now required).
- Logging: Inspect no longer sets the global log level nor does it allow its own messages to propagate to the global handler (eliminating the possibility of duplicate display). This should improve compatibility with applications that have their own custom logging configured. 
- Tasks: For filesystem based tasks, no longer switch to the task file's directory during execution (directory switching still occurs during task loading). Specify `@task(chdir=True)` to preserve the previous behavior.
- Bugfix: Fix issue with deserializing custom sandbox configuration objects.
- Bugfix: Handle `parallel_tool_calls` correctly for OpenAI models served through Azure.

## v0.3.72 (03 March 2025)

- Computer: Updated tool definition to match improvements in Claude Sonnet 3.7.

## v0.3.71 (01 March 2025)

- Anthropic: Support for [extended thinking](https://inspect.aisi.org.uk/reasoning.html#claude-3.7-sonnet) features of Claude Sonnet 3.7 (minimum version of `anthropic` package bumped to 0.47.1).
- Reasoning: `ContentReasoning` type for representing model reasoning blocks.
- Reasoning: `reasoning_tokens` for setting maximum reasoning tokens (currently only supported by Claude Sonnet 3.7)
- Reasoning: `reasoning_history` can now be specified as "none", "all", "last", or "auto" (which yields a provider specific recommended default).
- Web Browser: [Various improvements](https://github.com/UKGovernmentBEIS/inspect_ai/pull/1314) to performance and robustness along with several bug fixes.
- OpenAI: Provide long connection (reasoning friendly) socket defaults in http client 
- OpenAI: Capture `reasoning_tokens` when reported.
- OpenAI: Retry on rate limit requests with "Request too large".
- OpenAI: Tolerate `None` for assistant content (can happen when there is a refusal).
- Google: Retry requests on more HTTP status codes (selected 400 errors and all 500 errors). 
- Event Log: Add `working_start` attribute to events and `completed` and `working_time` to model, tool, and subtask events.
- Human Agent: Add `task quit` command for giving up on tasks.
- Human Agent: Don't emit sandbox events for human agent
- Inspect View: Improve rendering of JSON within logging events.
- Inspect View: Improve virtualized rendering of Sample List, Sample Transcript, and Sample Messages.
- Task Display: Let plugins display counters ('rich' and 'full' display modes only).
- Inspect View: Fix layout issues with human agent terminal session playback.
- Inspect View: Improve tool input / output appearance when rendered in VSCode.
- Inspect View: Display reasoning tokens in model usage for the samples and for the complete eval.
- Inspect View: Improve model api request / response output when rendered in VSCode.
- Inspect View: Improve rendering of some tool calls in the transcript.
- Bugfix: Fix audio and video inputs for new Google GenAI client.
- Bugfix: Ensure that token limits are not enforced during model graded scoring.
- Bugfix: Catch standard `TimeoutError` for running shell commands in the computer tool container.
- Bugfix: Correct combination of consecutive string based user messages for Anthropic provider.

## v0.3.70 (25 February 2025)

- [working_limit](https://inspect.aisi.org.uk/errors_and_limits.html#working-limit) option for specifying a maximum working time (e.g. model generation, tool calls, etc.) for samples.
- Added `SandboxEvent` to transcript for recording sandbox execution and I/O.
- Sandboxes: `as_type()` function for checked downcasting of `SandboxEnvironment`
- Remove root logging handlers upon Inspect logger initialisation (as they result in lots of log spam if left installed).
- Only explicitly set `state.completed=True` when entering scoring (`basic_agent()` no longer sets `completed` so can be used in longer compositions of solvers).
- Add `uuid` property to `TaskState` and `EvalSample` (globally unique identifier for sample run).
- Add `cleanup` to tasks for executing a function at the end of each sample run.
- Agent `bridge()` is now compatible with the use of a custom `OPENAI_BASE_URL`.
- Mistral: Bump required version of `mistralai` package to 1.5 (required for `working_limit`).
- Truncate tracebacks included in evaluation log to a maximum of 1MB.
- Compatibility with textual version 2.0 (remove upper bound).
- Align with HF datasets `fsspec` version constraints to avoid pip errors when installing alongside `datasets`.
- Bugfix: Fix issue with tools that had an ordinary `dict` as a parameter.
- Bugfix: Print the correct container `sample_id` for `--no-sandbox-cleanup`.

## v0.3.69 (20 February 2025)

- Google provider updated to use the [Google Gen AI SDK](https://googleapis.github.io/python-genai/), which is now the recommended API for Gemini 2.0 models.
- Task display: Use cooperative cancellation for cancel buttons in task display.
- Task display: Print task progress every 5 seconds for 'plain' display mode.
- Task display: Handle click on running samples tab when there is no transcript.
- Docker: Print stderr from `compose up` when no services startup successfully. 
- Docker: Print sample id and epoch for each container when using `--no-sandbox-cleanup`
- Mistral: Create and destroy client within generate.
- Inspect View: Fix display of score dictionaries containing boolean values
- Bugfix: Catch standard `TimeoutError` for subprocess timeouts (ensure kill/cleanup of timed out process).

## v0.3.68 (19 February 2025)

- Task display: Improve spacing/layout of final task display.
- Textual: speicfy broader range of compatible versions (v0.86.2 to v1.0.0)

## v0.3.67 (18 February 2025)

- Memoize calls to `get_model()` so that model instances with the same parameters are cached and re-used (pass `memoize=False` to disable).
- Async context manager for `Model` class for optional scoped usage of model clients.
- New `assistant_message()` solver.
- Prompt templates: Ignore template placeholders that don't map to passed parameters in `prompt_template()`, and system/user/assistant solvers.
- Google: Handle system messages with content lists and input with system but no user messages.
- Google: Ensure that a completion choice is provided even when none are returned by the service.
- Inspect View: Improve the display of subtasks with no inputs or events.
- Inspect View: Fix transcript display of phantom subtask or other phantom events.
- Inspect View: Fix formatting issues in sample error display
- Bugfix: Raise error for empty dataset (rather than providing a dummy sample).
- Bugfix: Specify markup=False for textual static controls (stricter parser in textual 2.0 leading to exceptions).
- Bugfix: Temporarily pin to textual==1.0.0 while they chase all of their regressions in 2.0

## v0.3.66 (17 February 2025)

- Docker: Correct compose file generation for Dockerfiles w/ custom stem or extension.
- Escape brackets when rendering task config (another textual 2.0 fix)

## v0.3.65 (16 February 2025)

- Compatibility with textual 2.0 (which had several breaking changes).
- Inspect View: Improve scorer display formatting.
- Bugfix: Inspect view now correctly renders arrays with embedded `null` values.
- Bugfix: Inspect view now correctly handles scorers with no metrics.

## v0.3.64 (14 February 2025)

- [Reference documentation](https://inspect.aisi.org.uk/reference/) for Python API and CLI commands.
- Add support for [clustered standard errors](https://inspect.aisi.org.uk/scorers.html#clustered-standard-errors) via a new `cluster` parameter for the `stderr()` metric.
- Improvements to [scoring workflow](https://inspect.aisi.org.uk/scorers.html#sec-scorer-workflow) (`inspect score` command and `score()` function).
- Metrics now take `list[SampleScore]` rather than `list[Score]` (previous signature is deprecated but still works with a warning).
- Use a sample adjustment for the `var()` metric.
- Google: Speculative fix for completion candidates not being returned as a list.
- Python and Bash tools: Add `sandbox` argument for running in non-default sandboxes.
- Transcript: Log `ScoreEvent` (with `intermediate=True`) when the `score()` function is called.
- Transcript: Add `source` field to `InfoEvent` and use it for events logged by the human agent.
- Docker: Support Dockerfiles with `.Dockerfile` extension.
- Docker: Raise error when there is an explicitly configured `container_name` (incompatible with epochs > 1).
- Docker: Dynamically set `compose up` timeout when there are `healthcheck` entries for services.
- Log: Validate that `log_dir` is writeable at startup.
- Log: Write eval config defaults into log file (rather than `None`).
- Bugfix: Always honor level-level-transcript setting for transcript logging.
- Bugfix: Fix some dynamic layout issues for sample sandbox view.

## v0.3.63 (07 February 2025)

- Add [OpenRouter](https://inspect.aisi.org.uk/providers.html#openrouter) model provider.
- Inspect View: Convert codebase from JS/Preact to Typescript/React
- Add `shuffle_choices` to dataset and dataset loading functions. Deprecate `shuffle` parameter to the `multiple_choice` solver.
- Add `stop_words` param to the `f1` scorer. `stop_words` will be removed from the target and answer during normalization.
- Tools: Handle return of empty list from tool calls.
- Computer: Moved out of beta (i.e. from `inspect_ai.tool.beta` into `inspect_ai.tool`).
- Sandboxes: Docker now uses `tee` for write_file operations.
- Inspect View: Handle Zip64 zip files (for log files greater than 4GB)
- Bugfix: Change `type` parameter of `answer()` to `pattern` to address registry serialisation error.
- Bugfix: Restore printing of request payloads for 400 errors from Anthropic.
- Bugfix: Log transcript event for solver provided scores (improves log viewer display of solver scoring)

## v0.3.62 (03 February 2025)

- Various improvements for [reasoning models](https://github.com/UKGovernmentBEIS/inspect_ai/pull/1229) including extracting reasoning content from assistant messages.
- OpenAI: Handle `reasoning_effort`, `max_tokens`, `temperature`, and `parallel_tool_calls` correctly for o3 models.
- OpenAI: Map some additional 400 status codes to `content_filter` stop reason.
- Anthropic: Handle 413 status code (Payload Too Large) and map to `model_length` StopReason.
- Tasks: Log sample with error prior to raising task-ending exception.
- Python: Enhance prompt to emphasise that it is a script rather than a notebook.
- Computer: Various improvements to image including desktop, python, and VS Code configuration.
- Bugfix: Don't download full log from S3 for header_only reads.

## v0.3.61 (31 January 2025)

- Computer: Enable viewing computer tool's remote mouse cursor via VNC.
- Computer: Disable lock screen on from computer tool reference image.
- Limits: Amend `SampleLimitExceededError` with current `state` so that messages, etc. are preserved when limits are hit.
- Tools: Properly handle image dispatching when multiple tool calls are made by assistant.
- Anthropic: Raise error on 400 status not identified as model_length or content_filter.
- Basic Agent: `incorrect_message` can now optionally be an async function.
- Bugfix: Remove `suffix` from `eval-set` CLI args.
- Bugfix: Only catch `Exception` from sandboxenv_init (allow cancelled to propagate)

## v0.3.60 (29 January 2025)

- [Agent Bridge](https://inspect.aisi.org.uk/agent-bridge.html) for integrating external agent frameworks with Inspect.
- [Goodfire](https://inspect.aisi.org.uk/models.html#goodfire) model provider.
- Add `@wraps` to functions wrapped by Inspect decorators to preserve type information.
- Hugging Face: Add support for stop sequences for HF models.
- Docker: More robust parsing of version strings (handle development versions).
- Vertex: Support for Anthropic models hosted on Vertex.
- OpenAI: Read `refusal` field from assistant message when provided.
- OpenAI: Use qualifiers rather than model args for OpenAI on other providers (`openai/azure`)
- Anthropic: Don't insert '(no content)' into canonical messages list (do only on replay)
- Anthropic: Use qualifiers rather than model args for Anthropic on other providers (`anthropic/bedrock`, `anthropic/vertex`).
- Anthropic: Support for `extra_body` model arg (for adding additional JSON properties to the request)
- Basic Agent: Append `tools` to `state` so that tools added in `init` are preserved.
- Scoring: Always provide half-again the sample time limit for scoring.
- Bugfix: Fix issue w/ approvals for samples with id==0.
- Bugfix: Use "plain" display when running eval_async() outside of eval().
- Bugfix: Fix issue with multiple scorers of the same type in a task.

## v0.3.59 (24 January 2025)

- Beta version of [computer()](https://inspect.aisi.org.uk/tools-standard.html#sec-computer) tool which models with a computer desktop environment.
- `user_message()` solver for appending parameterised user messages.
- `prompt_template()`, `system_message()` and `user_message()` solver now also include the sample `store` in substitution parameters.
- Limits: Enforce token and message limit at lower level (not longer required to check `state.completed` for limit enforcement).
- Limits: Enforce [custom limits](https://inspect.aisi.org.uk/errors-and-limits.html#custom-limit) for samples by raising `SampleLimitExceededError`.
- Tasks: Optional ability for solvers to [yield scores](https://inspect.aisi.org.uk/solvers.html#sec-scoring-in-solvers) for a task.
- Model API: Log model calls that result in bad request errors.
- Tools: `model_input` option that determines how tool call result content is played back to the model.
- Tools: Don't attempt to marshall arguments of dynamic `ToolDef` with `**kwargs: Any` (just pass them through).
- Log warning when a non-fatal sample error occurs (i.e. errors permitted by the `fail_on_error` option) 
- Inspect View: allow filtering samples by compound expressions including multiple scorers. (thanks @andrei-apollo)
- Inspect View: improve rendering performance and stability for the viewer when viewing very large eval logs or samples with a large number of steps.
- Task display: Improved `plain` mode with periodic updates on progress, metrics, etc.
- Google: Update to v0.8.4 of google-generativeai (py.typed support and removal of logprobs generation options)
- Google: Support for string enums (e.g. `Literal["a", "b", "c"])`) in tool function declarations.

## v0.3.58 (16 January 2025)

- Support for [audio and video](https://inspect.aisi.org.uk/multimodal.html) inputs for Open AI and Google Gemini models.
- Task display: Added Timeout Tool button for manually timing out a tool call.
- Task display: Automatically switch to "plain" mode when running in a background thread
- Sandboxes: Setup and initialisation errors are now handled at the sample level.
- Sandboxes: Increase setup script timeout to 5 minutes (from 30 seconds) and do not retry setup scripts (in case they aren't idempotent).
- Sandboxes: Add `timeout_retry` option (defaulting to `True`) to `exec()` function.
- Sandboxes: Add `type` and  optional `container` properties to `SandboxConnection`.
- Docker: Services which exit with status 0 during setup no longer cause an error.
- `task_with()` function for creating task variants.
- Added `--filter` argument to trace CLI commands for filtering on trace log message content.
- Print model conversations to terminal with `--display=conversation` (was formerly `--trace`, which is now deprecated).
- HuggingFace: Support models that don't provide a chat template (e.g. gpt2)
- Eval Set: Ensure that logs with status 'started' are retried.
- Rename the built in `bootstrap_std` metric to `bootstrap_stderr` (deprecate `bootstrap_std`)
- Bugfix: Fix duplication of summaries when eval log file is rewritten.

## v0.3.57 (09 January 2025)

- [Tracing API](https://inspect.aisi.org.uk/tracing.html#tracing-api) for custom trace logging.
- Inspect View: never truncate tool result images and display at default width of 800px.
- Inspect View: display tool error messages in transcript when tool errors occur.
- Inspect View: display any completed samples even if the task fails because of an error
- Inspect View: don't display the 'input' column heading if there isn't an input
- Open AI: Handle additional bad request status codes (mapping them to appropriate `StopReason`)
- Open AI: Use new `max_completion_tokens` option for o1 full.
- Web Browser: raise error when both `error` and `web_at` fields are present in response.
- Sandboxes: Apply dataset filters (limit and sample id) prior to sandbox initialisation.
- Docker: Prevent issue with container/project names that have a trailing underscore. 
- Store: initialise `Store` from existing dictionary.
- Log: provide `metadata_as` and `store_as` typed accessors for sample metadata and store.
- Tool parameters with a default of `None` are now supported.
- More fine graned HTML escaping for sample transcripts displalyed in terminal.
- Bugfix: prevent errors when a state or storage value uses a tilde or slash in the key name.
- Bugfix: Include input in sample summary when the sample input contains a simple string.

## v0.3.56 (01 January 2025)

- [Human Agent](https://inspect.aisi.org.uk/human-agent.html) solver for human baselining of computing tasks.
- [Typed interfaces](https://inspect.aisi.org.uk/typing.html) to `Sample` store and metadata using Pydantic models.
- [Approval policies](https://inspect.aisi.org.uk/approval.html#task-approvers) can now be defined at the `Task` level (`eval` level approval policies take precedence).
- Tools can now return `ContentText` and `ContentImage`.
- Move tool result images into subsequent user messages for models that don't support tools returning images.
- `SandboxConnection` that contains login information from sandboxes.
- `display_type()` function for detecting the current display type (e.g. "full", "rich", etc.)
- Trace: improved handling of `eval()` running in multiple processes at once (trace file per-process)
- Docker: don't apply timeouts to `docker build` and `docker pull` commands.
- Bugfix: fix issue w/ `store.get()` not auto-inserting `default` value.

## v0.3.55 (29 December 2024)

- Bedrock: redact authentication model args from eval logs.
- OpenAI: warn when `temperature` is used with o1 models (as it is not supported).
- Bugfix: spread args for cache trace logging.

## v0.3.54 (26 December 2024)

- [Tracing](https://inspect.aisi.org.uk/tracing.html) for diagnosing runs with unterminated action (e.g. model calls, docker commands, etc.).
- Provide default timeout/retry for docker compose commands to mitigate unreliability in some configurations.
- Switch to sync S3 writes to overcome unreliability observed when using async interface.
- Task display: Added `--no-score-display` option to disable realtime scoring metrics.
- Bugfix: Fix failure to fully clone samples that have message lists as input.
- llama-cpp-python: Support for `logprobs`.

## v0.3.53 (20 December 2024)

- OpenAI: Support for o1 including native tool calling and `reasoning_effort` generation option.
- Task API: Introduce `setup` step that always runs even if `solver` is replaced.
- Bedrock: Support for tool calling on Nova models.
- Bedrock: Support for custom `model_args` passed through to `session.Client`.
- Bedrock: Support for `jpeg` images.
- Bedrock: Correct max_tokens for llama3-8b, llama3-70b models on Bedrock.
- Inspect View: Various improvements to appearance of tool calls in transcript.
- Task display: Ensure that widths of progress elements are kept consistent across tasks.
- Sandboxes: New `max_sandboxes` option for (per-provider) maximum number of running sandboxes.
- Sandboxes: Remove use of aiofiles to mitigate potential for threading deadlocks.
- Concurrency: Do not use `max_tasks` as a lower bound for `max_samples`.
- Log recorder: Always re-open log buffer for `eval` format logs.
- Bugfix: Proper handling of text find for eval raw JSON display
- Bugfix: Correct handling for `--sample-id` integer comparisons.
- Bugfix: Proper removal of model_args with falsey values (explicit check for `None`)
- Bugfix: Properly handle custom metrics that return dictionaries or lists
- Bugfix: Proper sample count display when retrying an evaluation
- Bugfix: Fix inability to define and run tasks in a notebook.

## v0.3.52 (13 December 2024)

- Eval: `--sample-id` option for evaluating specific sample id(s).
- Bedrock: Detect and report HTTP rate limit errors.
- Azure AI: Add `emulate_tools` model arg to force tool emulation (emulation is enabled by default for Llama models).
- Basic Agent: Add `max_tool_output` parameter to override default max tool output from generate config.
- Inspect View: Correct display of sample ID for single sample tasks.
- Trace: Show custom tool views in `--trace` mode.
- Bugfix: Support for dynamic metric names in realtime scoring display.

## v0.3.51 (13 December 2024)

- Bugfix: Task display fails to load when no scorers are defined for a task.

## v0.3.50 (12 December 2024)

- Tools: Improved typing/schema support (unions, optional params, enums).
- Tools: Added `append` argument to `use_tools()` for adding (rather than replacing) the currently available tools.
- Docker sandbox: Streamed reads of stderr/stdout (enabling us to enforce output limits for read_file and exec at the source).
- Sandbox API: Enable passing `BaseModel` types for sandbox `config` (formerly only a file path could be passed).
- Task display: Show all task scores in realtime (expand task progress to see scores).
- Task display: Show completed samples and align progress more closely to completed samples (as opposed to steps).
- Task display: Show sample messages/tokens used (plus limits if specified).
- Task display: Resolve issue where task display would lose mouse input after VS Code reload.
- Datasets: Validate that all IDs in datasets are unique (as several downstream problems occur w/ duplicate IDs).
- Inspect View: Fix issue with incorrectly displayed custom tool views.
- Human approval: Use fullscreen display (makes approval UI async and enables rapid processing of approvals via the `Enter` key).
- Added `input_panel()` API for adding custom panels to the fullscreen task display.
- Log recorder: Methods are now async which will improve performance for fsspec filesystems with async implementations (e.g. S3)
- Log recorder: Improve `.eval` log reading performance for remote filesystem (eagerly fetch log to local buffer).
- Add `token_usage` property to `TaskState` which has current total tokens used across all calls to `generate()` (same value that is used for enforcing token limits).
- Add `time` field to `ModelOutput` that records total time spent within call to ModelAPI `generate()`.
- Web browser: Remove base64 images from web page contents (prevent filling up model context with large images).
- Match scorer: If the target of a match isn’t numeric, ignore the numeric flag and instead use text matching (improved handling for percentages).
- Hugging Face: Support for native HF tool calling for Llama, Mistral, Qwen, and others if they conform to various standard schemas.
- Hugging Face: `tokenizer_call_args` dict to specify custom args during tokenization, such as `max_length` and `truncation`.
- Azure AI: Fix schema validation error that occurred when model API returns `None` for `content`.
- Display: Throttle updating of sample list based on number of samples.
- Display: Add explicit 'ctrl+c' keybinding (as textual now disables this by default).
- Bugfix: Correct rate limit error display when running in fullscreen mode.
- Bugfix: `hf_dataset` now explicitly requires the `split` argument (previously, it would crash when not specified).
- Bugfix: Prevent cascading textual error when an error occurs during task initialisation.
- Bugfix: Correctly restore sample summaries from log file after amend.
- Bugfix: Report errors that occur during task finalisation.
  
## v0.3.49 (03 December 2024)

- Logging: Only call CreateBucket on Amazon S3 when the bucket does not already exist.
- Improve cancellation feedback and prevent multiple cancellations when using fullscreen display.
- Inspect View: Prevent circular reference error when rendering complex tool input.
- Inspect View: Resolve display issue with sorting by sample then epoch.

## v0.3.48 (01 December 2024)

- [Realtime display](https://github.com/UKGovernmentBEIS/inspect_ai/pull/865) of sample transcripts (including ability to cancel running samples).
- Scoring: When using a dictionary to map metrics to score value dictionaries, you may now use globs as keys. See our [scorer documentation](https://inspect.aisi.org.uk/scorers.html#sec-multiple-scorers) for more information.
- `EvalLog` now includes a [location](https://github.com/UKGovernmentBEIS/inspect_ai/pull/872) property indicating where it was read from.
- Use [tool views](https://inspect.aisi.org.uk/approval.html#tool-views) when rendering tool calls in Inspect View.
- Consistent behavior for `max_samples` across sandbox and non-sandbox evals (both now apply `max_samples` per task, formerly evals with sandboxes applied `max_samples` globally).
- Log files now properly deal with scores that produce Nan. (fixes [#834](https://github.com/UKGovernmentBEIS/inspect_ai/issues/834))
- Bash tool: add `--login` option so that e.g. .bashrc is read before executing the command.
- Google: Support for tools/functions that have no parameters.
- Google/Vertex: Support for `logprobs` and other new 1.5 (002 series) options.
- AzureAI: Change default max_tokens for Llama models to 2048 (4096 currently yields an error w/ Llama 3.1).
- Mistral: Various compatibility changes for their client and tool calling implementation.
- Handle exponents in numeric normalisation for match, include, and answer scorers.
- hf_dataset: Added `cached` argument to control whether to use a previously cached version of the dataset if available (defaults to `True`).
- hf_dataset: Added `revision` option to load a specific branch or commit SHA (when using `revision` datasets are always revalidated on Hugging Face, i.e. `cached` is ignored).
- Log viewer: Display sample ids rather than indexes.
- Log viewer: Add timestamps to transcript events.
- Log viewer: Metadata which contains images will now render the images.
- Log viewer: Show custom tool call views in messages display.
- Bugfix: Correctly read and forward image detail property.
- Bugfix: Correct resolution of global eval override of task or sample sandboxes.
- Bugfix: Don't do eval log listing on background threads (s3fs can deadlock when run from multiple threads).

## v0.3.47 (18 November 2024)

- Basic agent: Ensure that the scorer is only run once when max_attempts = 1.
- Basic agent: Support custom function for incorrect_message reply to model.
- Tool calling: Execute multiple tool calls serially (some models assume that multiple calls are executed this way rather than in parallel).
- Google: Combine consecutive tool messages into single content part; ensure no empty text content parts.
- AzureAI: Create and close client with each call to generate (fixes issue w/ using azureai on multiple passes of eval).
- Bedrock: Migrate to the [Converse API](https://docs.aws.amazon.com/bedrock/latest/userguide/conversation-inference-supported-models-features.html), which supports many more features including tool calling and multimodal models.
- Scoring: When using a dictionary to map metrics to score value dictionaries, you may now use globs as keys. See our [scorer documentation](https://inspect.aisi.org.uk/scorers.html#sec-multiple-scorers) for more information.
- Sample limit events will now appear in the transcript if a limit (e.g. message, token, or time limit) halt a sample. The sample list and sample detail also display the limit, if applicable.

## v0.3.46 (12 November 2024)

- [eval](https://inspect.aisi.org.uk/eval-logs.html#sec-log-format) is now the default log format (use `--log-format=json` to use old format).
- Base 64 images are now logged by default for all log formats (disable with `--no-log-images`).
- The log viewer now properly displays sample errors in the sample list for `eval` format log files.
- Improve path handling when using `inspect log convert` to convert a single log file.
- Web browser tool: Subtasks now each have independent web browser sessions.
- Anthropic: Ensure that assistant messages created in generate never have empty content lists.
- Increase sandbox `exec()` output limit from 1 MiB to 10 MiB.

## v0.3.45 (11 November 2024)

- [time_limit](https://inspect.aisi.org.uk/errors_and_limits.html#sample-limits) option for specifying a maximum execution time for samples.
- [read_eval_log_samples()](https://inspect.aisi.org.uk/eval-logs.html#streaming) function for streaming reads of `.eval` log files.
- Mistral: Support for multi-modal models (requires v1.2 of mistralai package).
- Groq: Support for multi-modal models (requires v0.11.0 of groq package).
- AzureAI: Use Model Inference API (preview) for implementation of model client.
- Bedrock: Fix parsing of Bedrock Mistral Large 2407 responses
- Apply standard sample error handling (fail-on-error, etc.) when running scorers.
- Fix issue with correctly logging task_args for eval-set tasks which are interrupted.
- Move `INSPECT_DISABLE_MODEL_API` into `generate()` (as opposed to `get_model()`)
- Always treat `.eval` files as logs (don't apply file name pattern restrictions as we do with `.json`).
- Log model calls when model providers return bad request errors
- Better lay out large numbers of configuration and parameters when displaying log files.
- The log viewer now properly displays sample scores for running tasks.
- Add `metadata` field to `ModelOutput` and provide various fields for the Groq provider.

## v0.3.44 (04 November 2024)

- Revert change to single epoch reducer behavior (regressed some scoring scenarios).

## v0.3.43 (04 November 2024)

- New binary [log format](https://inspect.aisi.org.uk/eval-logs.html#sec-log-format) which yields substantial size and speed improvements (JSON format log files are still fully supported and utilities for converting between the formats are provided).
- [Grok](https://docs.x.ai/) model provider.
- [llama-cpp-python](https://llama-cpp-python.readthedocs.io/en/latest/) local model provider.
- Extensions: correctly load extensions in packages where package name differs from dist name.
- Added `--model-config`, `--task-config`, and `--solver-config` CLI arguments for specifying model, task, and solver args using a JSON or YAML config file.
- View: properly render complex score objects in transcript.
- Write custom tool call views into transcript for use by Inspect View.
- Use `casefold()` for case-insensitive compare in `includes()`, `match()`, `exact()`, and `f1()` scorers.
- OpenAI: eliminate use of `strict` tool calling (sporadically supported across models and we already internally validate).
- Mistral: fix bug where base_url was not respected when passing both an api_key and base_url.
- Don't include package scope for task name part of log files.
- Improve performance of write_file for Docker sandboxes.
- Use user_data_dir rather than user_runtime_dir for view notifications.
- Implement `read_eval_log_sample()` for JSON log files.
- Log the list of dataset sample IDs.
- Limit `SandboxEnvironment.exec()` output streams to 1 MiB. Limit `SandboxEnvironment.read_file()` to 100 MiB.
- Add `INSPECT_DISABLE_MODEL_API` environment variable for disabling all Model APIs save for mockllm.
- Add optional `tool_call_id` param to `ModelOutput.for_tool_call()`.
- Support all JSON and CSV dataset arguments in `file_dataset()` function.

## v0.3.42 (23 October 2024)

- [ToolDef](https://inspect.aisi.org.uk/tools-custom.html#sec-dynamic-tools) class for dynamically creating tool definitions.
- Added `--tags` option to eval for tagging evaluation runs.
- Added APIs for accessing sample event transcripts and for creating and resolving attachments for larger content items.
- Cleanup Docker Containers immediately for samples with errors.
- Support Dockerfile as config path for Docker sandboxes (previously only supported compose files).
- Anthropic: remove stock tool use chain of thought prompt (many Anthropic models now do this internally, in other cases its better for this to be explicit rather than implicit).
- Anthropic: ensure that we never send empty text content to the API.
- Google: compatibility with google-generativeai v0.8.3
- Llama: remove extraneous <|start_header_id|>assistant<|end_header_id|> if it appears in an assistant message.
- OpenAI: Remove tool call id in user message reporting tool calls to o1- models.
- Use Dockerhub aisiuk/inspect-web-browser-tool image for web browser tool.
- Use ParamSpec to capture types of decorated solvers, tools, scorers, and metrics.
- Support INSPECT_EVAL_MODEL_ARGS environment variable for calls to `eval()`.
- Requirements: add lower bounds to various dependencies based on usage, compatibility, and stability.
- Added `include_history` option to model graded scorers to optionally include the full chat history in the presented question.
- Added `delimiter` option to `csv_dataset()` (defaults to ",")
- Improve answer detection in multiple choice scorer.
- Open log files in binary mode when reading headers (fixes ijson deprecation warning).
- Capture `list` and `dict` of registry objects when logging `plan`.
- Add `model_usage` field to `EvalSample` to record token usage by model for each sample.
- Correct directory handling for tasks that are imported as local (non-package) modules.
- Basic agent: terminate agent loop when the context window is exceeded.
- Call tools sequentially when they have opted out of parallel calling.
- Inspect view bundle: support for bundling directories with nested subdirectories.
- Bugfix: strip protocol prefix when resolving eval event content
- Bugfix: switch to run directory when running multiple tasks with the same run directory.
- Bugfix: ensure that log directories don't end in forward/back slash.

## v0.3.41 (11 October 2024)

- [Approval mode](https://inspect.aisi.org.uk/approval.html) for extensible approvals of tool calls (human and auto-approvers built in,  arbitrary other approval schemes via extensions).
- [Trace mode](https://inspect.aisi.org.uk/interactivity.html#sec-trace-mode) for printing model interactions to the terminal.
- Add `as_dict()` utility method to `Score`
- [Sample limits](https://inspect.aisi.org.uk/errors_and_limits.html#sample-limits) (`token_limit` and `message_limit`) for capping the number of tokens or messages used per sample ( `message_limit` replaces deprecated `max_messages`).
- Add `metadata` field to `Task` and record in log `EvalSpec`.
- Include datetime and level in file logger.
- Correct llama3 and o1 tool calling when empty arguments passed.
- Allow resolution of any sandbox name when there is only a single environment.
- Introduce `--log-level-transcript` option for separate control of log entries recorded in the eval log file
- Improve mime type detection for image content encoding (fixes issues w/ webp images).
- Fix memory leak in Inspect View worker-based JSON parsing.
- Add `fail_on_error` option for `eval_retry()` and `inspect eval-retry`.
- Defer resolving helper models in `self_critique()` and `model_graded_qa()`.
- Fix Docker relative path resolution on Windows (use PurePosixPath not Path)
- Restore support for `--port` and `--host` on Inspect View.

## v0.3.40 (6 October 2024)

- Add `interactive` option to `web_browser()` for disabling interactive tools (clicking, typing, and submitting forms).
- Provide token usage and raw model API calls for OpenAI o1-preview.
- Add support for reading CSV files of dialect 'excel-tab'.
- Improve prompting for Python tool to emphasise the need to print output.
- For `basic_agent()`, defer to task `max_messages` if none is specified for the agent (default to 50 is the task does not specify `max_messages`).
- Add optional `content` parameter to `ModelOutput.for_tool_call()`.
- Display total samples in Inspect View
- Prune `sample_reductions` when returning eval logs with `header_only=True`.
- Improved error message for undecorated solvers.
- For simple matching scorers, only include explanation if it differs from answer.

## v0.3.39 (3 October 2024)

- The sample transcript will now display the target for scoring in the Score Event (for newly run evaluations).
- Provide setter for `max_messages` on `TaskState`.
- Provide `max_messages` option for `basic_agent()` (defaulting to 50) and use it rather than any task `max_messages` defined.
- Improved implementation of disabling parallel tool calling (also fixes a transcript issue introduced by the original implementation).
- Improve quality of error messages when a model API key environment variable is missing.
- Improve prompting around letting the model know it should not attempt parallel web browser calls.

## v0.3.38 (3 October 2024)

- Rename `web_browser_tools()` to `web_browser()`, and don't export individual web browsing tools.
- Add `parallel` option to `@tool` decorator and specify `parallel=False` for web browsing tools.
- Improve prompting for web browser tools using more explicit examples.
- Improve prompting for `</tool_call>` end sequence for Llama models.
- Fix issue with failure to execute sample setup scripts.

## v0.3.37 (2 October 2024)

- Move evals into [inspect_evals](https://github.com/UKGovernmentBEIS/inspect_evals) package.

## v0.3.36 (2 October 2024)

- [Web Browser](https://inspect.aisi.org.uk/tools-standard.html#sec-web-browser) tool which provides a headless Chromium browser that supports navigation, history, and mouse/keyboard interactions.
- `auto_id` option for dataset readers to assign an auto-incrementing ID to records.
- Task args: don't attempt to serialise registry objects that don't have captured parameters.

## v0.3.35 (1 October 2024)

- Catch o1-preview "invalid_prompt" exception and convert to normal content_filter refusal.
- Terminate timed out subprocesses.
- Support 'anthropoic/bedrock/' service prefix for Anthropic models hosted on AWS Bedrock.
- Change score reducer behavior to always reduce score metadata to the value of the `metadata` field in the first epoch
- Improve task termination message (provide eval-retry prompt for tasks published in packages)
- Preserve type for functions decorated with `@task`.
- Various improvements to layout and display for Inspect View transcript.

## v0.3.34 (30 September 2024)

- Support for `max_tokens` on OpenAI o1 models (map to `max_completion_tokens`).
- Fix regression of log and debug options on `inspect view`
- Improved focus management for Inspect View
- Raise error if `epochs` is less than 1
- Improve code parsing for HumanEval (compatibility with Llama model output)

## v0.3.33 (30 September 2024)

- StopReason: Added "model_length" for exceeding token window and renamed "length" to "max_tokens".
- Capture solver input params for subtasks created by `fork()`.
- Option to disable ANSI terminal output with `--no-ansi` or `INSPECT_NO_ANSI`
- Add chain of thought option to `multiple_choice()` and export `MultipleChoiceTemplate` enumeration
- Allow Docker sandboxes configured with `x-default` to be referred to by their declared service name.
- Improved error messages for Docker sandbox initialisation.
- Improve legibility of Docker sandbox log entries (join rather than displaying as array)
- Display user message immediately proceeding assistant message in model call transcripts.
- Display images created by tool calls in the Viewer.
- Fix duplicated tool call output display in Viewer for Gemini and Llama models.
- Require a `max_messages` for use of `basic_agent()` (as without it, the agent could end up in an infinite loop).
- Load extension entrypoints per-package (prevent unnecessary imports from packages not being referenced).
- Track sample task state in solver decorator rather than solver transcript.
- Display solver input parameters for forked subtasks.
- Improvements to docker compose down cleanup: timeout, survive missing compose files.
- Always produce epoch sample reductions even when there is only a single epoch.
- Scores produced after being reduced retain `answer`, `explanation`, and `metadata` only if equal across all epochs.

## v0.3.32 (25 September 2024)

- Fix issue w/ subtasks not getting a fresh store() (regression from introduction of `fork()` in v0.3.30)
- Fix issue w/ subtasks that return None invalidating the log file.
- Make subtasks collapsible in Inspect View.
- Improved error reporting for missing `web_search()` provider environment variables.

## v0.3.31 (24 September 2024)

- Deprecated `Plan` in favor of `Solver` (with `chain()` function to compose multiple solvers).
- Added `max_tool_output` generation option (defaults to 16KB).
- Improve performance of `header_only` log reading (switch from json-stream to ijson).
- Add support for 0 retries to `eval-set` (run a single `eval` then stop).
- Tool calling fixes for update to Mistral v1.1. client.
- Always show `epochs` in task status (formerly wasn't included for multiple task display)
- Render transcript `info()` strings as markdown
- Eliminate log spam from spurious grpc fork message.
- Fix issue with hf_dataset shuffle=True not actually shuffling.
- Improved error handling when loading invalid setuptools entrypoints.
- Don't catch TypeError when calling tools (we now handle this in other ways)

## v0.3.30 (18 September 2024)

- Added `fork()` function to fork a `TaskState` and evaluate it against multiple solvers in parallel.
- Ensure that Scores produced after being reduced still retain `answer`, `explanation`, and `metadata`.
- Fix error when running `inspect info log-types`
- Improve scorer names imported from modules by not including the the module names.
- Don't mark messages read from cache with source="cache" (as this breaks the cache key)
- Add `cache` argument to `basic_agent()` for specifying cache policy for the agent.
- Add `cache` field to `ModelEvent` to track cache reads and writes.
- Compatibility with Mistral v1.1 client (now required for Mistral).
- Catch and propagate Anthropic content filter exceptions as normal "content_filter" responses.
- Fix issue with failure to report metrics if all samples had a score value of 0.
- Improve concurrency of Bedrock models by using aioboto3.
- Added [SWE Bench](https://github.com/UKGovernmentBEIS/inspect_evals/tree/main/src/inspect_evals/swe_bench), [GAIA](https://github.com/UKGovernmentBEIS/inspect_evals/tree/main/src/inspect_evals/gaia), and [GDM CTF](https://github.com/UKGovernmentBEIS/inspect_evals/tree/main/src/inspect_evals/gdm_capabilities/in_house_ctf) evals.

## v0.3.29 (16 September 2024)

- Added `--plan` and `-P` arguments to `eval` and `eval-set` commands for replacing the task default plan with another one.
- Improved support for eval retries when calling `eval()` or `eval_set()` with a `plan` argument.
- Don't log base64 images by default (re-enable logging with `--log-images`).
- Provide unique tool id when parsing tool calls for models that don't support native tool usage.
- Fix bug that prevented `epoch_reducer` from being used in eval-retry.
- Fix bug that prevented eval() level `epoch` from overriding task level `epoch`.

## v0.3.28 (14 September 2024)

- [basic_agent()](https://inspect.aisi.org.uk/agents.html#sec-basic-agent) that provides a ReAct tool loop with support for retries and encouraging the model to continue if its gives up or gets stuck.
- [score()](https://inspect.aisi.org.uk/solvers.html#sec-scoring-in-solvers) function for accessing scoring logic from within solvers.
- Ability to [publish](https://inspect.aisi.org.uk/log-viewer.html#sec-publishing) a static standalone Inspect View website for a log directory.
- `system_message()` now supports custom parameters and interpolation of `metadata` values from `Sample`.
- `generate()` solver now accepts arbitrary generation config params.
- `use_tools()` now accepts a variadic list of `Tool` in addition to literal `list[Tool]`.
- `bash()` and `python()` tools now have a `user` parameter for choosing an alternate user to run code as.
- `bash()` and `python()` tools now always return stderr and stdout no matter the exit status.
- Support for OpenAI o1-preview and o1-mini models.
- Input event for recording screen input in sample transcripts.
- Record to sample function for CSV and JSON dataset readers can now return multiple samples.
- Added `debug_errors` option to `eval()` to raise task errors (rather than logging them) so they can be debugged.
- Properly support metrics that return a dict or list of values
- Improved display of prerequisite errors when running `eval()` from a script or notebook.
- Fix `eval_set()` issue with cleaning up failed logs on S3.
- Cleanup Docker containers that fail during sample init.
- Add support for computing metrics for both individual keys within a dictionary but also for the dictionary as a whole
- Fix for Vertex tool calling (don't pass 'additionalProperties').
- Added [SQuAD](https://github.com/UKGovernmentBEIS/inspect_evals/tree/main/src/inspect_evals/squad), [AGIEval](https://github.com/UKGovernmentBEIS/inspect_evals/tree/main/src/inspect_evals/agieval), [IFEval](https://github.com/UKGovernmentBEIS/inspect_ai/blob/main/src/inspect_evals/ifeval/), [PubMedQA](https://github.com/UKGovernmentBEIS/inspect_evals/tree/main/src/inspect_evals/pubmedqa), and [MBPP](https://github.com/UKGovernmentBEIS/inspect_evals/tree/main/src/inspect_evals/mbpp) benchmarks.

## v0.3.27 (6 September 2024)

- Fix missing timestamp issue with running `eval_set()` with an S3-backed log directory.
- Correct rounding behavior for `f1()` and `exact()` scorers.
- Correct normalized text comparison for `exact()` scorer.
- Improved appearance and navigation for sample transcript view.
- Added [MathVista](https://github.com/UKGovernmentBEIS/inspect_evals/tree/main/src/inspect_evals/mathvista) benchmark.

## v0.3.26 (6 September 2024)

- [Eval Sets](https://inspect.aisi.org.uk/eval-sets.html) for running groups of tasks with automatic retries.
- [Per-sample](https://inspect.aisi.org.uk/sandboxing.html#sec-per-sample-sandbox) Sandbox environments can now be specified (e.g. allowing for a distinct Dockerfile or Docker compose file for each sample).
- [input_screen()](https://inspect.aisi.org.uk/interactivity.html) context manager to temporarily clear task display for user input.
- Introduce two new scorers, `f1()` (precision and recall in text matching) and `exact()` (whether normalized text matches exactly).
- Task `metrics` now override built in scorer metrics (previously they were merged). This enables improved re-use of existing scorers where they only change required is a different set of metrics.
- `write_log_dir_manifest()` to write a log header manifest for a log directory.
- Relocate `store()` and `@subtask` from solver to utils module; relocate `transcript()` from solver to log module.
- Add optional user parameter to SandboxEnvironment.exec for specifying the user. Currently only DockerSandboxEnvironment is supported.
- Fix issue with resolving Docker configuration files when not running from the task directory.
- Only populate Docker compose config metadata values when they are used in the file.
- Treat Sandbox exec `cwd` that are relative paths as relative to sample working directory.
- Filter base64 encoded images out of model API call logs.
- Raise error when a Solver does not return a TaskState.
- Only run tests that use model APIs when the `--runapi` flag is passed to `pytest` (prevents unintended token usage)
- Remove `chdir` option from `@tasks` (tasks now always chdir during execution).
- Do not process `.env` files in task directories (all required vars should be specified in the global `.env`).
- Only enable `strict` mode for OpenAI tool calls when all function parameters are required.
- Added [MMMU](https://github.com/UKGovernmentBEIS/inspect_evals/tree/main/src/inspect_evals/mmmu), [CommonsenseQA](https://github.com/UKGovernmentBEIS/inspect_evals/tree/main/src/inspect_evals/commonsense_qa), [MMLU-Pro](https://github.com/UKGovernmentBEIS/inspect_evals/tree/main/src/inspect_evals/mmlu_pro), and [XSTest](https://github.com/UKGovernmentBEIS/inspect_evals/tree/main/src/inspect_evals/xstest) benchmarks.

## v0.3.25 (25 August 2024)

- `Store` for manipulating arbitrary sample state from within solvers and tools.
- `Transcripts` for detailed sample level tracking of model and tool calls, state changes, logging, etc.
- `Subtasks` for delegating work to helper models, sub-agents, etc.
- Integration with Anthropic [prompt caching](https://inspect.aisi.org.uk/caching.html#sec-provider-caching).
- [fail_on_error](https://inspect.aisi.org.uk/errors-and-limits.html#failure-threshold) option to tolerate some threshold of sample failures without failing the evaluation.
- Specify `init` value in default Docker compose file so that exit signals are handled correctly (substantially improves container shutdown performance).
- Add `function` field to `ChatMessageTool` to indicate the name of the function called.
- Added [RACE](https://github.com/UKGovernmentBEIS/inspect_evals/tree/main/src/inspect_evals/race-h/) benchmark.

## v0.3.24 (18 August 2024)

- Support for tool calling for Llama 3.1 models on Bedrock.
- Report JSON schema validation errors to model in tool response.
- Support for `strict` mode in OpenAI tool calls (update to v1.40.0 of `openai` package required).

## v0.3.23 (16 August 2024)

- Support for tool calling for Llama 3.1 models on Azure AI and CloudFlare.
- Increase default `max_tokens` from 1024 to 2048.
- Record individual sample reductions along with results for multi-epoch evals.
- Change default to not log base64 encoded versions of images, as this often resulted in extremely large log files (use `--log-images` to opt back in).
- Update to new Mistral API (v1.0.1 of `mistralai` is now required).
- Support for Llama 3.1 models on Amazon Bedrock
- Eliminate Bedrock dependency on anthropic package (unless using an Anthropic model).
- Improved resolution of AWS region for Bedrock (respecting already defined AWS_REGION and AWS_DEFAULT_REGION)
- Fix bug in match scorer whereby numeric values with periods aren't correctly recognized.
- Added [HumanEval](https://github.com/UKGovernmentBEIS/inspect_evals/tree/main/src/inspect_evals/humaneval), [WinoGrande](https://github.com/UKGovernmentBEIS/inspect_evals/tree/main/src/inspect_evals/winogrande) and [Drop](https://github.com/UKGovernmentBEIS/inspect_evals/tree/main/src/inspect_evals/drop) benchmarks.

## v0.3.22 (07 August 2024)

- Fix issue affecting results of `pass_at_{k}` score reducer.

## v0.3.21 (07 August 2024)

- Add `pass_at_{k}` score reducer to compute the probability of at least 1 correct sample given `k` epochs.
- Improved metrics `value_to_float` string conversion (handle numbers, "true", "false", etc.)
- Log viewer: Ctrl/Cmd+F to find text when running in VS Code.
- Set Claude default `max_tokens` to 4096
- Combine user and assistant messages for Vertex models.
- Warn when using the `name` parameter with task created from `@task` decorated function.
- Make sample `metadata` available in prompt, grading, and self-critique templates.
- Retry on several additional OpenAI errors (APIConnectionError | APITimeoutError | InternalServerError)
- Fix a regression which would cause the 'answer' to be improperly recorded when scoring a sample.

## v0.3.20 (03 August 2024)

- `Epochs` data type for specifying epochs and reducers together (deprecated `epochs_reducer` argument).
- Enable customisation of model generation cache dir via `INSPECT_CACHE_DIR` environment variable.
- Use doc comment description rather than `prompt` attribute of `@tool` for descriptions.
- Include examples section from doc comments in tool descriptions.
- Add `tool_with()` function for adapting tools to have varying names and parameter descriptions.
- Improve recording of `@task` arguments so that dynamically created tasks can be retried.
- Only print `eval-retry` message to terminal for filesystem based tasks.
- Enhance Python logger messages to capture more context from the log record.
- Fix an issue that could result in duplicate display of scorers in log view when using multiple epoch reducers.

## v0.3.19 (02 August 2024)

- [vLLM](https://inspect.aisi.org.uk/models.html#sec-vllm) model provider.
- [Groq](https://groq.com/) model provider.
- [Google Vertex](https://inspect.aisi.org.uk/models.html#google-vertex) model provider.
- [Reduce scores](https://inspect.aisi.org.uk/scorers.html##sec-reducing-epoch) in multi-epoch tasks before computing metrics (defaults to averaging sample values).
- Replace the use of the `bootstrap_std` metric with `stderr` for built in scorers (see [rationale](https://inspect.aisi.org.uk/scorers.html#stderr-note) for details).
- Option to write Python logger entries to an [external file](https://inspect.aisi.org.uk/log-viewer.html#sec-external-file).
- Rename `ToolEnvironment` to `SandboxEnvironment` and `tool_environment()` to `sandbox()` (moving the renamed types from `inspect_ai.tool` to `inspect_ai.util`). Existing symbols will continue to work but will print deprecation errors.
- Moved the `bash()`, `python()`, and `web_search()` functions from `inspect_ai.solver` to `inspect_ai.tool`.  Existing symbols will continue to work but will print deprecation errors.
- Enable parallel execution of tasks that share a working directory.
- Add `chdir` option to `@task` to opt-out of changing the working directory during task execution.
- Enable overriding of default safety settings for Google models.
- Use Python type annotations as the first source of type info for tool functions (fallback to docstrings only if necessary)
- Support for richer types (list, TypeDict, dataclass, Pydantic, etc.) in tool calling.
- Change `ToolInfo` parameters to be directly expressed in JSON Schema (making it much easier to pass them to model provider libraries).
- Validate tool call inputs using JSON Schema and report errors to the model.
- Gracefully handle tool calls that include only a single value (rather than a named dict of parameters).
- Support `tool_choice="any"` for OpenAI models (requires >= 1.24.0 of openai package).
- Make multiple tool calls in parallel. Parallel tool calls occur by default for OpenAI, Anthropic, Mistral, and Groq. You can disable this behavior for OpenAI and Groq with `--parallel-tool-calls false`.
- Invoke rate limit retry for OpenAI APITimeoutError (which they have recently begun returning a lot of more of as a result of httpx.ConnectTimeout, which is only 5 seconds by default.).
- Add `cwd` argument to `SandboxEnvironment.exec()`
- Use `tee` rather than `docker cp` for Docker sandbox environment implementation of `write_file()`.
- Handle duplicate tool call ids in Inspect View.
- Handle sorting sample ids of different types in Inspect View.
- Correctly resolve default model based on CLI --model argument.
- Fix issue with propagating API keys to Azure OpenAI provider.
- Add `azure` model arg for OpenAI provider to force binding (or not binding) to the Azure OpenAI back-end.
- Support for Llama 3 models with the Azure AI provider.
- Add `setup` field to `Sample` for providing a per-sample setup script.
- Score multiple choice questions without parsed answers as incorrect (rather than being an error). Llama 3 and 3.1 models especially often fail to yield an answer.
- Read JSON encoded `metadata` field from samples.
- Show task/display progress immediately (rather than waiting for connections to fill).
- Reduce foreground task contention for Inspect View history loading.
- Ability to host standalone version of Inspect View to view single log files.
- Throw `TimeoutError` if a call to `subprocess()` or `sandbox().exec()` times out (formerly a textual error was returned along with a non-zero exit code).
- Validate name passed to `example_dataset()` (and print available example dataset names).
- Resolve relative image paths within Dataset samples against the directory containing the dataset.
- Preserve `tool_error` text for Anthropic tool call responses.
- Fix issue with rate limit reporting being per task not per eval.
- Set maximum rate limit backoff time to 30 minutes
- Retry with exponential backoff for web_search Google provider.

## v0.3.18 (14 July 2024)

- [Multiple Scorers](https://inspect.aisi.org.uk/scorers.html#sec-multiple-scorers) are now supported for evaluation tasks.
- [Multiple Models](https://inspect.aisi.org.uk/parallelism.html#sec-multiple-models) can now be evaluated in parallel by passing a list of models to `eval()`.
- Add `api_key` to `get_model()` for explicitly specifying an API key for a model.
- Improved handling of very large (> 100MB) log files in Inspect View.
- Use `network_mode: none` for disabling networking by default in Docker tool environments.
- Shorten the default shutdown grace period for Docker container cleanup to 1 second.
- Allow sandbox environment providers to specify a default `max_samples` (set to 25 for the Docker provider).
- Prevent concurrent calls to `eval_async()` (unsafe because of need to change directories for tasks). Parallel task evaluation will instead be implemented as a top-level feature of `eval()` and `eval_async()`.
- Match scorers now return answers consistently even when there is no match.
- Relocate tool related types into a new top-level `inspect_ai.tool` module (previous imports still work fow now, but result in a runtime deprecation warning).
- Decouple tools entirely from solvers and task state (previously they had ways to interact with metadata, removing this coupling will enable tool use in lower level interactions with models). Accordingly, the `call_tools()` function now operates directly on messages rather than task state.
- Support token usage for Google models (Inspect now requires `google-generativeai` v0.5.3).

## v0.3.17 (25 June 2024)

- Optional increased control over the tool use loop via the `call_tools()` function and new `tool_calls` parameter for `generate()`.
- New `per_epoch` option for `CachePolicy` to allow caching to ignore epochs.
- Correctly handle `choices` and `files` when converting `Sample` images to base64.

## v0.3.16 (24 June 2024)

-   Various fixes for the use of Docker tool environments on Windows.
-   Ability to disable cleanup of tool environments via `--no-toolenv-cleanup`.
-   New `inspect toolenv cleanup` command for manually cleaning up tool environments.
-   `ToolError` exception type for explicitly raising tool errors to the model. Formerly, any exception would be surfaced as a tool error to the model. Now, the `ToolError` exception is required for reporting to the model (otherwise other exception types go through the call stack and result in an eval error).
-   Resolve `INSPECT_LOG_DIR` in `.env` file relative to `.env` file parent directory.
-   Use `-` for delimiting `--limit` ranges rather than `,`.
-   Use HF model device for generate (compatibility with multi-GPU).

## v0.3.15 (15 June 2024)

-   [Sandbox Environments](https://inspect.aisi.org.uk/sandboxing.html) for executing tool code in a sandbox.
-   [Caching](https://inspect.aisi.org.uk/caching.html) to reduce the number of model API calls made.
-   The `multiple_choice()` solver now has support for questions with multiple correct answers.
-   More fine grained handling of Claude `BadRequestError` (400) errors (which were formerly all treated as content moderation errors).
-   Filter out empty TextBlockParam when playing messages back to Claude.
-   Automatically combine Claude user messages that include tool content.
-   Revert to "auto" rather than "none" after forced tool call.
-   Provide `TaskState.tools` getter/setter (where the setter automatically syncs the system messages to the specified set of tools).
-   The `use_tools()` function now uses the `TaskState.tools` setter, so replaces the current set of tools entirely rather than appending to it.
-   Set `state.completed = False` when `max_messages` is reached.
-   Allow tools to be declared with no parameters.
-   Allow for null `bytes` field in `Logprobs` and `TopLogprobs`.
-   Support all Llama series models on Bedrock.
-   Added `truthfulqa` benchmark.
-   Added `intercode-ctf` example.

## v0.3.14 (04 June 2024)

-   Stream samples to the evaluation log as they are completed (subject to the new `--log-buffer` option). Always write completed samples in the case of an error or cancelled task.
-   New `"cancelled"` status in eval log for tasks interrupted with SIGINT (e.g. Ctrl-C). Logs are now written for cancellations (previously they were not).
-   Default `--max-samples` (maximum concurrent samples) to `--max-connections`, which will result in samples being more frequently completed and written to the log file.
-   For `eval_retry()`, copy previously completed samples in the log file being retried so that work is not unnecessarily repeated.
-   New `inspect eval-retry` command to retry a log file from a task that ended in error or cancellation.
-   New `retryable_eval_logs()` function and `--retryable` option for `inspect list logs` to query for tasks not yet completed within a log directory.
-   Add `shuffled` property to datasets to determine if they were shuffled.
-   Remove unused `extensions` argument from `list_eval_logs()`.

## v0.3.13 (31 May 2024)

-   Bugfix: Inspect view was not reliably updating when new evaluation logs were written.

## v0.3.12 (31 May 2024)

-   Bugfix: `results` was not defined when no scorer was provided resulting in an error being thrown. Fixed by setting `results = EvalResults()` when no scorer is provided.
-   Bugfix: The viewer was not properly handling samples without scores.

## v0.3.11 (30 May 2024)

-   Update to non-beta version of Anthropic tool use (remove legacy xml tools implementation).

## v0.3.10 (29 May 2024)

-   **BREAKING:** The `pattern` scorer has been modified to match against any (or all) regex match groups. This replaces the previous behaviour when there was more than one group, which would only match the second group.
-   Improved performance for Inspect View on very large datasets (virtualized sample list).
-   ToolChoice `any` option to indicate the model should use at least one tool (supported by Anthropic and Mistral, mapped to `auto` for OpenAI).
-   Tool calls can now return a simple scalar or `list[ContentText | ContentImage]`.
-   Support for updated Anthropic tools beta (tool_choice and image tool results).
-   Report tool_error back to model if it provides invalid JSON for tool calls arguments (formerly this halted the entire eval with an error).
-   New `max_samples` option to control how many samples are run in parallel (still defaults to running all samples in parallel).
-   Add `boolq.py` benchmark.
-   Add `piqa.py` benchmark.
-   View: Improved markdown rendering (properly escape reference links).
-   Improved typing for example_dataset function.
-   Setuptools entry point for loading custom model extensions.
-   Break optional `tuple` return out of `ToolResult` type.
-   Bugfix: always read original sample message(s) for `TaskState.input_text`.
-   Bugfix: remove write counter from log (could have resulted in incomplete/invalid logs propagating to the viewer).
-   Bugfix: handle task names that include spaces in log viewer.

## v0.3.9 (14 May 2024)

-   Add `ollama` local model provider.
-   Add `multi_scorer()` and `majority_vote()` functions for combining multiple scorers into a single score.
-   Add support for multiple model graders in `model_graded_qa()`.
-   Raise `TypeError` for solvers and scorers not declared as `async`.
-   Fallback to standard parse if `NaN` or `Inf` is encountered while reading log file header.
-   Remove deprecated support for matching partial model names (e.g. "gpt" or "claude").

## v0.3.8 (07 May 2024)

-   Exclude null config values from listings in log viewer.

## v0.3.7 (07 May 2024)

-   Add support for logprobs to HF provider, and create uniform API for other providers that support logprobs (Together and OpenAI).
-   Provide an option to merge assistant messages and use it for Anthropoic models (as they don't allow consecutive assistant messages).
-   Supporting infrastructure in Inspect CLI for VS Code extension (additional list and info commands).

## v0.3.6 (06 May 2024)

-   Show first log file immediately (don't wait for fetching metadata for other logs)
-   Add `--version` CLI arg and `inspect info version` command for interrogating version and runtime source path.
-   Fix: exclude `null` config values in output from `inspect info log-file`

## v0.3.5 (04 May 2024)

-   Fix issue with logs from S3 buckets in inspect view.
-   Add `sort()` method to `Dataset` (defaults to sorting by sample input length).
-   Improve tokenization for HF provider (left padding, attention mask, and allow for custom chat template)
-   Improve batching for HF provider (generate as soon as queue fills, thread safety for future.set_result).
-   Various improvements to documentation.

## v0.3.4 (01 May 2024)

-   `write_eval_log()` now ignores unserializable objects in metadata fields.
-   `read_eval_log()` now takes a `str` or `FileInfo` (for compatibility w/ list returned from `list_eval_logs()`).
-   Registry name looks are now case sensitive (fixes issue w/ loading tasks w/ mixed case names).
-   Resiliency to Python syntax errors that occur when enumerating tasks in a directory.
-   Do not throw error if unable to parse or load `.ipynb` file due to lack of dependencies (e.g. `nbformat`).
-   Various additions to log viewer display (log file name, dataset/scorer in listing, filter by complex score types).
-   Improvements to markdown rendering in log viewer (don't render intraword underscores, escape html tags).

## v0.3.3 (28 April 2024)

-   `inspect view` command for viewing eval log files.
-   `Score` now has an optional `answer` field, which denotes the answer text extracted from model output.
-   Accuracy metrics now take an optional `ValueToFloat` function for customising how textual values mapped to float.
-   Made `model_graded_qa` more flexible with separate `instruction` template and `grade_pattern`, as well providing `partial_credit` as an option.
-   Modify the default templates for `chain_of_thought()` and `self_critique()` to instruct the model to reply with `ANSWER: $ANSWER` at the end on its own line.
-   Improved numeric extraction for `match(numeric=True)` (better currency and decimal handling).
-   Improve `answer()` patterns so that they detect letter and word answers both within and at the end of model output.
-   `Plan` now has an optional `cleanup` function which can be used to free per-sample resources (e.g. Docker containers) even in the case of an evaluation error.
-   Add `Dataset.filter` method for filtering samples using a predicate.
-   `Dataset` slices (e.g. `dataset[0:100]`) now return a `Dataset` rather than `list[Sample]`.
-   Relative path to `INSPECT_LOG_DIR` in `.env` file is now correctly resolved for execution within subdirectories.
-   `inspect list tasks` and `list_tasks()` now only parse source files (rather than loading them), ensuring that it is fast even for task files that have non-trivial global initialisation.
-   `inspect list logs` and `list_eval_logs()` now enumerate log files recursively by default, and only enumerate json files that match log file naming conventions.
-   Provide `header_only` option for `read_eval_log()` and `inspect info log-file` for bypassing the potentially expensive reading of samples.
-   Provide `filter` option for `list_eval_logs()` to filter based on log file header info (i.e. anything but samples).
-   Added `__main__.py` entry point for invocation via `python3 -m inspect_ai`.
-   Removed prompt and callable from model `ToolDef` (renamed to `ToolInfo`).
-   Fix issue with accesses of `completion` property on `ModelOutput` with no choices.

## v0.3.2 (21 April 2024)

-   Initial release.<|MERGE_RESOLUTION|>--- conflicted
+++ resolved
@@ -1,13 +1,9 @@
-<<<<<<< HEAD
-## Future
+## Unreleased
 
 - [background()](https://inspect.aisi.org.uk/agent-custom.html#background) function for executing work in the background of the current sample.
 - [sandbox_service()](https://inspect.aisi.org.uk/agent-custom.html#sandbox-service) function for making available methods to a sandbox for calling back into the main Inspect process.
 
-## Unreleased
-=======
 ## v0.3.104 (12 June 2025)
->>>>>>> 59fee9b6
 
 - Web Search: Added provider for Anthropic's internal web search tool.
 - Web Search: Added provider for [Exa](https://exa.ai/exa-api) Search API.
