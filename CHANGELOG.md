--- conflicted
+++ resolved
@@ -11,11 +11,8 @@
 - Model API: `generate_loop()` method for calling generate with a tool use loop.
 - Model API: `ToolSource` for dynamic tools inputs (can be used in calls to `model.generate()` and `execute_tools()`)
 - Model API: Provide optional sync context manager for `Model` (works only with providers that don't require an async close).
-<<<<<<< HEAD
+- Anthropic: Add support for `tool_choice="none"` (added in v0.49.0, which is now required).
 - Store: `instance` option for `store_as()` for using multiple instances of a `StoreModel` within a sample.
-=======
-- Anthropic: Add support for `tool_choice="none"` (added in v0.49.0, which is now required).
->>>>>>> 50e120d1
 - Together AI: Updated `logprobs` to pass `1` rather than `True` (protocol change).
 - Tools: `bash_session()` and `web_browser()` now create a distinct sandbox process each time they are instantiated.
 - Computer Tool: Support for use of the native Open AI computer tool (available in the model `openai/computer-use-preview`)
