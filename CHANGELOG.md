--- conflicted
+++ resolved
@@ -8,13 +8,11 @@
 - Eval log: Add option to select sample by `uuid` in `read_eval_log_sample()`.
 - ReAct agent: Add `keep_in_messages` option to `AgentSubmit` to preserve calls to `submit()` in message history.
 - Scoring: Nan values returned from scorers will be excluded from computation of metrics. Scorers in results include `scored_samples` and `unscored_samples` fields to indicate how many samples were scored and how many were not. The viewer will display these values if there are unscored samples.
-<<<<<<< HEAD
+- Hooks: Provide full `EvalSample` (rather than only the summary) to `on_sample_end()` hook.
+- Inspect View: Compatiblility for sites published to GitHub Pages for `inspect view bundle`.
 - Bugfix: Fix failure to allow Anthropic native web search for some model names such as `claude-3-7-sonnet-latest`.
 - Bugfix: Fix Anthropic citation support code when it encounters citations created by external search providers such as Tavily.
-=======
-- Hooks: Provide full `EvalSample` (rather than only the summary) to `on_sample_end()` hook.
-- Inspect View: Compatiblility for sites published to GitHub Pages for `inspect view bundle`.
->>>>>>> 67ff117d
+
 
 ## 0.3.112 (03 July 2025)
 
