# Changelog

## Unreleased

<<<<<<< HEAD
- `sandbox_service()` for providing RPC methods for sandbox code to call back into Inspect.
- `SandboxConnection` that contains login information from sandboxes.
- `display_type()` function for detecting the current display type (e.g. "full", "rich", etc.)
=======
- OpenAI: Support for o1 including native tool calling and `reasoning_effort` generation option.
>>>>>>> 66a022fa
- Task API: Introduce `setup` step that always runs even if `solver` is replaced.
- Bedrock: Support for tool calling on Nova models.
- Bedrock: Support for custom `model_args` passed through to `session.Client`.
- Bedrock: Support for `jpeg` images.
- Inspect View: Various improvements to appearance of tool calls in transcript.
- Task display: Ensure that widths of progress elements are kept consistant across tasks.
- Bugfix: Proper handling of text find for eval raw JSON display
- Bugfix: Correct handling for `--sample-id` integer comparisons.
- Bugfix: Proper removal of model_args with falsey values (explicit check for `None`)
- Bugfix: Properly handle custom metrics that return dictionaries or lists
- Bugfix: Proper sample count display when retrying an evaluation
- Bugfix: Fix inability to define and run tasks in a notebook.

## v0.3.52 (13 December 2024)

- Eval: `--sample-id` option for evaluating specific sample id(s).
- Bedrock: Detect and report HTTP rate limit errors.
- Azure AI: Add `emulate_tools` model arg to force tool emulation (emulation is enabled by default for Llama models).
- Basic Agent: Add `max_tool_output` parameter to override default max tool output from generate config.
- Inspect View: Correct display of sample ID for single sample tasks.
- Trace: Show custom tool views in `--trace` mode.
- Bugfix: Support for dynamic metric names in realtime scoring display.

## v0.3.51 (13 December 2024)

- Bugfix: Task display fails to load when no scorers are defined for a task.

## v0.3.50 (12 December 2024)

- Tools: Improved typing/schema support (unions, optional params, enums).
- Tools: Added `append` argument to `use_tools()` for adding (rather than replacing) the currently available tools.
- Docker sandbox: Streamed reads of stderr/stdout (enabling us to enforce output limits for read_file and exec at the source).
- Sandbox API: Enable passing `BaseModel` types for sandbox `config` (formerly only a file path could be passed).
- Task display: Show all task scores in realtime (expand task progress to see scores).
- Task display: Show completed samples and align progress more closely to completed samples (as opposed to steps).
- Task display: Show sample messages/tokens used (plus limits if specified).
- Task display: Resolve issue where task display would lose mouse input after VS Code reload.
- Datasets: Validate that all IDs in datasets are unique (as several downstream problems occur w/ duplicate IDs).
- Inspect View: Fix issue with incorrectly displayed custom tool views.
- Human approval: Use fullcreen display (makes approval UI async and enables rapid processing of approvals via the `Enter` key).
- Added `input_panel()` API for adding custom panels to the fullscreen task display.
- Log recorder: Methods are now async which will improve performance for fsspec filesystems with async implementations (e.g. S3)
- Log recorder: Improve `.eval` log reading performance for remote filesystem (eaglery fetch log to local buffer).
- Add `token_usage` property to `TaskState` which has current total tokens used across all calls to `generate()` (same value that is used for enforcing token limits).
- Add `time` field to `ModelOutput` that records total time spent within call to ModelAPI `generate()`.
- Web browser: Remove base64 images from web page contents (prevent filling up model context with large images).
- Match scorer: If the target of a match isn’t numeric, ignore the numeric flag and instead use text matching (improved handling for percentages).
- Hugging Face: Support for native HF tool calling for Llama, Mistral, Qwen, and others if they conform to various standard schemas.
- Hugging Face: `tokenizer_call_args` dict to specify custom args during tokenization, such as `max_length` and `truncation`.
- Azure AI: Fix schema validation error that occurred when model API returns `None` for `content`.
- Display: Throttle updating of sample list based on number of samples.
- Display: Add explicit 'ctrl+c' keybinding (as textual now disables this by default).
- Bugfix: Correct rate limit error display when running in fullscreen mode.
- Bugfix: `hf_dataset` now explicitly requires the `split` argument (previously, it would crash when not specified).
- Bugfix: Prevent cascading textual error when an error occurs during task initialisation.
- Bugfix: Correctly restore sample summaries from log file after abend.
- Bugfix: Report errors that occur during task finalisation.
  
## v0.3.49 (03 December 2024)

- Logging: Only call CreateBucket on Amazon S3 when the bucket does not already exist.
- Improve cancellation feedback and prevent multiple cancellations when using fullscreen display.
- Inspect View: Prevent circular reference error when rendering complex tool input.
- Inspect View: Resolve display issue with sorting by sample then epoch. 

## v0.3.48 (01 December 2024) 

- [Realtime display](https://github.com/UKGovernmentBEIS/inspect_ai/pull/865) of sample transcripts (including ability to cancel running samples).
- Scoring: When using a dictionary to map metrics to score value dictionaries, you may now use globs as keys. See our [scorer documentation](https://inspect.ai-safety-institute.org.uk/scorers.html#sec-multiple-scorers) for more information.
- `EvalLog` now includes a [location](https://github.com/UKGovernmentBEIS/inspect_ai/pull/872) property indicating where it was read from.
- Use [tool views](https://inspect.ai-safety-institute.org.uk/approval.html#tool-views) when rendering tool calls in Inspect View.
- Consistent behavior for `max_samples` across sandbox and non-sandbox evals (both now apply `max_samples` per task, formerly evals with sandboxes applied `max_samples` globally).
- Log files now properly deal with scores that produce Nan. (fixes [#834](https://github.com/UKGovernmentBEIS/inspect_ai/issues/834))
- Bash tool: add `--login` option so that e.g. .bashrc is read before executing the command.
- Google: Support for tools/functions that have no parameters.
- Google/Vertex: Support for `logprobs` and other new 1.5 (002 series) options.
- AzureAI: Change default max_tokens for Llama models to 2048 (4096 currently yields an error w/ Llama 3.1).
- Mistral: Various compatiblity changes for their client and tool calling implementation.
- Handle exponents in numeric normalisation for match, include, and answer scorers.
- hf_dataset: Added `cached` argument to control whether to use a previously cached version of the dataset if available (defaults to `True`). 
- hf_dataset: Added `revision` option to load a specific branch or commit SHA (when using `revision` datasets are always revalidated on Hugging Face, i.e. `cached` is ignored).
- Log viewer: Display sample ids rather than indexes.
- Log viewer: Add timestamps to transcript events.
- Log viewer: Metadata which contains images will now render the images.
- Log viewer: Show custom tool call views in messages display.
- Bugfix: Correctly read and forward image detail property.
- Bugfix: Correct resolution of global eval override of task or sample sandboxes.
- Bugfix: Don't do eval log listing on background threads (s3fs can deadlock when run from mutliple threads).

## v0.3.47 (18 November 2024) 

- Basic agent: Ensure that the scorer is only run once when max_attempts = 1.
- Basic agent: Support custom function for incorrect_message reply to model.
- Tool calling: Execute multiple tool calls serially (some models assume that multiple calls are executed this way rather than in parallel).
- Google: Combine consecutive tool messages into single content part; ensure no empty text content parts.
- AzureAI: Create and close client with each call to generate (fixes issue w/ using azureai on multiple passes of eval).
- Bedrock: Migrate to the [Converse API](https://docs.aws.amazon.com/bedrock/latest/userguide/conversation-inference-supported-models-features.html), which supports many more features including tool calling and multimodal models.
- Scoring: When using a dictionary to map metrics to score value dictionaries, you may now use globs as keys. See our [scorer documentation](https://inspect.ai-safety-institute.org.uk/scorers.html#sec-multiple-scorers) for more information.
- Sample limit events will now appear in the transcript if a limit (e.g. message, token, or time limit) halt a sample. The sample list and sample detail also display the limit, if applicable.

## v0.3.46 (12 November 2024) 

- [eval](https://inspect.ai-safety-institute.org.uk/eval-logs.html#sec-log-format) is now the default log format (use `--log-format=json` to use old format).
- Base 64 images are now logged by default for all log formats (disable with `--no-log-images`).
- The log viewer now properly displays sample errors in the sample list for `eval` format log files.
- Improve path handling when using `inspect log convert` to convert a single log file.
- Web browser tool: Subtasks now each have independent web browser sessions.
- Anthropic: Ensure that assistant messages created in generate never have empty content lists.
- Increase sandbox `exec()` output limit from 1 MiB to 10 MiB.

## v0.3.45 (11 November 2024)

- [time_limit](https://inspect.ai-safety-institute.org.uk/errors_and_limits.html#sec-sample-limits) option for specifying a maximum execution time for samples.
- [read_eval_log_samples()](https://inspect.ai-safety-institute.org.uk/eval-logs.html#streaming) function for streaming reads of `.eval` log files.
- Mistral: Support for multi-modal models (requires v1.2 of mistralai package).
- Groq: Support for multi-modal models (requires v0.11.0 of groq package).
- AzureAI: Use Model Inference API (preview) for implementation of model client.
- Bedrock: Fix parsing of Bedrock Mistral Large 2407 responses
- Apply standard sample error handling (fail-on-error, etc.) when running scorers.
- Fix issue with correctly logging task_args for eval-set tasks which are interrupted.
- Move `INSPECT_DISABLE_MODEL_API` into `generate()` (as opposed to `get_model()`)
- Always treat `.eval` files as logs (don't apply file name pattern restrictions as we do with `.json`).
- Log model calls when model providers return bad request errors
- Better lay out large numbers of configuration and parameters when displaying log files.
- The log viewer now properly displays sample scores for running tasks.
- Add `metadata` field to `ModelOutput` and provide varioius fields for the Groq provider.

## v0.3.44 (04 November 2024)

- Revert change to single epoch reducer behavior (regressed some scoring scenarios).

## v0.3.43 (04 November 2024)

- New binary [log format](https://inspect.ai-safety-institute.org.uk/eval-logs.html#sec-log-format) which yields substantial size and speed improvements (JSON format log files are still fully supported and utilities for converting between the formats are provided).
- [Grok](https://docs.x.ai/) model provider.
- [llama-cpp-python](https://llama-cpp-python.readthedocs.io/en/latest/) local model provider.
- Extensions: correctly load extensions in packages where package name differs from dist name.
- Added `--model-config`, `--task-config`, and `--solver-config` CLI arguments for specifying model, task, and solver args using a JSON or YAML config file.
- View: properly render complex score objects in transcript.
- Write custom tool call views into transcript for use by Inspect View.
- Use `casefold()` for case-insensitive compare in `includes()`, `match()`, `exact()`, and `f1()` scorers.
- OpenAI: eliminate use of `strict` tool calling (sporadically supported across models and we already interally validate).
- Mistral: fix bug where base_url was not respected when passing both an api_key and base_url.
- Don't include package scope for task name part of log files.
- Improve performance of write_file for Docker sandboxes.
- Use user_data_dir rather than user_runtime_dir for view notifications.
- Implement `read_eval_log_sample()` for JSON log files.
- Log the list of dataset sample IDs.
- Limit `SandboxEnvironment.exec()` output streams to 1 MiB. Limit `SandboxEnvironment.read_file()` to 100 MiB.
- Add `INSPECT_DISABLE_MODEL_API` environment variable for disabling all Model APIs save for mockllm.
- Add optional `tool_call_id` param to `ModelOutput.for_tool_call()`.
- Support all JSON and CSV dataset arguments in `file_dataset()` function.

## v0.3.42 (23 October 2024)

- [ToolDef](https://inspect.ai-safety-institute.org.uk/tools.html#sec-dynamic-tools) class for dynamically creating tool definitions.
- Added `--tags` option to eval for tagging evaluation runs.
- Added APIs for accessing sample event transcripts and for creating and resolving attachments for larger content items.
- Cleanup Docker Containers immediately for samples with errors.
- Support Dockerfile as config path for Docker sandboxes (previously only supported compose files).
- Anthropic: remove stock tool use chain of thought prompt (many Anthropic models now do this internally, in other cases its better for this to be explicit rather than implicit).
- Anthropic: ensure that we never send empty text content to the API.
- Google: compatibility with google-generativeai v0.8.3
- Llama: remove extraneous <|start_header_id|>assistant<|end_header_id|> if it appears in an assistant message.
- OpenAI: Remove tool call id in user message reporting tool calls to o1- models.
- Use Dockerhub aisiuk/inspect-web-browser-tool image for web browser tool.
- Use ParamSpec to capture types of decorated solvers, tools, scorers, and metrics.
- Support INSPECT_EVAL_MODEL_ARGS environment variable for calls to `eval()`.
- Requirements: add lower bounds to various dependencies based on usage, compatibility, and stability.
- Added `include_history` option to model graded scorers to optionally include the full chat history in the presented question.
- Added `delimiter` option to `csv_dataset()` (defaults to ",")
- Improve answer detection in multiple choice scorer.
- Open log files in binary mode when reading headers (fixes ijson deprecation warning).
- Capture `list` and `dict` of registry objects when logging `plan`.
- Add `model_usage` field to `EvalSample` to record token usage by model for each sample.
- Correct directory handling for tasks that are imported as local (non-package) modules.
- Basic agent: terminate agent loop when the context window is exceeded.
- Call tools sequentially when they have opted out of parallel calling.
- Inspect view bundle: support for bundling directories with nested subdirectories.
- Bugfix: strip protocol prefix when resolving eval event content
- Bugfix: switch to run directory when running multiple tasks with the same run directory.
- Bugfix: ensure that log directories don't end in forward/back slash.

## v0.3.41 (11 October 2024)

- [Approval mode](https://inspect.ai-safety-institute.org.uk/approval.html) for extensible approvals of tool calls (human and auto-approvers built in,  arbitrary other approval schemes via extensions).
- [Trace mode](https://inspect.ai-safety-institute.org.uk/interactivity.html#sec-trace-mode) for printing model interactions to the terminal.
- Add `as_dict()` utility method to `Score`
- [Sample limits](https://inspect.ai-safety-institute.org.uk/errors_and_limits.html#sec-sample-limits) (`token_limit` and `message_limit`) for capping the number of tokens or messages used per sample ( `message_limit` replaces deprecated `max_messages`).
- Add `metadata` field to `Task` and record in log `EvalSpec`.
- Include datetime and level in file logger.
- Correct llama3 and o1 tool calling when empty arguments passed.
- Allow resolution of any sandbox name when there is only a single environment.
- Introduce `--log-level-transcript` option for separate control of log entries recorded in the eval log file
- Improve mime type detection for image content encoding (fixes issues w/ webp images). 
- Fix memory leak in Inspect View worker-based JSON parsing.
- Add `fail_on_error` option for `eval_retry()` and `inspect eval-retry`.
- Defer resolving helper models in `self_critique()` and `model_graded_qa()`.
- Fix Docker relative path resolution on Windows (use PurePosixPath not Path)
- Restore support for `--port` and `--host` on Inspect View.

## v0.3.40 (6 October 2024)

- Add `interactive` option to `web_browser()` for disabling interactive tools (clicking, typing, and submitting forms).
- Provide token usage and raw model API calls for OpenAI o1-preview.
- Add support for reading CSV files of dialect 'excel-tab'.
- Improve prompting for Python tool to emphasise the need to print output.
- For `basic_agent()`, defer to task `max_messages` if none is specified for the agent (default to 50 is the task does not specify `max_messages`).
- Add optional `content` parameter to `ModelOutput.for_tool_call()`.
- Display total samples in Inspect View
- Prune `sample_reductions` when returning eval logs with `header_only=True`.
- Improved error message for undecorated solvers.
- For simple matching scorers, only include explanation if it differs from answer.

## v0.3.39 (3 October 2024)

- The sample transcript will now display the target for scoring in the Score Event (for newly run evaluations).
- Provide setter for `max_messages` on `TaskState`. 
- Provide `max_messages` option for `basic_agent()` (defaulting to 50) and use it rather than any task `max_messages` defined.
- Improved implementation of disabling parallel tool calling (also fixes a transcript issue introduced by the original implementation).
- Improve quality of error messages when a model API key environment variable is missing.
- Improve prompting around letting the model know it should not attempt parallel web browser calls.

## v0.3.38 (3 October 2024)

- Rename `web_browser_tools()` to `web_browser()`, and don't export individual web browsing tools.
- Add `parallel` option to `@tool` decorator and specify `parallel=False` for web browsing tools.
- Improve prompting for web browser tools using more explicit examples.
- Improve prompting for `</tool_call>` end sequence for Llama models. 
- Fix issue with failure to execute sample setup scripts.

## v0.3.37 (2 October 2024)

- Move evals into [inspect_evals](https://github.com/UKGovernmentBEIS/inspect_evals) package.

## v0.3.36 (2 October 2024)

- [Web Browser](https://inspect.ai-safety-institute.org.uk/tools.html#sec-web-browser) tool which provides a headless Chromimum browser that supports navigation, history, and mouse/keyboard interactions.
- `auto_id` option for dataset readers to assign an auto-incrementing ID to records.
- Task args: don't attempt to serialise registry objects that don't have captured parameters.

## v0.3.35 (1 October 2024)

- Catch o1-preview "invalid_prompt" exception and convert to normal content_filter refusal.
- Terminate timed out subprocesses.
- Support 'anthropoic/bedrock/' service prefix for Anthropic models hosted on AWS Bedrock.
- Change score reducer behavior to always reduce score metadata to the value of the `metadata` field in the first epoch
- Improve task termination message (provide eval-retry prompt for tasks published in packages)
- Preserve type for functions decorated with `@task`.
- Various improvements to layout and display for Inspect View transcript.

## v0.3.34 (30 September 2024)

- Support for `max_tokens` on OpenAI o1 models (map to `max_completion_tokens`).
- Fix regression of log and debug options on `inspect view`
- Improved focus management for Insepct View
- Raise error if `epochs` is less than 1
- Improve code parsing for HumanEval (compatibility with Llama model output)

## v0.3.33 (30 September 2024)

- StopReason: Added "model_length" for exceeding token window and renamed "length" to "max_tokens".
- Capture solver input params for subtasks created by `fork()`.
- Option to disable ANSI terminal output with `--no-ansi` or `INSPECT_NO_ANSI`
- Add chain of thought option to `multiple_choice()` and export `MultipleChoiceTemplate` enumeration
- Allow Docker sandboxes configured with `x-default` to be referred to by their declared service name.
- Improved error messages for Docier sandbox initialisation.
- Improve legibility of Docker sandbox log entries (join rather than displaying as array)
- Display user message immediately proceding assistant message in model call transcripts.
- Display images created by tool calls in the Viewer.
- Fix duplicated tool call output display in Viewer for Gemini and Llama models.
- Require a `max_messages` for use of `basic_agent()` (as without it, the agent could end up in an infinite loop).
- Load extension entrypoints per-package (prevent unnecessary imports from packages not being referenced).
- Track sample task state in solver decorator rather than solver transcript.
- Display solver input parameters for forked subtasks.
- Improvements to docker compose down cleanup: timeout, survive missing compose files.
- Always produce epoch sample reductions even when there is only a single epoch.
- Scores produced after being reduced retain `answer`, `explanation`, and `metadata` only if equal across all epochs.

## v0.3.32 (25 September 2024)

- Fix issue w/ subtasks not getting a fresh store() (regression from introduction of `fork()` in v0.3.30)
- Fix issue w/ subtasks that return None invalidating the log file.
- Make subtasks collapsable in Inspect View.
- Improved error reporting for missing `web_search()` provider environment variables. 

## v0.3.31 (24 September 2024)

- Deprecated `Plan` in favor of `Solver` (with `chain()` function to compose multiple solvers).
- Added `max_tool_output` generation option (defaults to 16KB).
- Improve performance of `header_only` log reading (switch from json-stream to ijson).
- Add support for 0 retries to `eval-set` (run a single `eval` then stop).
- Tool calling fixes for update to Mistral v1.1. client.
- Always show `epochs` in task status (formerly wasn't included for multiple task display)
- Render transcript `info()` strings as markdown
- Eliminate log spam from spurious grpc fork message.
- Fix issue with hf_dataset shuffle=True not actually shuffling.
- Improved error handling when loading invalid setuptools entrypoints.
- Don't catch TypeError when calling tools (we now handle this in other ways)

## v0.3.30 (18 September 2024)

- Added [fork()](https://inspect.ai-safety-institute.org.uk/agents-api.html#sec-forking) function to fork a `TaskState` and evaluate it against multiple solvers in parallel.
- Ensure that Scores produced after being reduced still retain `answer`, `explanation`, and `metadata`.
- Fix error when running `inspect info log-types`
- Improve scorer names imported from modules by not including the the module names.
- Don't mark messages read from cache with source="cache" (as this breaks the cache key)
- Add `cache` argument to `basic_agent()` for specifying cache policy for the agent.
- Add `cache` field to `ModelEvent` to track cache reads and writes.
- Compatibility with Mistral v1.1 client (now required for Mistral).
- Catch and propagate Anthropic content filter exceptions as normal "content_filter" responses.
- Fix issue with failure to report metrics if all samples had a score value of 0.
- Improve concurrency of Bedrock models by using aioboto3.
- Added [SWE Bench](https://github.com/UKGovernmentBEIS/inspect_evals/tree/main/src/inspect_evals/swe_bench), [GAIA](https://github.com/UKGovernmentBEIS/inspect_evals/tree/main/src/inspect_evals/gaia), and [GDM CTF](https://github.com/UKGovernmentBEIS/inspect_evals/tree/main/src/inspect_evals/gdm_capabilities/in_house_ctf) evals.

## v0.3.29 (16 September 2024)

- Added `--plan` and `-P` arguments to `eval` and `eval-set` commands for replacing the task default plan with another one.
- Improved support for eval retries when calling `eval()` or `eval_set()` with a `plan` argument.
- Don't log base64 images by default (re-enable logging with `--log-images`).
- Provide unique tool id when parsing tool calls for models that don't support native tool usage.
- Fix bug that prevented `epoch_reducer` from being used in eval-retry.
- Fix bug that prevented eval() level `epoch` from overriding task level `epoch`. 

## v0.3.28 (14 September 2024)

- [basic_agent()](https://inspect.ai-safety-institute.org.uk/agents.html#sec-basic-agent) that provides a ReAct tool loop with support for retries and encouraging the model to continue if its gives up or gets stuck.
- [score()](https://inspect.ai-safety-institute.org.uk/solvers.html#sec-scoring-in-solvers) function for accessing scoring logic from within solvers.
- Ability to [publish](https://inspect.ai-safety-institute.org.uk/log-viewer.html#sec-publishing) a static standalone Inspect View website for a log directory.
- `system_message()` now supports custom parameters and interpolation of `metadata` values from `Sample`.
- `generate()` solver now accepts arbitrary generation config params.
- `use_tools()` now accepts a variadic list of `Tool` in addition to literal `list[Tool]`.
- `bash()` and `python()` tools now have a `user` parameter for choosing an alternate user to run code as.
- `bash()` and `python()` tools now always return stderr and stdout no matter the exit status.
- Support for OpenAI o1-preview and o1-mini models.
- Input event for recording screen input in sample transcripts.
- Record to sample function for CSV and JSON dataset readers can now return multiple samples.
- Added `debug_errors` option to `eval()` to raise task errors (rather than logging them) so they can be debugged.
- Properly support metrics that return a dict or list of values
- Improved display of prerequisite errors when running `eval()` from a script or notebook.
- Fix `eval_set()` issue with cleaning up failed logs on S3.
- Cleanup Docker containers that fail during sample init.
- Add support for computing metrics for both individual keys within a dictionary but also for the dictionary as a whole
- Fix for Vertex tool calling (don't pass 'additionalProperties').
- Added [SQuAD](https://github.com/UKGovernmentBEIS/inspect_evals/tree/main/src/inspect_evals/squad), [AGIEval](https://github.com/UKGovernmentBEIS/inspect_evals/tree/main/src/inspect_evals/agieval), [IFEval](https://github.com/UKGovernmentBEIS/inspect_ai/blob/main/src/inspect_evals/ifeval/), [PubMedQA](https://github.com/UKGovernmentBEIS/inspect_evals/tree/main/src/inspect_evals/pubmedqa), and [MBPP](https://github.com/UKGovernmentBEIS/inspect_evals/tree/main/src/inspect_evals/mbpp) benchmarks.

## v0.3.27 (6 September 2024)

- Fix missing timestamp issue with running `eval_set()` with an S3-backed log directory.
- Correct rounding behavior for `f1()` and `exact()` scorers.
- Correct normalized text comparison for `exact()` scorer.
- Improved appearance and navigation for sample transcript view.
- Added [MathVista](https://github.com/UKGovernmentBEIS/inspect_evals/tree/main/src/inspect_evals/mathvista) benchmark.

## v0.3.26 (6 September 2024)

- [Eval Sets](https://inspect.ai-safety-institute.org.uk/eval-sets.html) for running groups of tasks with automatic retries.
- [Per-sample](https://inspect.ai-safety-institute.org.uk/agents.html#sec-per-sample-sandbox) Sandbox environments can now be specified (e.g. allowing for a distinct Dockerfile or Docker compose file for each sample).
- [input_screen()](https://inspect.ai-safety-institute.org.uk/interactivity.html) context manager to temporarily clear task display for user input.
- Introduce two new scorers, `f1()` (precision and recall in text matching) and `exact()` (whether normalized text matches exactly).
- Task `metrics` now override built in scorer metrics (previously they were merged). This enables improved re-use of existing scorers where they only change required is a different set of metrics.
- `write_log_dir_manifest()` to write a log header manifest for a log directory.
- Relocate `store()` and `@subtask` from solver to utils module; relocate `transcript()` from solver to log module.
- Add optional user parameter to SandboxEnvironment.exec for specifying the user. Currently only DockerSandboxEnvironment is supported.
- Fix issue with resolving Docker configuration files when not running from the task directory.
- Only populate Docker compose config metadata values when they are used in the file.
- Treat Sandbox exec `cwd` that are relative paths as relative to sample working directry.
- Filter base64 encoded images out of model API call logs.
- Raise error when a Solver does not return a TaskState.
- Only run tests that use model APIs when the `--runapi` flag is passed to `pytest` (prevents unintended token usage)
- Remove `chdir` option from `@tasks` (tasks now always chdir during execution).
- Do not process `.env` files in task directories (all required vars should be specified in the global `.env`).
- Only enable `strict` mode for OpenAI tool calls when all function parameters are required.
- Added [MMMU](https://github.com/UKGovernmentBEIS/inspect_evals/tree/main/src/inspect_evals/mmmu), [CommonsenseQA](https://github.com/UKGovernmentBEIS/inspect_evals/tree/main/src/inspect_evals/commonsense_qa), [MMLU-Pro](https://github.com/UKGovernmentBEIS/inspect_evals/tree/main/src/inspect_evals/mmlu_pro), and [XSTest](https://github.com/UKGovernmentBEIS/inspect_evals/tree/main/src/inspect_evals/xstest) benchmarks.


## v0.3.25 (25 August 2024)

- [Store](https://inspect.ai-safety-institute.org.uk/agents-api.html#sharing-state) for manipulating arbitrary sample state from within solvers and tools.
- [Transcript](https://inspect.ai-safety-institute.org.uk/agents-api.html#transcripts) for detailed sample level tracking of model and tool calls, state changes, logging, etc.
- [Subtasks](https://inspect.ai-safety-institute.org.uk/agents-api.html#sec-subtasks) for delegating work to helper models, sub-agents, etc.
- Integration with Anthropic [prompt caching](https://inspect.ai-safety-institute.org.uk/caching.html#sec-provider-caching).
- [fail_on_error](https://inspect.ai-safety-institute.org.uk/errors-and-limits.html#failure-threshold) option to tolerate some threshold of sample failures without failing the evaluation.
- Specify `init` value in default Docker compose file so that exit signals are handled correctly (substantially improves container shutdown performance).
- Add `function` field to `ChatMessageTool` to indicate the name of the function called.
- Added [RACE](https://github.com/UKGovernmentBEIS/inspect_evals/tree/main/src/inspect_evals/race-h/) benchmark.

## v0.3.24 (18 August 2024)

- Support for tool calling for Llama 3.1 models on Bedrock.
- Report JSON schema validation errors to model in tool response.
- Support for `strict` mode in OpenAI tool calls (update to v1.40.0 of `openai` package required).

## v0.3.23 (16 August 2024)

- Support for tool calling for Llama 3.1 models on Azure AI and CloudFlare.
- Incrase default `max_tokens` from 1024 to 2048.
- Record individual sample reductions along with results for multi-epoch evals.
- Change default to not log base64 encoded versions of images, as this often resulted in extremely large log files (use `--log-images` to opt back in).
- Update to new Mistral API (v1.0.1 of `mistralai` is now required).
- Support for Llama 3.1 models on Amazon Bedrock
- Eliminate Bedrock dependency on anthropic package (unless using an Anthropic model).
- Improved resolution of AWS region for Bedrock (respecting already defined AWS_REGION and AWS_DEFAULT_REGION)
- Fix bug in match scorer whereby numeric values with periods aren't correctly recognized.
- Added [HumanEval](https://github.com/UKGovernmentBEIS/inspect_evals/tree/main/src/inspect_evals/humaneval), [WinoGrande](https://github.com/UKGovernmentBEIS/inspect_evals/tree/main/src/inspect_evals/winogrande) and [Drop](https://github.com/UKGovernmentBEIS/inspect_evals/tree/main/src/inspect_evals/drop) benchmarks.

## v0.3.22 (07 August 2024)

- Fix issue affecting results of `pass_at_{k}` score reducer.

## v0.3.21 (07 August 2024)

- Add `pass_at_{k}` score reducer to compute the probability of at least 1 correct sample given `k` epochs.
- Improved metrics `value_to_float` string conversion (handle numbers, "true", "false", etc.)
- Log viewer: Ctrl/Cmd+F to find text when running in VS Code.
- Set Claude default `max_tokens` to 4096
- Combine user and assistant messages for Vertex models.
- Warn when using the `name` parameter with task created from `@task` decorated function.
- Make sample `metadata` available in prompt, grading, and self-criqique templates.
- Retry on several additional OpenAI errors (APIConnectionError | APITimeoutError | InternalServerError)
- Fix a regression which would cause the 'answer' to be improperly recorded when scoring a sample.

## v0.3.20 (03 August 2024)

- `Epochs` data type for specifying epochs and reducers together (deprecated `epochs_reducer` argument). 
- Enable customisation of model generation cache dir via `INSPECT_CACHE_DIR` environment variable.
- Use doc comment description rather than `prompt` attribute of `@tool` for descriptions.
- Include examples section from doc comments in tool descriptions.
- Add `tool_with()` function for adapting tools to have varying names and parameter descriptions.
- Improve recording of `@task` arguments so that dynamically created tasks can be retried.
- Only print `eval-retry` message to terminal for filesystem based tasks.
- Enhance Python logger messages to capture more context from the log record.
- Fix an issue that could result in duplicate display of scorers in log view when using multiple epoch reducers.

## v0.3.19 (02 August 2024)

- [vLLM](https://inspect.ai-safety-institute.org.uk/models.html#sec-vllm) model provider.
- [Groq](https://groq.com/) model provider.
- [Google Vertex](https://inspect.ai-safety-institute.org.uk/models.html#google-vertex) model provider.
- [Reduce scores](https://inspect.ai-safety-institute.org.uk/scorers.html##sec-reducing-epoch) in multi-epoch tasks before computing metrics (defaults to averaging sample values).
- Replace the use of the `bootstrap_std` metric with `stderr` for built in scorers (see [rationale](https://inspect.ai-safety-institute.org.uk/scorers.html#stderr-note) for details).
- Option to write Python logger entries to an [external file](https://inspect.ai-safety-institute.org.uk/log-viewer.html#sec-external-file).
- Rename `ToolEnvironment` to `SandboxEnvironment` and `tool_environment()` to `sandbox()` (moving the renamed types from `inspect_ai.tool` to `inspect_ai.util`). Existing symbols will continue to work but will print deprecation errors.
- Moved the `bash()`, `python()`, and `web_search()` functions from `inspect_ai.solver` to `inspect_ai.tool`.  Existing symbols will continue to work but will print deprecation errors.
- Enable parallel execution of tasks that share a working directory.
- Add `chdir` option to `@task` to opt-out of changing the working directory during task execution.
- Enable overriding of default safety settings for Google models.
- Use Python type annotations as the first source of type info for tool functions (fallback to docstrings only if necessary)
- Support for richer types (list, TypeDict, dataclass, Pydantic, etc.) in tool calling.
- Change `ToolInfo` parameters to be directly expressed in JSON Schema (making it much easier to pass them to model provider libraries).
- Validate tool call inputs using JSON Schema and report errors to the model.
- Gracefully handle tool calls that include only a single value (rather than a named dict of parameters).
- Support `tool_choice="any"` for OpenAI models (requires >= 1.24.0 of openai package).
- Make multiple tool calls in parallel. Parallel tool calls occur by default for OpenAI, Anthropic, Mistral, and Groq. You can disable this behavior for OpenAI and Groq with `--parallel-tool-calls false`.
- Invoke rate limit retry for OpenAI APITimeoutError (which they have recently begun returning a lot of more of as a result of httpx.ConnectTimeout, which is only 5 seconds by default.).
- Add `cwd` argument to `SandboxEnvironment.exec()`
- Use `tee` rather than `docker cp` for Docker sandbox environment implementation of `write_file()`.
- Handle duplicate tool call ids in Inspect View.
- Handle sorting sample ids of different types in Inspect View.
- Correctly resolve default model based on CLI --model argument.
- Fix issue with propagating API keys to Azure OpenAI provider.
- Add `azure` model arg for OpenAI provider to force binding (or not binding) to the Azure OpenAI back-end.
- Support for Llama 3 models with the Azure AI provider.
- Add `setup` field to `Sample` for providing a per-sample setup script.
- Score multiple choice questions without parsed answers as incorrect (rather than being an error). Llama 3 and 3.1 models especially often fail to yield an answer.
- Read JSON encoded `metadata` field from samples.
- Show task/display progress immediately (rather than waiting for connections to fill).
- Reduce foreground task contention for Inspect View history loading.
- Ability to host standalone version of Inspect View to view single log files.
- Throw `TimeoutError` if a call to `subprocess()` or `sandbox().exec()` times out (formerly a textual error was returned along with a non-zero exit code).
- Validate name passed to `example_dataset()` (and print available example dataset names).
- Resolve relative image paths within Dataset samples against the directory containing the dataset.
- Preserve `tool_error` text for Anthropic tool call responses.
- Fix issue with rate limit reporting being per task not per eval.
- Set maximum rate limit backoff time to 30 minutes
- Retry with exponential backoff for web_search Google provider.



## v0.3.18 (14 July 2024)

- [Multiple Scorers](https://inspect.ai-safety-institute.org.uk/scorers.html#sec-multiple-scorers) are now supported for evaluation tasks.
- [Multiple Models](https://inspect.ai-safety-institute.org.uk/parallelism.html#sec-multiple-models) can now be evaluated in parallel by passing a list of models to `eval()`.
- Add `api_key` to `get_model()` for explicitly specifying an API key for a model.
- Improved handling of very large (> 100MB) log files in Inspect View.
- Use `network_mode: none` for disabling networking by default in Docker tool environments.
- Shorten the default shutdown grace period for Docker container cleanup to 1 second.
- Allow sandbox environent providers to specify a default `max_samples` (set to 25 for the Docker provider).
- Prevent concurrent calls to `eval_async()` (unsafe because of need to change directories for tasks). Parallel task evaluation will instead be implemented as a top-level feature of `eval()` and `eval_async()`.
- Match scorers now return answers consistently even when there is no match.
- Relocate tool related types into a new top-level `inspect_ai.tool` module (previous imports still work fow now, but result in a runtime deprecation warning).
- Decouple tools entirely from solvers and task state (previously they had ways to interact with metadata, removing this coupling will enable tool use in lower level interactions with models). Accordingly, the `call_tools()` function now operates directly on messages rather than task state.
- Support token usage for Google models (Inspect now requires `google-generativeai` v0.5.3).

## v0.3.17 (25 June 2024)

- Optional increased control over the tool use loop via the `call_tools()` function and new `tool_calls` parameter for `generate()`.
- New `per_epoch` option for `CachePolicy` to allow caching to ignore epochs.
- Correctly handle `choices` and `files` when converting `Sample` images to base64. 

## v0.3.16 (24 June 2024)

-   Various fixes for the use of Docker tool environments on Windows.
-   Ability to disable cleanup of tool environments via `--no-toolenv-cleanup`.
-   New `inspect toolenv cleanup` command for manually cleaning up tool environments.
-   `ToolError` exception type for explicitly raising tool errors to the model. Formerly, any exception would be surfaced as a tool error to the model. Now, the `ToolError` exception is required for reporting to the model (otherwise other exception types go through the call stack and result in an eval error).
-   Resolve `INSPECT_LOG_DIR` in `.env` file relative to `.env` file parent directory.
-   Use `-` for delimiting `--limit` ranges rather than `,`.
-   Use HF model device for generate (compatibility with multi-GPU).

## v0.3.15 (15 June 2024)

-   [Sandbox Environments](https://inspect.ai-safety-institute.org.uk/agents.html#sec-sandbox-environments) for executing tool code in a sandbox.
-   [Caching](https://inspect.ai-safety-institute.org.uk/caching.html) to reduce the number of model API calls made.
-   The `multiple_choice()` solver now has support for questions with multiple correct answers.
-   More fine grained handling of Claude `BadRequestError` (400) errors (which were formerly all treated as content moderation errors).
-   Filter out empty TextBlockParam when playing messages back to Claude.
-   Automatically combine Claude user messages that include tool content.
-   Revert to "auto" rather than "none" after forced tool call.
-   Provide `TaskState.tools` getter/setter (where the setter automatically syncs the system messages to the specified set of tools).
-   The `use_tools()` function now uses the `TaskState.tools` setter, so replaces the current set of tools entirely rather than appending to it.
-   Set `state.completed = False` when `max_messages` is reached.
-   Allow tools to be declared with no parameters.
-   Allow for null `bytes` field in `Logprobs` and `TopLogprobs`.
-   Support all Llama series models on Bedrock.
-   Added `truthfulqa` benchmark.
-   Added `intercode-ctf` example.

## v0.3.14 (04 June 2024)

-   Stream samples to the evaluation log as they are completed (subject to the new `--log-buffer` option). Always write completed samples in the case of an error or cancelled task.
-   New `"cancelled"` status in eval log for tasks interrupted with SIGINT (e.g. Ctrl-C). Logs are now written for cancellations (previously they were not).
-   Default `--max-samples` (maximum concurrent samples) to `--max-connections`, which will result in samples being more frequently completed and written to the log file.
-   For `eval_retry()`, copy previously completed samples in the log file being retried so that work is not unnecessarily repeated.
-   New `inspect eval-retry` command to retry a log file from a task that ended in error or cancellation.
-   New `retryable_eval_logs()` function and `--retryable` option for `inspect list logs` to query for tasks not yet completed within a log directory.
-   Add `shuffled` property to datasets to determine if they were shuffled.
-   Remove unused `extensions` argument from `list_eval_logs()`.

## v0.3.13 (31 May 2024)

-   Bugfix: Inspect view was not reliably updating when new evaluation logs were written.

## v0.3.12 (31 May 2024)

-   Bugfix: `results` was not defined when no scorer was provided resulting in an error being thrown. Fixed by setting `results = EvalResults()` when no scorer is provided.
-   Bugfix: The viewer was not properly handling samples without scores.

## v0.3.11 (30 May 2024)

-   Update to non-beta version of Anthropic tool use (remove legacy xml tools implementation).

## v0.3.10 (29 May 2024)

-   **BREAKING:** The `pattern` scorer has been modified to match against any (or all) regex match groups. This replaces the previous behaviour when there was more than one group, which would only match the second group.
-   Improved performance for Inspect View on very large datasets (virtualized sample list).
-   ToolChoice `any` option to indicate the model should use at least one tool (supported by Anthropic and Mistral, mapped to `auto` for OpenAI).
-   Tool calls can now return a simple scalar or `list[ContentText | ContentImage]`.
-   Support for updated Anthropic tools beta (tool_choice and image tool results).
-   Report tool_error back to model if it provides invalid JSON for tool calls arguments (formerly this halted the entire eval with an error).
-   New `max_samples` option to control how many samples are run in parallel (still defaults to running all samples in parallel).
-   Add `boolq.py` benchmark.
-   Add `piqa.py` benchmark.
-   View: Improved markdown rendering (properly escape reference links).
-   Improved typing for example_dataset function.
-   Setuptools entry point for loading custom model extensions.
-   Break optional `tuple` return out of `ToolResult` type.
-   Bugfix: always read original sample message(s) for `TaskState.input_text`.
-   Bugfix: remove write counter from log (could have resulted in incomplete/invalid logs propagating to the viewer).
-   Bugfix: handle task names that include spaces in log viewer.

## v0.3.9 (14 May 2024)

-   Add `ollama` local model provider.
-   Add `multi_scorer()` and `majority_vote()` functions for combining multiple scorers into a single score.
-   Add support for multiple model graders in `model_graded_qa()`.
-   Raise `TypeError` for solvers and scorers not declared as `async`.
-   Fallback to standard parase if `NaN` or `Inf` is encountered while reading log file header.
-   Remove deprecated support for matching partial model names (e.g. "gpt" or "claude").

## v0.3.8 (07 May 2024)

-   Exclude null config values from listings in log viewer.

## v0.3.7 (07 May 2024)

-   Add support for logprobs to HF provider, and create uniform API for other providers that support logprobs (Together and OpenAI).
-   Provide an option to merge assistant messages and use it for Anthropoic models (as they don't allow consecutive assistant messages).
-   Supporting infrastructure in Inspect CLI for VS Code extension (additional list and info commands).

## v0.3.6 (06 May 2024)

-   Show first log file immediately (don't wait for fetching metadata for other logs)
-   Add `--version` CLI arg and `inspect info version` command for interrogating version and runtime source path.
-   Fix: exclude `null` config values in output from `inspect info log-file`

## v0.3.5 (04 May 2024)

-   Fix issue with logs from S3 buckets in inspect view.
-   Add `sort()` method to `Dataset` (defaults to sorting by sample input length).
-   Improve tokenization for HF provider (left padding, attention mask, and allow for custom chat template)
-   Improve batching for HF provider (generate as soon as queue fills, thread safety for future.set_result).
-   Various improvements to documentation.

## v0.3.4 (01 May 2024)

-   `write_eval_log()` now ignores unserializable objects in metadata fields.
-   `read_eval_log()` now takes a `str` or `FileInfo` (for compatibility w/ list returned from `list_eval_logs()`).
-   Registry name looks are now case sensitive (fixes issue w/ loading tasks w/ mixed case names).
-   Resiliancy to Python syntax errors that occur when enumerating tasks in a directory.
-   Do not throw error if unable to parse or load `.ipynb` file due to lack of dependencies (e.g. `nbformat`).
-   Various additions to log viewer display (log file name, dataset/scorer in listing, filter by complex score types).
-   Improvements to markdown rendering in log viewer (don't render intraword underscores, escape html tags).

## v0.3.3 (28 April 2024)

-   `inspect view` command for viewing eval log files.
-   `Score` now has an optional `answer` field, which denotes the answer text extracted from model output.
-   Accuracy metrics now take an optional `ValueToFloat` function for customising how textual values mapped to float.
-   Made `model_graded_qa` more flexible with separate `instruction` template and `grade_pattern`, as well providing `partial_credit` as an option.
-   Modify the default templates for `chain_of_thought()` and `self_critique()` to instruct the model to reply with `ANSWER: $ANSWER` at the end on its own line.
-   Improved numeric extraction for `match(numeric=True)` (better currency and decimal handling).
-   Improve `answer()` patterns so that they detect letter and word answers both within and at the end of model output.
-   `Plan` now has an optional `cleanup` function which can be used to free per-sample resources (e.g. Docker containers) even in the case of an evaluation error.
-   Add `Dataset.filter` method for filtering samples using a predicate.
-   `Dataset` slices (e.g. `dataset[0:100]`) now return a `Dataset` rather than `list[Sample]`.
-   Relative path to `INSPECT_LOG_DIR` in `.env` file is now correctly resolved for execution within subdirectories.
-   `inspect list tasks` and `list_tasks()` now only parse source files (rather than loading them), ensuring that it is fast even for task files that have non-trivial global initialisation.
-   `inspect list logs` and `list_eval_logs()` now enumerate log files recursively by default, and only enumerate json files that match log file naming conventions.
-   Provide `header_only` option for `read_eval_log()` and `inspect info log-file` for bypassing the potentially expensive reading of samples.
-   Provide `filter` option for `list_eval_logs()` to filter based on log file header info (i.e. anything but samples).
-   Added `__main__.py` entry point for invocation via `python3 -m inspect_ai`.
-   Removed prompt and callable from model `ToolDef` (renamed to `ToolInfo`).
-   Fix issue with accesses of `completion` property on `ModelOutput` with no choices.

## v0.3.2 (21 April 2024)

-   Initial release.<|MERGE_RESOLUTION|>--- conflicted
+++ resolved
@@ -2,17 +2,14 @@
 
 ## Unreleased
 
-<<<<<<< HEAD
-- `sandbox_service()` for providing RPC methods for sandbox code to call back into Inspect.
-- `SandboxConnection` that contains login information from sandboxes.
-- `display_type()` function for detecting the current display type (e.g. "full", "rich", etc.)
-=======
 - OpenAI: Support for o1 including native tool calling and `reasoning_effort` generation option.
->>>>>>> 66a022fa
 - Task API: Introduce `setup` step that always runs even if `solver` is replaced.
 - Bedrock: Support for tool calling on Nova models.
 - Bedrock: Support for custom `model_args` passed through to `session.Client`.
 - Bedrock: Support for `jpeg` images.
+- `sandbox_service()` for providing RPC methods for sandbox code to call back into Inspect.
+- `SandboxConnection` that contains login information from sandboxes.
+- `display_type()` function for detecting the current display type (e.g. "full", "rich", etc.)
 - Inspect View: Various improvements to appearance of tool calls in transcript.
 - Task display: Ensure that widths of progress elements are kept consistant across tasks.
 - Bugfix: Proper handling of text find for eval raw JSON display
