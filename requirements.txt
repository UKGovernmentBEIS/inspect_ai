--- conflicted
+++ resolved
@@ -7,11 +7,7 @@
 debugpy
 docstring-parser>=0.16
 exceptiongroup>=1.0.2; python_version < '3.11'
-<<<<<<< HEAD
-fsspec>=2023.1.0,<=2025.7.0 # align with hf datasets to prevent pip errors
-=======
 fsspec>=2023.1.0,<=2025.9.0 # align with hf datasets to prevent pip errors
->>>>>>> 0cab142b
 httpx
 ijson>=3.2.0
 jsonlines>=3.0.0
